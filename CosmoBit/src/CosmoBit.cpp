//   GAMBIT: Global and Modular BSM Inference Tool
//   *********************************************
///  \file
///
///  Function definitions of CosmoBit.
///
///  *********************************************
///
///  Authors (add name and date if you modify):
///
///  \author Selim C. Hotinli
///          (selim.hotinli14@pimperial.ac.uk)
///  \date 2017 Jul
///  \date 2018 May
///  \date 2018 Aug - Sep
///
///  \author Patrick Stoecker
///          (stoecker@physik.rwth-aachen.de)
///  \date 2017 Nov
///  \date 2018 Jan - May
///
///  *********************************************
#include <string>
#include <iostream>
#include <cmath>
#include <functional>

#include <omp.h>
#include <gsl/gsl_integration.h>
#include <gsl/gsl_poly.h>
#include <gsl/gsl_sf_log.h>
#include <gsl/gsl_errno.h>
#include <gsl/gsl_math.h>
#include <gsl/gsl_min.h>
#include <gsl/gsl_spline.h>
#include <gsl/gsl_matrix_double.h>
#include <gsl/gsl_linalg.h>
#include <gsl/gsl_blas.h>

#include <stdlib.h>     /* malloc, free, rand */
#include "gambit/Utils/yaml_options.hpp"
#include "gambit/Utils/statistics.hpp"
#include "gambit/Utils/ascii_table_reader.hpp"
#include "gambit/Utils/ascii_dict_reader.hpp"
#include "gambit/Utils/numerical_constants.hpp"
#include "gambit/Elements/gambit_module_headers.hpp"
#include "gambit/CosmoBit/CosmoBit_rollcall.hpp"
#include "gambit/CosmoBit/CosmoBit_types.hpp"


namespace Gambit
{

  namespace CosmoBit
  {
    using namespace LogTags;

    struct my_f_params { double a; double b; double c; double d; };

    // Utility functions (not rolcalled)
    double fn1 (double x, void * p)
    {
      struct my_f_params * params
      = (struct my_f_params *)p;
      double a = (params->a);
      double b = (params->b);
      double c = (params->c);
      double d = (params->d);

      return exp(4.0/3.0*(d-0.125*(pow(10.0,b)+6.0*pow(10.0,a))*(-c*c+x*x)))
      -(1.0+pow(10.0,a)*c*c)/(1.0+pow(10.0,a)*x*x);
    }

    // Returns SMASH potential value given parameters and field amplitude
    double pot_SMASH(double lambda, double phi, double xi)
    {
      double Mpl = 1.0;
      double pot;

      pot = lambda/4.0*pow(phi,4.0)*pow(1.0+xi*(pow(phi,2.0))/Mpl,-2.0);

      return pot;
    }

    double SRparameters_epsilon_SMASH(double phi, double b, double xi)
    {
      double Mpl = 1.0;
      double eps = 0.0;

      eps = 8.0*pow(Mpl,4.0)/(b*phi*phi*Mpl*Mpl+xi*(b+6.0*xi)*pow(phi,4.0));

      std::cout << "eps = " << eps << std::endl;

      return eps;
    }

    double SRparameters_eta_SMASH(double phi, double b, double xi)
    {
      double Mpl = 1.0;
      double eta = 0.0;

      eta = ((12.0*b*pow(Mpl,6.0)+4.0*pow(Mpl,4.0)*xi*phi*phi*(b+12.0*xi)
      -8.0*Mpl*Mpl*xi*xi*pow(phi,4.0)*(b+6.0*xi))
      /pow(b*Mpl*Mpl*phi+xi*pow(phi,3.0)*(b+6.0*xi),2.0));

      std::cout << "eta = " << eta << std::endl;

      return eta;
    }

    double ns_SR(double eps,double eta)
    {
      double ns = 0.0;

      ns = 1.0 + 2.0*eta - 6.0*eps;

      return ns;
    }

    double r_SR(double eps,double eta)
    {
      double r = 0.0;

      r = 16.0*eps;

      return r;
    }

    double As_SR(double eps,double pot)
    {
      const double pi = std::acos(-1);
      double Mpl = 1.0;
      double As = 0.0;

      As = pot/24.0/pi/pi/eps/pow(Mpl,4.0);

      return As;
    }

    void injection_spectrum_ToyModel(DarkAges::injectionSpectrum& spectrum)
    {
      using namespace Pipes::injection_spectrum_ToyModel;

      double m = *Param["mass"];
      double BR_el = *Param["BR"];
      double BR_ph = 1.0 - BR_el;

      spectrum.E.clear();
      spectrum.spec_el.clear();
      spectrum.spec_ph.clear();

      spectrum.E.resize(1,m*0.5);
      spectrum.spec_el.resize(1,BR_el*2e9);
      spectrum.spec_ph.resize(1,BR_ph*2e9);
    }

    void DM_mass_ToyModel(double& result)
    {
      using namespace Pipes::DM_mass_ToyModel;
      result = *Param["mass"];
    }

    void lifetime_ToyModel(double& result)
    {
      using namespace Pipes::lifetime_ToyModel;
      result = *Param["lifetime"];
    }

    void DM_fraction_ToyModel(double& result)
    {
      using namespace Pipes::DM_fraction_ToyModel;
      result = *Param["fraction"];
    }

    void f_effective_func(double& result)
    {
      using namespace Pipes::f_effective_func;

      bool silent = runOptions->getValueOrDef<bool>(false,"silent_mode");
      int last_steps = runOptions->getValueOrDef<int>(4,"show_last_steps");
      double z_eff = runOptions->getValueOrDef<double>(600.,"z_eff");

      DarkAges::fz_table fzt = BEreq::DA_efficiency_function();
      std::vector<double> z = fzt.redshift;
      std::vector<double> fh = fzt.f_heat;
      std::vector<double> fly = fzt.f_lya;
      std::vector<double> fhi = fzt.f_hion;
      std::vector<double> fhei = fzt.f_heion;
      std::vector<double> flo = fzt.f_lowe;

      int npts = z.size();
      double ftot[npts];
      double red[npts];
      for (unsigned int i = 0; i < npts; i++)
      {
	ftot[i] = fh.at(i)+fly.at(i)+fhi.at(i)+fhei.at(i)+flo.at(i);
	red[i] = z.at(i);
      }

      gsl_interp_accel *gsl_accel_ptr = gsl_interp_accel_alloc();
      gsl_spline *spline_ptr = gsl_spline_alloc(gsl_interp_cspline, npts);

      gsl_spline_init(spline_ptr, red, ftot, npts);

      result = gsl_spline_eval(spline_ptr, z_eff, gsl_accel_ptr);

      gsl_spline_free(spline_ptr);
      gsl_interp_accel_free(gsl_accel_ptr);

      if (!silent)
      {
	std::cout << "################" << std::endl;
	std::cout << "tau = " << *Param["lifetime"] << std::endl;
	std::cout << "m = " << *Param["mass"] << std::endl;
	std::cout << "BR (electrom) = " << *Param["BR"] << std::endl;
	std::cout << "---------------" << std::endl;
	std::cout << "z\tf_heat\tf_lya\tf_hion\tf_heion\tf_lowe" << std::endl;
	for (unsigned int i = z.size() - last_steps; i < z.size(); i++)
	{
	  std::cout << z.at(i) << "\t" << fh.at(i) << "\t" << fly.at(i) << "\t" << fhi.at(i) << "\t" << fhei.at(i) << "\t" << flo.at(i)  << std::endl;
	}
	std::cout << "f_eff (sum of all channels at z = "<< z_eff << ") = " << result << std::endl;
	std::cout << "################\n" << std::endl;
      }
    }

    void lnL_A_planck_gaussian(double& result)
    {
      using namespace Pipes::lnL_A_planck_gaussian;

      double obs_mean = 1.0;
      double obs_err = 0.0025;
      double pred_mean = *Param["A_planck"];
      double pred_err = 0.0;

      result = Stats::gaussian_loglikelihood(pred_mean, obs_mean, pred_err, obs_err, false);
    }


<<<<<<< HEAD
      cosmo.input.addEntry("T_cmb",*Dep::T_cmb);
      cosmo.input.addEntry("omega_b",*Param["omega_b"]);
      cosmo.input.addEntry("omega_cdm",*Param["omega_cdm"]);
      cosmo.input.addEntry("H0",*Param["H0"]);
      cosmo.input.addEntry("ln10^{10}A_s",*Param["ln10A_s"]);
      cosmo.input.addEntry("n_s",*Param["n_s"]);
      cosmo.input.addEntry("tau_reio",*Param["tau_reio"]);

      std::vector<double> Helium_abund = *Dep::Helium_abundance; // .at(0): mean, .at(1): uncertainty
      cosmo.input.addEntry("YHe",Helium_abund.at(0));

      // JR: heads-up! Neutrinos + dNeff also need to be set. accordingly for base model we want to scan
      // Planck baseline should be
      cosmo.input.addEntry("N_ur",2.0328);  //1 massive neutrinos
=======
    void class_set_Smu_LCDM(Class_container& cosmo)
    {
      using namespace Pipes::class_set_Smu_LCDM;
      
      cosmo.input.addEntry("N_ur",2.0328);  //1 massive neutrinos 
>>>>>>> 2c95172f
      cosmo.input.addEntry("N_ncdm",1);
      cosmo.input.addEntry("m_ncdm","0.06");
    }


<<<<<<< HEAD
      YAML::Node class_dict;
      if (runOptions->hasKey("class_dict"))
      {
	class_dict = runOptions->getValue<YAML::Node>("class_dict");
	for (auto it=class_dict.begin(); it != class_dict.end(); it++)
	{
	  std::string name = it->first.as<std::string>();
	  std::string value = it->second.as<std::string>();
	  cosmo.input.addEntry(name,value);
	}
      }
=======
    void class_set_Smu_LCDM_Smu_dNeffCMB_dNeffBBN_etaBBN(Class_container& cosmo)
    {
      using namespace Pipes::class_set_Smu_LCDM_Smu_dNeffCMB_dNeffBBN_etaBBN;
      
      cosmo.input.addEntry("N_ur",*Param["dNeff"]+0.00641);  // dNeff= 0.00641 for 3 massive neutrinos at CMB release
      std::cout << "set CMB dNeff to "<< *Param["dNeff"] << std::endl;
      cosmo.input.addEntry("N_ncdm",3);
      std::stringstream sstream;
      double numass = *Param["Smu"]/3.;
      sstream << numass << ", " << numass << ", " << numass;
      cosmo.input.addEntry("m_ncdm",sstream.str());
>>>>>>> 2c95172f
    }

    void class_set_parameter_LCDM_family(Class_container& cosmo)
    {
      using namespace Pipes::class_set_parameter_LCDM_family;
      // on the level of class the model LCDM_Smu_dNeff and LCDM_Smu_dNeff_dNeffBBN are identical

      int l_max=cosmo.lmax;

      cosmo.input.clear();

      cosmo.input.addEntry("output","tCl pCl lCl");
      cosmo.input.addEntry("l_max_scalars",l_max);
      cosmo.input.addEntry("lensing","yes");

      cosmo.input.addEntry("T_cmb",*Dep::T_cmb);
      cosmo.input.addEntry("omega_b",*Param["omega_b"]);
      cosmo.input.addEntry("omega_cdm",*Param["omega_cdm"]);
      cosmo.input.addEntry("H0",*Param["H0"]);
      cosmo.input.addEntry("ln10^{10}A_s",*Param["ln10A_s"]);
      cosmo.input.addEntry("n_s",*Param["n_s"]);
      cosmo.input.addEntry("tau_reio",*Param["tau_reio"]);


      cosmo = *Dep::class_set_Smu;

      std::vector<double> Helium_abund = *Dep::Helium_abundance; // .at(0): mean, .at(1): uncertainty
      cosmo.input.addEntry("YHe",Helium_abund.at(0));

      YAML::Node class_dict;
      if (runOptions->hasKey("class_dict"))
      {
	class_dict = runOptions->getValue<YAML::Node>("class_dict");
	for (auto it=class_dict.begin(); it != class_dict.end(); it++)
	{
	  std::string name = it->first.as<std::string>();
	  std::string value = it->second.as<std::string>();
	  cosmo.input.addEntry(name,value);
	}
      }
    }

    void class_set_parameter_LCDM_SingletDM(Class_container& cosmo)
    {
      using namespace Pipes::class_set_parameter_LCDM_SingletDM;

      int l_max = cosmo.lmax;

      double sigmav = *Dep::sigmav; // in cm^3 s^-1
      double mass = *Dep::mwimp; // in GeV
      double feff = runOptions->getValueOrDef<double>(1.,"f_eff");
      double annihilation = (1.0/1.78e-21)*(sigmav/mass)*feff; // in m^3 s^-1 kg^-1

      cosmo.input.clear();

      cosmo.input.addEntry("output","tCl pCl lCl");
      cosmo.input.addEntry("l_max_scalars",l_max);
      cosmo.input.addEntry("lensing","yes");

      cosmo.input.addEntry("T_cmb",*Dep::T_cmb);
      cosmo.input.addEntry("omega_b",*Param["omega_b"]);
      cosmo.input.addEntry("omega_cdm",*Param["omega_cdm"]);
      cosmo.input.addEntry("H0",*Param["H0"]);
      cosmo.input.addEntry("ln10^{10}A_s",*Param["ln10A_s"]);
      cosmo.input.addEntry("n_s",*Param["n_s"]);
      cosmo.input.addEntry("tau_reio",*Param["tau_reio"]);
      cosmo.input.addEntry("annihilation",annihilation);

      YAML::Node class_dict;
      if (runOptions->hasKey("class_dict"))
      {
	class_dict = runOptions->getValue<YAML::Node>("class_dict");
	for (auto it=class_dict.begin(); it != class_dict.end(); it++)
	{
	  std::string name = it->first.as<std::string>();
	  std::string value = it->second.as<std::string>();
	  cosmo.input.addEntry(name,value);
	}
      }
/*
      std::cout << "omega_b = " << *Param["omega_b"] << std::endl;
      std::cout << "omega_cdm = " << *Param["omega_cdm"] << std::endl;
      std::cout << "H0 = " << *Param["H0"] << std::endl;
      std::cout << "ln10A_s = " << *Param["ln10A_s"] << std::endl;
      std::cout << "n_s = " << *Param["n_s"] << std::endl;
      std::cout << "tau_reio = " << *Param["tau_reio"] << std::endl;
      std::cout << "annihilation = " << annihilation << "(Resulting from m = " << *Param["mS"] << " and lambda = "<< *Param["lambda_hS"] << ")" << std::endl;
*/
    }

    void class_set_parameter_LCDMtensor(Class_container& cosmo)
    {
      //std::cout << "Last seen alive in: class_set_parameter_LCDMtensor" << std::endl;
      using namespace Pipes::class_set_parameter_LCDMtensor;

      int l_max = cosmo.lmax;

      cosmo.input.clear();

      cosmo.input.addEntry("output","tCl pCl lCl");
      cosmo.input.addEntry("l_max_scalars",l_max);
      cosmo.input.addEntry("lensing","yes");
      cosmo.input.addEntry("modes","s,t");

      cosmo.input.addEntry("T_cmb",*Dep::T_cmb);
      cosmo.input.addEntry("omega_b",*Param["omega_b"]);
      cosmo.input.addEntry("omega_cdm",*Param["omega_cdm"]);
      cosmo.input.addEntry("H0",*Param["H0"]);
      cosmo.input.addEntry("ln10^{10}A_s",*Param["ln10A_s"]);
      cosmo.input.addEntry("n_s",*Param["n_s"]);
      cosmo.input.addEntry("tau_reio",*Param["tau_reio"]);
      cosmo.input.addEntry("r",*Param["r_tensor"]);

      YAML::Node class_dict;
      if (runOptions->hasKey("class_dict"))
      {
	class_dict = runOptions->getValue<YAML::Node>("class_dict");
	for (auto it=class_dict.begin(); it != class_dict.end(); it++)
	{
	  std::string name = it->first.as<std::string>();
	  std::string value = it->second.as<std::string>();
	  cosmo.input.addEntry(name,value);
	}
      }
/*
      std::cout << "omega_b = " << *Param["omega_b"] << std::endl;
      std::cout << "omega_cdm = " << *Param["omega_cdm"] << std::endl;
      std::cout << "H0 = " << *Param["H0"] << std::endl;
      std::cout << "ln10A_s = " << *Param["ln10A_s"] << std::endl;
      std::cout << "n_s = " << *Param["n_s"] << std::endl;
      std::cout << "tau_reio = " << *Param["tau_reio"] << std::endl;
      std::cout << "r_tensor = " << *Param["r_tensor"] << std::endl;
*/
    }

    void class_set_parameter_inf_SR1quad_LCDMt(Class_container& cosmo)
    {
      //std::cout << "Last seen alive in: class_set_parameter_inf_SR1quad_LCDMt" << std::endl;
      using namespace Pipes::class_set_parameter_inf_SR1quad_LCDMt;

      int l_max=cosmo.lmax;

      cosmo.input.clear();

      cosmo.input.addEntry("T_cmb",*Dep::T_cmb);
      cosmo.input.addEntry("output","tCl pCl lCl");
      cosmo.input.addEntry("l_max_scalars",l_max);
      cosmo.input.addEntry("modes","s,t");
      cosmo.input.addEntry("lensing","yes");

      // Parameters to be passed to the potential                       //
      //---------------------------------------------------------------//
      std::vector<double> vparams = runOptions->getValue<std::vector<double> >("vparams");
      //---------------------------------------------------------------//
      // Ideally what's between this line and the line (*) indicated    //
      // below is a general enough example of needed to set a new       //
      // inflationary model with MultiModeCode, i.e. the model          //
      // parameters that's to be sampled.                               //
      //---------------------------------------------------------------//
      //--------------- Sampling m2_inflaton  -------------------------//
      //---------------------------------------------------------------//
      vparams[0] = *Param["m2_inflaton"];
      //---------------------------------------------------------------//
      //--------------- Sampling N_pivot ------------------------------//
      //---------------------------------------------------------------//
      double N_pivot = *Param["N_pivot"];
      //---------------------------------------------------------------//
      //------------------------------(*)------------------------------//



      //-------------------------------------------------------------
      //  Below we set settings for inflation solver MultiModecode.
      //-------------------------------------------------------------
      int silence = runOptions->getValue<int> ("is_not_silent");
      //-------------------------------------------------------------
      // Initialization parameters controlling main characteristics.
      //-------------------------------------------------------------
      int num_inflaton = runOptions->getValue<int> ("num_inflaton");
      int potential_choice = runOptions->getValue<int> ("potential_choice");
      int slowroll_infl_end = runOptions->getValue<int> ("slowroll_infl_end");
      int instreheat = runOptions->getValue<int> ("instreheat");
      int vparam_rows = runOptions->getValue<int> ("vparam_rows");
      //-------------------------------------------------------------
      // Control the output of analytic approximations for comparison.
      //-------------------------------------------------------------
      int use_deltaN_SR = runOptions->getValue<int> ("use_deltaN_SR");
      int evaluate_modes = runOptions->getValue<int> ("evaluate_modes");
      int use_horiz_cross_approx = runOptions->getValue<int> ("use_horiz_cross_approx");
      int get_runningofrunning = runOptions->getValue<int> ("get_runningofrunning");
      //-------------------------------------------------------------
      // Parameters to control how the ICs are sampled.
      //-------------------------------------------------------------
      int ic_sampling = runOptions->getValue<int> ("ic_sampling");
      double energy_scale = runOptions->getValue<double> ("energy_scale");
      int numb_samples = runOptions->getValue<int> ("numb_samples");
      int save_iso_N = runOptions->getValue<int> ("save_iso_N");
      double N_iso_ref = runOptions->getValue<int> ("N_iso_ref"); //double check this
      //-------------------------------------------------------------
      // Parameters to control how the vparams are sampled.
      //-------------------------------------------------------------
      int param_sampling = runOptions->getValue<int> ("param_sampling");
      std::vector<double> vp_prior_min = runOptions->getValue<std::vector<double> >("vp_prior_min");
      std::vector<double> vp_prior_max = runOptions->getValue<std::vector<double> > ("vp_prior_max");
      int varying_N_pivot = runOptions->getValue<int> ("varying_N_pivot");
      int use_first_priorval = runOptions->getValue<int> ("use_first_priorval");
      std::vector<double> phi_init0 = runOptions->getValue<std::vector<double> >("phi_init0");
      std::vector<double> dphi_init0 = runOptions->getValue<std::vector<double> >("dphi_init0");
      //-------------------------------------------------------------
      // Priors on the IC and N_pivot ranges
      //-------------------------------------------------------------
      std::vector<double> phi0_priors_min = runOptions->getValue<std::vector<double> > ("phi0_priors_min");
      std::vector<double> phi0_priors_max = runOptions->getValue<std::vector<double> > ("phi0_priors_max");
      std::vector<double> dphi0_priors_min = runOptions->getValue<std::vector<double> > ("dphi0_priors_min");
      std::vector<double> dphi0_priors_max = runOptions->getValue<std::vector<double> > ("dphi0_priors_max");
      double N_pivot_prior_min = runOptions->getValue<double> ("N_pivot_prior_min");
      double N_pivot_prior_max = runOptions->getValue<double> ("N_pivot_prior_max");
      //-------------------------------------------------------------
      // For calculating the full power spectrum P(k). Samples in uniform increments in log(k).
      //-------------------------------------------------------------
      int calc_full_pk = runOptions->getValue<int> ("calc_full_pk");
      int steps = runOptions->getValue<int> ("steps");
      double kmin = runOptions->getValue<double> ("kmin");
      double kmax = runOptions->getValue<double> ("kmax");
      double k_pivot = runOptions->getValue<double> ("k_pivot");
      double dlnk = runOptions->getValue<double> ("dlnk");



      gambit_inflation_observables observs;

      //-------------------------------------------------------------
      // The function below calls the MultiModeCode backend
      //  for a given choice of inflationary model,
      //  which calculates the observables.
      //-------------------------------------------------------------
      BEreq::multimodecode_gambit_driver(&observs,
					 num_inflaton,
					 potential_choice,
					 slowroll_infl_end,
					 instreheat,
					 vparam_rows,
					 use_deltaN_SR,
					 evaluate_modes,
					 use_horiz_cross_approx,
					 get_runningofrunning,
					 ic_sampling,
					 energy_scale,
					 numb_samples,
					 save_iso_N,
					 N_iso_ref,
					 param_sampling,
					 byVal(&vp_prior_min[0]),
					 byVal(&vp_prior_max[0]),
					 varying_N_pivot,
					 use_first_priorval,
					 byVal(&phi_init0[0]),
					 byVal(&dphi_init0[0]),
					 byVal(&vparams[0]),
					 N_pivot,
					 k_pivot,
					 dlnk,
					 calc_full_pk,
					 steps,
					 kmin,
					 byVal(&phi0_priors_min[0]),
					 byVal(&phi0_priors_max[0]),
					 byVal(&dphi0_priors_min[0]),
					 byVal(&dphi0_priors_max[0]),
					 N_pivot_prior_min,
					 N_pivot_prior_max);

      if (calc_full_pk == 0)
      {
	if (silence == 1){
	  std::cout << "A_s =" << observs.As << std::endl;
	  // std::cout << "A_iso " << observs.A_iso << std::endl;
	  // std::cout << "A_pnad " << observs.A_pnad << std::endl;
	  // std::cout << "A_end " << observs.A_ent << std::endl;
	  // std::cout << "A_cross_ad_iso " << observs.A_cross_ad_iso << std::endl;
	  std::cout << "n_s =" << observs.ns << std::endl;
	  // std::cout << "n_t " << observs.nt << std::endl;
	  // std::cout << "n_iso " << observs.n_iso << std::endl;
	  // std::cout << "n_pnad " << observs.n_pnad << std::endl;
	  // std::cout << "n_ent " << observs.n_ent << std::endl;
	  std::cout << "r =" << observs.r << std::endl;
	  std::cout << "alpha_s =" << observs.alpha_s << std::endl;
	  // std::cout << "runofrun " << observs.runofrun << std::endl;
	  // std::cout << "f_NL " << observs.f_NL << std::endl;
	  // std::cout << "tau_NL " << observs.tau_NL << std::endl;
	}

	cosmo.input.addEntry("omega_b",*Param["omega_b"]);
	cosmo.input.addEntry("omega_cdm",*Param["omega_cdm"]);
	cosmo.input.addEntry("H0",*Param["H0"]);
	cosmo.input.addEntry("A_s",observs.As);
	cosmo.input.addEntry("n_s",observs.ns);
	cosmo.input.addEntry("tau_reio",*Param["tau_reio"]);
	cosmo.input.addEntry("r",observs.r);
      }
      else
      {
	/* gambit_Pk type is set if full_spectra is asked. */
	cosmo.input.addEntry("P_k_ini type","gambit_Pk");

	cosmo.Pk_S.resize(steps+1, 0.);
	cosmo.Pk_T.resize(steps+1, 0.);
	cosmo.k_ar.resize(steps+1, 0.);

	for (int ii=0; ii < steps; ii++)
	{
	  cosmo.k_ar.at(ii) = observs.k_array[ii];
	  cosmo.Pk_S.at(ii) = observs.pks_array[ii];
	  cosmo.Pk_T.at(ii) = observs.pkt_array[ii];
	}

	cosmo.input.addEntry("omega_b",*Param["omega_b"]);
	cosmo.input.addEntry("omega_cdm",*Param["omega_cdm"]);
	cosmo.input.addEntry("H0",*Param["H0"]);
	cosmo.input.addEntry("tau_reio",*Param["tau_reio"]);
      }
      YAML::Node class_dict;
      if (runOptions->hasKey("class_dict"))
      {
	class_dict = runOptions->getValue<YAML::Node>("class_dict");
	for (auto it=class_dict.begin(); it != class_dict.end(); it++)
	{
	  std::string name = it->first.as<std::string>();
	  std::string value = it->second.as<std::string>();
	  cosmo.input.addEntry(name,value);
	}
      }
    }

    void class_set_parameter_inf_1quarInf_LCDMt(Class_container& cosmo)
    {
      //std::cout << "Last seen alive in: class_set_parameter_inf_SR1quad_LCDMt" << std::endl;
      using namespace Pipes::class_set_parameter_inf_1quarInf_LCDMt;

      int l_max=cosmo.lmax;

      cosmo.input.clear();

      cosmo.input.addEntry("output","tCl pCl lCl");
      cosmo.input.addEntry("l_max_scalars",l_max);
      cosmo.input.addEntry("modes","s,t");
      cosmo.input.addEntry("lensing","yes");

      cosmo.input.addEntry("T_cmb",*Dep::T_cmb);
      // Parameters to be passed to the potential                       //
      //---------------------------------------------------------------//
      std::vector<double> vparams = runOptions->getValue<std::vector<double> >("vparams");
      //---------------------------------------------------------------//
      // Ideally what's between this line and the line (*) indicated    //
      // below is a general enough example of needed to set a new       //
      // inflationary model with MultiModeCode, i.e. the model          //
      // parameters that's to be sampled.                               //
      //---------------------------------------------------------------//
      //--------------- Sampling \lambda ------------------------------//
      //---------------------------------------------------------------//
      vparams[0] = *Param["lambda"];
      //---------------------------------------------------------------//
      //--------------- Sampling N_pivot ------------------------------//
      //---------------------------------------------------------------//
      double N_pivot = *Param["N_pivot"];
      //---------------------------------------------------------------//
      //------------------------------(*)------------------------------//



      //-------------------------------------------------------------
      //  Below we set settings for inflation solver MultiModecode.
      //-------------------------------------------------------------
      int silence = runOptions->getValue<int> ("is_not_silent");
      //-------------------------------------------------------------
      // Initialization parameters controlling main characteristics.
      //-------------------------------------------------------------
      int num_inflaton = runOptions->getValue<int> ("num_inflaton");
      int potential_choice = runOptions->getValue<int> ("potential_choice");
      int slowroll_infl_end = runOptions->getValue<int> ("slowroll_infl_end");
      int instreheat = runOptions->getValue<int> ("instreheat");
      int vparam_rows = runOptions->getValue<int> ("vparam_rows");
      //-------------------------------------------------------------
      // Control the output of analytic approximations for comparison.
      //-------------------------------------------------------------
      int use_deltaN_SR = runOptions->getValue<int> ("use_deltaN_SR");
      int evaluate_modes = runOptions->getValue<int> ("evaluate_modes");
      int use_horiz_cross_approx = runOptions->getValue<int> ("use_horiz_cross_approx");
      int get_runningofrunning = runOptions->getValue<int> ("get_runningofrunning");
      //-------------------------------------------------------------
      // Parameters to control how the ICs are sampled.
      //-------------------------------------------------------------
      int ic_sampling = runOptions->getValue<int> ("ic_sampling");
      double energy_scale = runOptions->getValue<double> ("energy_scale");
      int numb_samples = runOptions->getValue<int> ("numb_samples");
      int save_iso_N = runOptions->getValue<int> ("save_iso_N");
      double N_iso_ref = runOptions->getValue<int> ("N_iso_ref"); //double check this
      //-------------------------------------------------------------
      // Parameters to control how the vparams are sampled.
      //-------------------------------------------------------------
      int param_sampling = runOptions->getValue<int> ("param_sampling");
      std::vector<double> vp_prior_min = runOptions->getValue<std::vector<double> >("vp_prior_min");
      std::vector<double> vp_prior_max = runOptions->getValue<std::vector<double> > ("vp_prior_max");
      int varying_N_pivot = runOptions->getValue<int> ("varying_N_pivot");
      int use_first_priorval = runOptions->getValue<int> ("use_first_priorval");
      std::vector<double> phi_init0 = runOptions->getValue<std::vector<double> >("phi_init0");
      std::vector<double> dphi_init0 = runOptions->getValue<std::vector<double> >("dphi_init0");
      //-------------------------------------------------------------
      // Priors on the IC and N_pivot ranges
      //-------------------------------------------------------------
      std::vector<double> phi0_priors_min = runOptions->getValue<std::vector<double> > ("phi0_priors_min");
      std::vector<double> phi0_priors_max = runOptions->getValue<std::vector<double> > ("phi0_priors_max");
      std::vector<double> dphi0_priors_min = runOptions->getValue<std::vector<double> > ("dphi0_priors_min");
      std::vector<double> dphi0_priors_max = runOptions->getValue<std::vector<double> > ("dphi0_priors_max");
      double N_pivot_prior_min = runOptions->getValue<double> ("N_pivot_prior_min");
      double N_pivot_prior_max = runOptions->getValue<double> ("N_pivot_prior_max");
      //-------------------------------------------------------------
      // For calculating the full power spectrum P(k). Samples in uniform increments in log(k).
      //-------------------------------------------------------------
      int calc_full_pk = runOptions->getValue<int> ("calc_full_pk");
      int steps = runOptions->getValue<int> ("steps");
      double kmin = runOptions->getValue<double> ("kmin");
      double kmax = runOptions->getValue<double> ("kmax");
      double k_pivot = runOptions->getValue<double> ("k_pivot");
      double dlnk = runOptions->getValue<double> ("dlnk");



      gambit_inflation_observables observs;

      //-------------------------------------------------------------
      // The function below calls the MultiModeCode backend
      //  for a given choice of inflationary model,
      //  which calculates the observables.
      //-------------------------------------------------------------
      BEreq::multimodecode_gambit_driver(&observs,
					 num_inflaton,
					 potential_choice,
					 slowroll_infl_end,
					 instreheat,
					 vparam_rows,
					 use_deltaN_SR,
					 evaluate_modes,
					 use_horiz_cross_approx,
					 get_runningofrunning,
					 ic_sampling,
					 energy_scale,
					 numb_samples,
					 save_iso_N,
					 N_iso_ref,
					 param_sampling,
					 byVal(&vp_prior_min[0]),
					 byVal(&vp_prior_max[0]),
					 varying_N_pivot,
					 use_first_priorval,
					 byVal(&phi_init0[0]),
					 byVal(&dphi_init0[0]),
					 byVal(&vparams[0]),
					 N_pivot,
					 k_pivot,
					 dlnk,
					 calc_full_pk,
					 steps,
					 kmin,
					 byVal(&phi0_priors_min[0]),
					 byVal(&phi0_priors_max[0]),
					 byVal(&dphi0_priors_min[0]),
					 byVal(&dphi0_priors_max[0]),
					 N_pivot_prior_min,
					 N_pivot_prior_max);

      if (calc_full_pk == 0)
      {
	if (silence == 1){
	  std::cout << "A_s =" << observs.As << std::endl;
	  // std::cout << "A_iso " << observs.A_iso << std::endl;
	  // std::cout << "A_pnad " << observs.A_pnad << std::endl;
	  // std::cout << "A_end " << observs.A_ent << std::endl;
	  // std::cout << "A_cross_ad_iso " << observs.A_cross_ad_iso << std::endl;
	  std::cout << "n_s =" << observs.ns << std::endl;
	  // std::cout << "n_t " << observs.nt << std::endl;
	  // std::cout << "n_iso " << observs.n_iso << std::endl;
	  // std::cout << "n_pnad " << observs.n_pnad << std::endl;
	  // std::cout << "n_ent " << observs.n_ent << std::endl;
	  std::cout << "r =" << observs.r << std::endl;
	  std::cout << "alpha_s =" << observs.alpha_s << std::endl;
	  // std::cout << "runofrun " << observs.runofrun << std::endl;
	  // std::cout << "f_NL " << observs.f_NL << std::endl;
	  // std::cout << "tau_NL " << observs.tau_NL << std::endl;
	}

	cosmo.input.addEntry("omega_b",*Param["omega_b"]);
	cosmo.input.addEntry("omega_cdm",*Param["omega_cdm"]);
	cosmo.input.addEntry("H0",*Param["H0"]);
	cosmo.input.addEntry("A_s",observs.As);
	cosmo.input.addEntry("n_s",observs.ns);
	cosmo.input.addEntry("tau_reio",*Param["tau_reio"]);
	cosmo.input.addEntry("r",observs.r);
      }
      else
      {
	/* gambit_Pk type is set if full_spectra is asked. */
	cosmo.input.addEntry("P_k_ini type","gambit_Pk");

	cosmo.Pk_S.resize(steps+1, 0.);
	cosmo.Pk_T.resize(steps+1, 0.);
	cosmo.k_ar.resize(steps+1, 0.);

	for (int ii=0; ii < steps; ii++)
	{
	  cosmo.k_ar.at(ii) = observs.k_array[ii];
	  cosmo.Pk_S.at(ii) = observs.pks_array[ii];
	  cosmo.Pk_T.at(ii) = observs.pkt_array[ii];
	}

	cosmo.input.addEntry("omega_b",*Param["omega_b"]);
	cosmo.input.addEntry("omega_cdm",*Param["omega_cdm"]);
	cosmo.input.addEntry("H0",*Param["H0"]);
	cosmo.input.addEntry("tau_reio",*Param["tau_reio"]);
      }

      YAML::Node class_dict;
      if (runOptions->hasKey("class_dict"))
      {
	class_dict = runOptions->getValue<YAML::Node>("class_dict");
	for (auto it=class_dict.begin(); it != class_dict.end(); it++)
	{
	  std::string name = it->first.as<std::string>();
	  std::string value = it->second.as<std::string>();
	  cosmo.input.addEntry(name,value);
	}
      }
    }

    void class_set_parameter_inf_1mono32Inf_LCDMt(Class_container& cosmo)
    {
      //std::cout << "Last seen alive in: class_set_parameter_inf_SR1quad_LCDMt" << std::endl;
      using namespace Pipes::class_set_parameter_inf_1mono32Inf_LCDMt;

      int l_max=cosmo.lmax;

      cosmo.input.clear();

      cosmo.input.addEntry("output","tCl pCl lCl");
      cosmo.input.addEntry("l_max_scalars",l_max);
      cosmo.input.addEntry("modes","s,t");
      cosmo.input.addEntry("lensing","yes");

      cosmo.input.addEntry("T_cmb",*Dep::T_cmb);
      // Parameters to be passed to the potential                       //
      //---------------------------------------------------------------//
      std::vector<double> vparams = runOptions->getValue<std::vector<double> >("vparams");
      //---------------------------------------------------------------//
      // Ideally what's between this line and the line (*) indicated    //
      // below is a general enough example of needed to set a new       //
      // inflationary model with MultiModeCode, i.e. the model          //
      // parameters that's to be sampled.                               //
      //---------------------------------------------------------------//
      //---------------------------------------------------------------//
      //--------------- Sampling \lambda ------------------------------//
      //---------------------------------------------------------------//
      vparams[0] = *Param["lambda"];
      //---------------------------------------------------------------//
      //--------------- Sampling N_pivot ------------------------------//
      //---------------------------------------------------------------//
      double N_pivot = *Param["N_pivot"];
      //---------------------------------------------------------------//
      //------------------------------(*)------------------------------//



      //-------------------------------------------------------------
      //  Below we set settings for inflation solver MultiModecode.
      //-------------------------------------------------------------
      int silence = runOptions->getValue<int> ("is_not_silent");
      //-------------------------------------------------------------
      // Initialization parameters controlling main characteristics.
      //-------------------------------------------------------------
      int num_inflaton = runOptions->getValue<int> ("num_inflaton");
      int potential_choice = runOptions->getValue<int> ("potential_choice");
      int slowroll_infl_end = runOptions->getValue<int> ("slowroll_infl_end");
      int instreheat = runOptions->getValue<int> ("instreheat");
      int vparam_rows = runOptions->getValue<int> ("vparam_rows");
      //-------------------------------------------------------------
      // Control the output of analytic approximations for comparison.
      //-------------------------------------------------------------
      int use_deltaN_SR = runOptions->getValue<int> ("use_deltaN_SR");
      int evaluate_modes = runOptions->getValue<int> ("evaluate_modes");
      int use_horiz_cross_approx = runOptions->getValue<int> ("use_horiz_cross_approx");
      int get_runningofrunning = runOptions->getValue<int> ("get_runningofrunning");
      //-------------------------------------------------------------
      // Parameters to control how the ICs are sampled.
      //-------------------------------------------------------------
      int ic_sampling = runOptions->getValue<int> ("ic_sampling");
      double energy_scale = runOptions->getValue<double> ("energy_scale");
      int numb_samples = runOptions->getValue<int> ("numb_samples");
      int save_iso_N = runOptions->getValue<int> ("save_iso_N");
      double N_iso_ref = runOptions->getValue<int> ("N_iso_ref"); //double check this
      //-------------------------------------------------------------
      // Parameters to control how the vparams are sampled.
      //-------------------------------------------------------------
      int param_sampling = runOptions->getValue<int> ("param_sampling");
      std::vector<double> vp_prior_min = runOptions->getValue<std::vector<double> >("vp_prior_min");
      std::vector<double> vp_prior_max = runOptions->getValue<std::vector<double> > ("vp_prior_max");
      int varying_N_pivot = runOptions->getValue<int> ("varying_N_pivot");
      int use_first_priorval = runOptions->getValue<int> ("use_first_priorval");
      std::vector<double> phi_init0 = runOptions->getValue<std::vector<double> >("phi_init0");
      std::vector<double> dphi_init0 = runOptions->getValue<std::vector<double> >("dphi_init0");
      //-------------------------------------------------------------
      // Priors on the IC and N_pivot ranges
      //-------------------------------------------------------------
      std::vector<double> phi0_priors_min = runOptions->getValue<std::vector<double> > ("phi0_priors_min");
      std::vector<double> phi0_priors_max = runOptions->getValue<std::vector<double> > ("phi0_priors_max");
      std::vector<double> dphi0_priors_min = runOptions->getValue<std::vector<double> > ("dphi0_priors_min");
      std::vector<double> dphi0_priors_max = runOptions->getValue<std::vector<double> > ("dphi0_priors_max");
      double N_pivot_prior_min = runOptions->getValue<double> ("N_pivot_prior_min");
      double N_pivot_prior_max = runOptions->getValue<double> ("N_pivot_prior_max");
      //-------------------------------------------------------------
      // For calculating the full power spectrum P(k). Samples in uniform increments in log(k).
      //-------------------------------------------------------------
      int calc_full_pk = runOptions->getValue<int> ("calc_full_pk");
      int steps = runOptions->getValue<int> ("steps");
      double kmin = runOptions->getValue<double> ("kmin");
      double kmax = runOptions->getValue<double> ("kmax");
      double k_pivot = runOptions->getValue<double> ("k_pivot");
      double dlnk = runOptions->getValue<double> ("dlnk");



      gambit_inflation_observables observs;

      //-------------------------------------------------------------
      // The function below calls the MultiModeCode backend
      //  for a given choice of inflationary model,
      //  which calculates the observables.
      //-------------------------------------------------------------
      BEreq::multimodecode_gambit_driver(&observs,
					 num_inflaton,
					 potential_choice,
					 slowroll_infl_end,
					 instreheat,
					 vparam_rows,
					 use_deltaN_SR,
					 evaluate_modes,
					 use_horiz_cross_approx,
					 get_runningofrunning,
					 ic_sampling,
					 energy_scale,
					 numb_samples,
					 save_iso_N,
					 N_iso_ref,
					 param_sampling,
					 byVal(&vp_prior_min[0]),
					 byVal(&vp_prior_max[0]),
					 varying_N_pivot,
					 use_first_priorval,
					 byVal(&phi_init0[0]),
					 byVal(&dphi_init0[0]),
					 byVal(&vparams[0]),
					 N_pivot,
					 k_pivot,
					 dlnk,
					 calc_full_pk,
					 steps,
					 kmin,
					 byVal(&phi0_priors_min[0]),
					 byVal(&phi0_priors_max[0]),
					 byVal(&dphi0_priors_min[0]),
					 byVal(&dphi0_priors_max[0]),
					 N_pivot_prior_min,
					 N_pivot_prior_max);

      if (calc_full_pk == 0)
      {
	if (silence == 1){
	  std::cout << "A_s =" << observs.As << std::endl;
	  // std::cout << "A_iso " << observs.A_iso << std::endl;
	  // std::cout << "A_pnad " << observs.A_pnad << std::endl;
	  // std::cout << "A_end " << observs.A_ent << std::endl;
	  // std::cout << "A_cross_ad_iso " << observs.A_cross_ad_iso << std::endl;
	  std::cout << "n_s =" << observs.ns << std::endl;
	  // std::cout << "n_t " << observs.nt << std::endl;
	  // std::cout << "n_iso " << observs.n_iso << std::endl;
	  // std::cout << "n_pnad " << observs.n_pnad << std::endl;
	  // std::cout << "n_ent " << observs.n_ent << std::endl;
	  std::cout << "r =" << observs.r << std::endl;
	  std::cout << "alpha_s =" << observs.alpha_s << std::endl;
	  // std::cout << "runofrun " << observs.runofrun << std::endl;
	  // std::cout << "f_NL " << observs.f_NL << std::endl;
	  // std::cout << "tau_NL " << observs.tau_NL << std::endl;
	}

	cosmo.input.addEntry("omega_b",*Param["omega_b"]);
	cosmo.input.addEntry("omega_cdm",*Param["omega_cdm"]);
	cosmo.input.addEntry("H0",*Param["H0"]);
	cosmo.input.addEntry("A_s",observs.As);
	cosmo.input.addEntry("n_s",observs.ns);
	cosmo.input.addEntry("tau_reio",*Param["tau_reio"]);
	cosmo.input.addEntry("r",observs.r);
      }
      else
      {
	/* gambit_Pk type is set if full_spectra is asked. */
	cosmo.input.addEntry("P_k_ini type","gambit_Pk");

	cosmo.Pk_S.resize(steps+1, 0.);
	cosmo.Pk_T.resize(steps+1, 0.);
	cosmo.k_ar.resize(steps+1, 0.);

	for (int ii=0; ii < steps; ii++)
	{
	  cosmo.k_ar.at(ii) = observs.k_array[ii];
	  cosmo.Pk_S.at(ii) = observs.pks_array[ii];
	  cosmo.Pk_T.at(ii) = observs.pkt_array[ii];
	}

	cosmo.input.addEntry("omega_b",*Param["omega_b"]);
	cosmo.input.addEntry("omega_cdm",*Param["omega_cdm"]);
	cosmo.input.addEntry("H0",*Param["H0"]);
	cosmo.input.addEntry("tau_reio",*Param["tau_reio"]);
      }

      YAML::Node class_dict;
      if (runOptions->hasKey("class_dict"))
      {
	class_dict = runOptions->getValue<YAML::Node>("class_dict");
	for (auto it=class_dict.begin(); it != class_dict.end(); it++)
	{
	  std::string name = it->first.as<std::string>();
	  std::string value = it->second.as<std::string>();
	  cosmo.input.addEntry(name,value);
	}
      }
    }

    void class_set_parameter_inf_1linearInf_LCDMt(Class_container& cosmo)
    {
      //std::cout << "Last seen alive in: class_set_parameter_inf_SR1quad_LCDMt" << std::endl;
      using namespace Pipes::class_set_parameter_inf_1linearInf_LCDMt;

      int l_max=cosmo.lmax;

      cosmo.input.clear();

      cosmo.input.addEntry("output","tCl pCl lCl");
      cosmo.input.addEntry("l_max_scalars",l_max);
      cosmo.input.addEntry("modes","s,t");
      cosmo.input.addEntry("lensing","yes");

      cosmo.input.addEntry("T_cmb",*Dep::T_cmb);
      // Parameters to be passed to the potential                       //
      //---------------------------------------------------------------//
      std::vector<double> vparams = runOptions->getValue<std::vector<double> >("vparams");
      //---------------------------------------------------------------//
      // Ideally what's between this line and the line (*) indicated    //
      // below is a general enough example of needed to set a new       //
      // inflationary model with MultiModeCode, i.e. the model          //
      // parameters that's to be sampled.                               //
      //---------------------------------------------------------------//
      //--------------- Sampling \lambda ------------------------------//
      //---------------------------------------------------------------//
      vparams[0] = *Param["lambda"];
      //---------------------------------------------------------------//
      //--------------- Sampling N_pivot ------------------------------//
      //---------------------------------------------------------------//
      double N_pivot = *Param["N_pivot"];
      //---------------------------------------------------------------//
      //------------------------------(*)------------------------------//



      //-------------------------------------------------------------
      //  Below we set settings for inflation solver MultiModecode.
      //-------------------------------------------------------------
      int silence = runOptions->getValue<int> ("is_not_silent");
      //-------------------------------------------------------------
      // Initialization parameters controlling main characteristics.
      //-------------------------------------------------------------
      int num_inflaton = runOptions->getValue<int> ("num_inflaton");
      int potential_choice = runOptions->getValue<int> ("potential_choice");
      int slowroll_infl_end = runOptions->getValue<int> ("slowroll_infl_end");
      int instreheat = runOptions->getValue<int> ("instreheat");
      int vparam_rows = runOptions->getValue<int> ("vparam_rows");
      //-------------------------------------------------------------
      // Control the output of analytic approximations for comparison.
      //-------------------------------------------------------------
      int use_deltaN_SR = runOptions->getValue<int> ("use_deltaN_SR");
      int evaluate_modes = runOptions->getValue<int> ("evaluate_modes");
      int use_horiz_cross_approx = runOptions->getValue<int> ("use_horiz_cross_approx");
      int get_runningofrunning = runOptions->getValue<int> ("get_runningofrunning");
      //-------------------------------------------------------------
      // Parameters to control how the ICs are sampled.
      //-------------------------------------------------------------
      int ic_sampling = runOptions->getValue<int> ("ic_sampling");
      double energy_scale = runOptions->getValue<double> ("energy_scale");
      int numb_samples = runOptions->getValue<int> ("numb_samples");
      int save_iso_N = runOptions->getValue<int> ("save_iso_N");
      double N_iso_ref = runOptions->getValue<int> ("N_iso_ref"); //double check this
      //-------------------------------------------------------------
      // Parameters to control how the vparams are sampled.
      //-------------------------------------------------------------
      int param_sampling = runOptions->getValue<int> ("param_sampling");
      std::vector<double> vp_prior_min = runOptions->getValue<std::vector<double> >("vp_prior_min");
      std::vector<double> vp_prior_max = runOptions->getValue<std::vector<double> > ("vp_prior_max");
      int varying_N_pivot = runOptions->getValue<int> ("varying_N_pivot");
      int use_first_priorval = runOptions->getValue<int> ("use_first_priorval");
      std::vector<double> phi_init0 = runOptions->getValue<std::vector<double> >("phi_init0");
      std::vector<double> dphi_init0 = runOptions->getValue<std::vector<double> >("dphi_init0");
      //-------------------------------------------------------------
      // Priors on the IC and N_pivot ranges
      //-------------------------------------------------------------
      std::vector<double> phi0_priors_min = runOptions->getValue<std::vector<double> > ("phi0_priors_min");
      std::vector<double> phi0_priors_max = runOptions->getValue<std::vector<double> > ("phi0_priors_max");
      std::vector<double> dphi0_priors_min = runOptions->getValue<std::vector<double> > ("dphi0_priors_min");
      std::vector<double> dphi0_priors_max = runOptions->getValue<std::vector<double> > ("dphi0_priors_max");
      double N_pivot_prior_min = runOptions->getValue<double> ("N_pivot_prior_min");
      double N_pivot_prior_max = runOptions->getValue<double> ("N_pivot_prior_max");
      //-------------------------------------------------------------
      // For calculating the full power spectrum P(k). Samples in uniform increments in log(k).
      //-------------------------------------------------------------
      int calc_full_pk = runOptions->getValue<int> ("calc_full_pk");
      int steps = runOptions->getValue<int> ("steps");
      double kmin = runOptions->getValue<double> ("kmin");
      double kmax = runOptions->getValue<double> ("kmax");
      double k_pivot = runOptions->getValue<double> ("k_pivot");
      double dlnk = runOptions->getValue<double> ("dlnk");



      gambit_inflation_observables observs;

      //-------------------------------------------------------------
      // The function below calls the MultiModeCode backend
      //  for a given choice of inflationary model,
      //  which calculates the observables.
      //-------------------------------------------------------------
      BEreq::multimodecode_gambit_driver(&observs,
					 num_inflaton,
					 potential_choice,
					 slowroll_infl_end,
					 instreheat,
					 vparam_rows,
					 use_deltaN_SR,
					 evaluate_modes,
					 use_horiz_cross_approx,
					 get_runningofrunning,
					 ic_sampling,
					 energy_scale,
					 numb_samples,
					 save_iso_N,
					 N_iso_ref,
					 param_sampling,
					 byVal(&vp_prior_min[0]),
					 byVal(&vp_prior_max[0]),
					 varying_N_pivot,
					 use_first_priorval,
					 byVal(&phi_init0[0]),
					 byVal(&dphi_init0[0]),
					 byVal(&vparams[0]),
					 N_pivot,
					 k_pivot,
					 dlnk,
					 calc_full_pk,
					 steps,
					 kmin,
					 byVal(&phi0_priors_min[0]),
					 byVal(&phi0_priors_max[0]),
					 byVal(&dphi0_priors_min[0]),
					 byVal(&dphi0_priors_max[0]),
					 N_pivot_prior_min,
					 N_pivot_prior_max);

      if (calc_full_pk == 0)
      {
	if (silence == 1){
	  std::cout << "A_s =" << observs.As << std::endl;
	  // std::cout << "A_iso " << observs.A_iso << std::endl;
	  // std::cout << "A_pnad " << observs.A_pnad << std::endl;
	  // std::cout << "A_end " << observs.A_ent << std::endl;
	  // std::cout << "A_cross_ad_iso " << observs.A_cross_ad_iso << std::endl;
	  std::cout << "n_s =" << observs.ns << std::endl;
	  // std::cout << "n_t " << observs.nt << std::endl;
	  // std::cout << "n_iso " << observs.n_iso << std::endl;
	  // std::cout << "n_pnad " << observs.n_pnad << std::endl;
	  // std::cout << "n_ent " << observs.n_ent << std::endl;
	  std::cout << "r =" << observs.r << std::endl;
	  std::cout << "alpha_s =" << observs.alpha_s << std::endl;
	  // std::cout << "runofrun " << observs.runofrun << std::endl;
	  // std::cout << "f_NL " << observs.f_NL << std::endl;
	  // std::cout << "tau_NL " << observs.tau_NL << std::endl;
	}

	cosmo.input.addEntry("omega_b",*Param["omega_b"]);
	cosmo.input.addEntry("omega_cdm",*Param["omega_cdm"]);
	cosmo.input.addEntry("H0",*Param["H0"]);
	cosmo.input.addEntry("A_s",observs.As);
	cosmo.input.addEntry("n_s",observs.ns);
	cosmo.input.addEntry("tau_reio",*Param["tau_reio"]);
	cosmo.input.addEntry("r",observs.r);
      }
      else
      {
	/* gambit_Pk type is set if full_spectra is asked. */
	cosmo.input.addEntry("P_k_ini type","gambit_Pk");

	cosmo.Pk_S.resize(steps+1, 0.);
	cosmo.Pk_T.resize(steps+1, 0.);
	cosmo.k_ar.resize(steps+1, 0.);

	for (int ii=0; ii < steps; ii++)
	{
	  cosmo.k_ar.at(ii) = observs.k_array[ii];
	  cosmo.Pk_S.at(ii) = observs.pks_array[ii];
	  cosmo.Pk_T.at(ii) = observs.pkt_array[ii];
	}

	cosmo.input.addEntry("omega_b",*Param["omega_b"]);
	cosmo.input.addEntry("omega_cdm",*Param["omega_cdm"]);
	cosmo.input.addEntry("H0",*Param["H0"]);
	cosmo.input.addEntry("tau_reio",*Param["tau_reio"]);
      }

      YAML::Node class_dict;
      if (runOptions->hasKey("class_dict"))
      {
	class_dict = runOptions->getValue<YAML::Node>("class_dict");
	for (auto it=class_dict.begin(); it != class_dict.end(); it++)
	{
	  std::string name = it->first.as<std::string>();
	  std::string value = it->second.as<std::string>();
	  cosmo.input.addEntry(name,value);
	}
      }
    }

    void class_set_parameter_inf_1naturalInf_LCDMt(Class_container& cosmo)
    {
      //std::cout << "Last seen alive in: class_set_parameter_inf_SR1quad_LCDMt" << std::endl;
      using namespace Pipes::class_set_parameter_inf_1naturalInf_LCDMt;

      int l_max=cosmo.lmax;

      cosmo.input.clear();

      cosmo.input.addEntry("output","tCl pCl lCl");
      cosmo.input.addEntry("l_max_scalars",l_max);
      cosmo.input.addEntry("modes","s,t");
      cosmo.input.addEntry("lensing","yes");

      cosmo.input.addEntry("T_cmb",*Dep::T_cmb);
      // Parameters to be passed to the potential                       //
      //---------------------------------------------------------------//
      std::vector<double> vparams = runOptions->getValue<std::vector<double> >("vparams");
      //---------------------------------------------------------------//
      // Ideally what's between this line and the line (*) indicated    //
      // below is a general enough example of needed to set a new       //
      // inflationary model with MultiModeCode, i.e. the model          //
      // parameters that's to be sampled.                               //
      //---------------------------------------------------------------//
      //--------------- Sampling \lambda ------------------------------//
      //---------------------------------------------------------------//
      vparams[0] = *Param["lambda"];
      //---------------------------------------------------------------//
      //--------------- Sampling f       ------------------------------//
      //---------------------------------------------------------------//
      vparams[1] = *Param["faxion"];
      //---------------------------------------------------------------//
      //--------------- Sampling N_pivot ------------------------------//
      //---------------------------------------------------------------//
      double N_pivot = *Param["N_pivot"];
      //---------------------------------------------------------------//
      //------------------------------(*)------------------------------//



      //-------------------------------------------------------------
      //  Below we set settings for inflation solver MultiModecode.
      //-------------------------------------------------------------
      int silence = runOptions->getValue<int> ("is_not_silent");
      //-------------------------------------------------------------
      // Initialization parameters controlling main characteristics.
      //-------------------------------------------------------------
      int num_inflaton = runOptions->getValue<int> ("num_inflaton");
      int potential_choice = runOptions->getValue<int> ("potential_choice");
      int slowroll_infl_end = runOptions->getValue<int> ("slowroll_infl_end");
      int instreheat = runOptions->getValue<int> ("instreheat");
      int vparam_rows = runOptions->getValue<int> ("vparam_rows");
      //-------------------------------------------------------------
      // Control the output of analytic approximations for comparison.
      //-------------------------------------------------------------
      int use_deltaN_SR = runOptions->getValue<int> ("use_deltaN_SR");
      int evaluate_modes = runOptions->getValue<int> ("evaluate_modes");
      int use_horiz_cross_approx = runOptions->getValue<int> ("use_horiz_cross_approx");
      int get_runningofrunning = runOptions->getValue<int> ("get_runningofrunning");
      //-------------------------------------------------------------
      // Parameters to control how the ICs are sampled.
      //-------------------------------------------------------------
      int ic_sampling = runOptions->getValue<int> ("ic_sampling");
      double energy_scale = runOptions->getValue<double> ("energy_scale");
      int numb_samples = runOptions->getValue<int> ("numb_samples");
      int save_iso_N = runOptions->getValue<int> ("save_iso_N");
      double N_iso_ref = runOptions->getValue<int> ("N_iso_ref"); //double check this
      //-------------------------------------------------------------
      // Parameters to control how the vparams are sampled.
      //-------------------------------------------------------------
      int param_sampling = runOptions->getValue<int> ("param_sampling");
      std::vector<double> vp_prior_min = runOptions->getValue<std::vector<double> >("vp_prior_min");
      std::vector<double> vp_prior_max = runOptions->getValue<std::vector<double> > ("vp_prior_max");
      int varying_N_pivot = runOptions->getValue<int> ("varying_N_pivot");
      int use_first_priorval = runOptions->getValue<int> ("use_first_priorval");
      std::vector<double> phi_init0 = runOptions->getValue<std::vector<double> >("phi_init0");
      std::vector<double> dphi_init0 = runOptions->getValue<std::vector<double> >("dphi_init0");
      //-------------------------------------------------------------
      // Priors on the IC and N_pivot ranges
      //-------------------------------------------------------------
      std::vector<double> phi0_priors_min = runOptions->getValue<std::vector<double> > ("phi0_priors_min");
      std::vector<double> phi0_priors_max = runOptions->getValue<std::vector<double> > ("phi0_priors_max");
      std::vector<double> dphi0_priors_min = runOptions->getValue<std::vector<double> > ("dphi0_priors_min");
      std::vector<double> dphi0_priors_max = runOptions->getValue<std::vector<double> > ("dphi0_priors_max");
      double N_pivot_prior_min = runOptions->getValue<double> ("N_pivot_prior_min");
      double N_pivot_prior_max = runOptions->getValue<double> ("N_pivot_prior_max");
      //-------------------------------------------------------------
      // For calculating the full power spectrum P(k). Samples in uniform increments in log(k).
      //-------------------------------------------------------------
      int calc_full_pk = runOptions->getValue<int> ("calc_full_pk");
      int steps = runOptions->getValue<int> ("steps");
      double kmin = runOptions->getValue<double> ("kmin");
      double kmax = runOptions->getValue<double> ("kmax");
      double k_pivot = runOptions->getValue<double> ("k_pivot");
      double dlnk = runOptions->getValue<double> ("dlnk");



      gambit_inflation_observables observs;

      //-------------------------------------------------------------
      // The function below calls the MultiModeCode backend
      //  for a given choice of inflationary model,
      //  which calculates the observables.
      //-------------------------------------------------------------
      BEreq::multimodecode_gambit_driver(&observs,
					 num_inflaton,
					 potential_choice,
					 slowroll_infl_end,
					 instreheat,
					 vparam_rows,
					 use_deltaN_SR,
					 evaluate_modes,
					 use_horiz_cross_approx,
					 get_runningofrunning,
					 ic_sampling,
					 energy_scale,
					 numb_samples,
					 save_iso_N,
					 N_iso_ref,
					 param_sampling,
					 byVal(&vp_prior_min[0]),
					 byVal(&vp_prior_max[0]),
					 varying_N_pivot,
					 use_first_priorval,
					 byVal(&phi_init0[0]),
					 byVal(&dphi_init0[0]),
					 byVal(&vparams[0]),
					 N_pivot,
					 k_pivot,
					 dlnk,
					 calc_full_pk,
					 steps,
					 kmin,
					 byVal(&phi0_priors_min[0]),
					 byVal(&phi0_priors_max[0]),
					 byVal(&dphi0_priors_min[0]),
					 byVal(&dphi0_priors_max[0]),
					 N_pivot_prior_min,
					 N_pivot_prior_max);

      if (calc_full_pk == 0)
      {
	if (silence == 1){
	  std::cout << "A_s =" << observs.As << std::endl;
	  // std::cout << "A_iso " << observs.A_iso << std::endl;
	  // std::cout << "A_pnad " << observs.A_pnad << std::endl;
	  // std::cout << "A_end " << observs.A_ent << std::endl;
	  // std::cout << "A_cross_ad_iso " << observs.A_cross_ad_iso << std::endl;
	  std::cout << "n_s =" << observs.ns << std::endl;
	  // std::cout << "n_t " << observs.nt << std::endl;
	  // std::cout << "n_iso " << observs.n_iso << std::endl;
	  // std::cout << "n_pnad " << observs.n_pnad << std::endl;
	  // std::cout << "n_ent " << observs.n_ent << std::endl;
	  std::cout << "r =" << observs.r << std::endl;
	  std::cout << "alpha_s =" << observs.alpha_s << std::endl;
	  // std::cout << "runofrun " << observs.runofrun << std::endl;
	  // std::cout << "f_NL " << observs.f_NL << std::endl;
	  // std::cout << "tau_NL " << observs.tau_NL << std::endl;
	}

	cosmo.input.addEntry("omega_b",*Param["omega_b"]);
	cosmo.input.addEntry("omega_cdm",*Param["omega_cdm"]);
	cosmo.input.addEntry("H0",*Param["H0"]);
	cosmo.input.addEntry("A_s",observs.As);
	cosmo.input.addEntry("n_s",observs.ns);
	cosmo.input.addEntry("tau_reio",*Param["tau_reio"]);
	cosmo.input.addEntry("r",observs.r);
      }
      else
      {
	/* gambit_Pk type is set if full_spectra is asked. */
	cosmo.input.addEntry("P_k_ini type","gambit_Pk");

	cosmo.Pk_S.resize(steps+1, 0.);
	cosmo.Pk_T.resize(steps+1, 0.);
	cosmo.k_ar.resize(steps+1, 0.);

	for (int ii=0; ii < steps; ii++)
	{
	  cosmo.k_ar.at(ii) = observs.k_array[ii];
	  cosmo.Pk_S.at(ii) = observs.pks_array[ii];
	  cosmo.Pk_T.at(ii) = observs.pkt_array[ii];
	}

	cosmo.input.addEntry("omega_b",*Param["omega_b"]);
	cosmo.input.addEntry("omega_cdm",*Param["omega_cdm"]);
	cosmo.input.addEntry("H0",*Param["H0"]);
	cosmo.input.addEntry("tau_reio",*Param["tau_reio"]);
      }

      YAML::Node class_dict;
      if (runOptions->hasKey("class_dict"))
      {
	class_dict = runOptions->getValue<YAML::Node>("class_dict");
	for (auto it=class_dict.begin(); it != class_dict.end(); it++)
	{
	  std::string name = it->first.as<std::string>();
	  std::string value = it->second.as<std::string>();
	  cosmo.input.addEntry(name,value);
	}
      }
    }

    void class_set_parameter_inf_1hilltopInf_LCDMt(Class_container& cosmo)
    {
      //std::cout << "Last seen alive in: class_set_parameter_inf_SR1quad_LCDMt" << std::endl;
      using namespace Pipes::class_set_parameter_inf_1hilltopInf_LCDMt;

      int l_max=cosmo.lmax;

      cosmo.input.clear();

      cosmo.input.addEntry("output","tCl pCl lCl");
      cosmo.input.addEntry("l_max_scalars",l_max);
      cosmo.input.addEntry("modes","s,t");
      cosmo.input.addEntry("lensing","yes");

      cosmo.input.addEntry("T_cmb",*Dep::T_cmb);
      // Parameters to be passed to the potential                       //
      //---------------------------------------------------------------//
      std::vector<double> vparams = runOptions->getValue<std::vector<double> >("vparams");
      //---------------------------------------------------------------//
      // Ideally what's between this line and the line (*) indicated    //
      // below is a general enough example of needed to set a new       //
      // inflationary model with MultiModeCode, i.e. the model          //
      // parameters that's to be sampled.                               //
      //---------------------------------------------------------------//
      //--------------- Sampling \lambda ------------------------------//
      //---------------------------------------------------------------//
      vparams[0] = *Param["lambda"];
      //---------------------------------------------------------------//
      //--------------- Sampling mu       ------------------------------//
      //---------------------------------------------------------------//
      vparams[1] = *Param["mu"];
      //---------------------------------------------------------------//
      //--------------- Sampling N_pivot ------------------------------//
      //---------------------------------------------------------------//
      double N_pivot = *Param["N_pivot"];
      //---------------------------------------------------------------//
      //------------------------------(*)------------------------------//
      std::cout << "lambda =" << vparams[0] << std::endl;
      std::cout << "mu =" << vparams[1] << std::endl;
      std::cout << "N_pivot =" << N_pivot << std::endl;


      //-------------------------------------------------------------
      //  Below we set settings for inflation solver MultiModecode.
      //-------------------------------------------------------------
      int silence = runOptions->getValue<int> ("is_not_silent");
      //-------------------------------------------------------------
      // Initialization parameters controlling main characteristics.
      //-------------------------------------------------------------
      int num_inflaton = runOptions->getValue<int> ("num_inflaton");
      int potential_choice = runOptions->getValue<int> ("potential_choice");
      int slowroll_infl_end = runOptions->getValue<int> ("slowroll_infl_end");
      int instreheat = runOptions->getValue<int> ("instreheat");
      int vparam_rows = runOptions->getValue<int> ("vparam_rows");
      //-------------------------------------------------------------
      // Control the output of analytic approximations for comparison.
      //-------------------------------------------------------------
      int use_deltaN_SR = runOptions->getValue<int> ("use_deltaN_SR");
      int evaluate_modes = runOptions->getValue<int> ("evaluate_modes");
      int use_horiz_cross_approx = runOptions->getValue<int> ("use_horiz_cross_approx");
      int get_runningofrunning = runOptions->getValue<int> ("get_runningofrunning");
      //-------------------------------------------------------------
      // Parameters to control how the ICs are sampled.
      //-------------------------------------------------------------
      int ic_sampling = runOptions->getValue<int> ("ic_sampling");
      double energy_scale = runOptions->getValue<double> ("energy_scale");
      int numb_samples = runOptions->getValue<int> ("numb_samples");
      int save_iso_N = runOptions->getValue<int> ("save_iso_N");
      double N_iso_ref = runOptions->getValue<int> ("N_iso_ref"); //double check this
      //-------------------------------------------------------------
      // Parameters to control how the vparams are sampled.
      //-------------------------------------------------------------
      int param_sampling = runOptions->getValue<int> ("param_sampling");
      std::vector<double> vp_prior_min = runOptions->getValue<std::vector<double> >("vp_prior_min");
      std::vector<double> vp_prior_max = runOptions->getValue<std::vector<double> > ("vp_prior_max");
      int varying_N_pivot = runOptions->getValue<int> ("varying_N_pivot");
      int use_first_priorval = runOptions->getValue<int> ("use_first_priorval");
      std::vector<double> phi_init0 = runOptions->getValue<std::vector<double> >("phi_init0");
      std::vector<double> dphi_init0 = runOptions->getValue<std::vector<double> >("dphi_init0");
      //-------------------------------------------------------------
      // Priors on the IC and N_pivot ranges
      //-------------------------------------------------------------
      std::vector<double> phi0_priors_min = runOptions->getValue<std::vector<double> > ("phi0_priors_min");
      std::vector<double> phi0_priors_max = runOptions->getValue<std::vector<double> > ("phi0_priors_max");
      std::vector<double> dphi0_priors_min = runOptions->getValue<std::vector<double> > ("dphi0_priors_min");
      std::vector<double> dphi0_priors_max = runOptions->getValue<std::vector<double> > ("dphi0_priors_max");
      double N_pivot_prior_min = runOptions->getValue<double> ("N_pivot_prior_min");
      double N_pivot_prior_max = runOptions->getValue<double> ("N_pivot_prior_max");
      //-------------------------------------------------------------
      // For calculating the full power spectrum P(k). Samples in uniform increments in log(k).
      //-------------------------------------------------------------
      int calc_full_pk = runOptions->getValue<int> ("calc_full_pk");
      int steps = runOptions->getValue<int> ("steps");
      double kmin = runOptions->getValue<double> ("kmin");
      double kmax = runOptions->getValue<double> ("kmax");
      double k_pivot = runOptions->getValue<double> ("k_pivot");
      double dlnk = runOptions->getValue<double> ("dlnk");



      gambit_inflation_observables observs;

      //-------------------------------------------------------------
      // The function below calls the MultiModeCode backend
      //  for a given choice of inflationary model,
      //  which calculates the observables.
      //-------------------------------------------------------------
      BEreq::multimodecode_gambit_driver(&observs,
					 num_inflaton,
					 potential_choice,
					 slowroll_infl_end,
					 instreheat,
					 vparam_rows,
					 use_deltaN_SR,
					 evaluate_modes,
					 use_horiz_cross_approx,
					 get_runningofrunning,
					 ic_sampling,
					 energy_scale,
					 numb_samples,
					 save_iso_N,
					 N_iso_ref,
					 param_sampling,
					 byVal(&vp_prior_min[0]),
					 byVal(&vp_prior_max[0]),
					 varying_N_pivot,
					 use_first_priorval,
					 byVal(&phi_init0[0]),
					 byVal(&dphi_init0[0]),
					 byVal(&vparams[0]),
					 N_pivot,
					 k_pivot,
					 dlnk,
					 calc_full_pk,
					 steps,
					 kmin,
					 byVal(&phi0_priors_min[0]),
					 byVal(&phi0_priors_max[0]),
					 byVal(&dphi0_priors_min[0]),
					 byVal(&dphi0_priors_max[0]),
					 N_pivot_prior_min,
					 N_pivot_prior_max);

      if (calc_full_pk == 0)
      {
	if (silence == 1){
	  std::cout << "A_s =" << observs.As << std::endl;
	  // std::cout << "A_iso " << observs.A_iso << std::endl;
	  // std::cout << "A_pnad " << observs.A_pnad << std::endl;
	  // std::cout << "A_end " << observs.A_ent << std::endl;
	  // std::cout << "A_cross_ad_iso " << observs.A_cross_ad_iso << std::endl;
	  std::cout << "n_s =" << observs.ns << std::endl;
	  // std::cout << "n_t " << observs.nt << std::endl;
	  // std::cout << "n_iso " << observs.n_iso << std::endl;
	  // std::cout << "n_pnad " << observs.n_pnad << std::endl;
	  // std::cout << "n_ent " << observs.n_ent << std::endl;
	  std::cout << "r =" << observs.r << std::endl;
	  std::cout << "alpha_s =" << observs.alpha_s << std::endl;
	  // std::cout << "runofrun " << observs.runofrun << std::endl;
	  // std::cout << "f_NL " << observs.f_NL << std::endl;
	  // std::cout << "tau_NL " << observs.tau_NL << std::endl;
	}

	cosmo.input.addEntry("omega_b",*Param["omega_b"]);
	cosmo.input.addEntry("omega_cdm",*Param["omega_cdm"]);
	cosmo.input.addEntry("H0",*Param["H0"]);
	cosmo.input.addEntry("A_s",observs.As);
	cosmo.input.addEntry("n_s",observs.ns);
	cosmo.input.addEntry("tau_reio",*Param["tau_reio"]);
	cosmo.input.addEntry("r",observs.r);
      }
      else
      {
	/* gambit_Pk type is set if full_spectra is asked. */
	cosmo.input.addEntry("P_k_ini type","gambit_Pk");

	cosmo.Pk_S.resize(steps+1, 0.);
	cosmo.Pk_T.resize(steps+1, 0.);
	cosmo.k_ar.resize(steps+1, 0.);

	for (int ii=0; ii < steps; ii++)
	{
	  cosmo.k_ar.at(ii) = observs.k_array[ii];
	  cosmo.Pk_S.at(ii) = observs.pks_array[ii];
	  cosmo.Pk_T.at(ii) = observs.pkt_array[ii];
	}

	cosmo.input.addEntry("omega_b",*Param["omega_b"]);
	cosmo.input.addEntry("omega_cdm",*Param["omega_cdm"]);
	cosmo.input.addEntry("H0",*Param["H0"]);
	cosmo.input.addEntry("tau_reio",*Param["tau_reio"]);
      }

      YAML::Node class_dict;
      if (runOptions->hasKey("class_dict"))
      {
	class_dict = runOptions->getValue<YAML::Node>("class_dict");
	for (auto it=class_dict.begin(); it != class_dict.end(); it++)
	{
	  std::string name = it->first.as<std::string>();
	  std::string value = it->second.as<std::string>();
	  cosmo.input.addEntry(name,value);
	}
      }
    }

    void class_set_parameter_inf_smashInf_LCDMt(Class_container& cosmo)
    {
      //std::cout << "Last seen alive in: class_set_parameter_inf_smashInf_LCDMt" << std::endl;
      using namespace Pipes::class_set_parameter_inf_smashInf_LCDMt;

      //---------------------------------------------------------------//
      // Below, SMASH inflationary potential is calculated and
      // the slow-roll apporximation is used to get the observables
      // A_s, n_s and r from model parameters and the inital value
      // of the inflaton potential at which infator starts its
      // slow-roll with zero-velocity.
      //---------------------------------------------------------------//

      int calc_tech = runOptions->getValue<int> ("calc_technique");
      int silence = runOptions->getValue<int> ("is_not_silent");

      int l_max=cosmo.lmax;

      cosmo.input.clear();

      cosmo.input.addEntry("output","tCl pCl lCl");
      cosmo.input.addEntry("l_max_scalars",l_max);
      cosmo.input.addEntry("modes","s,t");
      cosmo.input.addEntry("lensing","yes");

      cosmo.input.addEntry("T_cmb",*Dep::T_cmb);


      if (calc_tech==0){
	//-------------------------------------------------------------
	// Having GAMBIT-defined functions solve for the slow-roll parameters which is then given to CLASS.
	//-------------------------------------------------------------


	//-------------------------------------------------------------
	// Parameters to be passed to the potential
	//-------------------------------------------------------------
	std::vector<double> vparams = runOptions->getValue<std::vector<double> >("vparams");

	vparams[0] = *Param["log10_xi"];
	vparams[1] = *Param["log10_beta"];
	vparams[2] = *Param["log10_lambda"];

	if (silence==1){
	  std::cout << "log10[xi] = " << vparams[0] << std::endl;
	  std::cout << "log10[beta] = " << vparams[1] << std::endl;
	  std::cout << "log10[lambda] = " << vparams[2] << std::endl;
	}
	/* coefficients of:
	 P(x) = -8+b*\phi**2+b*\xi*\phi**4+6*\xi**2*\phi**4
	 */
	double smashp1[5] = { -8.0, 0, pow(10.0,vparams[1]), 0, (pow(10.0,vparams[1])*
								 pow(10.0,vparams[0])+
								 6.0*pow(10.0,vparams[0])*
								 pow(10.0,vparams[0]))};

	double smashd1[8];

	gsl_poly_complex_workspace * wsmash = gsl_poly_complex_workspace_alloc (5);
	gsl_poly_complex_solve (smashp1, 5, wsmash, smashd1);
	gsl_poly_complex_workspace_free (wsmash);

	double badway[4] = {smashd1[0],smashd1[2],smashd1[4],smashd1[6]};
	double tempbw = 0;

	for(int i=0;i<4;i++)
	{
	  if(badway[i]>tempbw) tempbw=badway[i];
	}

	vparams[3] = tempbw;

	//-------------------------------------------------------------
	//                  Sampling N_pivot
	//-------------------------------------------------------------
	double N_pivot = *Param["N_pivot"];

	// Solving the slow-roll equality to
	int status;
	int iter = 0, max_iter = 100000;
	const gsl_min_fminimizer_type *T;
	gsl_min_fminimizer *s;
	double m = tempbw*10.0, m_expected = M_PI; // Correct for.
	double a = 0.0, b = 100.0; // Correct for.
	gsl_function F;

	struct my_f_params params = { vparams[0], vparams[1], vparams[3] , N_pivot};

	F.function = &fn1;
	F.params = &params;

	T = gsl_min_fminimizer_brent;
	s = gsl_min_fminimizer_alloc (T);
	gsl_min_fminimizer_set (s, &F, m, a, b);

	/*
	 printf ("using %s method\n",gsl_min_fminimizer_name (s));
	 printf ("%5s [%9s, %9s] %9s %10s %9s\n","iter", "lower", "upper", "min","err", "err(est)");
	 printf ("%5d [%.7f, %.7f] %.7f %+.7f %.7f\n",iter, a, b, m, m - m_expected, b - a);
	 */

	do
	{
	  iter++;
	  status = gsl_min_fminimizer_iterate (s);

	  m = gsl_min_fminimizer_x_minimum (s);
	  a = gsl_min_fminimizer_x_lower (s);
	  b = gsl_min_fminimizer_x_upper (s);

	  status = gsl_min_test_interval (a, b, 0.01, 0.0);

	  /*
	   if (status == GSL_SUCCESS) printf ("Converged:\n");
	   printf ("%5d [%.7f, %.7f] %.7f %+.7f %.7f\n",
	   iter, a, b,
	   m, m - m_expected, b - a);
	   */
	}
	while (status == GSL_CONTINUE && iter < max_iter);

	gsl_min_fminimizer_free (s);

	double smash_pot = 0.0;
	double smash_eps = 0.0;
	double smash_eta = 0.0;

	smash_pot = pot_SMASH(pow(10.0,*Param["log10_lambda"]),
			      a,
			      pow(10.0,*Param["log10_xi"]));
	smash_eps = SRparameters_epsilon_SMASH(a,
					       pow(10.0,*Param["log10_beta"]),
					       pow(10.0,*Param["log10_xi"]));
	smash_eta = SRparameters_eta_SMASH(a,
					   pow(10.0,*Param["log10_beta"]),
					   pow(10.0,*Param["log10_xi"]));

	double As_self = 0.0;
	double ns_self = 0.0;
	double r_self = 0.0;

	As_self = As_SR(smash_eps,smash_pot);
	ns_self = ns_SR(smash_eps,smash_eta);
	r_self  = r_SR(smash_eps,smash_eta);

	//-------------------------------------------------------------
	/* Have calculated the field value at N_pivot
	 predicted by slow-roll approximation.
	 Choosing a very close slightly higher
	 value will be satisfactory for initial conditions.
	 */
	//-------------------------------------------------------------

	if (silence == 1)
	{
	  printf("n_s from smash = %e\n",ns_self);
	  printf("A_s from smash = %e\n",As_self);
	  printf("r from smash = %e\n",r_self);
	}

	cosmo.input.addEntry("omega_b",*Param["omega_b"]);
	cosmo.input.addEntry("omega_cdm",*Param["omega_cdm"]);
	cosmo.input.addEntry("H0",*Param["H0"]);
	cosmo.input.addEntry("A_s",As_self);
	cosmo.input.addEntry("n_s",ns_self);
	cosmo.input.addEntry("tau_reio",*Param["tau_reio"]);
	cosmo.input.addEntry("r",r_self);

      }
      else if (calc_tech==1)
      {
	//-------------------------------------------------------------
	// Having CLASS primordial.h module calculate inflationary predictions of the SMASH potential.
	//-------------------------------------------------------------

	cosmo.input.addEntry("P_k_ini type","inflation_V");
	cosmo.input.addEntry("potential","smash_inflation");

	cosmo.input.addEntry("V_0",*Param["log10_xi"]);
	cosmo.input.addEntry("V_1",*Param["log10_beta"]);
	cosmo.input.addEntry("V_3",*Param["log10_lambda"]);

	cosmo.input.addEntry("V_2",-100.); //Hard coding \chi inflaton potential boundaries.
//        cosmo.input.addEntry("N_star",*Param["N_pivot"]); //Hard coding \chi inflaton potential boundaries.

	cosmo.input.addEntry("omega_b",*Param["omega_b"]);
	cosmo.input.addEntry("omega_cdm",*Param["omega_cdm"]);
	cosmo.input.addEntry("H0",*Param["H0"]);
	cosmo.input.addEntry("tau_reio",*Param["tau_reio"]);

      }

      YAML::Node class_dict;
      if (runOptions->hasKey("class_dict"))
      {
	class_dict = runOptions->getValue<YAML::Node>("class_dict");
	for (auto it=class_dict.begin(); it != class_dict.end(); it++)
	{
	  std::string name = it->first.as<std::string>();
	  std::string value = it->second.as<std::string>();
	  cosmo.input.addEntry(name,value);
	}
      }
    }

    void class_get_spectra_func(Class_container& cosmo)
    {
//      std::cout << "Last seen alive in: class_get_spectra_func" << std::endl;
      using namespace Pipes::class_get_spectra_func;
      cosmo = BEreq::get_ptr_to_class();

      cosmo.Cl_TT = BEreq::class_get_cl("tt");
      cosmo.Cl_TE = BEreq::class_get_cl("te");
      cosmo.Cl_EE = BEreq::class_get_cl("ee");
      cosmo.Cl_BB = BEreq::class_get_cl("bb");
      cosmo.Cl_PhiPhi = BEreq::class_get_cl("pp");
    }

    void function_Planck_high_TT_loglike(double& result)
    {
//      std::cout << "Last seen alive in: function_Planck_high_TT_loglike" << std::endl;
      using namespace Pipes::function_Planck_high_TT_loglike;

      double  cl_and_pars[2525];
      int idx_tt;
      Class_container cosmo = *Dep::class_get_spectra;

      //--------------------------------------------------------------------------
      //------addition of the Cl for TT, TE, EE and BB to Cl array----------------
      //--------------------------------------------------------------------------

      for(int ii = 0; ii < 2509 ; ii++)
      {
	idx_tt = ii;

	if (ii >= 2)
	{
	  cl_and_pars[idx_tt] = cosmo.Cl_TT.at(ii);
	}
	else
	{
	  cl_and_pars[idx_tt] = 0.;
	}
      }

      //--------------------------------------------------------------------------
      //------addition of nuisance parameters to Cl array-------------------------
      //--------------------------------------------------------------------------
      cl_and_pars[2509] = *Param["A_cib_217"];
      cl_and_pars[2510] = *Param["cib_index"];
      cl_and_pars[2511] = *Param["xi_sz_cib"];
      cl_and_pars[2512] = *Param["A_sz"];
      cl_and_pars[2513] = *Param["ps_A_100_100"];
      cl_and_pars[2514] = *Param["ps_A_143_143"];
      cl_and_pars[2515] = *Param["ps_A_143_217"];
      cl_and_pars[2516] = *Param["ps_A_217_217"];
      cl_and_pars[2517] = *Param["ksz_norm"];
      cl_and_pars[2518] = *Param["gal545_A_100"];
      cl_and_pars[2519] = *Param["gal545_A_143"];
      cl_and_pars[2520] = *Param["gal545_A_143_217"];
      cl_and_pars[2521] = *Param["gal545_A_217"];
      cl_and_pars[2522] = *Param["calib_100T"];
      cl_and_pars[2523] = *Param["calib_217T"];
      cl_and_pars[2524] = *Param["A_planck"];

      //--------------------------------------------------------------------------
      //------calculation of the planck loglikelihood-----------------------------
      //--------------------------------------------------------------------------
      clik_object* high_clikid;
      clik_error *_err;

      high_clikid = BEreq::return_high_TT();
      _err = BEreq::clik_initialize_error();
      result = BEreq::clik_compute_loglike(byVal(high_clikid),
	       byVal(cl_and_pars),
	       &_err);

//      std::cout << "Log likelihood (of high_TT) is : " << result << std::endl;
    }

    void function_Planck_high_TTTEEE_loglike(double& result)
    {
      //std::cout << "Last seen alive in: function_Planck_high_TTTEEE_loglike" << std::endl;
      using namespace Pipes::function_Planck_high_TTTEEE_loglike;

      double  cl_and_pars[7621];
      int idx_tt, idx_te, idx_ee;
      Class_container cosmo = *Dep::class_get_spectra;

      //--------------------------------------------------------------------------
      //------addition of the Cl for TT, TE and EE to Cl array--------------------
      //--------------------------------------------------------------------------
      for(int ii = 0; ii < 2509 ; ii++)
      {
	idx_tt = ii;
	idx_ee = ii + 2509;
	idx_te = ii + (2 * 2509);
	if (ii >= 2)
	{
	  cl_and_pars[idx_tt] = cosmo.Cl_TT.at(ii);
	  cl_and_pars[idx_ee] = cosmo.Cl_EE.at(ii);
	  cl_and_pars[idx_te] = cosmo.Cl_TE.at(ii);
	}
	else
	{
	  cl_and_pars[idx_tt] = 0.;
	  cl_and_pars[idx_ee] = 0.;
	  cl_and_pars[idx_te] = 0.;
	}
      }

      //--------------------------------------------------------------------------
      //------addition of nuisance parameters to Cl array-------------------------
      //--------------------------------------------------------------------------
      cl_and_pars[7527] = *Param["A_cib_217"];
      cl_and_pars[7528] = *Param["cib_index"];
      cl_and_pars[7529] = *Param["xi_sz_cib"];
      cl_and_pars[7530] = *Param["A_sz"];
      cl_and_pars[7531] = *Param["ps_A_100_100"];
      cl_and_pars[7532] = *Param["ps_A_143_143"];
      cl_and_pars[7533] = *Param["ps_A_143_217"];
      cl_and_pars[7534] = *Param["ps_A_217_217"];
      cl_and_pars[7535] = *Param["ksz_norm"];
      cl_and_pars[7536] = *Param["gal545_A_100"];
      cl_and_pars[7537] = *Param["gal545_A_143"];
      cl_and_pars[7538] = *Param["gal545_A_143_217"];
      cl_and_pars[7539] = *Param["gal545_A_217"];
      cl_and_pars[7540] = *Param["galf_EE_A_100"];
      cl_and_pars[7541] = *Param["galf_EE_A_100_143"];
      cl_and_pars[7542] = *Param["galf_EE_A_100_217"];
      cl_and_pars[7543] = *Param["galf_EE_A_143"];
      cl_and_pars[7544] = *Param["galf_EE_A_143_217"];
      cl_and_pars[7545] = *Param["galf_EE_A_217"];
      cl_and_pars[7546] = *Param["galf_EE_index"];
      cl_and_pars[7547] = *Param["galf_TE_A_100"];
      cl_and_pars[7548] = *Param["galf_TE_A_100_143"];
      cl_and_pars[7549] = *Param["galf_TE_A_100_217"];
      cl_and_pars[7550] = *Param["galf_TE_A_143"];
      cl_and_pars[7551] = *Param["galf_TE_A_143_217"];
      cl_and_pars[7552] = *Param["galf_TE_A_217"];
      cl_and_pars[7553] = *Param["galf_TE_index"];
      // set beam-leakage to zero (60 nusissance parameter)
      for (int i = 0; i < 60; i++) cl_and_pars[(i+7554)] = 0.;
      cl_and_pars[7614] = *Param["calib_100T"];
      cl_and_pars[7615] = *Param["calib_217T"];
      cl_and_pars[7616] = *Param["calib_100P"];
      cl_and_pars[7617] = *Param["calib_143P"];
      cl_and_pars[7618] = *Param["calib_217P"];
      cl_and_pars[7619] = *Param["A_pol"];
      cl_and_pars[7620] = *Param["A_planck"];

      //--------------------------------------------------------------------------
      //------calculation of the planck loglikelihood-----------------------------
      //--------------------------------------------------------------------------
      clik_object* high_clikid;
      clik_error *_err;

      high_clikid = BEreq::return_high_TTTEEE();
      _err = BEreq::clik_initialize_error();

      result = BEreq::clik_compute_loglike(byVal(high_clikid),
	       byVal(cl_and_pars),
	       &_err);

//      std::cout << "Log likelihood (of high_TTTEEE) is : " << result << std::endl;
    }

    void function_Planck_high_TT_lite_loglike(double& result)
    {
      //std::cout << "Last seen alive in: function_Planck_high_TT_lite_loglike" << std::endl;
      using namespace Pipes::function_Planck_high_TT_lite_loglike;

      double cl_and_pars[2510];
      int idx_tt;
      Class_container cosmo = *Dep::class_get_spectra;

      //--------------------------------------------------------------------------
      //------addition of the Cl for TT, TE, EE and BB to Cl array----------------
      //--------------------------------------------------------------------------
      for(int ii = 0; ii < 2509 ; ii++)
      {
	idx_tt = ii;
	if (ii >= 2)
	{
	  cl_and_pars[idx_tt] = cosmo.Cl_TT.at(ii);
	}
	else
	{
	  cl_and_pars[idx_tt] = 0.;
	}
      }

      //--------------------------------------------------------------------------
      //------addition of nuisance parameters to Cl array-------------------------
      //--------------------------------------------------------------------------
      cl_and_pars[2509] = *Param["A_planck"];

      //--------------------------------------------------------------------------
      //------calculation of the planck loglikelihood-----------------------------
      //--------------------------------------------------------------------------
      clik_object* high_clikid;
      clik_error *_err;

      high_clikid = BEreq::return_high_TT_lite();
      _err = BEreq::clik_initialize_error();
      result = BEreq::clik_compute_loglike(byVal(high_clikid),
	       byVal(cl_and_pars),
	       &_err);

//      std::cout << "Log likelihood (of high_TT_lite) is : " << result << std::endl;
    }

    void function_Planck_high_TTTEEE_lite_loglike(double& result)
    {
      //std::cout << "Last seen alive in: function_Planck_high_TTTEEE_lite_loglike" << std::endl;
      using namespace Pipes::function_Planck_high_TTTEEE_lite_loglike;

      double  cl_and_pars[7528];
      int idx_tt, idx_te, idx_ee;
      Class_container cosmo = *Dep::class_get_spectra;

      //--------------------------------------------------------------------------
      //------addition of the Cl for TT, TE and EE to Cl array--------------------
      //--------------------------------------------------------------------------
      for(int ii = 0; ii < 2509 ; ii++)
      {
	idx_tt = ii;
	idx_ee = ii + 2509;
	idx_te = ii + (2 * 2509);
	if (ii >= 2)
	{
	  cl_and_pars[idx_tt] = cosmo.Cl_TT.at(ii);
	  cl_and_pars[idx_ee] = cosmo.Cl_EE.at(ii);
	  cl_and_pars[idx_te] = cosmo.Cl_TE.at(ii);
	}
	else
	{
	  cl_and_pars[idx_tt] = 0.;
	  cl_and_pars[idx_ee] = 0.;
	  cl_and_pars[idx_te] = 0.;
	}
      }

      //--------------------------------------------------------------------------
      //------addition of nuisance parameters to Cl array-------------------------
      //--------------------------------------------------------------------------
      cl_and_pars[7527] = *Param["A_planck"];

      //--------------------------------------------------------------------------
      //------calculation of the planck loglikelihood-----------------------------
      //--------------------------------------------------------------------------
      clik_object* high_clikid;
      clik_error *_err;

      high_clikid = BEreq::return_high_TTTEEE_lite();
      _err = BEreq::clik_initialize_error();

      result = BEreq::clik_compute_loglike(byVal(high_clikid),
	       byVal(cl_and_pars),
	       &_err);

      //std::cout << "Log likelihood (of high_TTTEEE_lite) is : " << result << std::endl;
    }

    void function_Planck_lensing_loglike(double& result)
    {
      //std::cout << "Last seen alive in: function_Planck_lensing_loglike" << std::endl;
      using namespace Pipes::function_Planck_lensing_loglike;

      double  cl_and_pars[8197];
      int idx_pp, idx_tt, idx_te, idx_ee;
      Class_container cosmo = *Dep::class_get_spectra;

      //--------------------------------------------------------------------------
      //------addition of the Cl for PhiPhi,  TT, TE and EE to Cl array-----------
      //--------------------------------------------------------------------------
      for(int ii = 0; ii < 2049 ; ii++)
      {
	idx_pp = ii;
	idx_tt = ii + 2049;
	idx_ee = ii + (2 * 2049);
	idx_te = ii + (3 * 2049);
	if (ii >= 2)
	{
	  cl_and_pars[idx_pp] = cosmo.Cl_PhiPhi.at(ii);
	  cl_and_pars[idx_tt] = cosmo.Cl_TT.at(ii);
	  cl_and_pars[idx_ee] = cosmo.Cl_EE.at(ii);
	  cl_and_pars[idx_te] = cosmo.Cl_TE.at(ii);
	}
	else
	{
	  cl_and_pars[idx_pp] = 0.;
	  cl_and_pars[idx_tt] = 0.;
	  cl_and_pars[idx_ee] = 0.;
	  cl_and_pars[idx_te] = 0.;
	}
      }

      //--------------------------------------------------------------------------
      //------addition of nuisance parameters to Cl array-------------------------
      //--------------------------------------------------------------------------
      cl_and_pars[8196] = *Param["A_planck"];

      //--------------------------------------------------------------------------
      //------calculation of the planck loglikelihood-----------------------------
      //--------------------------------------------------------------------------
      clik_lensing_object* lensing_clikid;
      clik_error *_err;

      lensing_clikid = BEreq::return_lensing();
      _err = BEreq::clik_initialize_error();
      result = BEreq::clik_lensing_compute_loglike(byVal(lensing_clikid),
	       byVal(cl_and_pars),
	       &_err);

//      std::cout << "Log likelihood (of lensing) is : " << result << std::endl;
    }

    void function_Planck_lowp_TT_loglike(double& result)
    {
      //std::cout << "Last seen alive in: function_Planck_lowp_TT_loglike" << std::endl;
      using namespace Pipes::function_Planck_lowp_TT_loglike;

      double  cl_and_pars[121];
      int idx_tt, idx_te, idx_ee, idx_bb;
      Class_container cosmo = *Dep::class_get_spectra;

      //--------------------------------------------------------------------------
      //------addition of the Cl for TT, TE, EE and BB to Cl array----------------
      //--------------------------------------------------------------------------
      for(int ii = 0; ii < 30 ; ii++)
      {
	idx_tt = ii;
	idx_ee = ii + 30;
	idx_bb = ii + (2 * 30);
	idx_te = ii + (3 * 30);
	if (ii >= 2)
	{
	  cl_and_pars[idx_tt] = cosmo.Cl_TT.at(ii);
	  cl_and_pars[idx_ee] = cosmo.Cl_EE.at(ii);
	  cl_and_pars[idx_bb] = cosmo.Cl_BB.at(ii);
	  cl_and_pars[idx_te] = cosmo.Cl_TE.at(ii);
	}
	else
	{
	  cl_and_pars[idx_tt] = 0.;
	  cl_and_pars[idx_te] = 0.;
	  cl_and_pars[idx_bb] = 0.;
	  cl_and_pars[idx_te] = 0.;
	}
      }

      //--------------------------------------------------------------------------
      //------addition of nuisance parameters to Cl array-------------------------
      //--------------------------------------------------------------------------
      cl_and_pars[120] = *Param["A_planck"];

      //--------------------------------------------------------------------------
      //------calculation of the planck loglikelihood-----------------------------
      //--------------------------------------------------------------------------
      clik_object* lowl_clikid;
      clik_error *_err;

      lowl_clikid = BEreq::return_lowp_TT();
      _err = BEreq::clik_initialize_error();

      result = BEreq::clik_compute_loglike(byVal(lowl_clikid),
	       byVal(cl_and_pars),
	       &_err);

//      std::cout << "Log likelihood (of lowp_TT) is : " << result << std::endl;
    }

/// -----------
/// BBN related functions
/// -----------

    void set_T_cmb(double &result)
    {
      using namespace Pipes::set_T_cmb;

      // use COBE/FIRAS (0911.1955) mes. if not specified otherwise
      result = runOptions->getValueOrDef<double>(2.7255,"T_cmb");

    }

    void calculate_eta(double &result)
    {
      using namespace Pipes::calculate_eta;

      double ngamma, nb;
      ngamma = 16*pi*zeta3*pow(*Dep::T_cmb*kb/hc,3); // photon number density today
      nb = *Param["omega_b"]*3*100*1e3*100*1e3/Mpc/Mpc/(8*pi*Gn*m_proton_g); // baryon number density today

      result =  nb/ngamma;
      logger() << "Baryon to photon ratio (eta) computed to be " << result << EOM;
    }

<<<<<<< HEAD
    void AlterBBN_fill(relicparam &result)
=======
    void compute_dNeffExt_ALP(double &result)
    {
      using namespace Pipes::compute_dNeffExt_ALP;

      // TODO: call parameters from ALP model and calculate dNeff from them
      result = 0.1; 

    }

    void compute_etaBBN_ALP(double &result)
    {
      using namespace Pipes::compute_dNeffExt_ALP;

      // TODO: call parameters from ALP model and calculate etaBBN from them
      result = 1e-10; 

    }


    void AlterBBN_fill_LCDM(relicparam &result) 
>>>>>>> 2c95172f
    {
      // fill AlterBBN structure for LCDM
      using namespace Pipes::AlterBBN_fill_LCDM;

      BEreq::Init_cosmomodel(&result);

      result.eta0=*Dep::eta; // eta0 = eta_BBN = eta_CMB
      result.Nnu=3.046;     // 3 massive neutrinos
      result.dNnu=0;        // no extra rel. d.o.f. in  base LCDM
      result.failsafe = runOptions->getValueOrDef<int>(3,"failsafe");
      result.err = runOptions->getValueOrDef<int>(3,"err");
    }

<<<<<<< HEAD

=======
   
>>>>>>> 2c95172f
    void AlterBBN_fill_LCDM_Smu_dNeffCMB_dNeffBBN_etaBBN(relicparam &result)
    {
      // fill AlterBBN structure for LCDM_Smu_dNeffCMB_dNeffBBN_etaBBN
      using namespace Pipes::AlterBBN_fill_LCDM_Smu_dNeffCMB_dNeffBBN_etaBBN;

      BEreq::Init_cosmomodel(&result);

      result.eta0 = *Param["eta_BBN"];  // eta AFTER BBN (variable during)
      result.Nnu=3.046;                 // 3 massive neutrinos
      result.dNnu=*Param["dNeff_BBN"];
      std::cout << "set BBN dNeff to "<< result.dNnu << std::endl;
      result.failsafe = runOptions->getValueOrDef<int>(3,"failsafe");
      result.err = runOptions->getValueOrDef<int>(3,"err");
    }


    void compute_BBN_abundances(CosmoBit::BBN_container &result)
    {
      using namespace Pipes::compute_BBN_abundances;

      int NNUC = BEreq::get_NNUC();  // global variable of AlterBBN (# computed element abundances)
      result.init_arr(NNUC);         // init arrays in BBN_container with right length
      double ratioH [NNUC+1], cov_ratioH [NNUC+1][NNUC+1];

      static bool first = true;
      const bool use_fudged_correlations = (runOptions->hasKey("correlation_matrix") && runOptions->hasKey("elements"));
      const bool use_relative_errors = runOptions->hasKey("relative_errors");
      static std::vector<double> relerr(NNUC+1, -1.0);
      static std::vector<std::vector<double>> corr(NNUC+1, std::vector<double>(NNUC+1, 0.0));
      if (use_fudged_correlations && first)
      {
	for (int ie = 1; ie < NNUC; ie++) corr.at(ie).at(ie) = 1.;
	std::vector<str> elements =  runOptions->getValue< std::vector<str> >("elements");
	std::vector<std::vector<double>> tmp_corr = runOptions->getValue< std::vector<std::vector<double>> >("correlation_matrix");
	std::vector<double> tmp_relerr;

	unsigned int nelements = elements.size();

	// Check if the size of the list of elements and the size of the correlation matrix agree
	if (nelements != tmp_corr.size())
	{
	  std::ostringstream err;
	  err << "The length of the list \'elements\' and the size of the correlation matrix \'correlation_matrix\' do not agree";
	  CosmoBit_error().raise(LOCAL_INFO, err.str());
	}

	// If the relative errors are also given, then do also a check if the length of the list is correct and if the entries are positive.
	if (use_relative_errors)
	{
	  tmp_relerr = runOptions->getValue< std::vector<double> >("relative_errors");
	  if (nelements != tmp_relerr.size())
	  {
	    std::ostringstream err;
	    err << "The length of the list \'elements\' and the length of \'relative_errors\' do not agree";
	    CosmoBit_error().raise(LOCAL_INFO, err.str());
	  }
	  for (std::vector<double>::iterator it = tmp_relerr.begin(); it != tmp_relerr.end(); it++)
	  {
	    if (*it <= 0.0)
	    {
	      std::ostringstream err;
	      err << "One entry for the relative error is not positive";
	      CosmoBit_error().raise(LOCAL_INFO, err.str());
	    }
	  }
	}

	// Check if the correlation matrix is symmetric
	for (std::vector<std::vector<double>>::iterator it = tmp_corr.begin(); it != tmp_corr.end(); it++)
	{
	  if (it->size() != nelements)
	  {
	    std::ostringstream err;
	    err << "The correlation matirx is not a square matrix";
	    CosmoBit_error().raise(LOCAL_INFO, err.str());
	  }
	}

	// Check if the entries in the correlation matrix are reasonable
	for (int ie=0; ie<nelements; ie++)
	{
	  //Check if the diagonal entries are equal to 1.
	  if (std::abs(tmp_corr.at(ie).at(ie) - 1.) > 1e-6)
	  {
	    std::ostringstream err;
	    err << "Not all diagonal elements of the correlation matirx are 1.";
	    CosmoBit_error().raise(LOCAL_INFO, err.str());
	  }
	  for (int je=0; je<=ie; je++)
	  {
	    //Check for symmetry
	    if (std::abs(tmp_corr.at(ie).at(je) - tmp_corr.at(je).at(ie)) > 1e-6)
	    {
	      std::ostringstream err;
	      err << "The correlation matirx is not symmetric";
	      CosmoBit_error().raise(LOCAL_INFO, err.str());
	    }
	    // Check if the off-diagonal elements are between -1 and 1.
	    if (std::abs(tmp_corr.at(ie).at(je)) >= 1. && (ie != je))
	    {
	      std::ostringstream err;
	      err << "The off-diagonal elements of the correlation matrix are not sensible (abs(..) > 1)";
	      CosmoBit_error().raise(LOCAL_INFO, err.str());
	    }
	  }
	}

	// Check if the elements which are passed via runOptions are actually known.
	std::map<std::string, int> abund_map = result.get_map();
	for (std::vector<str>::iterator it = elements.begin(); it != elements.end(); it++)
	{
	  if (abund_map.count(*it) == 0)
	  {
	    std::ostringstream err;
	    err << "I do not recognise the element \'" << *it << "\'";
	    CosmoBit_error().raise(LOCAL_INFO, err.str());
	  }
	}

	// Populate the correlation matrix
	for (std::vector<str>::iterator it1 = elements.begin(); it1 != elements.end(); it1++)
	{
	  int ie  =  abund_map[*it1];
	  int i = std::distance( elements.begin(), it1 );
	  // If the relative errors are given fill it with the respective values (-1.0 refers to no errors given).
	  if (use_relative_errors) relerr.at(ie) = tmp_relerr.at(i);
	  for (std::vector<str>::iterator it2 = elements.begin(); it2 != elements.end(); it2++)
	  {
	    int je  =  abund_map[*it2];
	    int j = std::distance( elements.begin(), it2 );
	    corr.at(ie).at(je) = tmp_corr.at(i).at(j);
	  }
	}

	first = false;
      }

      relicparam const& paramrelic = *Dep::AlterBBN_modelinfo;
      int nucl_err = BEreq::nucl_err(&paramrelic, byVal(ratioH), byVal(cov_ratioH[0]));

      std::vector<double> err_ratio(NNUC+1,0);
      if (use_fudged_correlations)
      {
	for (int ie=1;ie<=NNUC;ie++)
	{
	  if (use_relative_errors && (relerr.at(ie) > 0.0))
	  {
	    err_ratio.at(ie) =  relerr.at(ie) * ratioH[ie];
	  }
	  else
	  {
	    err_ratio.at(ie) = sqrt(cov_ratioH[ie][ie]);
	  }
	}
      }

      // fill abundances and covariance matrix of BBN_container with results from AlterBBN
      if (nucl_err)
      {
	for(int ie=1;ie<=NNUC;ie++)
	{
	  result.BBN_abund.at(ie) = ratioH[ie];
	  for(int je=1;je<=NNUC;je++)
	  {
	    if (use_fudged_correlations)
		result.BBN_covmat.at(ie).at(je) = corr.at(ie).at(je) * err_ratio.at(ie) * err_ratio.at(je);
	    else
		result.BBN_covmat.at(ie).at(je) = cov_ratioH[ie][je];
	  }
	}
      }
      else
      {
	std::ostringstream err;
	err << "AlterBBN calculation for primordial element abundances failed.";
	invalid_point().raise(err.str());
      }
    }


    void get_Helium_abundance(std::vector<double> &result)
    {
      using namespace Pipes::get_Helium_abundance;

	CosmoBit::BBN_container BBN_res = *Dep::BBN_abundances;
	std::map<std::string, int> abund_map = BBN_res.get_map();

	result.clear();
	result.push_back(BBN_res.BBN_abund.at(abund_map["Yp"]));
	result.push_back(sqrt(BBN_res.BBN_covmat.at(abund_map["Yp"]).at(abund_map["Yp"])));

	logger() << "Helium Abundance from AlterBBN: " << result.at(0) << " +/- " << result.at(1) << EOM;
    }

    void get_Helium3_abundance(std::vector<double> &result)
    {
      using namespace Pipes::get_Helium3_abundance;

	CosmoBit::BBN_container BBN_res = *Dep::BBN_abundances;
	std::map<std::string, int> abund_map = BBN_res.get_map();

	result.clear();
	result.push_back(BBN_res.BBN_abund.at(abund_map["He3"]));
	result.push_back(sqrt(BBN_res.BBN_covmat.at(abund_map["He3"]).at(abund_map["He3"])));

	logger() << "Helium 3 Abundance from AlterBBN: " << result.at(0) << " +/- " << result.at(1) << EOM;
    }

    void get_Deuterium_abundance(std::vector<double> &result)
    {
      using namespace Pipes::get_Deuterium_abundance;

	CosmoBit::BBN_container BBN_res = *Dep::BBN_abundances;
	std::map<std::string, int> abund_map = BBN_res.get_map();

	result.clear();
	result.push_back(BBN_res.BBN_abund.at(abund_map["D"]));
	result.push_back(sqrt(BBN_res.BBN_covmat.at(abund_map["D"]).at(abund_map["D"])));

	logger() << "Deuterium Abundance from AlterBBN: " << result.at(0) << " +/- " << result.at(1) << EOM;
    }

    void get_Lithium7_abundance(std::vector<double> &result)
    {
      using namespace Pipes::get_Lithium7_abundance;

	CosmoBit::BBN_container BBN_res = *Dep::BBN_abundances;
	std::map<std::string, int> abund_map = BBN_res.get_map();

	result.clear();
	result.push_back(BBN_res.BBN_abund.at(abund_map["Li7"]));
	result.push_back(sqrt(BBN_res.BBN_covmat.at(abund_map["Li7"]).at(abund_map["Li7"])));

	logger() << "Lithium Abundance from AlterBBN: " << result.at(0) << " +/- " << result.at(1) << EOM;
    }

    void get_Beryllium7_abundance(std::vector<double> &result)
    {
      using namespace Pipes::get_Beryllium7_abundance;

	CosmoBit::BBN_container BBN_res = *Dep::BBN_abundances;
	std::map<std::string, int> abund_map = BBN_res.get_map();

	result.clear();
	result.push_back(BBN_res.BBN_abund.at(abund_map["Be7"]));
	result.push_back(sqrt(BBN_res.BBN_covmat.at(abund_map["Be7"]).at(abund_map["Be7"])));

	logger() << "Beryllium Abundance from AlterBBN: " << result.at(0) << " +/- " << result.at(1) << EOM;
    }


    void compute_BBN_LogLike(double &result)
    {
      using namespace Pipes::compute_BBN_LogLike;

      double chi2 = 0;
      int ii = 0;
      int ie,je,s;

      CosmoBit::BBN_container BBN_res = *Dep::BBN_abundances; // fill BBN_container with abundance results from AlterBBN
      std::map<std::string, int> abund_map = BBN_res.get_map();

      const str filename = runOptions->getValue<std::string>("DataFile"); // read in BBN data file
      const str path_to_file = GAMBIT_DIR "/CosmoBit/data/BBN/" + runOptions->getValue<std::string>("DataFile");
      static ASCIIdictReader data(path_to_file);
      static bool read_data = false;
      static std::map<std::string,std::vector<double>> dict;
      static int nobs;

      if(read_data == false)
      {
	logger() << "BBN data read from file '"<<filename<<"'." << EOM;
	nobs = data.nrow();
	dict = data.get_dict();
	if(data.duplicated_keys()==true) // check for double key entries in data file
	{
	  std::ostringstream err;
	  err << "Double entry for one element in BBN data file '"<< filename<<"'. \nYou can only enter one measurement per element.";
	  CosmoBit_error().raise(LOCAL_INFO, err.str());
	}
	if((dict.count("Yp")>0 and dict.count("He4")>0) or (dict.count("D")>0 and dict.count("H2")>0))
	{
	  std::ostringstream err;
	  err << "Double entry for 'Yp' and 'He4' or 'D' and 'H2' in BBN data file '"<< filename<<"'. \nYou can only enter one measurement per element ('Yp' OR 'He4', 'D' OR 'H2').";
	  CosmoBit_error().raise(LOCAL_INFO, err.str());
	}
	read_data = true;
      }

      // init vectors with observations, predictions and covmat
      double prediction[nobs],observed[nobs],sigmaobs[nobs],translate[nobs];
      gsl_matrix *cov = gsl_matrix_alloc(nobs, nobs);
      gsl_matrix *invcov = gsl_matrix_alloc(nobs, nobs);
      gsl_permutation *p = gsl_permutation_alloc(nobs);

      // iterate through observation dictionary to fill observed, sigmaobs and prediction arrays
      for(std::map<std::string,std::vector<double>>::iterator iter = dict.begin(); iter != dict.end(); ++iter)
      {
	std::string key = iter->first; // iter = ["element key", [mean, sigma]]
	if(abund_map.count(key)!=1)   // throw error if element not contained in abundance map was entered in data file
       {
	std::ostringstream err;
	 err << "Unknown element '"<< key <<"' in BBN data file '"<< filename<<"'. \nYou can only enter 'Yp' or 'He4', 'D' or 'H2', 'He3', 'Li7'.";
	 CosmoBit_error().raise(LOCAL_INFO, err.str());
	}
	translate[ii]=abund_map[key]; // to order observed and predicted abundances consistently
	observed[ii]=iter->second[0];
	sigmaobs[ii]=iter->second[1];
       prediction[ii]= BBN_res.BBN_abund.at(abund_map[key]);
       ii++;
      }

      // fill covmat
      for(ie=0;ie<nobs;ie++) {for(je=0;je<nobs;je++) gsl_matrix_set(cov, ie, je,pow(sigmaobs[ie],2.)*(ie==je)+BBN_res.BBN_covmat.at(translate[ie]).at(translate[je]));}

      // Compute the LU decomposition and inverse of cov mat
      gsl_linalg_LU_decomp(cov,p,&s);
      gsl_linalg_LU_invert(cov,p,invcov);

      // Compute the determinant of the inverse of the covmat
      double det_cov = gsl_linalg_LU_det(cov,s);

      // compute chi2
      for(ie=0;ie<nobs;ie++) for(je=0;je<nobs;je++) chi2+=(prediction[ie]-observed[ie])*gsl_matrix_get(invcov,ie,je)*(prediction[je]-observed[je]);
      result = -0.5*(chi2 + log(pow(2*pi,nobs)*det_cov));

      gsl_matrix_free(cov);
      gsl_matrix_free(invcov);
      gsl_permutation_free(p);
    }

/// -----------
/// Background Likelihoods (H0 + BAO)
/// -----------

    void compute_Pantheon_LogLike(double &result)
    {
	using namespace Pipes::compute_Pantheon_LogLike;

	const str path_to_file = GAMBIT_DIR "/CosmoBit/data/SNeIa/Pantheon/lcparam_full_long.dat";
	const str path_to_covmat = GAMBIT_DIR "/CosmoBit/data/SNeIa/Pantheon/sys_full_long.dat";
	static ASCIItableReader data(path_to_file);
	static ASCIItableReader covmat_data(path_to_covmat);
	static int nobs = covmat_data[0][0];
	static bool read_data = false;

	static gsl_matrix *invcov = gsl_matrix_alloc(nobs, nobs);
	gsl_vector *residuals = gsl_vector_alloc(nobs);
	gsl_vector *product = gsl_vector_alloc(nobs);

	int ie,je;
	double dl,chi2;
	double M = *Param["M_AbsMag_SNe"]; // TODO: make proper nuissance param!!

	if(read_data == false)
	{
	  read_data = true;
	  logger() << "Pantheon data read from file '"<<path_to_file<<"'." << EOM;
	  std::vector<std::string> colnames = initVector<std::string>("zcmb", "zhel", "dz", "mb", "dmb", "x1", "dx1", "color", "dcolor", "3rdvar", "d3rdvar", "cov_m_s", "cov_m_c", "cov_s_c", "set", "ra", "dec");
	  data.setcolnames(colnames);

	  int covmat_line = 1; // 0-th entry stores dimension of covmat, start with 1

	  for(ie=0;ie<nobs;ie++)  // fill covmat and invert after that
	  {
	    for(je=0;je<nobs;je++)
	    {
	      if (ie == je)   // add statistical error of mb to diagonal elements
	      {
		gsl_matrix_set(invcov, ie, je, covmat_data[0][covmat_line]+data["dmb"][ie]*data["dmb"][ie]);
		covmat_line+=1;
	      }
	      else
	      {
		gsl_matrix_set(invcov, ie, je, covmat_data[0][covmat_line]);
		covmat_line+=1;
	      }
	    }
	  }

	  gsl_linalg_cholesky_decomp(invcov);
	  gsl_linalg_cholesky_invert(invcov); // now the inverse of the covariance matrix is stored in invcov
	  // delete read covmat ASCIItableReader covmat_data here?
	}

	for(ie=0;ie<nobs;ie++)
	{
	    dl = BEreq::class_get_Dl(byVal(data["zcmb"][ie]));
	    gsl_vector_set(residuals, ie, data["mb"][ie] - (5 * log10(dl) + 25 + M));
	}


	gsl_blas_dgemv(CblasNoTrans, 1.0 , invcov, residuals, 0.,  product); // solves product = 1 x invcov residuals + 0 x product
	gsl_blas_ddot(residuals, product, &chi2); // computes chi2 = residuals^T product = residuals^T invcov residuals

	result = -0.5* chi2;
	// do not free invcov since it is needed for all points
	gsl_vector_free(residuals);
	gsl_vector_free(product);
    }

    void compute_H0_LogLike(double &result)
    {
	using namespace Pipes::compute_H0_LogLike;

	const str filename = runOptions->getValue<std::string>("DataFile");
	const str path_to_file = GAMBIT_DIR "/CosmoBit/data/H0/" + runOptions->getValue<std::string>("DataFile");
	static ASCIItableReader data(path_to_file);
	static bool read_data = false;

	if(read_data == false)
	{
	  logger() << "H0 data read from file '"<<filename<<"'." << EOM;
	  std::vector<std::string> colnames = initVector<std::string>("mean", "sigma");
	  data.setcolnames(colnames);

	  if(data.getnrow() != 1)
	   {
	     std::ostringstream err;
	     err << data.getnrow() << " data points for H0 measurement data read from '"<< filename << "'.\n Only one expected.";
	     CosmoBit_error().raise(LOCAL_INFO, err.str());
	  }
	  read_data = true;
	}
	result = -0.5 * pow(*Param["H0"] - data["mean"][0],2)/ pow(data["sigma"][0],2);
      }

    void compute_BAO_LogLike(double &result)
    {
      using namespace Pipes::compute_BAO_LogLike;

      int type;
      double da,dr,dv,rs,Hz,z,theo; // cosmo distances and sound horizon at drag,Hubble, theoretical prediction
      double chi2 =0;

      const str filename = runOptions->getValue<std::string>("DataFile");
      const str path_to_file = GAMBIT_DIR "/CosmoBit/data/BAO/" + runOptions->getValue<std::string>("DataFile");
      static ASCIItableReader data(path_to_file);
      static bool read_data = false;
      static int nrow;

      if(read_data == false)
      {
	logger() << "BAO data read from file '"<<filename<<"'." << EOM;
	std::vector<std::string> colnames = initVector<std::string>("z", "mean","sigma","type");
	data.setcolnames(colnames);
	nrow=data.getnrow();

	read_data = true;
      }

      for(int ie=0;ie<nrow;ie++)
      {
	z = data["z"][ie];
	type = data["type"][ie];
	da = BEreq::class_get_Da(byVal(z)); // angular diam. dist as function of redshift
	Hz = BEreq::class_get_Hz(byVal(z)); // Hubble parameter as function of redshift (in 1/Mpc)
	dr = z/Hz;
	dv = pow(da*da*(1.+z)*(1.+z)*dr, 1./3.);
	rs = BEreq::class_get_rs();

	switch(type)
	{
	  case 3: theo = dv /rs; break;
	  case 4: theo = dv; break;
	  case 5: theo = da / rs; break;
	  case 6: theo = 1./Hz/rs; break;
	  case 7: theo = rs/dv; break;
	  default:
	    std::ostringstream err;
	    err << "Type " << type << " in "<< ie+1 <<". data point in BAO data file '"<<filename <<"' not recognised.";
	    CosmoBit_error().raise(LOCAL_INFO, err.str());
	}
	chi2 += pow((theo - data["mean"][ie]) / data["sigma"][ie],2);
      }
      result = -0.5*chi2;
    }

    void compute_sigma8_LogLike(double &result)
    {
      using namespace Pipes::compute_sigma8_LogLike;

      double sigma8,Omega_m; // cosmo distances and sound horizon at drag,Hubble, theoretical prediction
      double chi2 =0;

      const str filename = runOptions->getValue<std::string>("DataFile");
      const str path_to_file = GAMBIT_DIR "/CosmoBit/data/sigma8/" + runOptions->getValue<std::string>("DataFile");
      static ASCIItableReader data(path_to_file);
      static bool read_data = false;
      static int nrow;

      sigma8 = BEreq::class_get_sigma8(0.);
      Omega_m = BEreq::class_get_Omega_m();

      if(read_data == false)
	{
	  logger() << "Sigma8 data read from file '"<<filename<<"'." << EOM;
	  std::vector<std::string> colnames = initVector<std::string>("Omega_m_ref","Omega_m_index", "bestfit","sigma");
	  data.setcolnames(colnames);
	  nrow=data.getnrow();

	  read_data = true;
	}

      for(int ie=0;ie<nrow;ie++)
      {
	chi2 += pow(( sigma8*pow(Omega_m/data["Omega_m_ref"][ie], data["Omega_m_index"][ie]) - data["bestfit"][ie])/ data["sigma"][ie],2);
      }
      result = -0.5*chi2;
    }

    void compute_Sigma8(double &result)
    {
      using namespace Pipes::compute_Sigma8;

      double sigma8 = BEreq::class_get_sigma8(0.);
      double Omega_m = BEreq::class_get_Omega_m();

      result = sigma8*pow(Omega_m/0.3, 0.5);
    }
  }
}<|MERGE_RESOLUTION|>--- conflicted
+++ resolved
@@ -236,8 +236,40 @@
       result = Stats::gaussian_loglikelihood(pred_mean, obs_mean, pred_err, obs_err, false);
     }
 
-
-<<<<<<< HEAD
+    void class_set_Smu_LCDM(Class_container& cosmo)
+    {
+      using namespace Pipes::class_set_Smu_LCDM;
+
+      cosmo.input.addEntry("N_ur",2.0328);  //1 massive neutrinos
+      cosmo.input.addEntry("N_ncdm",1);
+      cosmo.input.addEntry("m_ncdm","0.06");
+    }
+
+    void class_set_Smu_LCDM_Smu_dNeffCMB_dNeffBBN_etaBBN(Class_container& cosmo)
+    {
+      using namespace Pipes::class_set_Smu_LCDM_Smu_dNeffCMB_dNeffBBN_etaBBN;
+
+      cosmo.input.addEntry("N_ur",*Param["dNeff"]+0.00641);  // dNeff= 0.00641 for 3 massive neutrinos at CMB release
+      cosmo.input.addEntry("N_ncdm",3);
+      std::stringstream sstream;
+      double numass = *Param["Smu"]/3.;
+      sstream << numass << ", " << numass << ", " << numass;
+      cosmo.input.addEntry("m_ncdm",sstream.str());
+    }
+
+    void class_set_parameter_LCDM_family(Class_container& cosmo)
+    {
+      using namespace Pipes::class_set_parameter_LCDM_family;
+      // on the level of class the model LCDM_Smu_dNeff and LCDM_Smu_dNeff_dNeffBBN are identical
+
+      int l_max=cosmo.lmax;
+
+      cosmo.input.clear();
+
+      cosmo.input.addEntry("output","tCl pCl lCl");
+      cosmo.input.addEntry("l_max_scalars",l_max);
+      cosmo.input.addEntry("lensing","yes");
+
       cosmo.input.addEntry("T_cmb",*Dep::T_cmb);
       cosmo.input.addEntry("omega_b",*Param["omega_b"]);
       cosmo.input.addEntry("omega_cdm",*Param["omega_cdm"]);
@@ -245,73 +277,6 @@
       cosmo.input.addEntry("ln10^{10}A_s",*Param["ln10A_s"]);
       cosmo.input.addEntry("n_s",*Param["n_s"]);
       cosmo.input.addEntry("tau_reio",*Param["tau_reio"]);
-
-      std::vector<double> Helium_abund = *Dep::Helium_abundance; // .at(0): mean, .at(1): uncertainty
-      cosmo.input.addEntry("YHe",Helium_abund.at(0));
-
-      // JR: heads-up! Neutrinos + dNeff also need to be set. accordingly for base model we want to scan
-      // Planck baseline should be
-      cosmo.input.addEntry("N_ur",2.0328);  //1 massive neutrinos
-=======
-    void class_set_Smu_LCDM(Class_container& cosmo)
-    {
-      using namespace Pipes::class_set_Smu_LCDM;
-      
-      cosmo.input.addEntry("N_ur",2.0328);  //1 massive neutrinos 
->>>>>>> 2c95172f
-      cosmo.input.addEntry("N_ncdm",1);
-      cosmo.input.addEntry("m_ncdm","0.06");
-    }
-
-
-<<<<<<< HEAD
-      YAML::Node class_dict;
-      if (runOptions->hasKey("class_dict"))
-      {
-	class_dict = runOptions->getValue<YAML::Node>("class_dict");
-	for (auto it=class_dict.begin(); it != class_dict.end(); it++)
-	{
-	  std::string name = it->first.as<std::string>();
-	  std::string value = it->second.as<std::string>();
-	  cosmo.input.addEntry(name,value);
-	}
-      }
-=======
-    void class_set_Smu_LCDM_Smu_dNeffCMB_dNeffBBN_etaBBN(Class_container& cosmo)
-    {
-      using namespace Pipes::class_set_Smu_LCDM_Smu_dNeffCMB_dNeffBBN_etaBBN;
-      
-      cosmo.input.addEntry("N_ur",*Param["dNeff"]+0.00641);  // dNeff= 0.00641 for 3 massive neutrinos at CMB release
-      std::cout << "set CMB dNeff to "<< *Param["dNeff"] << std::endl;
-      cosmo.input.addEntry("N_ncdm",3);
-      std::stringstream sstream;
-      double numass = *Param["Smu"]/3.;
-      sstream << numass << ", " << numass << ", " << numass;
-      cosmo.input.addEntry("m_ncdm",sstream.str());
->>>>>>> 2c95172f
-    }
-
-    void class_set_parameter_LCDM_family(Class_container& cosmo)
-    {
-      using namespace Pipes::class_set_parameter_LCDM_family;
-      // on the level of class the model LCDM_Smu_dNeff and LCDM_Smu_dNeff_dNeffBBN are identical
-
-      int l_max=cosmo.lmax;
-
-      cosmo.input.clear();
-
-      cosmo.input.addEntry("output","tCl pCl lCl");
-      cosmo.input.addEntry("l_max_scalars",l_max);
-      cosmo.input.addEntry("lensing","yes");
-
-      cosmo.input.addEntry("T_cmb",*Dep::T_cmb);
-      cosmo.input.addEntry("omega_b",*Param["omega_b"]);
-      cosmo.input.addEntry("omega_cdm",*Param["omega_cdm"]);
-      cosmo.input.addEntry("H0",*Param["H0"]);
-      cosmo.input.addEntry("ln10^{10}A_s",*Param["ln10A_s"]);
-      cosmo.input.addEntry("n_s",*Param["n_s"]);
-      cosmo.input.addEntry("tau_reio",*Param["tau_reio"]);
-
 
       cosmo = *Dep::class_set_Smu;
 
@@ -2232,15 +2197,12 @@
       logger() << "Baryon to photon ratio (eta) computed to be " << result << EOM;
     }
 
-<<<<<<< HEAD
-    void AlterBBN_fill(relicparam &result)
-=======
     void compute_dNeffExt_ALP(double &result)
     {
       using namespace Pipes::compute_dNeffExt_ALP;
 
       // TODO: call parameters from ALP model and calculate dNeff from them
-      result = 0.1; 
+      result = 0.1;
 
     }
 
@@ -2249,13 +2211,12 @@
       using namespace Pipes::compute_dNeffExt_ALP;
 
       // TODO: call parameters from ALP model and calculate etaBBN from them
-      result = 1e-10; 
-
-    }
-
-
-    void AlterBBN_fill_LCDM(relicparam &result) 
->>>>>>> 2c95172f
+      result = 1e-10;
+
+    }
+
+
+    void AlterBBN_fill_LCDM(relicparam &result)
     {
       // fill AlterBBN structure for LCDM
       using namespace Pipes::AlterBBN_fill_LCDM;
@@ -2269,11 +2230,6 @@
       result.err = runOptions->getValueOrDef<int>(3,"err");
     }
 
-<<<<<<< HEAD
-
-=======
-   
->>>>>>> 2c95172f
     void AlterBBN_fill_LCDM_Smu_dNeffCMB_dNeffBBN_etaBBN(relicparam &result)
     {
       // fill AlterBBN structure for LCDM_Smu_dNeffCMB_dNeffBBN_etaBBN
@@ -2284,11 +2240,9 @@
       result.eta0 = *Param["eta_BBN"];  // eta AFTER BBN (variable during)
       result.Nnu=3.046;                 // 3 massive neutrinos
       result.dNnu=*Param["dNeff_BBN"];
-      std::cout << "set BBN dNeff to "<< result.dNnu << std::endl;
       result.failsafe = runOptions->getValueOrDef<int>(3,"failsafe");
       result.err = runOptions->getValueOrDef<int>(3,"err");
     }
-
 
     void compute_BBN_abundances(CosmoBit::BBN_container &result)
     {
