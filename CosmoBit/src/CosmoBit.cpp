//   GAMBIT: Global and Modular BSM Inference Tool
//   *********************************************
///  \file
///
///  Function definitions of CosmoBit.
///
///  *********************************************
///
///  Authors (add name and date if you modify):
///
///  \author Selim C. Hotinli
///          (selim.hotinli14@pimperial.ac.uk)
///  \date 2017 Jul
///
///  \author Patrick Stoecker
///          (stoecker@physik.rwth-aachen.de)
///  \date 2017 Nov
///  \date 2018 Jan,Feb, Mar
///
///  *********************************************
#include <string>
#include <iostream>
#include <cmath>
#include <functional>

#include <omp.h>
#include <gsl/gsl_integration.h>
#include <gsl/gsl_poly.h>
#include <gsl/gsl_sf_log.h>
#include <gsl/gsl_errno.h>
#include <gsl/gsl_math.h>
#include <gsl/gsl_min.h>
#include <gsl/gsl_spline.h>

#include <stdlib.h>     /* malloc, free, rand */
#include "gambit/Utils/yaml_options.hpp"
#include "gambit/Utils/statistics.hpp"
#include "gambit/Elements/gambit_module_headers.hpp"
#include "gambit/CosmoBit/CosmoBit_rollcall.hpp"
#include "gambit/CosmoBit/CosmoBit_types.hpp"


namespace Gambit
{

  namespace CosmoBit
  {
    using namespace LogTags;

    struct my_f_params { double a; double b; double c; double d; };

    // Utility functions (not rolcalled)
    double fn1 (double x, void * p)
    {
      struct my_f_params * params
      = (struct my_f_params *)p;
      double a = (params->a);
      double b = (params->b);
      double c = (params->c);
      double d = (params->d);

      return exp(4.0/3.0*(d-0.125*(pow(10.0,b)+6.0*pow(10.0,a))*(-c*c+x*x)))
      -(1.0+pow(10.0,a)*c*c)/(1.0+pow(10.0,a)*x*x);
    }

    // Returns SMASH potential value given parameters and field amplitude
    double pot_SMASH(double lambda, double phi, double xi)
    {
      double Mpl = 1.0;
      double pot;

      pot = lambda/4.0*pow(phi,4.0)*pow(1.0+xi*(pow(phi,2.0))/Mpl,-2.0);

      std::cout << "pot = " << pot << std::endl;

      return pot;
    }

    double SRparameters_epsilon_SMASH(double phi, double b, double xi)
    {
      double Mpl = 1.0;
      double eps = 0.0;

      eps = 8.0*pow(Mpl,4.0)/(b*phi*phi*Mpl*Mpl+xi*(b+6.0*xi)*pow(phi,4.0));

      std::cout << "eps = " << eps << std::endl;

      return eps;
    }

    double SRparameters_eta_SMASH(double phi, double b, double xi)
    {
      double Mpl = 1.0;
      double eta = 0.0;

      eta = ((12.0*b*pow(Mpl,6.0)+4.0*pow(Mpl,4.0)*xi*phi*phi*(b+12.0*xi)
      -8.0*Mpl*Mpl*xi*xi*pow(phi,4.0)*(b+6.0*xi))
      /pow(b*Mpl*Mpl*phi+xi*pow(phi,3.0)*(b+6.0*xi),2.0));

      std::cout << "eta = " << eta << std::endl;

      return eta;
    }

    double ns_SR(double eps,double eta)
    {
      double ns = 0.0;

      ns = 1.0 + 2.0*eta - 6.0*eps;

      return ns;
    }

    double r_SR(double eps,double eta)
    {
      double r = 0.0;

      r = 16.0*eps;

      return r;
    }

    double As_SR(double eps,double pot)
    {
      const double pi = std::acos(-1);
      double Mpl = 1.0;
      double As = 0.0;

      As = pot/24.0/pi/pi/eps/pow(Mpl,4.0);

      return As;
    }

    void injection_spectrum_ToyModel(DarkAges::injectionSpectrum& spectrum)
    {
      using namespace Pipes::injection_spectrum_ToyModel;

      double m = *Param["mass"];
      double BR_el = *Param["BR"];
      double BR_ph = 1.0 - BR_el;

      spectrum.E.clear();
      spectrum.spec_el.clear();
      spectrum.spec_ph.clear();

      spectrum.E.resize(1,m*0.5);
      spectrum.spec_el.resize(1,BR_el*2e9);
      spectrum.spec_ph.resize(1,BR_ph*2e9);
    }

    void DM_mass_ToyModel(double& result)
    {
      using namespace Pipes::DM_mass_ToyModel;
      result = *Param["mass"];
    }

    void lifetime_ToyModel(double& result)
    {
      using namespace Pipes::lifetime_ToyModel;
      result = *Param["lifetime"];
    }

    void DM_fraction_ToyModel(double& result)
    {
      using namespace Pipes::DM_fraction_ToyModel;
      result = *Param["fraction"];
    }

    void f_effective_func(double& result)
    {
      using namespace Pipes::f_effective_func;

      bool silent = runOptions->getValueOrDef<bool>(false,"silent_mode");
      int last_steps = runOptions->getValueOrDef<int>(4,"show_last_steps");
      double z_eff = runOptions->getValueOrDef<double>(600.,"z_eff");

      DarkAges::fz_table fzt = BEreq::DA_efficiency_function();
      std::vector<double> z = fzt.redshift;
      std::vector<double> fh = fzt.f_heat;
      std::vector<double> fly = fzt.f_lya;
      std::vector<double> fhi = fzt.f_hion;
      std::vector<double> fhei = fzt.f_heion;
      std::vector<double> flo = fzt.f_lowe;

      int npts = z.size();
      double ftot[npts];
      double red[npts];
      for (unsigned int i = 0; i < npts; i++)
      {
        ftot[i] = fh.at(i)+fly.at(i)+fhi.at(i)+fhei.at(i)+flo.at(i);
        red[i] = z.at(i);
      }

      gsl_interp_accel *gsl_accel_ptr = gsl_interp_accel_alloc();
      gsl_spline *spline_ptr = gsl_spline_alloc(gsl_interp_cspline, npts);

      gsl_spline_init(spline_ptr, red, ftot, npts);

      result = gsl_spline_eval(spline_ptr, z_eff, gsl_accel_ptr);

      gsl_spline_free(spline_ptr);
      gsl_interp_accel_free(gsl_accel_ptr);

      if (!silent)
      {
        std::cout << "################" << std::endl;
        std::cout << "tau = " << *Param["lifetime"] << std::endl;
        std::cout << "m = " << *Param["mass"] << std::endl;
        std::cout << "BR (electrom) = " << *Param["BR"] << std::endl;
        std::cout << "---------------" << std::endl;
        std::cout << "z\tf_heat\tf_lya\tf_hion\tf_heion\tf_lowe" << std::endl;
        for (unsigned int i = z.size() - last_steps; i < z.size(); i++)
        {
          std::cout << z.at(i) << "\t" << fh.at(i) << "\t" << fly.at(i) << "\t" << fhi.at(i) << "\t" << fhei.at(i) << "\t" << flo.at(i)  << std::endl;
        }
        std::cout << "f_eff (sum of all channels at z = "<< z_eff << ") = " << result << std::endl;
        std::cout << "################\n" << std::endl;
      }
    }

    void PyTest_func_1(double& result)
    {
      using namespace Pipes::PyTest_func_1;

      std::vector<double> vec = BEreq::PyArrayTest_Py_to_cpp();
      double sum = 0.0;
      for (std::vector<double>::iterator it = vec.begin(); it != vec.end(); ++it)
      {
        sum += *it;
      }
      result = sum;
    }

    void PyTest_func_2(double& result)
    {
      using namespace Pipes::PyTest_func_2;

      int len = runOptions->getValueOrDef<int>(10,"array_len");
      result = BEreq::PyArrayTest_cpp_to_Py(byVal(len));
    }

    void lnL_A_planck_gaussian(double& result)
    {
      using namespace Pipes::lnL_A_planck_gaussian;

      double obs_mean = 1.0;
      double obs_err = 0.0025;
      double pred_mean = *Param["A_planck"];
      double pred_err = 0.0;

      result = Stats::gaussian_loglikelihood(pred_mean, obs_mean, pred_err, obs_err, false);
    }

    void class_set_parameter_LCDM(Class_container& cosmo)
    {
      //std::cout << "Last seen alive in: class_set_parameter_LCDM" << std::endl;
      using namespace Pipes::class_set_parameter_LCDM;

      int l_max=cosmo.lmax;

      // What follows is a loop to read all generic additional parameters for CLASS
      // needed to (hopefully) reproduce the LCDM values of Planck, which we pass
      // as options a YAML-node named "class_dict" within the 'Rules' section of the input,
      // and which will be added if there are present.
      int len_of_input = 9;
      Options class_dict;
      std::vector<str> names;
      if (runOptions->hasKey("class_dict"))
      {
        class_dict = Options(runOptions->getValue<YAML::Node>("class_dict"));
        names = class_dict.getNames();
        len_of_input += names.size();
      }

      BEreq::class_parser_initialize(&cosmo.fc,byVal(len_of_input),"",cosmo.class_errmsg);

      strcpy(cosmo.fc.name[0],"output");
      strcpy(cosmo.fc.value[0],"tCl pCl lCl");
      strcpy(cosmo.fc.name[7],"l_max_scalars");
      sprintf(cosmo.fc.value[7],"%d",l_max);
      strcpy(cosmo.fc.name[8],"lensing");
      strcpy(cosmo.fc.value[8],"yes");

      int i = 9;

      if (runOptions->hasKey("class_dict"))
      {
        for (std::vector<str>::iterator name_it = names.begin(); name_it != names.end(); name_it++)
        {
          //std::cout << "Key = " << *name_it << " and Value = " << class_dict.getValue<str>(*name_it) << std::endl;
          str key, value;
          key = *name_it;
          value = class_dict.getValue<str>(*name_it);
          sprintf(cosmo.fc.name[i],"%s",key.c_str());
          sprintf(cosmo.fc.value[i],"%s",value.c_str());
          i++;
        }
      }

      strcpy(cosmo.fc.name[1],"omega_b");
      strcpy(cosmo.fc.name[2],"omega_cdm");
      strcpy(cosmo.fc.name[3],"H0");
      strcpy(cosmo.fc.name[4],"ln10^{10}A_s");
      strcpy(cosmo.fc.name[5],"n_s");
      strcpy(cosmo.fc.name[6],"tau_reio");

      sprintf(cosmo.fc.value[1],"%e",*Param["omega_b"]);
      sprintf(cosmo.fc.value[2],"%e",*Param["omega_cdm"]);
      sprintf(cosmo.fc.value[3],"%e",*Param["H0"]);
      sprintf(cosmo.fc.value[4],"%e",*Param["ln10A_s"]);
      sprintf(cosmo.fc.value[5],"%e",*Param["n_s"]);
      sprintf(cosmo.fc.value[6],"%e",*Param["tau_reio"]);
      /*
      std::cout << "omega_b = " << *Param["omega_b"] << std::endl;
      std::cout << "omega_cdm = " << *Param["omega_cdm"] << std::endl;
      std::cout << "H0 = " << *Param["H0"] << std::endl;
      std::cout << "ln10A_s = " << *Param["ln10A_s"] << std::endl;
      std::cout << "n_s = " << *Param["n_s"] << std::endl;
      std::cout << "tau_reio = " << *Param["tau_reio"] << std::endl;
      */
    }

    void class_set_parameter_LCDM_SingletDM(Class_container& cosmo)
    {
      //std::cout << "Last seen alive in: class_set_parameter_LCDM_SingletDM" << std::endl;
      using namespace Pipes::class_set_parameter_LCDM_SingletDM;

      int l_max=cosmo.lmax;
      double sigmav = *Dep::sigmav; // in cm^3 s^-1
      double mass = *Dep::mwimp; // in GeV
      double feff = runOptions->getValueOrDef<double>(1.,"f_eff");
      double annihilation = (1.0/1.78e-21)*(sigmav/mass)*feff; // in m^3 s^-1 kg^-1

      // What follows is a loop to read all generic additional parameters for CLASS
      // needed to (hopefully) reproduce the LCDM values of Planck, which we pass
      // as options a YAML-node named "class_dict" within the 'Rules' section of the input,
      // and which will be added if there are present.

      int len_of_input = 10;
      Options class_dict;
      std::vector<str> names;

      if (runOptions->hasKey("class_dict"))
      {
	class_dict = Options(runOptions->getValue<YAML::Node>("class_dict"));
	names = class_dict.getNames();
	len_of_input += names.size();
      }

      BEreq::class_parser_initialize(&cosmo.fc,byVal(len_of_input),"",cosmo.class_errmsg);

      strcpy(cosmo.fc.name[0],"output");
      strcpy(cosmo.fc.value[0],"tCl pCl lCl");
      strcpy(cosmo.fc.name[8],"l_max_scalars");
      sprintf(cosmo.fc.value[8],"%d",l_max);
      strcpy(cosmo.fc.name[9],"lensing");
      strcpy(cosmo.fc.value[9],"yes");

      int i = 10;

      if (runOptions->hasKey("class_dict"))
      {
	for (std::vector<str>::iterator name_it = names.begin(); name_it != names.end(); name_it++)
	{
	  //std::cout << "Key = " << *name_it << " and Value = " << class_dict.getValue<str>(*name_it) << std::endl;
	  str key, value;
	  key = *name_it;
	  value = class_dict.getValue<str>(*name_it);
	  sprintf(cosmo.fc.name[i],"%s",key.c_str());
	  sprintf(cosmo.fc.value[i],"%s",value.c_str());
	  i++;
	}
      }

      strcpy(cosmo.fc.name[1],"omega_b");
      strcpy(cosmo.fc.name[2],"omega_cdm");
      strcpy(cosmo.fc.name[3],"H0");
      strcpy(cosmo.fc.name[4],"ln10^{10}A_s");
      strcpy(cosmo.fc.name[5],"n_s");
      strcpy(cosmo.fc.name[6],"tau_reio");
      strcpy(cosmo.fc.name[7],"annihilation");

      sprintf(cosmo.fc.value[1],"%e",*Param["omega_b"]);
      sprintf(cosmo.fc.value[2],"%e",*Param["omega_cdm"]);
      sprintf(cosmo.fc.value[3],"%e",*Param["H0"]);
      sprintf(cosmo.fc.value[4],"%e",*Param["ln10A_s"]);
      sprintf(cosmo.fc.value[5],"%e",*Param["n_s"]);
      sprintf(cosmo.fc.value[6],"%e",*Param["tau_reio"]);
      sprintf(cosmo.fc.value[7],"%e",annihilation);
      /*
      std::cout << "omega_b = " << *Param["omega_b"] << std::endl;
      std::cout << "omega_cdm = " << *Param["omega_cdm"] << std::endl;
      std::cout << "H0 = " << *Param["H0"] << std::endl;
      std::cout << "ln10A_s = " << *Param["ln10A_s"] << std::endl;
      std::cout << "n_s = " << *Param["n_s"] << std::endl;
      std::cout << "tau_reio = " << *Param["tau_reio"] << std::endl;
      std::cout << "annihilation = " << annihilation << "(Resulting from m = " << *Param["mS"] << " and lambda = "<< *Param["lambda_hS"] << ")" << std::endl;
      */
    }

    void class_set_parameter_LCDMtensor(Class_container& cosmo)
    {
      //std::cout << "Last seen alive in: class_set_parameter_LCDMtensor" << std::endl;
      using namespace Pipes::class_set_parameter_LCDMtensor;

      int l_max=cosmo.lmax;;

      // What follows is a loop to read all generic additional parameters for CLASS
      // needed to (hopefully) reproduce the LCDM values of Planck, which we pass
      // as options a YAML-node named "class_dict" within the 'Rules' section of the input,
      // and which will be added if there are present.

      int len_of_input = 11;
      Options class_dict;
      std::vector<str> names;

      if (runOptions->hasKey("class_dict"))
      {
	class_dict = Options(runOptions->getValue<YAML::Node>("class_dict"));
	names = class_dict.getNames();
	len_of_input += names.size();
      }

      BEreq::class_parser_initialize(&cosmo.fc,byVal(len_of_input),"",cosmo.class_errmsg);

      strcpy(cosmo.fc.name[0],"output");
      strcpy(cosmo.fc.value[0],"tCl pCl lCl");
      strcpy(cosmo.fc.name[8],"l_max_scalars");
      sprintf(cosmo.fc.value[8],"%d",l_max);
      strcpy(cosmo.fc.name[9],"modes");
      strcpy(cosmo.fc.value[9],"s,t");
      strcpy(cosmo.fc.name[10],"lensing");
      strcpy(cosmo.fc.value[10],"yes");

      int i = 11;

      if (runOptions->hasKey("class_dict"))
      {
	for (std::vector<str>::iterator name_it = names.begin(); name_it != names.end(); name_it++)
	{
	  //std::cout << "Key = " << *name_it << " and Value = " << class_dict.getValue<str>(*name_it) << std::endl;
	  str key, value;
	  key = *name_it;
	  value = class_dict.getValue<str>(*name_it);
	  sprintf(cosmo.fc.name[i],"%s",key.c_str());
	  sprintf(cosmo.fc.value[i],"%s",value.c_str());
	  i++;
	}
      }

      strcpy(cosmo.fc.name[1],"omega_b");
      strcpy(cosmo.fc.name[2],"omega_cdm");
      strcpy(cosmo.fc.name[3],"H0");
      strcpy(cosmo.fc.name[4],"ln10^{10}A_s");
      strcpy(cosmo.fc.name[5],"n_s");
      strcpy(cosmo.fc.name[6],"tau_reio");
      strcpy(cosmo.fc.name[7],"r");

      sprintf(cosmo.fc.value[1],"%e",*Param["omega_b"]);
      sprintf(cosmo.fc.value[2],"%e",*Param["omega_cdm"]);
      sprintf(cosmo.fc.value[3],"%e",*Param["H0"]);
      sprintf(cosmo.fc.value[4],"%e",*Param["ln10A_s"]);
      sprintf(cosmo.fc.value[5],"%e",*Param["n_s"]);
      sprintf(cosmo.fc.value[6],"%e",*Param["tau_reio"]);
      sprintf(cosmo.fc.value[7],"%e",*Param["r_tensor"]);
      /*
      std::cout << "omega_b = " << *Param["omega_b"] << std::endl;
      std::cout << "omega_cdm = " << *Param["omega_cdm"] << std::endl;
      std::cout << "H0 = " << *Param["H0"] << std::endl;
      std::cout << "ln10A_s = " << *Param["ln10A_s"] << std::endl;
      std::cout << "n_s = " << *Param["n_s"] << std::endl;
      std::cout << "tau_reio = " << *Param["tau_reio"] << std::endl;
      std::cout << "r_tensor = " << *Param["r_tensor"] << std::endl;
      */
    }

    void class_set_parameter_inf_SR1quad_LCDMt(Class_container& cosmo)
    {
      //std::cout << "Last seen alive in: class_set_parameter_inf_SR1quad_LCDMt" << std::endl;
      using namespace Pipes::class_set_parameter_inf_SR1quad_LCDMt;

      int l_max=cosmo.lmax;

      // What follows is a loop to read all generic additional parameters for CLASS
      // needed to (hopefully) reproduce the LCDM values of Planck, which we pass
      // as options a YAML-node named "class_dict" within the 'Rules' section of the input,
      // and which will be added if there are present.

      int len_of_input = 11;
      Options class_dict;
      std::vector<str> names;

      if (runOptions->hasKey("class_dict"))
      {
	class_dict = Options(runOptions->getValue<YAML::Node>("class_dict"));
	names = class_dict.getNames();
	len_of_input += names.size();
      }

      BEreq::class_parser_initialize(&cosmo.fc,byVal(len_of_input),"",cosmo.class_errmsg);

      strcpy(cosmo.fc.name[0],"output");
      strcpy(cosmo.fc.value[0],"tCl pCl lCl");
      strcpy(cosmo.fc.name[8],"l_max_scalars");
      sprintf(cosmo.fc.value[8],"%d",l_max);
      strcpy(cosmo.fc.name[9],"modes");
      strcpy(cosmo.fc.value[9],"s,t");
      strcpy(cosmo.fc.name[10],"lensing");
      strcpy(cosmo.fc.value[10],"yes");

      int i = 11;

      if (runOptions->hasKey("class_dict"))
      {
	for (std::vector<str>::iterator name_it = names.begin(); name_it != names.end(); name_it++)
	  {
	    //std::cout << "Key = " << *name_it << " and Value = " << class_dict.getValue<str>(*name_it) << std::endl;
	    str key, value;
	    key = *name_it;
	    value = class_dict.getValue<str>(*name_it);
	    sprintf(cosmo.fc.name[i],"%s",key.c_str());
	    sprintf(cosmo.fc.value[i],"%s",value.c_str());
	    i++;
	  }
      }

      // Initialization parameters controlling main characteristics.
      int num_inflaton = runOptions->getValue<int> ("num_inflaton");
      int potential_choice = runOptions->getValue<int> ("potential_choice");
      int slowroll_infl_end = runOptions->getValue<int> ("slowroll_infl_end");
      int instreheat = runOptions->getValue<int> ("instreheat");
      int vparam_rows = runOptions->getValue<int> ("vparam_rows");

      // Control the output of analytic approximations for comparison.
      int use_deltaN_SR = runOptions->getValue<int> ("use_deltaN_SR");
      int evaluate_modes = runOptions->getValue<int> ("evaluate_modes");
      int use_horiz_cross_approx = runOptions->getValue<int> ("use_horiz_cross_approx");
      int get_runningofrunning = runOptions->getValue<int> ("get_runningofrunning");

      // Parameters to control how the ICs are sampled.
      int ic_sampling = runOptions->getValue<int> ("ic_sampling");
      double energy_scale = runOptions->getValue<double> ("energy_scale");
      int numb_samples = runOptions->getValue<int> ("numb_samples");
      int save_iso_N = runOptions->getValue<int> ("save_iso_N");

      double N_iso_ref = runOptions->getValue<int> ("N_iso_ref"); //double check this

      // Parameters to control how the vparams are sampled.
      int param_sampling = runOptions->getValue<int> ("param_sampling");
		
      std::vector<double> vp_prior_min = runOptions->getValue<std::vector<double> >("vp_prior_min");
      std::vector<double> vp_prior_max = runOptions->getValue<std::vector<double> > ("vp_prior_max");

      int varying_N_pivot = runOptions->getValue<int> ("varying_N_pivot");
      int use_first_priorval = runOptions->getValue<int> ("use_first_priorval");

      std::vector<double> phi_init0 = runOptions->getValue<std::vector<double> >("phi_init0");
      std::vector<double> dphi_init0 = runOptions->getValue<std::vector<double> >("dphi_init0");

      // Parameters to be passed to the potential
      std::vector<double> vparams = runOptions->getValue<std::vector<double> >("vparams");
		
      //-------------------------------------------------
      //----------------- Sampling m^2 ------------------
      //-------------------------------------------------
      vparams[0] = *Param["m2_inflaton"];
		
      //-------------------------------------------------
      //--------------- Sampling N_pivot ----------------
      //-------------------------------------------------
      double N_pivot = *Param["N_pivot"];
		
      double k_pivot = runOptions->getValue<double> ("k_pivot");
      double dlnk = runOptions->getValue<double> ("dlnk");
		
      // Priors on the IC and N_pivot ranges
      std::vector<double> phi0_priors_min = runOptions->getValue<std::vector<double> > ("phi0_priors_min");
      std::vector<double> phi0_priors_max = runOptions->getValue<std::vector<double> > ("phi0_priors_max");
      std::vector<double> dphi0_priors_min = runOptions->getValue<std::vector<double> > ("dphi0_priors_min");
      std::vector<double> dphi0_priors_max = runOptions->getValue<std::vector<double> > ("dphi0_priors_max");
		
      double N_pivot_prior_min = runOptions->getValue<double> ("N_pivot_prior_min");
      double N_pivot_prior_max = runOptions->getValue<double> ("N_pivot_prior_max");
		
      // For calculating the full power spectrum P(k). Samples in uniform increments in log(k).
      int calc_full_pk = runOptions->getValue<int> ("calc_full_pk");
      int steps = runOptions->getValue<int> ("steps");
      double kmin = runOptions->getValue<double> ("kmin");
      double kmax = runOptions->getValue<double> ("kmax");
		
      std::cout << "calc_full_pk = " << calc_full_pk << std::endl;
		
      calc_full_pk = 0; // lets hack for now as I decide how to implement full spectra to Patrick's version.
		
      std::cout << "steps = " << steps << std::endl;
		
      gambit_inflation_observables observs;
		
      std::cout << "num_inflaton = " << num_inflaton << std::endl;
      std::cout << "save_iso_N = " << save_iso_N << std::endl;
      std::cout << "N_pivot = " << N_pivot << std::endl;
      std::cout << "kmin = " << kmin << std::endl;
      std::cout << "dlnk = " << dlnk << std::endl;
      std::cout << "lambda = " << vparams[0] << std::endl;
		
      // The function below calls the multimodecode backend for a given choice of inflationary model,
      // which calculates the observables.
      BEreq::multimodecode_gambit_driver(&observs,
					 num_inflaton,
					 potential_choice,
					 slowroll_infl_end,
					 instreheat,
					 vparam_rows,
					 use_deltaN_SR,
					 evaluate_modes,
					 use_horiz_cross_approx,
					 get_runningofrunning,
					 ic_sampling,
					 energy_scale,
					 numb_samples,
					 save_iso_N,
					 N_iso_ref,
					 param_sampling,
					 byVal(&vp_prior_min[0]),
					 byVal(&vp_prior_max[0]),
					 varying_N_pivot,
					 use_first_priorval,
					 byVal(&phi_init0[0]),
					 byVal(&dphi_init0[0]), // dphi correct at the multimodecode
					 byVal(&vparams[0]),
					 N_pivot,
					 k_pivot,
					 dlnk,
					 calc_full_pk,
					 steps,
					 kmin,
					 //kmax,
					 byVal(&phi0_priors_min[0]),
					 byVal(&phi0_priors_max[0]),
					 byVal(&dphi0_priors_min[0]),
					 byVal(&dphi0_priors_max[0]),
					 N_pivot_prior_min,
					 N_pivot_prior_max);
		
		
      std::cout << " we are out of the multimodecode_gambit_driver function" << std::endl;
		
      std::cout << "observs.k_array = " << sizeof(observs.k_array) << std::endl;
      std::cout << "observs.k_array[0] = " << observs.k_array[0] << std::endl;
      //		std::cout << "observs.pks_array = " << observs.pks_array << std::endl;
      //		std::cout << "observs.pkt_array = " << observs.pkt_array << std::endl;
      
      std::cout << "calc_full_pk = " << calc_full_pk << std::endl;
      if (calc_full_pk == 0)
      {
	std::cout << "observs.As " << observs.As << std::endl;
	std::cout << "observs.A_iso " << observs.A_iso << std::endl;
	std::cout << "observs.A_pnad " << observs.A_pnad << std::endl;
	std::cout << "observs.A_ent " << observs.A_ent << std::endl;
	std::cout << "observs.A_cross_ad_iso " << observs.A_cross_ad_iso << std::endl;
	//std::cout << "observs.A_bundle " << observs.A_bundle << std::endl;
	std::cout << "observs.ns " << observs.ns << std::endl;
	std::cout << "observs.nt " << observs.nt << std::endl;
	std::cout << "observs.n_iso " << observs.n_iso << std::endl;
	std::cout << "observs.n_pnad " << observs.n_pnad << std::endl;
	std::cout << "observs.n_ent " << observs.n_ent << std::endl;
	std::cout << "observs.r " << observs.r << std::endl;
	std::cout << "observs.alpha_s " << observs.alpha_s << std::endl;
	std::cout << "observs.runofrun " << observs.runofrun << std::endl;
	std::cout << "observs.f_NL " << observs.f_NL << std::endl;
	std::cout << "observs.tau_NL " << observs.tau_NL << std::endl;
					
	strcpy(cosmo.fc.name[1],"omega_b");
	strcpy(cosmo.fc.name[2],"omega_cdm");
	strcpy(cosmo.fc.name[3],"H0");
	strcpy(cosmo.fc.name[4],"ln10^{10}A_s");
	strcpy(cosmo.fc.name[5],"n_s");
	strcpy(cosmo.fc.name[6],"tau_reio");
	strcpy(cosmo.fc.name[7],"r");
			
	sprintf(cosmo.fc.value[1],"%e",*Param["omega_b"]);
	sprintf(cosmo.fc.value[2],"%e",*Param["omega_cdm"]);
	sprintf(cosmo.fc.value[3],"%e",*Param["H0"]);
	sprintf(cosmo.fc.value[4],"%e",observs.As);
	sprintf(cosmo.fc.value[5],"%e",observs.ns);
	sprintf(cosmo.fc.value[6],"%e",*Param["tau_reio"]);
	sprintf(cosmo.fc.value[7],"%e",observs.r);
			
      }
    }

    void class_set_parameter_inf_1quarInf_LCDMt(Class_container& cosmo)
    {
      //std::cout << "Last seen alive in: class_set_parameter_inf_1quarInf_LCDMt" << std::endl;
      using namespace Pipes::class_set_parameter_inf_1quarInf_LCDMt;
      
      int l_max=cosmo.lmax;
      
      // What follows is a loop to read all generic additional parameters for CLASS
      // needed to (hopefully) reproduce the LCDM values of Planck, which we pass
      // as options a YAML-node named "class_dict" within the 'Rules' section of the input,
      // and which will be added if there are present.

      int len_of_input = 11;
      Options class_dict;
      std::vector<str> names;

      if (runOptions->hasKey("class_dict"))
      {
	class_dict = Options(runOptions->getValue<YAML::Node>("class_dict"));
	names = class_dict.getNames();
	len_of_input += names.size();
      }

      BEreq::class_parser_initialize(&cosmo.fc,byVal(len_of_input),"",cosmo.class_errmsg);
		  
      strcpy(cosmo.fc.name[0],"output");
      strcpy(cosmo.fc.value[0],"tCl pCl lCl");
      strcpy(cosmo.fc.name[8],"l_max_scalars");
      sprintf(cosmo.fc.value[8],"%d",l_max);
      strcpy(cosmo.fc.name[9],"modes");
      strcpy(cosmo.fc.value[9],"s,t");
      strcpy(cosmo.fc.name[10],"lensing");
      strcpy(cosmo.fc.value[10],"yes");
		  
      int i = 11;

      if (runOptions->hasKey("class_dict"))
      {
	for (std::vector<str>::iterator name_it = names.begin(); name_it != names.end(); name_it++)
	{
	  //std::cout << "Key = " << *name_it << " and Value = " << class_dict.getValue<str>(*name_it) << std::endl;
	  str key, value;
	  key = *name_it;
	  value = class_dict.getValue<str>(*name_it);
	  sprintf(cosmo.fc.name[i],"%s",key.c_str());
	  sprintf(cosmo.fc.value[i],"%s",value.c_str());
	  i++;
	}
      }
		  
      // Initialization parameters controlling main characteristics.
      int num_inflaton = runOptions->getValue<int> ("num_inflaton");
      int potential_choice = runOptions->getValue<int> ("potential_choice");
      int slowroll_infl_end = runOptions->getValue<int> ("slowroll_infl_end");
      int instreheat = runOptions->getValue<int> ("instreheat");
      int vparam_rows = runOptions->getValue<int> ("vparam_rows");
		  
      // Control the output of analytic approximations for comparison.
      int use_deltaN_SR = runOptions->getValue<int> ("use_deltaN_SR");
      int evaluate_modes = runOptions->getValue<int> ("evaluate_modes");
      int use_horiz_cross_approx = runOptions->getValue<int> ("use_horiz_cross_approx");
      int get_runningofrunning = runOptions->getValue<int> ("get_runningofrunning");
		  
      // Parameters to control how the ICs are sampled.
      int ic_sampling = runOptions->getValue<int> ("ic_sampling");
      double energy_scale = runOptions->getValue<double> ("energy_scale");
      int numb_samples = runOptions->getValue<int> ("numb_samples");
      int save_iso_N = runOptions->getValue<int> ("save_iso_N");

      double N_iso_ref = runOptions->getValue<int> ("N_iso_ref"); //double check this
		  
      // Parameters to control how the vparams are sampled.
      int param_sampling = runOptions->getValue<int> ("param_sampling");
		  
      std::vector<double> vp_prior_min = runOptions->getValue<std::vector<double> >("vp_prior_min");
      std::vector<double> vp_prior_max = runOptions->getValue<std::vector<double> > ("vp_prior_max");
		  
      int varying_N_pivot = runOptions->getValue<int> ("varying_N_pivot");
      int use_first_priorval = runOptions->getValue<int> ("use_first_priorval");
		  
      std::vector<double> phi_init0 = runOptions->getValue<std::vector<double> >("phi_init0");
      std::vector<double> dphi_init0 = runOptions->getValue<std::vector<double> >("dphi_init0");
		  
      // Parameters to be passed to the potential
      std::vector<double> vparams = runOptions->getValue<std::vector<double> >("vparams");
		  
      //-------------------------------------------------
      //----------------- Sampling \lambda ------------------
      //-------------------------------------------------
      vparams[0] = *Param["lambda"];
		  
      //-------------------------------------------------
      //--------------- Sampling N_pivot ----------------
      //-------------------------------------------------
      double N_pivot = *Param["N_pivot"];
      
      double k_pivot = runOptions->getValue<double> ("k_pivot");
      double dlnk = runOptions->getValue<double> ("dlnk");
		  
      // Priors on the IC and N_pivot ranges
      std::vector<double> phi0_priors_min = runOptions->getValue<std::vector<double> > ("phi0_priors_min");
      std::vector<double> phi0_priors_max = runOptions->getValue<std::vector<double> > ("phi0_priors_max");
      std::vector<double> dphi0_priors_min = runOptions->getValue<std::vector<double> > ("dphi0_priors_min");
      std::vector<double> dphi0_priors_max = runOptions->getValue<std::vector<double> > ("dphi0_priors_max");
		  
      double N_pivot_prior_min = runOptions->getValue<double> ("N_pivot_prior_min");
      double N_pivot_prior_max = runOptions->getValue<double> ("N_pivot_prior_max");
		  
      // For calculating the full power spectrum P(k). Samples in uniform increments in log(k).
      int calc_full_pk = runOptions->getValue<int> ("calc_full_pk");
      int steps = runOptions->getValue<int> ("steps");
      double kmin = runOptions->getValue<double> ("kmin");
      double kmax = runOptions->getValue<double> ("kmax");
		  
      std::cout << "calc_full_pk = " << calc_full_pk << std::endl;
		  
      calc_full_pk = 0; // lets hack for now as I decide how to implement full spectra to Patrick's version.
		  
      std::cout << "steps = " << steps << std::endl;
		  
      gambit_inflation_observables observs;
		  
      std::cout << "num_inflaton = " << num_inflaton << std::endl;
      std::cout << "save_iso_N = " << save_iso_N << std::endl;
      std::cout << "N_pivot = " << N_pivot << std::endl;
      std::cout << "kmin = " << kmin << std::endl;
      std::cout << "dlnk = " << dlnk << std::endl;
      std::cout << "lambda = " << vparams[0] << std::endl;
		  
      // The function below calls the multimodecode backend for a given choice of inflationary model,
      // which calculates the observables.
      BEreq::multimodecode_gambit_driver(&observs,
					 num_inflaton,
					 potential_choice,
					 slowroll_infl_end,
					 instreheat,
					 vparam_rows,
					 use_deltaN_SR,
					 evaluate_modes,
					 use_horiz_cross_approx,
					 get_runningofrunning,
					 ic_sampling,
					 energy_scale,
					 numb_samples,
					 save_iso_N,
					 N_iso_ref,
					 param_sampling,
					 byVal(&vp_prior_min[0]),
					 byVal(&vp_prior_max[0]),
					 varying_N_pivot,
					 use_first_priorval,
					 byVal(&phi_init0[0]),
					 byVal(&dphi_init0[0]), // dphi correct at the multimodecode
					 byVal(&vparams[0]),
					 N_pivot,
					 k_pivot,
					 dlnk,
					 calc_full_pk,
					 steps,
					 kmin,
					 //kmax,
					 byVal(&phi0_priors_min[0]),
					 byVal(&phi0_priors_max[0]),
					 byVal(&dphi0_priors_min[0]),
					 byVal(&dphi0_priors_max[0]),
					 N_pivot_prior_min,
					 N_pivot_prior_max);
      
      std::cout << " we are out of the multimodecode_gambit_driver function" << std::endl;
      
      std::cout << "observs.k_array = " << sizeof(observs.k_array) << std::endl;
      std::cout << "observs.k_array[0] = " << observs.k_array[0] << std::endl;
      //std::cout << "observs.pks_array = " << observs.pks_array << std::endl;
      //std::cout << "observs.pkt_array = " << observs.pkt_array << std::endl;
		  
      std::cout << "calc_full_pk = " << calc_full_pk << std::endl;
      if (calc_full_pk == 0)
      {
	std::cout << "observs.As " << observs.As << std::endl;
	std::cout << "observs.A_iso " << observs.A_iso << std::endl;
	std::cout << "observs.A_pnad " << observs.A_pnad << std::endl;
	std::cout << "observs.A_ent " << observs.A_ent << std::endl;
	std::cout << "observs.A_cross_ad_iso " << observs.A_cross_ad_iso << std::endl;
	//std::cout << "observs.A_bundle " << observs.A_bundle << std::endl;
	std::cout << "observs.ns " << observs.ns << std::endl;
	std::cout << "observs.nt " << observs.nt << std::endl;
	std::cout << "observs.n_iso " << observs.n_iso << std::endl;
	std::cout << "observs.n_pnad " << observs.n_pnad << std::endl;
	std::cout << "observs.n_ent " << observs.n_ent << std::endl;
	std::cout << "observs.r " << observs.r << std::endl;
	std::cout << "observs.alpha_s " << observs.alpha_s << std::endl;
	std::cout << "observs.runofrun " << observs.runofrun << std::endl;
	std::cout << "observs.f_NL " << observs.f_NL << std::endl;
	std::cout << "observs.tau_NL " << observs.tau_NL << std::endl;
			  
	strcpy(cosmo.fc.name[1],"omega_b");
	strcpy(cosmo.fc.name[2],"omega_cdm");
	strcpy(cosmo.fc.name[3],"H0");
	strcpy(cosmo.fc.name[4],"ln10^{10}A_s");
	strcpy(cosmo.fc.name[5],"n_s");
	strcpy(cosmo.fc.name[6],"tau_reio");
	strcpy(cosmo.fc.name[7],"r");
			  
	sprintf(cosmo.fc.value[1],"%e",*Param["omega_b"]);
	sprintf(cosmo.fc.value[2],"%e",*Param["omega_cdm"]);
	sprintf(cosmo.fc.value[3],"%e",*Param["H0"]);
	sprintf(cosmo.fc.value[4],"%e",observs.As);
	sprintf(cosmo.fc.value[5],"%e",observs.ns);
	sprintf(cosmo.fc.value[6],"%e",*Param["tau_reio"]);
	sprintf(cosmo.fc.value[7],"%e",observs.r);
	
      }
    }
	  
    void class_set_parameter_inf_1mono32Inf_LCDMt(Class_container& cosmo)
    {
      //std::cout << "Last seen alive in: class_set_parameter_inf_1mono32Inf_LCDMt" << std::endl;
      using namespace Pipes::class_set_parameter_inf_1mono32Inf_LCDMt;
      
      int l_max=cosmo.lmax;
		  
      // What follows is a loop to read all generic additional parameters for CLASS
      // needed to (hopefully) reproduce the LCDM values of Planck, which we pass
      // as options a YAML-node named "class_dict" within the 'Rules' section of the input,
      // and which will be added if there are present.

      int len_of_input = 11;
      Options class_dict;
      std::vector<str> names;

      if (runOptions->hasKey("class_dict"))
      {
	class_dict = Options(runOptions->getValue<YAML::Node>("class_dict"));
	names = class_dict.getNames();
	len_of_input += names.size();
      }

      BEreq::class_parser_initialize(&cosmo.fc,byVal(len_of_input),"",cosmo.class_errmsg);
		  
      strcpy(cosmo.fc.name[0],"output");
      strcpy(cosmo.fc.value[0],"tCl pCl lCl");
      strcpy(cosmo.fc.name[8],"l_max_scalars");
      sprintf(cosmo.fc.value[8],"%d",l_max);
      strcpy(cosmo.fc.name[9],"modes");
      strcpy(cosmo.fc.value[9],"s,t");
      strcpy(cosmo.fc.name[10],"lensing");
      strcpy(cosmo.fc.value[10],"yes");
		  
      int i = 11;

      if (runOptions->hasKey("class_dict"))
      {
	for (std::vector<str>::iterator name_it = names.begin(); name_it != names.end(); name_it++)
	{
	  //std::cout << "Key = " << *name_it << " and Value = " << class_dict.getValue<str>(*name_it) << std::endl;
	  str key, value;
	  key = *name_it;
	  value = class_dict.getValue<str>(*name_it);
	  sprintf(cosmo.fc.name[i],"%s",key.c_str());
	  sprintf(cosmo.fc.value[i],"%s",value.c_str());
	  i++;
	}
      }
		  
      // Initialization parameters controlling main characteristics.
      int num_inflaton = runOptions->getValue<int> ("num_inflaton");
      int potential_choice = runOptions->getValue<int> ("potential_choice");
      int slowroll_infl_end = runOptions->getValue<int> ("slowroll_infl_end");
      int instreheat = runOptions->getValue<int> ("instreheat");
      int vparam_rows = runOptions->getValue<int> ("vparam_rows");
		  
      // Control the output of analytic approximations for comparison.
      int use_deltaN_SR = runOptions->getValue<int> ("use_deltaN_SR");
      int evaluate_modes = runOptions->getValue<int> ("evaluate_modes");
      int use_horiz_cross_approx = runOptions->getValue<int> ("use_horiz_cross_approx");
      int get_runningofrunning = runOptions->getValue<int> ("get_runningofrunning");
		  
      // Parameters to control how the ICs are sampled.
      int ic_sampling = runOptions->getValue<int> ("ic_sampling");
      double energy_scale = runOptions->getValue<double> ("energy_scale");
      int numb_samples = runOptions->getValue<int> ("numb_samples");
      int save_iso_N = runOptions->getValue<int> ("save_iso_N");
		  
      double N_iso_ref = runOptions->getValue<int> ("N_iso_ref"); //double check this

      // Parameters to control how the vparams are sampled.
      int param_sampling = runOptions->getValue<int> ("param_sampling");
		  
      std::vector<double> vp_prior_min = runOptions->getValue<std::vector<double> >("vp_prior_min");
      std::vector<double> vp_prior_max = runOptions->getValue<std::vector<double> > ("vp_prior_max");
		  
      int varying_N_pivot = runOptions->getValue<int> ("varying_N_pivot");
      int use_first_priorval = runOptions->getValue<int> ("use_first_priorval");
		  
      std::vector<double> phi_init0 = runOptions->getValue<std::vector<double> >("phi_init0");
      std::vector<double> dphi_init0 = runOptions->getValue<std::vector<double> >("dphi_init0");
		  
      // Parameters to be passed to the potential
      std::vector<double> vparams = runOptions->getValue<std::vector<double> >("vparams");
		  
      //-------------------------------------------------
      //----------------- Sampling \lambda ------------------
      //-------------------------------------------------
      vparams[0] = *Param["lambda"];
		  
      //-------------------------------------------------
      //--------------- Sampling N_pivot ----------------
      //-------------------------------------------------
      double N_pivot = *Param["N_pivot"];
		  
      double k_pivot = runOptions->getValue<double> ("k_pivot");
      double dlnk = runOptions->getValue<double> ("dlnk");
		  
      // Priors on the IC and N_pivot ranges
      std::vector<double> phi0_priors_min = runOptions->getValue<std::vector<double> > ("phi0_priors_min");
      std::vector<double> phi0_priors_max = runOptions->getValue<std::vector<double> > ("phi0_priors_max");
      std::vector<double> dphi0_priors_min = runOptions->getValue<std::vector<double> > ("dphi0_priors_min");
      std::vector<double> dphi0_priors_max = runOptions->getValue<std::vector<double> > ("dphi0_priors_max");
		  
      double N_pivot_prior_min = runOptions->getValue<double> ("N_pivot_prior_min");
      double N_pivot_prior_max = runOptions->getValue<double> ("N_pivot_prior_max");
		  
      // For calculating the full power spectrum P(k). Samples in uniform increments in log(k).
      int calc_full_pk = runOptions->getValue<int> ("calc_full_pk");
      int steps = runOptions->getValue<int> ("steps");
      double kmin = runOptions->getValue<double> ("kmin");
      double kmax = runOptions->getValue<double> ("kmax");
		  
      std::cout << "calc_full_pk = " << calc_full_pk << std::endl;

      calc_full_pk = 0; // lets hack for now as I decide how to implement full spectra to Patrick's version.
		  
      std::cout << "steps = " << steps << std::endl;
		  
      gambit_inflation_observables observs;
		  
      std::cout << "num_inflaton = " << num_inflaton << std::endl;
      std::cout << "save_iso_N = " << save_iso_N << std::endl;
      std::cout << "N_pivot = " << N_pivot << std::endl;
      std::cout << "kmin = " << kmin << std::endl;
      std::cout << "dlnk = " << dlnk << std::endl;
      std::cout << "lambda = " << vparams[0] << std::endl;
		  
      // The function below calls the multimodecode backend for a given choice of inflationary model,
      // which calculates the observables.
      BEreq::multimodecode_gambit_driver(&observs,
					 num_inflaton,
					 potential_choice,
					 slowroll_infl_end,
					 instreheat,
					 vparam_rows,
					 use_deltaN_SR,
					 evaluate_modes,
					 use_horiz_cross_approx,
					 get_runningofrunning,
					 ic_sampling,
					 energy_scale,
					 numb_samples,
					 save_iso_N,
					 N_iso_ref,
					 param_sampling,
					 byVal(&vp_prior_min[0]),
					 byVal(&vp_prior_max[0]),
					 varying_N_pivot,
					 use_first_priorval,
					 byVal(&phi_init0[0]),
					 byVal(&dphi_init0[0]), // dphi correct at the multimodecode
					 byVal(&vparams[0]),
					 N_pivot,
					 k_pivot,
					 dlnk,
					 calc_full_pk,
					 steps,
					 kmin,
					 //kmax,
					 byVal(&phi0_priors_min[0]),
					 byVal(&phi0_priors_max[0]),
					 byVal(&dphi0_priors_min[0]),
					 byVal(&dphi0_priors_max[0]),
					 N_pivot_prior_min,
					 N_pivot_prior_max);
		  
      
      std::cout << " we are out of the multimodecode_gambit_driver function" << std::endl;

      std::cout << "observs.k_array = " << sizeof(observs.k_array) << std::endl;
      std::cout << "observs.k_array[0] = " << observs.k_array[0] << std::endl;
      //std::cout << "observs.pks_array = " << observs.pks_array << std::endl;
      //std::cout << "observs.pkt_array = " << observs.pkt_array << std::endl;
		  
      std::cout << "calc_full_pk = " << calc_full_pk << std::endl;
      if (calc_full_pk == 0)
      {
	std::cout << "observs.As " << observs.As << std::endl;
	std::cout << "observs.A_iso " << observs.A_iso << std::endl;
	std::cout << "observs.A_pnad " << observs.A_pnad << std::endl;
	std::cout << "observs.A_ent " << observs.A_ent << std::endl;
	std::cout << "observs.A_cross_ad_iso " << observs.A_cross_ad_iso << std::endl;
	//std::cout << "observs.A_bundle " << observs.A_bundle << std::endl;
	std::cout << "observs.ns " << observs.ns << std::endl;
	std::cout << "observs.nt " << observs.nt << std::endl;
	std::cout << "observs.n_iso " << observs.n_iso << std::endl;
	std::cout << "observs.n_pnad " << observs.n_pnad << std::endl;
	std::cout << "observs.n_ent " << observs.n_ent << std::endl;
	std::cout << "observs.r " << observs.r << std::endl;
	std::cout << "observs.alpha_s " << observs.alpha_s << std::endl;
	std::cout << "observs.runofrun " << observs.runofrun << std::endl;
	std::cout << "observs.f_NL " << observs.f_NL << std::endl;
	std::cout << "observs.tau_NL " << observs.tau_NL << std::endl;
			  		  
	strcpy(cosmo.fc.name[1],"omega_b");
	strcpy(cosmo.fc.name[2],"omega_cdm");
	strcpy(cosmo.fc.name[3],"H0");
	strcpy(cosmo.fc.name[4],"ln10^{10}A_s");
	strcpy(cosmo.fc.name[5],"n_s");
	strcpy(cosmo.fc.name[6],"tau_reio");
	strcpy(cosmo.fc.name[7],"r");
			  
	sprintf(cosmo.fc.value[1],"%e",*Param["omega_b"]);
	sprintf(cosmo.fc.value[2],"%e",*Param["omega_cdm"]);
	sprintf(cosmo.fc.value[3],"%e",*Param["H0"]);
	sprintf(cosmo.fc.value[4],"%e",observs.As);
	sprintf(cosmo.fc.value[5],"%e",observs.ns);
	sprintf(cosmo.fc.value[6],"%e",*Param["tau_reio"]);
	sprintf(cosmo.fc.value[7],"%e",observs.r);
			  
      }
    }

    void class_set_parameter_inf_1linearInf_LCDMt(Class_container& cosmo)
    {
      //std::cout << "Last seen alive in: class_set_parameter_inf_1linearInf_LCDMt" << std::endl;
      using namespace Pipes::class_set_parameter_inf_1linearInf_LCDMt;
		  
      int l_max=cosmo.lmax;
      
      // What follows is a loop to read all generic additional parameters for CLASS
      // needed to (hopefully) reproduce the LCDM values of Planck, which we pass
      // as options a YAML-node named "class_dict" within the 'Rules' section of the input,
      // and which will be added if there are present.

      int len_of_input = 11;
      Options class_dict;
      std::vector<str> names;

      if (runOptions->hasKey("class_dict"))
      {
	class_dict = Options(runOptions->getValue<YAML::Node>("class_dict"));
	names = class_dict.getNames();
	len_of_input += names.size();
      }

      BEreq::class_parser_initialize(&cosmo.fc,byVal(len_of_input),"",cosmo.class_errmsg);
		  
      strcpy(cosmo.fc.name[0],"output");
      strcpy(cosmo.fc.value[0],"tCl pCl lCl");
      strcpy(cosmo.fc.name[8],"l_max_scalars");
      sprintf(cosmo.fc.value[8],"%d",l_max);
      strcpy(cosmo.fc.name[9],"modes");
      strcpy(cosmo.fc.value[9],"s,t");
      strcpy(cosmo.fc.name[10],"lensing");
      strcpy(cosmo.fc.value[10],"yes");
		  
      int i = 11;

      if (runOptions->hasKey("class_dict"))
      {
	for (std::vector<str>::iterator name_it = names.begin(); name_it != names.end(); name_it++)
	{
	  //std::cout << "Key = " << *name_it << " and Value = " << class_dict.getValue<str>(*name_it) << std::endl;
	  str key, value;
	  key = *name_it;
	  value = class_dict.getValue<str>(*name_it);
	  sprintf(cosmo.fc.name[i],"%s",key.c_str());
	  sprintf(cosmo.fc.value[i],"%s",value.c_str());
	  i++;
	}
      }
		  
      // Initialization parameters controlling main characteristics.
      int num_inflaton = runOptions->getValue<int> ("num_inflaton");
      int potential_choice = runOptions->getValue<int> ("potential_choice");
      int slowroll_infl_end = runOptions->getValue<int> ("slowroll_infl_end");
      int instreheat = runOptions->getValue<int> ("instreheat");
      int vparam_rows = runOptions->getValue<int> ("vparam_rows");
		  
      // Control the output of analytic approximations for comparison.
      int use_deltaN_SR = runOptions->getValue<int> ("use_deltaN_SR");
      int evaluate_modes = runOptions->getValue<int> ("evaluate_modes");
      int use_horiz_cross_approx = runOptions->getValue<int> ("use_horiz_cross_approx");
      int get_runningofrunning = runOptions->getValue<int> ("get_runningofrunning");
		  
      // Parameters to control how the ICs are sampled.
      int ic_sampling = runOptions->getValue<int> ("ic_sampling");
      double energy_scale = runOptions->getValue<double> ("energy_scale");
      int numb_samples = runOptions->getValue<int> ("numb_samples");
      int save_iso_N = runOptions->getValue<int> ("save_iso_N");
		  
      double N_iso_ref = runOptions->getValue<int> ("N_iso_ref"); //double check this
		  
      // Parameters to control how the vparams are sampled.
      int param_sampling = runOptions->getValue<int> ("param_sampling");

      std::vector<double> vp_prior_min = runOptions->getValue<std::vector<double> >("vp_prior_min");
      std::vector<double> vp_prior_max = runOptions->getValue<std::vector<double> > ("vp_prior_max");
		  
      int varying_N_pivot = runOptions->getValue<int> ("varying_N_pivot");
      int use_first_priorval = runOptions->getValue<int> ("use_first_priorval");
		  
      std::vector<double> phi_init0 = runOptions->getValue<std::vector<double> >("phi_init0");
      std::vector<double> dphi_init0 = runOptions->getValue<std::vector<double> >("dphi_init0");
		  
      // Parameters to be passed to the potential
      std::vector<double> vparams = runOptions->getValue<std::vector<double> >("vparams");
		  
      //-------------------------------------------------
      //----------------- Sampling \lambda ------------------
      //-------------------------------------------------
      vparams[0] = *Param["lambda"];
		  
      //-------------------------------------------------
      //--------------- Sampling N_pivot ----------------
      //-------------------------------------------------
      double N_pivot = *Param["N_pivot"];
		  
      double k_pivot = runOptions->getValue<double> ("k_pivot");
      double dlnk = runOptions->getValue<double> ("dlnk");
		  
      // Priors on the IC and N_pivot ranges
      std::vector<double> phi0_priors_min = runOptions->getValue<std::vector<double> > ("phi0_priors_min");
      std::vector<double> phi0_priors_max = runOptions->getValue<std::vector<double> > ("phi0_priors_max");
      std::vector<double> dphi0_priors_min = runOptions->getValue<std::vector<double> > ("dphi0_priors_min");
      std::vector<double> dphi0_priors_max = runOptions->getValue<std::vector<double> > ("dphi0_priors_max");
		  
      double N_pivot_prior_min = runOptions->getValue<double> ("N_pivot_prior_min");
      double N_pivot_prior_max = runOptions->getValue<double> ("N_pivot_prior_max");
		  
      // For calculating the full power spectrum P(k). Samples in uniform increments in log(k).
      int calc_full_pk = runOptions->getValue<int> ("calc_full_pk");
      int steps = runOptions->getValue<int> ("steps");
      double kmin = runOptions->getValue<double> ("kmin");
      double kmax = runOptions->getValue<double> ("kmax");

      std::cout << "calc_full_pk = " << calc_full_pk << std::endl;
		  
      calc_full_pk = 0; // lets hack for now as I decide how to implement full spectra to Patrick's version.
		  
      std::cout << "steps = " << steps << std::endl;
		  
      gambit_inflation_observables observs;
		  
      std::cout << "num_inflaton = " << num_inflaton << std::endl;
      std::cout << "save_iso_N = " << save_iso_N << std::endl;
      std::cout << "N_pivot = " << N_pivot << std::endl;
      std::cout << "kmin = " << kmin << std::endl;
      std::cout << "dlnk = " << dlnk << std::endl;
      std::cout << "lambda = " << vparams[0] << std::endl;
		  
<<<<<<< HEAD
		  // The function below calls the multimodecode backend for a given choice of inflationary model,
		  // which calculates the observables.
		  BEreq::multimodecode_gambit_driver(&observs,
											 num_inflaton,
											 potential_choice,
											 slowroll_infl_end,
											 instreheat,
											 vparam_rows,
											 use_deltaN_SR,
											 evaluate_modes,
											 use_horiz_cross_approx,
											 get_runningofrunning,
											 ic_sampling,
											 energy_scale,
											 numb_samples,
											 save_iso_N,
											 N_iso_ref,
											 param_sampling,
											 byVal(&vp_prior_min[0]),
											 byVal(&vp_prior_max[0]),
											 varying_N_pivot,
											 use_first_priorval,
											 byVal(&phi_init0[0]),
											 byVal(&dphi_init0[0]), // dphi correct at the multimodecode
											 byVal(&vparams[0]),
											 N_pivot,
											 k_pivot,
											 dlnk,
											 calc_full_pk,
											 steps,
											 kmin,
											 //	kmax,
											 byVal(&phi0_priors_min[0]),
											 byVal(&phi0_priors_max[0]),
											 byVal(&dphi0_priors_min[0]),
											 byVal(&dphi0_priors_max[0]),
											 N_pivot_prior_min,
											 N_pivot_prior_max);
=======
      // The function below calls the multimodecode backend for a given choice of inflationary model,
      // which calculates the observables.
      BEreq::multimodecode_gambit_driver(&observs,
					 num_inflaton,
					 potential_choice,
					 slowroll_infl_end,
					 instreheat,
					 vparam_rows,
					 use_deltaN_SR,
					 evaluate_modes,
					 use_horiz_cross_approx,
					 get_runningofrunning,
					 ic_sampling,
					 energy_scale,
					 numb_samples,
					 save_iso_N,
					 N_iso_ref,
					 param_sampling,
					 byVal(&vp_prior_min[0]),
					 byVal(&vp_prior_max[0]),
					 varying_N_pivot,
					 use_first_priorval,
					 byVal(&phi_init0[0]),
					 byVal(&dphi_init0[0]), // dphi correct at the multimodecode
					 byVal(&vparams[0]),
					 N_pivot,
					 k_pivot,
					 dlnk,
					 calc_full_pk,
					 steps,
					 kmin,
					 //kmax,
					 byVal(&phi0_priors_min[0]),
					 byVal(&phi0_priors_max[0]),
					 byVal(&dphi0_priors_min[0]),
					 byVal(&dphi0_priors_max[0]),
					 N_pivot_prior_min,
					 N_pivot_prior_max);
>>>>>>> 64e92975
		  
		  
      std::cout << " we are out of the multimodecode_gambit_driver function" << std::endl;
		  
      std::cout << "observs.k_array = " << sizeof(observs.k_array) << std::endl;
      std::cout << "observs.k_array[0] = " << observs.k_array[0] << std::endl;
      //std::cout << "observs.pks_array = " << observs.pks_array << std::endl;
      //std::cout << "observs.pkt_array = " << observs.pkt_array << std::endl;
		  
      std::cout << "calc_full_pk = " << calc_full_pk << std::endl;
      if (calc_full_pk == 0)
      {
	std::cout << "observs.As " << observs.As << std::endl;
	std::cout << "observs.A_iso " << observs.A_iso << std::endl;
	std::cout << "observs.A_pnad " << observs.A_pnad << std::endl;
	std::cout << "observs.A_ent " << observs.A_ent << std::endl;
	std::cout << "observs.A_cross_ad_iso " << observs.A_cross_ad_iso << std::endl;
	//std::cout << "observs.A_bundle " << observs.A_bundle << std::endl;
	std::cout << "observs.ns " << observs.ns << std::endl;
	std::cout << "observs.nt " << observs.nt << std::endl;
	std::cout << "observs.n_iso " << observs.n_iso << std::endl;
	std::cout << "observs.n_pnad " << observs.n_pnad << std::endl;
	std::cout << "observs.n_ent " << observs.n_ent << std::endl;
	std::cout << "observs.r " << observs.r << std::endl;
	std::cout << "observs.alpha_s " << observs.alpha_s << std::endl;
	std::cout << "observs.runofrun " << observs.runofrun << std::endl;
	std::cout << "observs.f_NL " << observs.f_NL << std::endl;
	std::cout << "observs.tau_NL " << observs.tau_NL << std::endl;
			  
	
	strcpy(cosmo.fc.name[1],"omega_b");
	strcpy(cosmo.fc.name[2],"omega_cdm");
	strcpy(cosmo.fc.name[3],"H0");
	strcpy(cosmo.fc.name[4],"ln10^{10}A_s");
	strcpy(cosmo.fc.name[5],"n_s");
	strcpy(cosmo.fc.name[6],"tau_reio");
	strcpy(cosmo.fc.name[7],"r");
			  
	sprintf(cosmo.fc.value[1],"%e",*Param["omega_b"]);
	sprintf(cosmo.fc.value[2],"%e",*Param["omega_cdm"]);
	sprintf(cosmo.fc.value[3],"%e",*Param["H0"]);
	sprintf(cosmo.fc.value[4],"%e",observs.As);
	sprintf(cosmo.fc.value[5],"%e",observs.ns);
	sprintf(cosmo.fc.value[6],"%e",*Param["tau_reio"]);
	sprintf(cosmo.fc.value[7],"%e",observs.r);
			  
      }
    }

    void class_set_parameter_inf_smashInf_LCDMt(Class_container& cosmo)
    {
      //std::cout << "Last seen alive in: class_set_parameter_inf_smashInf_LCDMt" << std::endl;
      using namespace Pipes::class_set_parameter_inf_smashInf_LCDMt;
      
      int l_max=cosmo.lmax;
		  
      // What follows is a loop to read all generic additional parameters for CLASS
      // needed to (hopefully) reproduce the LCDM values of Planck, which we pass
      // as options a YAML-node named "class_dict" within the 'Rules' section of the input,
      // and which will be added if there are present.

      int len_of_input = 11;
      Options class_dict;
      std::vector<str> names;

      if (runOptions->hasKey("class_dict"))
      {
	class_dict = Options(runOptions->getValue<YAML::Node>("class_dict"));
	names = class_dict.getNames();
	len_of_input += names.size();
      }

      BEreq::class_parser_initialize(&cosmo.fc,byVal(len_of_input),"",cosmo.class_errmsg);
		  
      strcpy(cosmo.fc.name[0],"output");
      strcpy(cosmo.fc.value[0],"tCl pCl lCl");
      strcpy(cosmo.fc.name[8],"l_max_scalars");
      sprintf(cosmo.fc.value[8],"%d",l_max);
      strcpy(cosmo.fc.name[9],"modes");
      strcpy(cosmo.fc.value[9],"s,t");
      strcpy(cosmo.fc.name[10],"lensing");
      strcpy(cosmo.fc.value[10],"yes");
		  
      int i = 11;

      if (runOptions->hasKey("class_dict"))
      {
	for (std::vector<str>::iterator name_it = names.begin(); name_it != names.end(); name_it++)
	{
	  //std::cout << "Key = " << *name_it << " and Value = " << class_dict.getValue<str>(*name_it) << std::endl;
	  str key, value;
	  key = *name_it;
	  value = class_dict.getValue<str>(*name_it);
	  sprintf(cosmo.fc.name[i],"%s",key.c_str());
	  sprintf(cosmo.fc.value[i],"%s",value.c_str());
	  i++;
	}
      }
		  
      /*
	This part needs cleaning up and commenting - will get on to in asap.
      */
      // Parameters to be passed to the potential
      std::vector<double> vparams = runOptions->getValue<std::vector<double> >("vparams");
      
      //-------------------------------------------------
      //----------- at the moment I override-------------
      //-------------------------------------------------
      vparams[0] = *Param["log10_xi"];
      vparams[1] = *Param["log10_beta"];
      vparams[2] = *Param["log10_lambda"];
		  
      std::cout << "log10[xi] = " << vparams[0] << std::endl;
      std::cout << "log10[beta] = " << vparams[1] << std::endl;
      std::cout << "log10[lambda] = " << vparams[2] << std::endl;
		  
      /* coefficients of P(x) =  -8 + b*\[Phi]**2  */
      /*                            + b*\[Xi]*\[Phi]**4 
				    + 6*\[Xi]**2*\[Phi]**4 */
      double smashp1[5] = { -8.0, 0, pow(10.0,vparams[1]), 0, (pow(10.0,vparams[1])*
							       pow(10.0,vparams[0])+
							       6.0*pow(10.0,vparams[0])*
							       pow(10.0,vparams[0]))};
      
      double smashd1[8];
		  
      gsl_poly_complex_workspace * wsmash = gsl_poly_complex_workspace_alloc (5);
      gsl_poly_complex_solve (smashp1, 5, wsmash, smashd1);      
      gsl_poly_complex_workspace_free (wsmash);
				
      for (i = 0; i < 4; i++)
      {
	printf ("z%d = %+.18f %+.18f\n", i, smashd1[2*i], smashd1[2*i+1]);
      }

      double badway[4] = {smashd1[0],smashd1[2],smashd1[4],smashd1[6]};
      double tempbw = 0;
		  
      for(int i=0;i<4;i++)
      {
	if(badway[i]>tempbw) tempbw=badway[i];
      }
      //gsl_sf_log((1.0+pow(10.0,vparams[0])*smashp1[4]*smashp1[4])/
      //		   (1.0+pow(10.0,vparams[0])*)
		  
      vparams[3] = tempbw;
      
      std::cout << "phi_end = " << tempbw << std::endl;
		  
      //-------------------------------------------------
      //--------------- Sampling N_pivot ----------------
      //-------------------------------------------------
      double N_pivot = *Param["N_pivot"];
		  		  
      ///////////// solving the equality to calculate the
      ////////////  slow roll field amplitute at N_pivot.
      int status;
      int iter = 0, max_iter = 100000;
      const gsl_min_fminimizer_type *T;
      gsl_min_fminimizer *s;
      double m = tempbw*10.0, m_expected = M_PI; // Correct for.
      double a = 0.0, b = 100.0; // Correct for.
      gsl_function F;
		  
      struct my_f_params params = { vparams[0], vparams[1], vparams[3] , N_pivot};
		  
      F.function = &fn1;
      F.params = &params;
		  
      T = gsl_min_fminimizer_brent;
      s = gsl_min_fminimizer_alloc (T);
      gsl_min_fminimizer_set (s, &F, m, a, b);
				
      printf ("using %s method\n",gsl_min_fminimizer_name (s));
				
      printf ("%5s [%9s, %9s] %9s %10s %9s\n","iter", "lower", "upper", "min","err", "err(est)");
				
      printf ("%5d [%.7f, %.7f] %.7f %+.7f %.7f\n",
	      iter, a, b,
	      m, m - m_expected, b - a);
				
      do
      {
	iter++;
	status = gsl_min_fminimizer_iterate (s);
			  
	m = gsl_min_fminimizer_x_minimum (s);
	a = gsl_min_fminimizer_x_lower (s);
	b = gsl_min_fminimizer_x_upper (s);
	
	status = gsl_min_test_interval (a, b, 0.01, 0.0);
	
	if (status == GSL_SUCCESS) printf ("Converged:\n");
			  
	printf ("%5d [%.7f, %.7f] %.7f %+.7f %.7f\n",
					  iter, a, b,
					  m, m - m_expected, b - a);
      }
      while (status == GSL_CONTINUE && iter < max_iter);
				
      gsl_min_fminimizer_free (s);
		  
      //phi_init0[0] = a*1.01;
		  
      double smash_pot = 0.0;
      double smash_eps = 0.0;
      double smash_eta = 0.0;
		  
      smash_pot = pot_SMASH(pow(10.0,*Param["log10_lambda"]),
			    a,
			    pow(10.0,*Param["log10_xi"]));
      smash_eps = SRparameters_epsilon_SMASH(a,
					     pow(10.0,*Param["log10_beta"]),
					     pow(10.0,*Param["log10_xi"]));
      smash_eta = SRparameters_eta_SMASH(a,
					 pow(10.0,*Param["log10_beta"]),
					 pow(10.0,*Param["log10_xi"]));
      
      double As_self = 0.0;
      double ns_self = 0.0;
      double r_self = 0.0;
		  
      As_self = As_SR(smash_eps,smash_pot);
      ns_self = ns_SR(smash_eps,smash_eta);
      r_self = r_SR(smash_eps,smash_eta);

      /* Have calculated the field value at N_pivot
	 predicted by slow-roll approximation.
	 Choosing a very close slightly higher
	 value will be satisfactory for initial conditions.
      */
			  
      strcpy(cosmo.fc.name[1],"omega_b");
      strcpy(cosmo.fc.name[2],"omega_cdm");
      strcpy(cosmo.fc.name[3],"H0");
      strcpy(cosmo.fc.name[4],"ln10^{10}A_s");
      strcpy(cosmo.fc.name[5],"n_s");
      strcpy(cosmo.fc.name[6],"tau_reio");
      strcpy(cosmo.fc.name[7],"r");
      
      sprintf(cosmo.fc.value[1],"%e",*Param["omega_b"]);
      sprintf(cosmo.fc.value[2],"%e",*Param["omega_cdm"]);
      sprintf(cosmo.fc.value[3],"%e",*Param["H0"]);
      sprintf(cosmo.fc.value[4],"%e",As_self);
      sprintf(cosmo.fc.value[5],"%e",ns_self);
      sprintf(cosmo.fc.value[6],"%e",*Param["tau_reio"]);
      sprintf(cosmo.fc.value[7],"%e",r_self);
    }

    void class_run_func(Class_container& cosmo)
    {
      //std::cout << "Last seen alive in: class_run_func" << std::endl;
      using namespace Pipes::class_run_func;

      char error_printout[1024];
      cosmo = *Dep::class_set_parameter;

      if (BEreq::class_input_initialize(&cosmo.fc,&cosmo.pr,&cosmo.ba,&cosmo.th,&cosmo.pt,&cosmo.tr,&cosmo.pm,&cosmo.sp,&cosmo.nl,&cosmo.le,&cosmo.op,cosmo.class_errmsg) == _FAILURE_)
      {
        sprintf(error_printout,"Error in class_input_initialize\n=>%s\n",cosmo.class_errmsg);
        invalid_point().raise(error_printout);
      }
      if (BEreq::class_background_initialize(&cosmo.pr,&cosmo.ba) == _FAILURE_)
      {
        sprintf(error_printout,"Error in class_background_initialize\n=>%s\n",cosmo.ba.error_message);
        invalid_point().raise(error_printout);
      }
      if (BEreq::class_thermodynamics_initialize(&cosmo.pr,&cosmo.ba,&cosmo.th) == _FAILURE_)
      {
        sprintf(error_printout,"Error in class_thermodynamics_initialize\n=>%s\n",cosmo.th.error_message);
        invalid_point().raise(error_printout);
      }
      if (BEreq::class_perturb_initialize(&cosmo.pr,&cosmo.ba,&cosmo.th,&cosmo.pt) == _FAILURE_)
      {
        sprintf(error_printout,"Error in class_perturb_initialize\n=>%s\n",cosmo.pt.error_message);
        invalid_point().raise(error_printout);
      }
      if (BEreq::class_primordial_initialize(&cosmo.pr,&cosmo.pt,&cosmo.pm) == _FAILURE_)
      {
        sprintf(error_printout,"Error in class_primordial_initialize\n=>%s\n",cosmo.pm.error_message);
        invalid_point().raise(error_printout);
      }
      if (BEreq::class_nonlinear_initialize(&cosmo.pr,&cosmo.ba,&cosmo.th,&cosmo.pt,&cosmo.pm,&cosmo.nl) == _FAILURE_)
      {
        sprintf(error_printout,"Error in class_nonlinear_initialize\n=>%s\n",cosmo.nl.error_message);
        invalid_point().raise(error_printout);
      }
      if (BEreq::class_transfer_initialize(&cosmo.pr,&cosmo.ba,&cosmo.th,&cosmo.pt,&cosmo.nl,&cosmo.tr) == _FAILURE_)
      {
        sprintf(error_printout,"Error in class_transfer_initialize\n=>%s\n",cosmo.tr.error_message);
        invalid_point().raise(error_printout);
      }
      if (BEreq::class_spectra_initialize(&cosmo.pr,&cosmo.ba,&cosmo.pt,&cosmo.pm,&cosmo.nl,&cosmo.tr,&cosmo.sp) == _FAILURE_)
      {
        sprintf(error_printout,"Error in class_spectra_initialize\n=>%s\n",cosmo.sp.error_message);
        invalid_point().raise(error_printout);
      }
      if (BEreq::class_lensing_initialize(&cosmo.pr,&cosmo.pt,&cosmo.sp,&cosmo.nl,&cosmo.le) == _FAILURE_)
      {
        sprintf(error_printout,"Error in class_lensing_initialize\n=>%s\n",cosmo.le.error_message);
        invalid_point().raise(error_printout);
      }
      cosmo.non_free_pointer = true;
    }

	void class_run_func_full_pk_ugly(Class_container& cosmo)
	{
		  //std::cout << "Last seen alive in: class_run_func" << std::endl;
		  using namespace Pipes::class_run_func_full_pk_ugly;
		  
		  char error_printout[1024];
		  cosmo = *Dep::class_set_parameter;
		  
		  if (BEreq::class_input_initialize(&cosmo.fc,&cosmo.pr,&cosmo.ba,&cosmo.th,&cosmo.pt,&cosmo.tr,&cosmo.pm,&cosmo.sp,&cosmo.nl,&cosmo.le,&cosmo.op,cosmo.class_errmsg) == _FAILURE_)
		  {
			  sprintf(error_printout,"Error in class_input_initialize\n=>%s\n",cosmo.class_errmsg);
			  invalid_point().raise(error_printout);
		  }
		  if (BEreq::class_background_initialize(&cosmo.pr,&cosmo.ba) == _FAILURE_)
		  {
			  sprintf(error_printout,"Error in class_background_initialize\n=>%s\n",cosmo.ba.error_message);
			  invalid_point().raise(error_printout);
		  }
		  if (BEreq::class_thermodynamics_initialize(&cosmo.pr,&cosmo.ba,&cosmo.th) == _FAILURE_)
		  {
			  sprintf(error_printout,"Error in class_thermodynamics_initialize\n=>%s\n",cosmo.th.error_message);
			  invalid_point().raise(error_printout);
		  }
		  if (BEreq::class_perturb_initialize(&cosmo.pr,&cosmo.ba,&cosmo.th,&cosmo.pt) == _FAILURE_)
		  {
			  sprintf(error_printout,"Error in class_perturb_initialize\n=>%s\n",cosmo.pt.error_message);
			  invalid_point().raise(error_printout);
		  }
		  /* If full pk is asked on the set parameter function; this sets ppm->primordial_spec_type
		   to be equal to 'gambit_Pk'. Using this flag, we externally fill in the primordial power spectrum. 
		   (note alterative -without patching class at all- is to use text files and 'cat' command which we 
		   want to aviod. The existing CLASS on the branch is already patched to have necessary flags and 
		   functions to allow for hacking and external setting the primordial power spectrum. */
		  if(cosmo.pm.primordial_spec_type == 1) // is 1 when Gambit_pk is asked for.
		  {
			  /* The bin number of the primordial power spectrum.
			   This is not to be set here (and also should be given by the user). 
			   Will change it ASAP. 
			   
			   Furthermore, the arrays:
			   cosmo.k_ar, cosmo.Pk_S, and cosmo.Pk_T are to be filled 
			   in the early step of setting the parameters. */
			  
			  cosmo.pm.lnk_size = 100;

			  /** - Make room */
			  cosmo.pm.lnk = (double *)malloc(cosmo.pm.lnk_size*sizeof(double));
			  
			  std::cout << "we pass pm.lnk \n" << std::endl;
			  
			  cosmo.pm.lnpk = (double **)malloc(cosmo.pt.md_size*sizeof(double));
			  
			  cosmo.pm.ddlnpk = (double **)malloc(cosmo.pt.md_size*sizeof(double));
			  
			  cosmo.pm.ic_size = (int *)malloc(cosmo.pt.md_size*sizeof(int));
			  
			  cosmo.pm.ic_ic_size = (int *)malloc(cosmo.pt.md_size*sizeof(int));
			  
			  cosmo.pm.is_non_zero = (short **)malloc(cosmo.pt.md_size*sizeof(short));
			  
			  int index_md;
			  
			  for (index_md = 0; index_md < cosmo.pt.md_size; index_md++) {
				  
				  cosmo.pm.ic_size[index_md] = cosmo.pt.ic_size[index_md];
				  
				  cosmo.pm.ic_ic_size[index_md] = (cosmo.pm.ic_size[index_md]*(cosmo.pm.ic_size[index_md]+1))/2;
				  
				  std::cout << "pm.ic_size["<<index_md<<"] =  " << cosmo.pt.ic_size[index_md] << std::endl;
				  
				  std::cout << "pm.ic_ic_size["<<index_md<<"] = " << cosmo.pm.ic_ic_size[index_md]<<std::endl;
				  
				  cosmo.pm.lnpk[index_md] = (double *)malloc(cosmo.pm.lnk_size*cosmo.pm.ic_ic_size[index_md]*sizeof(double));
				  
				  cosmo.pm.ddlnpk[index_md] = (double *)malloc(cosmo.pm.lnk_size*cosmo.pm.ic_ic_size[index_md]*sizeof(double));
				  
				  cosmo.pm.is_non_zero[index_md] = (short *)malloc(cosmo.pm.lnk_size*cosmo.pm.ic_ic_size[index_md]*sizeof(short));
				  
			  }
			  
			  /** - Store values */
			  for (int index_k=0; index_k<cosmo.pm.lnk_size; index_k++)
			  {
				  std::cout << "k_array["<<index_k<<"]="<< cosmo.k_ar.at(index_k) <<std::endl;
				  std::cout << "pks_array["<<index_k<<"]="<< cosmo.Pk_S.at(index_k)<<std::endl;
				  std::cout << "pkt_array["<<index_k<<"]="<< cosmo.Pk_T.at(index_k)<<std::endl;
				  
				  cosmo.pm.lnk[index_k] = std::log( cosmo.k_ar.at(index_k) );
				  cosmo.pm.lnpk[cosmo.pt.index_md_scalars][index_k] = std::log( cosmo.Pk_S.at(index_k) );
				  if (cosmo.pt.has_tensors == _TRUE_)
					  cosmo.pm.lnpk[cosmo.pt.index_md_tensors][index_k] = std::log( cosmo.Pk_T.at(index_k) );
				  
				  std::cout << "pm.lnk["<<index_k<<"]="<<cosmo.pm.lnk[index_k]<<std::endl;
				  std::cout << "pm.lnpk["<<cosmo.pt.index_md_scalars<<"]["<<index_k<<"]="<<cosmo.pm.lnpk[cosmo.pt.index_md_scalars][index_k]<<std::endl;
				  std::cout << "pm.lnpk["<<cosmo.pt.index_md_tensors<<"]["<<index_k<<"]="<<cosmo.pm.lnpk[cosmo.pt.index_md_tensors][index_k]<<std::endl;
				  
			  }
			  
			  /** - Tell CLASS that there are scalar (and tensor) modes */
			  cosmo.pm.is_non_zero[cosmo.pt.index_md_scalars][cosmo.pt.index_ic_ad] = _TRUE_;
			  if (cosmo.pt.has_tensors == _TRUE_)
				  cosmo.pm.is_non_zero[cosmo.pt.index_md_tensors][cosmo.pt.index_ic_ten] = _TRUE_;

		  }
		
		  if (BEreq::class_primordial_initialize(&cosmo.pr,&cosmo.pt,&cosmo.pm) == _FAILURE_)
		  {
			  sprintf(error_printout,"Error in class_primordial_initialize\n=>%s\n",cosmo.pm.error_message);
			  invalid_point().raise(error_printout);
		  }
		  if (BEreq::class_nonlinear_initialize(&cosmo.pr,&cosmo.ba,&cosmo.th,&cosmo.pt,&cosmo.pm,&cosmo.nl) == _FAILURE_)
		  {
			  sprintf(error_printout,"Error in class_nonlinear_initialize\n=>%s\n",cosmo.nl.error_message);
			  invalid_point().raise(error_printout);
		  }
		  if (BEreq::class_transfer_initialize(&cosmo.pr,&cosmo.ba,&cosmo.th,&cosmo.pt,&cosmo.nl,&cosmo.tr) == _FAILURE_)
		  {
			  sprintf(error_printout,"Error in class_transfer_initialize\n=>%s\n",cosmo.tr.error_message);
			  invalid_point().raise(error_printout);
		  }
		  if (BEreq::class_spectra_initialize(&cosmo.pr,&cosmo.ba,&cosmo.pt,&cosmo.pm,&cosmo.nl,&cosmo.tr,&cosmo.sp) == _FAILURE_)
		  {
			  sprintf(error_printout,"Error in class_spectra_initialize\n=>%s\n",cosmo.sp.error_message);
			  invalid_point().raise(error_printout);
		  }
		  if (BEreq::class_lensing_initialize(&cosmo.pr,&cosmo.pt,&cosmo.sp,&cosmo.nl,&cosmo.le) == _FAILURE_)
		  {
			  sprintf(error_printout,"Error in class_lensing_initialize\n=>%s\n",cosmo.le.error_message);
			  invalid_point().raise(error_printout);
		  }
		  cosmo.non_free_pointer = true;
	}

    void class_get_spectra_func(Class_container& cosmo)
    {
      //std::cout << "Last seen alive in: class_get_spectra_func" << std::endl;
      using namespace Pipes::class_get_spectra_func;

      cosmo = *Dep::class_run;

      // Maximal value of l.
      int l_max = cosmo.lmax;

      // Number of Cl-spectra (columns of the Cl-table).
      // The order of the spectra is [TT, EE, TE, BB, PhiPhi, TPhi, EPhi]
      int num_ct_max=7;

      // Define an array which takes the values of Cl of the different
      // spectra at a given value of l
      double* cl = new double[num_ct_max];

      // Loop through all l from 0 to l_max (including) and ask for the cl-spectra.
      for (int l=0; l <= l_max; l++)
      {
        if (l < 2)
        {
          // The entries for l=0 and l=1 are zero per defintion
          cosmo.Cl_TT.at(l) = 0.;
          cosmo.Cl_TE.at(l) = 0.;
          cosmo.Cl_EE.at(l) = 0.;
          cosmo.Cl_BB.at(l) = 0.;
          cosmo.Cl_PhiPhi.at(l) = 0.;
        }
        else
        {
          // For l >= 2 ask for the cl-spectra.
          if (BEreq::class_output_total_cl_at_l(&cosmo.sp,&cosmo.le,&cosmo.op,byVal(l),byVal(cl)) == _SUCCESS_)
          {
            cosmo.Cl_TT.at(l) = cl[cosmo.sp.index_ct_tt]*pow(cosmo.ba.T_cmb*1.e6,2);
            cosmo.Cl_TE.at(l) = cl[cosmo.sp.index_ct_te]*pow(cosmo.ba.T_cmb*1.e6,2);
            cosmo.Cl_EE.at(l) = cl[cosmo.sp.index_ct_ee]*pow(cosmo.ba.T_cmb*1.e6,2);
            cosmo.Cl_BB.at(l) = cl[cosmo.sp.index_ct_bb]*pow(cosmo.ba.T_cmb*1.e6,2);
            cosmo.Cl_PhiPhi.at(l) = cl[cosmo.sp.index_ct_pp];
          }
          else
          {
            // Failsafe for unexpected behaviour of "class_outpout_at_cl"
            cosmo.Cl_TT.at(l) = 0.;
            cosmo.Cl_TE.at(l) = 0.;
            cosmo.Cl_EE.at(l) = 0.;
            cosmo.Cl_BB.at(l) = 0.;
            cosmo.Cl_PhiPhi.at(l) = 0.;
          }
        }
      }

      // We do not need "cl" anymore
      delete cl;

      // Now that all calculations with CLASS are done, free the pointers which were allocated in the meantime.
      if (cosmo.non_free_pointer)
      {
        BEreq::class_lensing_free(&cosmo.le);
        BEreq::class_spectra_free(&cosmo.sp);
        BEreq::class_transfer_free(&cosmo.tr);
        BEreq::class_nonlinear_free(&cosmo.nl);
        BEreq::class_primordial_free(&cosmo.pm);
        BEreq::class_perturb_free(&cosmo.pt);
        BEreq::class_thermodynamics_free(&cosmo.th);
        BEreq::class_background_free(&cosmo.ba);
        cosmo.non_free_pointer = false;
      }
    }
	  

    double** return_vanilla_cls(double omega_b,double omega_cdm,double H0,double ln10A_s,double n_s,double tau_reio)
    {
      using namespace Pipes::function_vanilla_lowp_TT_loglike;

      struct Class::precision pr;        /* for precision parameters */
      struct Class::background ba;       /* for cosmological background */
      struct Class::thermo th;           /* for thermodynamics */
      struct Class::perturbs pt;         /* for source functions */
      struct Class::transfers tr;        /* for transfer functions */
      struct Class::primordial pm;       /* for primordial spectra */
      struct Class::spectra sp;          /* for output spectra */
      struct Class::nonlinear nl;        /* for non-linear spectra */
      struct Class::lensing le;          /* for lensed spectra */
      struct Class::output op;           /* for output files */
      Class::ErrorMsg class_errmsg;      /* for error messages */

      int l,l_max;
      int num_ct_max=7;

      l_max=3000;

      char *class_null;// defining an empty string for parser initialization.

      /* allocate the array where calculated Cl's will be written (we
       could add another array with P(k), or extract other results from
       the code - here we assume that we are interested in the C_l's
       only */

      double* cl[l_max];
      for(int i = 0; i < l_max; ++i)
        cl[i] = new double[num_ct_max];

      struct Class::file_content fc;

      BEreq::class_parser_initialize(&fc,9,"",class_errmsg);

      strcpy(fc.name[0],"output");
      strcpy(fc.value[0],"tCl,pCl");

      strcpy(fc.name[1],"omega_b");
      strcpy(fc.name[2],"omega_cdm");
      strcpy(fc.name[3],"H0");
      strcpy(fc.name[4],"ln10^{10}A_s");
      strcpy(fc.name[5],"n_s");
      strcpy(fc.name[6],"tau_reio");

      //strcpy(fc.name[7],"l_scalar_max");
      strcpy(fc.name[7],"l_max_scalars");
      sprintf(fc.value[7],"%d",3000);

      sprintf(fc.value[1],"%e",omega_b);
      sprintf(fc.value[2],"%e",omega_cdm);
      sprintf(fc.value[3],"%e",H0);
      sprintf(fc.value[4],"%e",ln10A_s);
      sprintf(fc.value[5],"%e",n_s);
      sprintf(fc.value[6],"%e",tau_reio);

      std::cout << "omega_b = " << omega_b << std::endl;
      std::cout << "omega_cdm = " << omega_cdm << std::endl;
      std::cout << "H0 = " << H0 << std::endl;
      std::cout << "ln10A_s = " << ln10A_s << std::endl;
      std::cout << "n_s = " << n_s << std::endl;
      std::cout << "tau_reio = " << tau_reio << std::endl;

      BEreq::class_input_initialize(&fc,&pr,&ba,&th,&pt,&tr,&pm,&sp,&nl,&le,&op,class_errmsg);

      //DEBUGGING
      //std::cout << pr.error_message << std::endl;
      //ENDOF DEBUGGING */

      BEreq::class_background_initialize(&pr,&ba);

      //DEBUGGING
      //std::cout << ba.error_message << std::endl;
      //ENDOF DEBUGGING */

      /* for bbn */
      sprintf(pr.sBBN_file,"");
      strcat(pr.sBBN_file,"CosmoBit/src/sBBN.dat");

      BEreq::class_thermodynamics_initialize(&pr,&ba,&th);

      //DEBUGGING
      //std::cout << th.error_message << std::endl;
      //ENDOF DEBUGGING */

      BEreq::class_perturb_initialize(&pr,&ba,&th,&pt);

      //DEBUGGING
      //std::cout << pt.error_message << std::endl;
      //ENDOF DEBUGGING */

      //DEBUGGING
      //std::cout << tr.error_message << std::endl;
      //ENDOF DEBUGGING */

      BEreq::class_primordial_initialize(&pr,&pt,&pm);

      //DEBUGGING
      //std::cout << pm.error_message << std::endl;
      //ENDOF DEBUGGING */

      BEreq::class_nonlinear_initialize(&pr,&ba,&th,&pt,&pm,&nl);

      //DEBUGGING
      //std::cout << nl.error_message << std::endl;
      //ENDOF DEBUGGING */

      BEreq::class_transfer_initialize(&pr,&ba,&th,&pt,&nl,&tr);

      //DEBUGGING
      //std::cout << sp.error_message << std::endl;
      //ENDOF DEBUGGING */

      BEreq::class_spectra_initialize(&pr,&ba,&pt,&pm,&nl,&tr,&sp);

      //DEBUGGING
      //std::cout << tr.error_message << std::endl;
      //ENDOF DEBUGGING */

      BEreq::class_lensing_initialize(&pr,&pt,&sp,&nl,&le);

      //DEBUGGING
      //std::cout << le.error_message << std::endl;
      //ENDOF DEBUGGING */

      /****** write the Cl values in the input array cl[l]  *******/

      for (l=2; l < l_max; l++) {

        int errval = BEreq::class_output_total_cl_at_l(&sp,&le,&op,byVal(l),byVal(cl[l]));

        cl[l][sp.index_ct_tt] = cl[l][sp.index_ct_tt]*pow(ba.T_cmb*1.e6,2);
        cl[l][sp.index_ct_te] = cl[l][sp.index_ct_te]*pow(ba.T_cmb*1.e6,2);
        cl[l][sp.index_ct_ee] = cl[l][sp.index_ct_ee]*pow(ba.T_cmb*1.e6,2);
        cl[l][sp.index_ct_bb] = cl[l][sp.index_ct_bb]*pow(ba.T_cmb*1.e6,2);

      }

      cout << "we are outside the loop for multipoles " << endl;

      BEreq::class_lensing_free(&le);
      BEreq::class_spectra_free(&sp);
      BEreq::class_transfer_free(&tr);
      BEreq::class_nonlinear_free(&nl);
      BEreq::class_primordial_free(&pm);
      BEreq::class_perturb_free(&pt);
      BEreq::class_thermodynamics_free(&th);
      BEreq::class_background_free(&ba);

      return cl;
    }

    double** return_LCDMtensor_cls(double omega_b,double omega_cdm,double H0,double ln10A_s,double n_s,double tau_reio, double r_tensor)
    {
      using namespace Pipes::function_LCDMtensor_lowp_TT_loglike;

      struct Class::precision pr;        /* for precision parameters */
      struct Class::background ba;       /* for cosmological background */
      struct Class::thermo th;           /* for thermodynamics */
      struct Class::perturbs pt;         /* for source functions */
      struct Class::transfers tr;        /* for transfer functions */
      struct Class::primordial pm;       /* for primordial spectra */
      struct Class::spectra sp;          /* for output spectra */
      struct Class::nonlinear nl;        /* for non-linear spectra */
      struct Class::lensing le;          /* for lensed spectra */
      struct Class::output op;           /* for output files */
      Class::ErrorMsg class_errmsg;      /* for error messages */

      int l,l_max;
      int num_ct_max=7;

      l_max=3000;

      char *class_null;// defining an empty string for parser initialization.

      /* allocate the array where calculated Cl's will be written (we
       could add another array with P(k), or extract other results from
       the code - here we assume that we are interested in the C_l's
       only */

      double* cl[l_max];
      for(int i = 0; i < l_max; ++i)
        cl[i] = new double[num_ct_max];

      struct Class::file_content fc;

      BEreq::class_parser_initialize(&fc,11,"",class_errmsg);

      strcpy(fc.name[0],"output");
      strcpy(fc.value[0],"tCl,pCl");

      strcpy(fc.name[1],"omega_b");
      strcpy(fc.name[2],"omega_cdm");
      strcpy(fc.name[3],"H0");
      strcpy(fc.name[4],"ln10^{10}A_s");
      strcpy(fc.name[5],"n_s");
      strcpy(fc.name[6],"tau_reio");

      //strcpy(fc.name[8],"l_scalar_max");
      strcpy(fc.name[8],"l_max_scalars");
      sprintf(fc.value[8],"%d",3000);

      strcpy(fc.name[7],"modes");
      strcpy(fc.value[7],"s,t");

      sprintf(fc.value[1],"%e",omega_b);
      sprintf(fc.value[2],"%e",omega_cdm);
      sprintf(fc.value[3],"%e",H0);
      sprintf(fc.value[4],"%e",ln10A_s);
      sprintf(fc.value[5],"%e",n_s);
      sprintf(fc.value[6],"%e",tau_reio);

      strcpy(fc.name[9],"r");
      sprintf(fc.value[9],"%e",r_tensor);

      std::cout << "omega_b = " << omega_b << std::endl;
      std::cout << "omega_cdm = " << omega_cdm << std::endl;
      std::cout << "H0 = " << H0 << std::endl;
      std::cout << "ln10A_s = " << ln10A_s << std::endl;
      std::cout << "n_s = " << n_s << std::endl;
      std::cout << "tau_reio = " << tau_reio << std::endl;
      std::cout << "r_tensor = " << r_tensor << std::endl;

      BEreq::class_input_initialize(&fc,&pr,&ba,&th,&pt,&tr,&pm,&sp,&nl,&le,&op,class_errmsg);

      //DEBUGGING
      //std::cout << pr.error_message << std::endl;
      //ENDOF DEBUGGING */

      BEreq::class_background_initialize(&pr,&ba);

      //DEBUGGING
      //std::cout << ba.error_message << std::endl;
      //ENDOF DEBUGGING */

      /* for bbn */
      sprintf(pr.sBBN_file,"");
      strcat(pr.sBBN_file,"CosmoBit/src/sBBN.dat");

      BEreq::class_thermodynamics_initialize(&pr,&ba,&th);

      //DEBUGGING
      //std::cout << th.error_message << std::endl;
      //ENDOF DEBUGGING */

      BEreq::class_perturb_initialize(&pr,&ba,&th,&pt);

      //DEBUGGING
      //std::cout << pt.error_message << std::endl;
      //ENDOF DEBUGGING */

      //DEBUGGING
      //std::cout << tr.error_message << std::endl;
      //ENDOF DEBUGGING */

      BEreq::class_primordial_initialize(&pr,&pt,&pm);

      //DEBUGGING
      //std::cout << pm.error_message << std::endl;
      //ENDOF DEBUGGING */

      BEreq::class_nonlinear_initialize(&pr,&ba,&th,&pt,&pm,&nl);

      //DEBUGGING
      //std::cout << nl.error_message << std::endl;
      //ENDOF DEBUGGING */

      BEreq::class_transfer_initialize(&pr,&ba,&th,&pt,&nl,&tr);

      //DEBUGGING
      //std::cout << sp.error_message << std::endl;
      //ENDOF DEBUGGING */

      BEreq::class_spectra_initialize(&pr,&ba,&pt,&pm,&nl,&tr,&sp);

      //DEBUGGING
      //std::cout << tr.error_message << std::endl;
      //ENDOF DEBUGGING */

      BEreq::class_lensing_initialize(&pr,&pt,&sp,&nl,&le);

      //DEBUGGING
      //std::cout << le.error_message << std::endl;
      //ENDOF DEBUGGING */

      /****** write the Cl values in the input array cl[l]  *******/

      for (l=2; l < l_max; l++)
      {
        int errval = BEreq::class_output_total_cl_at_l(&sp,&le,&op,byVal(l),byVal(cl[l]));

        cl[l][sp.index_ct_tt] = cl[l][sp.index_ct_tt]*pow(ba.T_cmb*1.e6,2);
        cl[l][sp.index_ct_te] = cl[l][sp.index_ct_te]*pow(ba.T_cmb*1.e6,2);
        cl[l][sp.index_ct_ee] = cl[l][sp.index_ct_ee]*pow(ba.T_cmb*1.e6,2);
        cl[l][sp.index_ct_bb] = cl[l][sp.index_ct_bb]*pow(ba.T_cmb*1.e6,2);
      }

      cout << "we are outside the loop for multipoles " << endl;

      BEreq::class_lensing_free(&le);
      BEreq::class_spectra_free(&sp);
      BEreq::class_transfer_free(&tr);
      BEreq::class_nonlinear_free(&nl);
      BEreq::class_primordial_free(&pm);
      BEreq::class_perturb_free(&pt);
      BEreq::class_thermodynamics_free(&th);
      BEreq::class_background_free(&ba);

      return cl;
    }

    double** return_LCDMtensor_inflation_cls(double omega_b,double omega_cdm,double H0,double ln10A_s,double n_s,double tau_reio, double r_tensor)
    {
      using namespace Pipes::function_LCDMtensor_inflation_lowp_TT_loglike;

      struct Class::precision pr;        /* for precision parameters */
      struct Class::background ba;       /* for cosmological background */
      struct Class::thermo th;           /* for thermodynamics */
      struct Class::perturbs pt;         /* for source functions */
      struct Class::transfers tr;        /* for transfer functions */
      struct Class::primordial pm;       /* for primordial spectra */
      struct Class::spectra sp;          /* for output spectra */
      struct Class::nonlinear nl;        /* for non-linear spectra */
      struct Class::lensing le;          /* for lensed spectra */
      struct Class::output op;           /* for output files */
      Class::ErrorMsg class_errmsg;      /* for error messages */

      int l,l_max;
      int num_ct_max=7;

      l_max=3000;

      char *class_null;// defining an empty string for parser initialization.

      /* allocate the array where calculated Cl's will be written (we
       could add another array with P(k), or extract other results from
       the code - here we assume that we are interested in the C_l's
       only */

      double* cl[l_max];
      for(int i = 0; i < l_max; ++i)
        cl[i] = new double[num_ct_max];

      struct Class::file_content fc;

      BEreq::class_parser_initialize(&fc,11,"",class_errmsg);


      strcpy(fc.name[0],"output");
      strcpy(fc.value[0],"tCl,pCl");

      strcpy(fc.name[1],"omega_b");
      strcpy(fc.name[2],"omega_cdm");
      strcpy(fc.name[3],"H0");
      strcpy(fc.name[4],"ln10^{10}A_s");
      strcpy(fc.name[5],"n_s");
      strcpy(fc.name[6],"tau_reio");

      //strcpy(fc.name[8],"l_scalar_max");
      strcpy(fc.name[8],"l_max_scalars");
      sprintf(fc.value[8],"%d",3000);

      strcpy(fc.name[7],"modes");
      sprintf(fc.value[7],"s,t");

      sprintf(fc.value[1],"%e",omega_b);
      sprintf(fc.value[2],"%e",omega_cdm);
      sprintf(fc.value[3],"%e",H0);
      sprintf(fc.value[4],"%e",ln10A_s);
      sprintf(fc.value[5],"%e",n_s);
      sprintf(fc.value[6],"%e",tau_reio);

      sprintf(fc.value[9],"%e",r_tensor);

      std::cout << "omega_b = " << omega_b << std::endl;
      std::cout << "omega_cdm = " << omega_cdm << std::endl;
      std::cout << "H0 = " << H0 << std::endl;
      std::cout << "ln10A_s = " << ln10A_s << std::endl;
      std::cout << "n_s = " << n_s << std::endl;
      std::cout << "tau_reio = " << tau_reio << std::endl;
      std::cout << "r_tensor = " << r_tensor << std::endl;

      BEreq::class_input_initialize(&fc,&pr,&ba,&th,&pt,&tr,&pm,&sp,&nl,&le,&op,class_errmsg);

      //DEBUGGING
      //std::cout << pr.error_message << std::endl;
      //ENDOF DEBUGGING */

      BEreq::class_background_initialize(&pr,&ba);

      //DEBUGGING
      //std::cout << ba.error_message << std::endl;
      //ENDOF DEBUGGING */

      /* for bbn */
      sprintf(pr.sBBN_file,"");
      strcat(pr.sBBN_file,"CosmoBit/src/sBBN.dat");

      BEreq::class_thermodynamics_initialize(&pr,&ba,&th);

      //DEBUGGING
      //std::cout << th.error_message << std::endl;
      //ENDOF DEBUGGING */

      BEreq::class_perturb_initialize(&pr,&ba,&th,&pt);

      //DEBUGGING
      //std::cout << pt.error_message << std::endl;
      //ENDOF DEBUGGING */

      //DEBUGGING
      //std::cout << tr.error_message << std::endl;
      //ENDOF DEBUGGING */

      BEreq::class_primordial_initialize(&pr,&pt,&pm);

      //DEBUGGING
      //std::cout << pm.error_message << std::endl;
      //ENDOF DEBUGGING */

      BEreq::class_nonlinear_initialize(&pr,&ba,&th,&pt,&pm,&nl);

      //DEBUGGING
      //std::cout << nl.error_message << std::endl;
      //ENDOF DEBUGGING */

      BEreq::class_transfer_initialize(&pr,&ba,&th,&pt,&nl,&tr);

      //DEBUGGING
      //std::cout << sp.error_message << std::endl;
      //ENDOF DEBUGGING */

      BEreq::class_spectra_initialize(&pr,&ba,&pt,&pm,&nl,&tr,&sp);

      //DEBUGGING
      //std::cout << tr.error_message << std::endl;
      //ENDOF DEBUGGING */

      BEreq::class_lensing_initialize(&pr,&pt,&sp,&nl,&le);

      //DEBUGGING
      //std::cout << le.error_message << std::endl;
      //ENDOF DEBUGGING */

      /****** write the Cl values in the input array cl[l]  *******/

      for (l=2; l < l_max; l++)
      {
        int errval = BEreq::class_output_total_cl_at_l(&sp,&le,&op,byVal(l),byVal(cl[l]));

        cl[l][sp.index_ct_tt] = cl[l][sp.index_ct_tt]*pow(ba.T_cmb*1.e6,2);
        cl[l][sp.index_ct_te] = cl[l][sp.index_ct_te]*pow(ba.T_cmb*1.e6,2);
        cl[l][sp.index_ct_ee] = cl[l][sp.index_ct_ee]*pow(ba.T_cmb*1.e6,2);
        cl[l][sp.index_ct_bb] = cl[l][sp.index_ct_bb]*pow(ba.T_cmb*1.e6,2);
      }

      cout << "we are outside the loop for multipoles " << endl;

      BEreq::class_lensing_free(&le);
      BEreq::class_spectra_free(&sp);
      BEreq::class_transfer_free(&tr);
      BEreq::class_nonlinear_free(&nl);
      BEreq::class_primordial_free(&pm);
      BEreq::class_perturb_free(&pt);
      BEreq::class_thermodynamics_free(&th);
      BEreq::class_background_free(&ba);

      return cl;
    }

    double** return_LCDMtensor_1quadInf_cls(double omega_b,double omega_cdm,double H0,double A_s,double n_s,double tau_reio, double r_tensor)
    {
      using namespace Pipes::function_1quadInf_rLCDMtensor_lowp_TT_loglike;

      struct Class::precision pr;        /* for precision parameters */
      struct Class::background ba;       /* for cosmological background */
      struct Class::thermo th;           /* for thermodynamics */
      struct Class::perturbs pt;         /* for source functions */
      struct Class::transfers tr;        /* for transfer functions */
      struct Class::primordial pm;       /* for primordial spectra */
      struct Class::spectra sp;          /* for output spectra */
      struct Class::nonlinear nl;        /* for non-linear spectra */
      struct Class::lensing le;          /* for lensed spectra */
      struct Class::output op;           /* for output files */
      Class::ErrorMsg class_errmsg;      /* for error messages */

      int l,l_max;
      int num_ct_max=7;

      l_max=3000;

      char *class_null;// defining an empty string for parser initialization.

      /* allocate the array where calculated Cl's will be written (we
      could add another array with P(k), or extract other results from
      the code - here we assume that we are interested in the C_l's
      only */

      double* cl[l_max];
      for(int i = 0; i < l_max; ++i)
        cl[i] = new double[num_ct_max];

      struct Class::file_content fc;

      BEreq::class_parser_initialize(&fc,11,"",class_errmsg);

      strcpy(fc.name[0],"output");
      strcpy(fc.name[1],"omega_b");
      strcpy(fc.name[2],"omega_cdm");
      strcpy(fc.name[3],"H0");
      strcpy(fc.name[4],"A_s");
      strcpy(fc.name[5],"n_s");
      strcpy(fc.name[6],"tau_reio");
      strcpy(fc.name[7],"modes");
      strcpy(fc.name[8],"l_scalar_max");
      strcpy(fc.name[9],"r");

      strcpy(fc.value[0],"tCl,pCl");
      sprintf(fc.value[1],"%e",omega_b);
      sprintf(fc.value[2],"%e",omega_cdm);
      sprintf(fc.value[3],"%e",H0);
      sprintf(fc.value[4],"%e",A_s);
      sprintf(fc.value[5],"%e",n_s);
      sprintf(fc.value[6],"%e",tau_reio);
      sprintf(fc.value[7],"s,t");
      sprintf(fc.value[8],"%d",3000);
      sprintf(fc.value[9],"%e",r_tensor);

      std::cout << "Here are the theory parameter values I generate the Cl's with" << std::endl;
      std::cout << "omega_b = " << omega_b << std::endl;
      std::cout << "omega_cdm = " << omega_cdm << std::endl;
      std::cout << "H0 = " << H0 << std::endl;
      std::cout << "A_s = " << A_s << std::endl;
      std::cout << "n_s = " << n_s << std::endl;
      std::cout << "tau_reio = " << tau_reio << std::endl;
      std::cout << "r_tensor = " << r_tensor << std::endl;

      BEreq::class_input_initialize(&fc,&pr,&ba,&th,&pt,&tr,&pm,&sp,&nl,&le,&op,class_errmsg);
      BEreq::class_background_initialize(&pr,&ba);

      /* for bbn */
      sprintf(pr.sBBN_file,"");
      strcat(pr.sBBN_file,"/Users/selimhotinli/Dropbox/gambit/Backends/installed/class/2.6.1/bbn/sBBN.dat");

      BEreq::class_thermodynamics_initialize(&pr,&ba,&th);
      BEreq::class_perturb_initialize(&pr,&ba,&th,&pt);
      BEreq::class_primordial_initialize(&pr,&pt,&pm);
      BEreq::class_nonlinear_initialize(&pr,&ba,&th,&pt,&pm,&nl);
      BEreq::class_transfer_initialize(&pr,&ba,&th,&pt,&nl,&tr);
      BEreq::class_spectra_initialize(&pr,&ba,&pt,&pm,&nl,&tr,&sp);
      BEreq::class_lensing_initialize(&pr,&pt,&sp,&nl,&le);

      /****** write the Cl values in the input array cl[l]  *******/

      for (l=2; l < l_max; l++)
      {
        int errval = BEreq::class_output_total_cl_at_l(&sp,&le,&op,byVal(l),byVal(cl[l]));

        cl[l][sp.index_ct_tt] = cl[l][sp.index_ct_tt]*pow(ba.T_cmb*1.e6,2);
        cl[l][sp.index_ct_te] = cl[l][sp.index_ct_te]*pow(ba.T_cmb*1.e6,2);
        cl[l][sp.index_ct_ee] = cl[l][sp.index_ct_ee]*pow(ba.T_cmb*1.e6,2);
        cl[l][sp.index_ct_bb] = cl[l][sp.index_ct_bb]*pow(ba.T_cmb*1.e6,2);

        cout << " cl["<<l<<"]["<<sp.index_ct_tt<<"] ="<< cl[l][sp.index_ct_tt]<< endl;
      }

      cout << "we are outside the loop for multipoles " << endl;

      BEreq::class_lensing_free(&le);
      BEreq::class_spectra_free(&sp);
      BEreq::class_transfer_free(&tr);
      BEreq::class_nonlinear_free(&nl);
      BEreq::class_primordial_free(&pm);
      BEreq::class_perturb_free(&pt);
      BEreq::class_thermodynamics_free(&th);
      BEreq::class_background_free(&ba);

      return cl;
    }

    /* ----------------   SH ---------------- */
    // testing feeding CLASS the full power spectrum
    double** return_LCDMtensor_1quadInf_cls_fullPk(double omega_b,
                                                   double omega_cdm,
                                                   double H0,
                                                   double tau_reio,
                                                   double k_array[],
                                                   double pks_array[],
                                                   double pkt_array[],
                                                   int k_array_size)
    {
      using namespace Pipes::function_1quadInf_rLCDMtensor_lowp_TT_loglike;

      struct Class::precision pr;        /* for precision parameters */
      struct Class::background ba;       /* for cosmological background */
      struct Class::thermo th;           /* for thermodynamics */
      struct Class::perturbs pt;         /* for source functions */
      struct Class::transfers tr;        /* for transfer functions */
      struct Class::primordial pm;       /* for primordial spectra */
      struct Class::spectra sp;          /* for output spectra */
      struct Class::nonlinear nl;        /* for non-linear spectra */
      struct Class::lensing le;          /* for lensed spectra */
      struct Class::output op;           /* for output files */
      Class::ErrorMsg class_errmsg;      /* for error messages */

      int l,l_max;
      int num_ct_max=7;

      l_max=3000;

      char *class_null;// defining an empty string for parser initialization.

      /* allocate the array where calculated Cl's will be written (we
      could add another array with P(k), or extract other results from
      the code - here we assume that we are interested in the C_l's
      only */
      std::cout << "We are inside!" << std::endl;

//      std::cout << "k_array = " << (*k_array)[0] << std::endl;
//      std::cout << "pks_array = " << (*pks_array)[0] << std::endl;
//      std::cout << "pkt_array = " << (*pkt_array)[0] << std::endl;

      double* cl[l_max];
      for(int i = 0; i < l_max; ++i)
        cl[i] = new double[num_ct_max];

      struct Class::file_content fc;

      BEreq::class_parser_initialize(&fc,11,"",class_errmsg);

      strcpy(fc.name[0],"output");
      strcpy(fc.name[1],"omega_b");
      strcpy(fc.name[2],"omega_cdm");
      strcpy(fc.name[3],"H0");

      //strcpy(fc.name[4],"A_s");
      //strcpy(fc.name[5],"n_s");
      strcpy(fc.name[4], "P_k_ini type");
      strcpy(fc.name[5], "primordial_verbose");

      strcpy(fc.name[6],"tau_reio");
      strcpy(fc.name[7],"modes");
      strcpy(fc.name[8],"l_scalar_max");
      //strcpy(fc.name[9],"r");

      strcpy(fc.value[0],"tCl,pCl");
      sprintf(fc.value[1],"%e",omega_b);
      sprintf(fc.value[2],"%e",omega_cdm);
      sprintf(fc.value[3],"%e",H0);

      //sprintf(fc.value[4],"%e",A_s);
      //sprintf(fc.value[5],"%e",n_s);
      strcpy(fc.value[4],"gambit_Pk"); // patched CLASS to have gambit_Pk option.
      sprintf(fc.value[5],"%d",1);

      sprintf(fc.value[6],"%e",tau_reio);
      sprintf(fc.value[7],"s,t");
      sprintf(fc.value[8],"%d",3000);
      //sprintf(fc.value[9],"%e",r_tensor);

      std::cout << "Here are the theory parameter values I generate the Cl's with" << std::endl;
      std::cout << "omega_b = " << omega_b << std::endl;
      std::cout << "omega_cdm = " << omega_cdm << std::endl;
      std::cout << "H0 = " << H0 << std::endl;
      //std::cout << "A_s = " << A_s << std::endl;
      //std::cout << "n_s = " << n_s << std::endl;
      std::cout << "tau_reio = " << tau_reio << std::endl;
      //std::cout << "r_tensor = " << r_tensor << std::endl;

      BEreq::class_input_initialize(&fc,&pr,&ba,&th,&pt,&tr,&pm,&sp,&nl,&le,&op,class_errmsg);
      BEreq::class_background_initialize(&pr,&ba);

      /* for bbn */
      sprintf(pr.sBBN_file,"");
      strcat(pr.sBBN_file,"/Users/selimhotinli/Dropbox/gambit/Backends/installed/class/2.6.1/bbn/sBBN.dat");

      BEreq::class_thermodynamics_initialize(&pr,&ba,&th);
      BEreq::class_perturb_initialize(&pr,&ba,&th,&pt);

      std::cout << "we are fine after initialized and upto perturb-init " << std::endl;

      //BEreq::class_primordial_initialize(&pr,&pt,&pm);
      //similar to the lines 3392-3412 in primordial.c CLASS

      /** - Make room */
      pm.lnk_size = k_array_size;

      pm.lnk = (double *)malloc(k_array_size*sizeof(double));

      std::cout << "we pass pm.lnk\n" << std::endl;

      pm.lnpk = (double **)malloc(pt.md_size*sizeof(double));
      pm.ddlnpk = (double **)malloc(pt.md_size*sizeof(double));
      pm.ic_size = (int *)malloc(pt.md_size*sizeof(int));
      pm.ic_ic_size = (int *)malloc(pt.md_size*sizeof(int));
      pm.is_non_zero = (short **)malloc(pt.md_size*sizeof(short));

      int index_md;
      for (index_md = 0; index_md < pt.md_size; index_md++)
      {
        pm.ic_size[index_md] = pt.ic_size[index_md];
        pm.ic_ic_size[index_md] = (pm.ic_size[index_md]*(pm.ic_size[index_md]+1))/2;

        std::cout << "pm.ic_size["<<index_md<<"] =  " << pt.ic_size[index_md] << std::endl;
        std::cout << "pm.ic_ic_size["<<index_md<<"] = " << pm.ic_ic_size[index_md]<<std::endl;

        pm.lnpk[index_md] = (double *)malloc(pm.lnk_size*pm.ic_ic_size[index_md]*sizeof(double));
        pm.ddlnpk[index_md] = (double *)malloc(pm.lnk_size*pm.ic_ic_size[index_md]*sizeof(double));
        pm.is_non_zero[index_md] = (short *)malloc(pm.lnk_size*pm.ic_ic_size[index_md]*sizeof(short));
      }

//      pm.lnpk[pt.index_md_scalars] = (double *)malloc(k_array_size*sizeof(double));
//      std::cout << "we pass pm.lnpk " << std::endl;
//      pm.ddlnpk[pt.index_md_scalars] = (double *)malloc(k_array_size*sizeof(double));
//      // SH: We shall assume we have tensors --> can correct this as it is post input-initialize.
//      pm.lnpk[pt.index_md_tensors] = (double *)malloc(k_array_size*sizeof(double));
//      pm.ddlnpk[pt.index_md_tensors] = (double *)malloc(k_array_size*sizeof(double));

      std::cout << "we pass all " << std::endl;

      std::cout << "we are fine pass -make room- " << std::endl;

      /** - Store values */
      for (int index_k=0; index_k<pm.lnk_size; index_k++)
      {
        std::cout << "k_array["<<index_k<<"]="<<k_array[index_k]<<std::endl;
        std::cout << "pks_array["<<index_k<<"]="<<pks_array[index_k]<<std::endl;
        std::cout << "pkt_array["<<index_k<<"]="<<pkt_array[index_k]<<std::endl;

        pm.lnk[index_k] = std::log(k_array[index_k]);
        pm.lnpk[pt.index_md_scalars][index_k] = std::log(pks_array[index_k]);
        if (pt.has_tensors == _TRUE_)
          pm.lnpk[pt.index_md_tensors][index_k] = std::log(pkt_array[index_k]);

        std::cout << "pm.lnk["<<index_k<<"]="<<pm.lnk[index_k]<<std::endl;
        std::cout << "pm.lnpk["<<pt.index_md_scalars<<"]["<<index_k<<"]="<<pm.lnpk[pt.index_md_scalars][index_k]<<std::endl;
        std::cout << "pm.lnpk["<<pt.index_md_tensors<<"]["<<index_k<<"]="<<pm.lnpk[pt.index_md_tensors][index_k]<<std::endl;
      }

      std::cout << "we are fine pass -store values- " << std::endl;

      /** - Tell CLASS that there are scalar (and tensor) modes */
      pm.is_non_zero[pt.index_md_scalars][pt.index_ic_ad] = _TRUE_;
      if (pt.has_tensors == _TRUE_)
        pm.is_non_zero[pt.index_md_tensors][pt.index_ic_ten] = _TRUE_;

      BEreq::class_primordial_initialize(&pr,&pt,&pm);

      std::cout << "we are out of class_primordial_initialize " << std::endl;

      //DEBUGGING
//      std::cout << pm.error_message << std::endl;
      //ENDOF DEBUGGING

      BEreq::class_nonlinear_initialize(&pr,&ba,&th,&pt,&pm,&nl);

      std::cout << "we are out of class_nonlinear_initialize " << std::endl;

      //DEBUGGING
//      std::cout << nl.error_message << std::endl;
      //ENDOF DEBUGGING

      BEreq::class_transfer_initialize(&pr,&ba,&th,&pt,&nl,&tr);

      std::cout << "tr.l_size[0] = "<<tr.l_size[0]<<std::endl;
      std::cout << "tr.l_size[1] = "<<tr.l_size[1]<<std::endl;

      std::cout << "we are out of class_transfer_initialize " << std::endl;

      //DEBUGGING
//      std::cout << tr.error_message << std::endl;
      //ENDOF DEBUGGING

      BEreq::class_spectra_initialize(&pr,&ba,&pt,&pm,&nl,&tr,&sp);

      std::cout << "sp.l_size[0] = "<<sp.l_size[0]<<std::endl;
      std::cout << "sp.l_size[1] = "<<sp.l_size[1]<<std::endl;

      std::cout << "we are out of class_spectra_initialize " << std::endl;

      //DEBUGGING
//      std::cout << sp.error_message << std::endl;
      //ENDOF DEBUGGING

      BEreq::class_lensing_initialize(&pr,&pt,&sp,&nl,&le);

      std::cout << "we are out of class_lensing_initialize " << std::endl;

      //DEBUGGING
//      std::cout << le.error_message << std::endl;
      //ENDOF DEBUGGING

      /****** write the Cl values in the input array cl[l]  *******/

      for (l=2; l < l_max; l++)
      {
        int errval = BEreq::class_output_total_cl_at_l(&sp,&le,&op,byVal(l),byVal(cl[l]));
//        cout << "we are outside class_output_total_cl_at_l " << endl;

        cl[l][sp.index_ct_tt] = cl[l][sp.index_ct_tt]*pow(ba.T_cmb*1.e6,2);
        cl[l][sp.index_ct_te] = cl[l][sp.index_ct_te]*pow(ba.T_cmb*1.e6,2);
        cl[l][sp.index_ct_ee] = cl[l][sp.index_ct_ee]*pow(ba.T_cmb*1.e6,2);
        cl[l][sp.index_ct_bb] = cl[l][sp.index_ct_bb]*pow(ba.T_cmb*1.e6,2);

//        std::cout << "cl["<<l<<"]["<<sp.index_ct_tt<<"] ="<< cl[l][sp.index_ct_tt] << std::endl;
//        std::cout << "cl["<<l<<"]["<<sp.index_ct_te<<"] ="<< cl[l][sp.index_ct_te] << std::endl;
//        std::cout << "cl["<<l<<"]["<<sp.index_ct_ee<<"] ="<< cl[l][sp.index_ct_ee] << std::endl;
//        std::cout << "cl["<<l<<"]["<<sp.index_ct_bb<<"] ="<< cl[l][sp.index_ct_bb] << std::endl;
      }

      cout << "we are outside the loop for multipoles " << endl;

      BEreq::class_lensing_free(&le);

      std::cout << "we are out of class_lensing_free " << std::endl;

      BEreq::class_spectra_free(&sp);

      std::cout << "we are out of class_spectra_free " << std::endl;

      BEreq::class_transfer_free(&tr);

      std::cout << "we are out of class_transfer_free " << std::endl;

      BEreq::class_nonlinear_free(&nl);

      std::cout << "we are out of class_nonlinear_free " << std::endl;

      BEreq::class_primordial_free(&pm);

      std::cout << "we are out of class_primordial_free " << std::endl;

      BEreq::class_perturb_free(&pt);

      std::cout << "we are out of class_perturb_free " << std::endl;

      BEreq::class_thermodynamics_free(&th);

      std::cout << "we are out of class_thermodynamics_free " << std::endl;

      BEreq::class_background_free(&ba);

      std::cout << "we are out of class_background_free " << std::endl;

      return cl;
    }

    double** return_LCDMtensor_1quarInf_cls(double omega_b,double omega_cdm,double H0,double A_s,double n_s,double tau_reio, double r_tensor)
    {
      using namespace Pipes::function_1quarInf_rLCDMtensor_lowp_TT_loglike;
      using namespace Class;

      struct Class::precision pr;        /* for precision parameters */
      struct Class::background ba;       /* for cosmological background */
      struct Class::thermo th;           /* for thermodynamics */
      struct Class::perturbs pt;         /* for source functions */
      struct Class::transfers tr;        /* for transfer functions */
      struct Class::primordial pm;       /* for primordial spectra */
      struct Class::spectra sp;          /* for output spectra */
      struct Class::nonlinear nl;        /* for non-linear spectra */
      struct Class::lensing le;          /* for lensed spectra */
      struct Class::output op;           /* for output files */
      Class::ErrorMsg class_errmsg;      /* for error messages */

      int l,l_max;
      int num_ct_max=7;

      l_max=3000;

      char *class_null;// defining an empty string for parser initialization.

      /* allocate the array where calculated Cl's will be written (we
      could add another array with P(k), or extract other results from
      the code - here we assume that we are interested in the C_l's
      only */

      double* cl[l_max];
      for(int i = 0; i < l_max; ++i)
        cl[i] = new double[num_ct_max];

      struct Class::file_content fc;

      BEreq::class_parser_initialize(&fc,11,"",class_errmsg);

      strcpy(fc.name[0],"output");
      strcpy(fc.name[1],"omega_b");
      strcpy(fc.name[2],"omega_cdm");
      strcpy(fc.name[3],"H0");
      strcpy(fc.name[4],"A_s");
      strcpy(fc.name[5],"n_s");
      strcpy(fc.name[6],"tau_reio");
      strcpy(fc.name[7],"modes");
      strcpy(fc.name[8],"l_scalar_max");
      strcpy(fc.name[9],"r");

      strcpy(fc.value[0],"tCl,pCl");
      sprintf(fc.value[1],"%e",omega_b);
      sprintf(fc.value[2],"%e",omega_cdm);
      sprintf(fc.value[3],"%e",H0);
      sprintf(fc.value[4],"%e",A_s);
      sprintf(fc.value[5],"%e",n_s);
      sprintf(fc.value[6],"%e",tau_reio);
      sprintf(fc.value[7],"s,t");
      sprintf(fc.value[8],"%d",3000);
      sprintf(fc.value[9],"%e",r_tensor);

      std::cout << "Here are the theory parameter values I generate the Cl's with" << std::endl;
      std::cout << "omega_b = " << omega_b << std::endl;
      std::cout << "omega_cdm = " << omega_cdm << std::endl;
      std::cout << "H0 = " << H0 << std::endl;
      std::cout << "A_s = " << A_s << std::endl;
      std::cout << "n_s = " << n_s << std::endl;
      std::cout << "tau_reio = " << tau_reio << std::endl;
      std::cout << "r_tensor = " << r_tensor << std::endl;

      BEreq::class_input_initialize(&fc,&pr,&ba,&th,&pt,&tr,&pm,&sp,&nl,&le,&op,class_errmsg);
      BEreq::class_background_initialize(&pr,&ba);

      /* for bbn */
      sprintf(pr.sBBN_file,"");
      strcat(pr.sBBN_file,"/Users/selimhotinli/Dropbox/gambit/Backends/installed/class/2.6.1/bbn/sBBN.dat");

      BEreq::class_thermodynamics_initialize(&pr,&ba,&th);
      BEreq::class_perturb_initialize(&pr,&ba,&th,&pt);
      BEreq::class_primordial_initialize(&pr,&pt,&pm);
      BEreq::class_nonlinear_initialize(&pr,&ba,&th,&pt,&pm,&nl);
      BEreq::class_transfer_initialize(&pr,&ba,&th,&pt,&nl,&tr);
      BEreq::class_spectra_initialize(&pr,&ba,&pt,&pm,&nl,&tr,&sp);
      BEreq::class_lensing_initialize(&pr,&pt,&sp,&nl,&le);

      /****** write the Cl values in the input array cl[l]  *******/

      for (l=2; l < l_max; l++)
      {
        int errval = BEreq::class_output_total_cl_at_l(&sp,&le,&op,byVal(l),byVal(cl[l]));

        cl[l][sp.index_ct_tt] = cl[l][sp.index_ct_tt]*pow(ba.T_cmb*1.e6,2);
        cl[l][sp.index_ct_te] = cl[l][sp.index_ct_te]*pow(ba.T_cmb*1.e6,2);
        cl[l][sp.index_ct_ee] = cl[l][sp.index_ct_ee]*pow(ba.T_cmb*1.e6,2);
        cl[l][sp.index_ct_bb] = cl[l][sp.index_ct_bb]*pow(ba.T_cmb*1.e6,2);
      }

      cout << "we are outside the loop for multipoles " << endl;

      BEreq::class_lensing_free(&le);
      BEreq::class_spectra_free(&sp);
      BEreq::class_transfer_free(&tr);
      BEreq::class_nonlinear_free(&nl);
      BEreq::class_primordial_free(&pm);
      BEreq::class_perturb_free(&pt);
      BEreq::class_thermodynamics_free(&th);
      BEreq::class_background_free(&ba);

      return cl;
    }

    double** return_LCDMtensor_1mono32Inf_cls(double omega_b,double omega_cdm,double H0,double A_s,double n_s,double tau_reio, double r_tensor)
    {
      using namespace Pipes::function_1mono32Inf_rLCDMtensor_lowp_TT_loglike;

      struct Class::precision pr;        /* for precision parameters */
      struct Class::background ba;       /* for cosmological background */
      struct Class::thermo th;           /* for thermodynamics */
      struct Class::perturbs pt;         /* for source functions */
      struct Class::transfers tr;        /* for transfer functions */
      struct Class::primordial pm;       /* for primordial spectra */
      struct Class::spectra sp;          /* for output spectra */
      struct Class::nonlinear nl;        /* for non-linear spectra */
      struct Class::lensing le;          /* for lensed spectra */
      struct Class::output op;           /* for output files */
      Class::ErrorMsg class_errmsg;      /* for error messages */

      int l,l_max;
      int num_ct_max=7;

      l_max=3000;

      char *class_null;// defining an empty string for parser initialization.

      /* allocate the array where calculated Cl's will be written (we
      could add another array with P(k), or extract other results from
      the code - here we assume that we are interested in the C_l's
      only */

      double* cl[l_max];
      for(int i = 0; i < l_max; ++i)
      cl[i] = new double[num_ct_max];

      struct Class::file_content fc;

      BEreq::class_parser_initialize(&fc,11,"",class_errmsg);

      strcpy(fc.name[0],"output");
      strcpy(fc.name[1],"omega_b");
      strcpy(fc.name[2],"omega_cdm");
      strcpy(fc.name[3],"H0");
      strcpy(fc.name[4],"A_s");
      strcpy(fc.name[5],"n_s");
      strcpy(fc.name[6],"tau_reio");
      strcpy(fc.name[7],"modes");
      strcpy(fc.name[8],"l_scalar_max");
      strcpy(fc.name[9],"r");

      strcpy(fc.value[0],"tCl,pCl");
      sprintf(fc.value[1],"%e",omega_b);
      sprintf(fc.value[2],"%e",omega_cdm);
      sprintf(fc.value[3],"%e",H0);
      sprintf(fc.value[4],"%e",A_s);
      sprintf(fc.value[5],"%e",n_s);
      sprintf(fc.value[6],"%e",tau_reio);
      sprintf(fc.value[7],"s,t");
      sprintf(fc.value[8],"%d",3000);
      sprintf(fc.value[9],"%e",r_tensor);

      std::cout << "Here are the theory parameter values I generate the Cl's with" << std::endl;
      std::cout << "omega_b = " << omega_b << std::endl;
      std::cout << "omega_cdm = " << omega_cdm << std::endl;
      std::cout << "H0 = " << H0 << std::endl;
      std::cout << "A_s = " << A_s << std::endl;
      std::cout << "n_s = " << n_s << std::endl;
      std::cout << "tau_reio = " << tau_reio << std::endl;
      std::cout << "r_tensor = " << r_tensor << std::endl;

      BEreq::class_input_initialize(&fc,&pr,&ba,&th,&pt,&tr,&pm,&sp,&nl,&le,&op,class_errmsg);
      BEreq::class_background_initialize(&pr,&ba);

      /* for bbn */
      sprintf(pr.sBBN_file,"");
      strcat(pr.sBBN_file,"/Users/selimhotinli/Dropbox/gambit/Backends/installed/class/2.6.1/bbn/sBBN.dat");

      BEreq::class_thermodynamics_initialize(&pr,&ba,&th);
      BEreq::class_perturb_initialize(&pr,&ba,&th,&pt);
      BEreq::class_primordial_initialize(&pr,&pt,&pm);
      BEreq::class_nonlinear_initialize(&pr,&ba,&th,&pt,&pm,&nl);
      BEreq::class_transfer_initialize(&pr,&ba,&th,&pt,&nl,&tr);
      BEreq::class_spectra_initialize(&pr,&ba,&pt,&pm,&nl,&tr,&sp);
      BEreq::class_lensing_initialize(&pr,&pt,&sp,&nl,&le);

      /****** write the Cl values in the input array cl[l]  *******/

      for (l=2; l < l_max; l++)
      {
        int errval = BEreq::class_output_total_cl_at_l(&sp,&le,&op,byVal(l),byVal(cl[l]));

        cl[l][sp.index_ct_tt] = cl[l][sp.index_ct_tt]*pow(ba.T_cmb*1.e6,2);
        cl[l][sp.index_ct_te] = cl[l][sp.index_ct_te]*pow(ba.T_cmb*1.e6,2);
        cl[l][sp.index_ct_ee] = cl[l][sp.index_ct_ee]*pow(ba.T_cmb*1.e6,2);
        cl[l][sp.index_ct_bb] = cl[l][sp.index_ct_bb]*pow(ba.T_cmb*1.e6,2);
      }

      cout << "we are outside the loop for multipoles " << endl;

      BEreq::class_lensing_free(&le);
      BEreq::class_spectra_free(&sp);
      BEreq::class_transfer_free(&tr);
      BEreq::class_nonlinear_free(&nl);
      BEreq::class_primordial_free(&pm);
      BEreq::class_perturb_free(&pt);
      BEreq::class_thermodynamics_free(&th);
      BEreq::class_background_free(&ba);

      return cl;
    }

    double** return_LCDMtensor_1linearInf_cls(double omega_b,double omega_cdm,double H0,double A_s,double n_s,double tau_reio, double r_tensor)
    {
      using namespace Pipes::function_1linearInf_rLCDMtensor_lowp_TT_loglike;

      struct Class::precision pr;        /* for precision parameters */
      struct Class::background ba;       /* for cosmological background */
      struct Class::thermo th;           /* for thermodynamics */
      struct Class::perturbs pt;         /* for source functions */
      struct Class::transfers tr;        /* for transfer functions */
      struct Class::primordial pm;       /* for primordial spectra */
      struct Class::spectra sp;          /* for output spectra */
      struct Class::nonlinear nl;        /* for non-linear spectra */
      struct Class::lensing le;          /* for lensed spectra */
      struct Class::output op;           /* for output files */
      Class::ErrorMsg class_errmsg;      /* for error messages */

      int l,l_max;
      int num_ct_max=7;

      l_max=3000;

      char *class_null;// defining an empty string for parser initialization.

      /* allocate the array where calculated Cl's will be written (we
      could add another array with P(k), or extract other results from
      the code - here we assume that we are interested in the C_l's
      only */

      double* cl[l_max];
      for(int i = 0; i < l_max; ++i)
        cl[i] = new double[num_ct_max];

      struct Class::file_content fc;

      BEreq::class_parser_initialize(&fc,11,"",class_errmsg);

      strcpy(fc.name[0],"output");
      strcpy(fc.name[1],"omega_b");
      strcpy(fc.name[2],"omega_cdm");
      strcpy(fc.name[3],"H0");
      strcpy(fc.name[4],"A_s");
      strcpy(fc.name[5],"n_s");
      strcpy(fc.name[6],"tau_reio");
      strcpy(fc.name[7],"modes");
      strcpy(fc.name[8],"l_scalar_max");
      strcpy(fc.name[9],"r");

      strcpy(fc.value[0],"tCl,pCl");
      sprintf(fc.value[1],"%e",omega_b);
      sprintf(fc.value[2],"%e",omega_cdm);
      sprintf(fc.value[3],"%e",H0);
      sprintf(fc.value[4],"%e",A_s);
      sprintf(fc.value[5],"%e",n_s);
      sprintf(fc.value[6],"%e",tau_reio);
      sprintf(fc.value[7],"s,t");
      sprintf(fc.value[8],"%d",3000);
      sprintf(fc.value[9],"%e",r_tensor);

      std::cout << "Here are the theory parameter values I generate the Cl's with" << std::endl;
      std::cout << "omega_b = " << omega_b << std::endl;
      std::cout << "omega_cdm = " << omega_cdm << std::endl;
      std::cout << "H0 = " << H0 << std::endl;
      std::cout << "A_s = " << A_s << std::endl;
      std::cout << "n_s = " << n_s << std::endl;
      std::cout << "tau_reio = " << tau_reio << std::endl;
      std::cout << "r_tensor = " << r_tensor << std::endl;

      BEreq::class_input_initialize(&fc,&pr,&ba,&th,&pt,&tr,&pm,&sp,&nl,&le,&op,class_errmsg);
      BEreq::class_background_initialize(&pr,&ba);

      /* for bbn */
      sprintf(pr.sBBN_file,"");
      strcat(pr.sBBN_file,"/Users/selimhotinli/Dropbox/gambit/Backends/installed/class/2.6.1/bbn/sBBN.dat");

      BEreq::class_thermodynamics_initialize(&pr,&ba,&th);
      BEreq::class_perturb_initialize(&pr,&ba,&th,&pt);
      BEreq::class_primordial_initialize(&pr,&pt,&pm);
      BEreq::class_nonlinear_initialize(&pr,&ba,&th,&pt,&pm,&nl);
      BEreq::class_transfer_initialize(&pr,&ba,&th,&pt,&nl,&tr);
      BEreq::class_spectra_initialize(&pr,&ba,&pt,&pm,&nl,&tr,&sp);
      BEreq::class_lensing_initialize(&pr,&pt,&sp,&nl,&le);

      /****** write the Cl values in the input array cl[l]  *******/

      for (l=2; l < l_max; l++)
      {
        int errval = BEreq::class_output_total_cl_at_l(&sp,&le,&op,byVal(l),byVal(cl[l]));

        cl[l][sp.index_ct_tt] = cl[l][sp.index_ct_tt]*pow(ba.T_cmb*1.e6,2);
        cl[l][sp.index_ct_te] = cl[l][sp.index_ct_te]*pow(ba.T_cmb*1.e6,2);
        cl[l][sp.index_ct_ee] = cl[l][sp.index_ct_ee]*pow(ba.T_cmb*1.e6,2);
        cl[l][sp.index_ct_bb] = cl[l][sp.index_ct_bb]*pow(ba.T_cmb*1.e6,2);

      }

      cout << "we are outside the loop for multipoles " << endl;

      BEreq::class_lensing_free(&le);
      BEreq::class_spectra_free(&sp);
      BEreq::class_transfer_free(&tr);
      BEreq::class_nonlinear_free(&nl);
      BEreq::class_primordial_free(&pm);
      BEreq::class_perturb_free(&pt);
      BEreq::class_thermodynamics_free(&th);
      BEreq::class_background_free(&ba);

      return cl;
    }

    double** return_LCDMtensor_smashInf_cls(double omega_b,double omega_cdm,double H0,double A_s,double n_s,double tau_reio, double r_tensor)
    {
      using namespace Pipes::function_smashInf_rLCDMtensor_lowp_TT_loglike;

      struct Class::precision pr;        /* for precision parameters */
      struct Class::background ba;       /* for cosmological background */
      struct Class::thermo th;           /* for thermodynamics */
      struct Class::perturbs pt;         /* for source functions */
      struct Class::transfers tr;        /* for transfer functions */
      struct Class::primordial pm;       /* for primordial spectra */
      struct Class::spectra sp;          /* for output spectra */
      struct Class::nonlinear nl;        /* for non-linear spectra */
      struct Class::lensing le;          /* for lensed spectra */
      struct Class::output op;           /* for output files */
      Class::ErrorMsg class_errmsg;      /* for error messages */

      int l,l_max;
      int num_ct_max=7;

      l_max=3000;

      char *class_null;// defining an empty string for parser initialization.

      /* allocate the array where calculated Cl's will be written (we
      could add another array with P(k), or extract other results from
      the code - here we assume that we are interested in the C_l's
      only */

      double* cl[l_max];
      for(int i = 0; i < l_max; ++i)
        cl[i] = new double[num_ct_max];

      struct Class::file_content fc;

      BEreq::class_parser_initialize(&fc,11,"",class_errmsg);

      strcpy(fc.name[0],"output");
      strcpy(fc.name[1],"omega_b");
      strcpy(fc.name[2],"omega_cdm");
      strcpy(fc.name[3],"H0");
      strcpy(fc.name[4],"A_s");
      strcpy(fc.name[5],"n_s");
      strcpy(fc.name[6],"tau_reio");
      strcpy(fc.name[7],"modes");
      strcpy(fc.name[8],"l_scalar_max");
      strcpy(fc.name[9],"r");

      strcpy(fc.value[0],"tCl,pCl");
      sprintf(fc.value[1],"%e",omega_b);
      sprintf(fc.value[2],"%e",omega_cdm);
      sprintf(fc.value[3],"%e",H0);
      sprintf(fc.value[4],"%e",A_s);
      sprintf(fc.value[5],"%e",n_s);
      sprintf(fc.value[6],"%e",tau_reio);
      sprintf(fc.value[7],"s,t");
      sprintf(fc.value[8],"%d",3000);
      sprintf(fc.value[9],"%e",r_tensor);

      std::cout << "Here are the theory parameter values I generate the Cl's with" << std::endl;
      std::cout << "omega_b = " << omega_b << std::endl;
      std::cout << "omega_cdm = " << omega_cdm << std::endl;
      std::cout << "H0 = " << H0 << std::endl;
      std::cout << "A_s = " << A_s << std::endl;
      std::cout << "n_s = " << n_s << std::endl;
      std::cout << "tau_reio = " << tau_reio << std::endl;
      std::cout << "r_tensor = " << r_tensor << std::endl;

      BEreq::class_input_initialize(&fc,&pr,&ba,&th,&pt,&tr,&pm,&sp,&nl,&le,&op,class_errmsg);
      BEreq::class_background_initialize(&pr,&ba);

      /* for bbn */
      sprintf(pr.sBBN_file,"");
      strcat(pr.sBBN_file,"/Users/selimhotinli/Dropbox/gambit/Backends/installed/class/2.6.1/bbn/sBBN.dat");

      BEreq::class_thermodynamics_initialize(&pr,&ba,&th);
      BEreq::class_perturb_initialize(&pr,&ba,&th,&pt);
      BEreq::class_primordial_initialize(&pr,&pt,&pm);
      BEreq::class_nonlinear_initialize(&pr,&ba,&th,&pt,&pm,&nl);
      BEreq::class_transfer_initialize(&pr,&ba,&th,&pt,&nl,&tr);
      BEreq::class_spectra_initialize(&pr,&ba,&pt,&pm,&nl,&tr,&sp);
      BEreq::class_lensing_initialize(&pr,&pt,&sp,&nl,&le);

      /****** write the Cl values in the input array cl[l]  *******/

      for (l=2; l < l_max; l++)
      {
        int errval = BEreq::class_output_total_cl_at_l(&sp,&le,&op,byVal(l),byVal(cl[l]));

        cl[l][sp.index_ct_tt] = cl[l][sp.index_ct_tt]*pow(ba.T_cmb*1.e6,2);
        cl[l][sp.index_ct_te] = cl[l][sp.index_ct_te]*pow(ba.T_cmb*1.e6,2);
        cl[l][sp.index_ct_ee] = cl[l][sp.index_ct_ee]*pow(ba.T_cmb*1.e6,2);
        cl[l][sp.index_ct_bb] = cl[l][sp.index_ct_bb]*pow(ba.T_cmb*1.e6,2);
      }

      cout << "we are outside the loop for multipoles " << endl;

      BEreq::class_lensing_free(&le);
      BEreq::class_spectra_free(&sp);
      BEreq::class_transfer_free(&tr);
      BEreq::class_nonlinear_free(&nl);
      BEreq::class_primordial_free(&pm);
      BEreq::class_perturb_free(&pt);
      BEreq::class_thermodynamics_free(&th);
      BEreq::class_background_free(&ba);

      return cl;
    }

    void function_vanilla_lowp_TT_loglike(double& result)
    {
      using namespace Pipes::function_vanilla_lowp_TT_loglike;

      int l,l_max;
      l_max=3000;
      //  int nmax;
      int num_ct_max=7;

      double  highl_TT_cl_and_pars[2525];
      double  lowp_cl_and_pars[121];

      char *class_null;  // defining an empty string for parser initialization.

      /* allocate the array where calculated Cl's will be written (we
       could add another array with P(k), or extract other results from
       the code - here we assume that we are interested in the C_l's
       only */

      double** cl;

      cl = return_vanilla_cls(*Param["omega_b"],
                  *Param["omega_cdm"],
                  *Param["H0"],
                  *Param["ln10A_s"],
                  *Param["n_s"],
                  *Param["tau_reio"]);
      //--------------------------------------------------------------------------
      //------high-l likelihood calculation making of Cls-------------------------
      //--------------------------------------------------------------------------

      highl_TT_cl_and_pars[0] = 0.0;
      highl_TT_cl_and_pars[1] = 0.0;

      for(int ii = 2; ii < 2509 ; ii++)highl_TT_cl_and_pars[ii] = cl[ii][0];

      //--------------------------------------------------------------------------
      //------addition of nuisance parameters to Cl array-------------------------
      //--------------------------------------------------------------------------
      highl_TT_cl_and_pars[2509] = *Param["A_cib_217"];
      highl_TT_cl_and_pars[2510] = *Param["cib_index"];
      highl_TT_cl_and_pars[2511] = *Param["xi_sz_cib"];
      highl_TT_cl_and_pars[2512] = *Param["A_sz"];
      highl_TT_cl_and_pars[2513] = *Param["ps_A_100_100"];
      highl_TT_cl_and_pars[2514] = *Param["ps_A_143_143"];
      highl_TT_cl_and_pars[2515] = *Param["ps_A_143_217"];
      highl_TT_cl_and_pars[2516] = *Param["ps_A_217_217"];
      highl_TT_cl_and_pars[2517] = *Param["ksz_norm"];
      highl_TT_cl_and_pars[2518] = *Param["gal545_A_100"];
      highl_TT_cl_and_pars[2519] = *Param["gal545_A_143"];
      highl_TT_cl_and_pars[2520] = *Param["gal545_A_143_217"];
      highl_TT_cl_and_pars[2521] = *Param["gal545_A_217"];
      highl_TT_cl_and_pars[2522] = *Param["calib_100T"];
      highl_TT_cl_and_pars[2523] = *Param["calib_217T"];
      highl_TT_cl_and_pars[2524] = *Param["A_planck"];

      //--------------------------------------------------------------------------
      //-------low-l likelihood calculation making of Cls-------------------------
      //--------------------------------------------------------------------------
      lowp_cl_and_pars[0] = 0.0;
      lowp_cl_and_pars[1] = 0.0;
      for (l=2;l<=29;l++)  {
        lowp_cl_and_pars[l] = cl[l][0];
      }
      int k;
      lowp_cl_and_pars[30] = 0.0;
      lowp_cl_and_pars[31] = 0.0;
      for (l=32;l<=59;l++)  {
        k = l-30;
        lowp_cl_and_pars[l] = cl[k][1];
      }
      lowp_cl_and_pars[60] = 0.0;
      lowp_cl_and_pars[61] = 0.0;
      for (l=62;l<=89;l++)  {
        k = l-60;
        //lowp_cl_and_pars[l] = cl[k][2];
        lowp_cl_and_pars[l] = cl[k][3];
      }
      lowp_cl_and_pars[90] = 0.0;
      lowp_cl_and_pars[91] = 0.0;
      for (l=92;l<=119;l++)  {
        k = l-90;
        //lowp_cl_and_pars[l] = cl[k][3];
        lowp_cl_and_pars[l] = cl[k][2];
      }
      //--------------------------------------------------------------------------
      //------addition of nuisance parameters to Cl array-------------------------
      //--------------------------------------------------------------------------
      lowp_cl_and_pars[120] = *Param["A_planck"];

      //--------------------------------------------------------------------------
      //------calculation of the planck loglikelihood-----------------------------
      //--------------------------------------------------------------------------
      clik_object* high_clikid;
      clik_object* lowl_clikid;
      clik_error *_err;
      double lowp_log;
      double highl_TT_log;

      lowl_clikid = BEreq::return_lowp_TT();
      high_clikid = BEreq::return_high_TT();

      _err = BEreq::clik_initialize_error();

      highl_TT_log = BEreq::clik_compute_loglike(byVal(high_clikid),
                             byVal(highl_TT_cl_and_pars),
                             &_err);
      lowp_log    = BEreq::clik_compute_loglike(byVal(lowl_clikid),
                             byVal(lowp_cl_and_pars),
                             &_err);


      result = highl_TT_log+lowp_log;

      std::cout << "Log likelihood is : " << result << std::endl;
    }


    void function_Planck_high_TT_loglike(double& result)
    {
      //std::cout << "Last seen alive in: function_Planck_high_TT_loglike" << std::endl;
      using namespace Pipes::function_Planck_high_TT_loglike;

      double  cl_and_pars[2525];
      int idx_tt;
      Class_container cosmo = *Dep::class_get_spectra;

      //--------------------------------------------------------------------------
      //------addition of the Cl for TT, TE, EE and BB to Cl array----------------
      //--------------------------------------------------------------------------
      for(int ii = 0; ii < 2509 ; ii++)
      {
        idx_tt = ii;
        if (ii >= 2)
        {
          cl_and_pars[idx_tt] = cosmo.Cl_TT.at(ii);
        }
        else
        {
          cl_and_pars[idx_tt] = 0.;
        }
      }

      //--------------------------------------------------------------------------
      //------addition of nuisance parameters to Cl array-------------------------
      //--------------------------------------------------------------------------
      cl_and_pars[2509] = *Param["A_cib_217"];
      cl_and_pars[2510] = *Param["cib_index"];
      cl_and_pars[2511] = *Param["xi_sz_cib"];
      cl_and_pars[2512] = *Param["A_sz"];
      cl_and_pars[2513] = *Param["ps_A_100_100"];
      cl_and_pars[2514] = *Param["ps_A_143_143"];
      cl_and_pars[2515] = *Param["ps_A_143_217"];
      cl_and_pars[2516] = *Param["ps_A_217_217"];
      cl_and_pars[2517] = *Param["ksz_norm"];
      cl_and_pars[2518] = *Param["gal545_A_100"];
      cl_and_pars[2519] = *Param["gal545_A_143"];
      cl_and_pars[2520] = *Param["gal545_A_143_217"];
      cl_and_pars[2521] = *Param["gal545_A_217"];
      cl_and_pars[2522] = *Param["calib_100T"];
      cl_and_pars[2523] = *Param["calib_217T"];
      cl_and_pars[2524] = *Param["A_planck"];

      //--------------------------------------------------------------------------
      //------calculation of the planck loglikelihood-----------------------------
      //--------------------------------------------------------------------------
      clik_object* high_clikid;
      clik_error *_err;

      high_clikid = BEreq::return_high_TT();
      _err = BEreq::clik_initialize_error();
      result = BEreq::clik_compute_loglike(byVal(high_clikid),
               byVal(cl_and_pars),
               &_err);

      //std::cout << "Log likelihood (of high_TT) is : " << result << std::endl;
    }

    void function_Planck_high_TTTEEE_loglike(double& result)
    {
      //std::cout << "Last seen alive in: function_Planck_high_TTTEEE_loglike" << std::endl;
      using namespace Pipes::function_Planck_high_TTTEEE_loglike;

      double  cl_and_pars[7621];
      int idx_tt, idx_te, idx_ee;
      Class_container cosmo = *Dep::class_get_spectra;

      //--------------------------------------------------------------------------
      //------addition of the Cl for TT, TE and EE to Cl array--------------------
      //--------------------------------------------------------------------------
      for(int ii = 0; ii < 2509 ; ii++)
      {
        idx_tt = ii;
        idx_ee = ii + 2509;
        idx_te = ii + (2 * 2509);
        if (ii >= 2)
        {
          cl_and_pars[idx_tt] = cosmo.Cl_TT.at(ii);
          cl_and_pars[idx_ee] = cosmo.Cl_EE.at(ii);
          cl_and_pars[idx_te] = cosmo.Cl_TE.at(ii);
        }
        else
        {
          cl_and_pars[idx_tt] = 0.;
          cl_and_pars[idx_ee] = 0.;
          cl_and_pars[idx_te] = 0.;
        }
      }

      //--------------------------------------------------------------------------
      //------addition of nuisance parameters to Cl array-------------------------
      //--------------------------------------------------------------------------
      cl_and_pars[7527] = *Param["A_cib_217"];
      cl_and_pars[7528] = *Param["cib_index"];
      cl_and_pars[7529] = *Param["xi_sz_cib"];
      cl_and_pars[7530] = *Param["A_sz"];
      cl_and_pars[7531] = *Param["ps_A_100_100"];
      cl_and_pars[7532] = *Param["ps_A_143_143"];
      cl_and_pars[7533] = *Param["ps_A_143_217"];
      cl_and_pars[7534] = *Param["ps_A_217_217"];
      cl_and_pars[7535] = *Param["ksz_norm"];
      cl_and_pars[7536] = *Param["gal545_A_100"];
      cl_and_pars[7537] = *Param["gal545_A_143"];
      cl_and_pars[7538] = *Param["gal545_A_143_217"];
      cl_and_pars[7539] = *Param["gal545_A_217"];
      cl_and_pars[7540] = *Param["galf_EE_A_100"];
      cl_and_pars[7541] = *Param["galf_EE_A_100_143"];
      cl_and_pars[7542] = *Param["galf_EE_A_100_217"];
      cl_and_pars[7543] = *Param["galf_EE_A_143"];
      cl_and_pars[7544] = *Param["galf_EE_A_143_217"];
      cl_and_pars[7545] = *Param["galf_EE_A_217"];
      cl_and_pars[7546] = *Param["galf_EE_index"];
      cl_and_pars[7547] = *Param["galf_TE_A_100"];
      cl_and_pars[7548] = *Param["galf_TE_A_100_143"];
      cl_and_pars[7549] = *Param["galf_TE_A_100_217"];
      cl_and_pars[7550] = *Param["galf_TE_A_143"];
      cl_and_pars[7551] = *Param["galf_TE_A_143_217"];
      cl_and_pars[7552] = *Param["galf_TE_A_217"];
      cl_and_pars[7553] = *Param["galf_TE_index"];
      // set beam-leakage to zero (60 nusissance parameter)
      for (int i = 0; i < 60; i++) cl_and_pars[(i+7554)] = 0.;
      cl_and_pars[7614] = *Param["calib_100T"];
      cl_and_pars[7615] = *Param["calib_217T"];
      cl_and_pars[7616] = *Param["calib_100P"];
      cl_and_pars[7617] = *Param["calib_143P"];
      cl_and_pars[7618] = *Param["calib_217P"];
      cl_and_pars[7619] = *Param["A_pol"];
      cl_and_pars[7620] = *Param["A_planck"];

      //--------------------------------------------------------------------------
      //------calculation of the planck loglikelihood-----------------------------
      //--------------------------------------------------------------------------
      clik_object* high_clikid;
      clik_error *_err;

      high_clikid = BEreq::return_high_TTTEEE();
      _err = BEreq::clik_initialize_error();

      result = BEreq::clik_compute_loglike(byVal(high_clikid),
               byVal(cl_and_pars),
               &_err);

      //std::cout << "Log likelihood (of high_TTTEEE) is : " << result << std::endl;
    }

    void function_Planck_high_TT_lite_loglike(double& result)
    {
      //std::cout << "Last seen alive in: function_Planck_high_TT_lite_loglike" << std::endl;
      using namespace Pipes::function_Planck_high_TT_lite_loglike;

      double cl_and_pars[2510];
      int idx_tt;
      Class_container cosmo = *Dep::class_get_spectra;

      //--------------------------------------------------------------------------
      //------addition of the Cl for TT, TE, EE and BB to Cl array----------------
      //--------------------------------------------------------------------------
      for(int ii = 0; ii < 2509 ; ii++)
      {
        idx_tt = ii;
        if (ii >= 2)
        {
          cl_and_pars[idx_tt] = cosmo.Cl_TT.at(ii);
        }
        else
        {
          cl_and_pars[idx_tt] = 0.;
        }
      }

      //--------------------------------------------------------------------------
      //------addition of nuisance parameters to Cl array-------------------------
      //--------------------------------------------------------------------------
      cl_and_pars[2509] = *Param["A_planck"];

      //--------------------------------------------------------------------------
      //------calculation of the planck loglikelihood-----------------------------
      //--------------------------------------------------------------------------
      clik_object* high_clikid;
      clik_error *_err;

      high_clikid = BEreq::return_high_TT_lite();
      _err = BEreq::clik_initialize_error();
      result = BEreq::clik_compute_loglike(byVal(high_clikid),
               byVal(cl_and_pars),
               &_err);

      //std::cout << "Log likelihood (of high_TT_lite) is : " << result << std::endl;
    }

    void function_Planck_high_TTTEEE_lite_loglike(double& result)
    {
      //std::cout << "Last seen alive in: function_Planck_high_TTTEEE_lite_loglike" << std::endl;
      using namespace Pipes::function_Planck_high_TTTEEE_lite_loglike;

      double  cl_and_pars[7528];
      int idx_tt, idx_te, idx_ee;
      Class_container cosmo = *Dep::class_get_spectra;

      //--------------------------------------------------------------------------
      //------addition of the Cl for TT, TE and EE to Cl array--------------------
      //--------------------------------------------------------------------------
      for(int ii = 0; ii < 2509 ; ii++)
      {
        idx_tt = ii;
        idx_ee = ii + 2509;
        idx_te = ii + (2 * 2509);
        if (ii >= 2)
        {
          cl_and_pars[idx_tt] = cosmo.Cl_TT.at(ii);
          cl_and_pars[idx_ee] = cosmo.Cl_EE.at(ii);
          cl_and_pars[idx_te] = cosmo.Cl_TE.at(ii);
        }
        else
        {
          cl_and_pars[idx_tt] = 0.;
          cl_and_pars[idx_ee] = 0.;
          cl_and_pars[idx_te] = 0.;
        }
      }

      //--------------------------------------------------------------------------
      //------addition of nuisance parameters to Cl array-------------------------
      //--------------------------------------------------------------------------
      cl_and_pars[7527] = *Param["A_planck"];

      //--------------------------------------------------------------------------
      //------calculation of the planck loglikelihood-----------------------------
      //--------------------------------------------------------------------------
      clik_object* high_clikid;
      clik_error *_err;

      high_clikid = BEreq::return_high_TTTEEE_lite();
      _err = BEreq::clik_initialize_error();

      result = BEreq::clik_compute_loglike(byVal(high_clikid),
               byVal(cl_and_pars),
               &_err);

      //std::cout << "Log likelihood (of high_TTTEEE_lite) is : " << result << std::endl;
    }

    void function_Planck_lensing_loglike(double& result)
    {
      //std::cout << "Last seen alive in: function_Planck_lensing_loglike" << std::endl;
      using namespace Pipes::function_Planck_lensing_loglike;

      double  cl_and_pars[8197];
      int idx_pp, idx_tt, idx_te, idx_ee;
      Class_container cosmo = *Dep::class_get_spectra;

      //--------------------------------------------------------------------------
      //------addition of the Cl for PhiPhi,  TT, TE and EE to Cl array-----------
      //--------------------------------------------------------------------------
      for(int ii = 0; ii < 2049 ; ii++)
      {
        idx_pp = ii;
        idx_tt = ii + 2049;
        idx_ee = ii + (2 * 2049);
        idx_te = ii + (3 * 2049);
        if (ii >= 2)
        {
          cl_and_pars[idx_pp] = cosmo.Cl_PhiPhi.at(ii);
          cl_and_pars[idx_tt] = cosmo.Cl_TT.at(ii);
          cl_and_pars[idx_ee] = cosmo.Cl_EE.at(ii);
          cl_and_pars[idx_te] = cosmo.Cl_TE.at(ii);
        }
        else
        {
          cl_and_pars[idx_pp] = 0.;
          cl_and_pars[idx_tt] = 0.;
          cl_and_pars[idx_ee] = 0.;
          cl_and_pars[idx_te] = 0.;
        }
      }

      //--------------------------------------------------------------------------
      //------addition of nuisance parameters to Cl array-------------------------
      //--------------------------------------------------------------------------
      cl_and_pars[8196] = *Param["A_planck"];

      //--------------------------------------------------------------------------
      //------calculation of the planck loglikelihood-----------------------------
      //--------------------------------------------------------------------------
      clik_lensing_object* lensing_clikid;
      clik_error *_err;

      lensing_clikid = BEreq::return_lensing();
      _err = BEreq::clik_initialize_error();
      result = BEreq::clik_lensing_compute_loglike(byVal(lensing_clikid),
               byVal(cl_and_pars),
               &_err);

      //std::cout << "Log likelihood (of lensing) is : " << result << std::endl;
    }

    void function_Planck_lowp_TT_loglike(double& result)
    {
      //std::cout << "Last seen alive in: function_Planck_lowp_TT_loglike" << std::endl;
      using namespace Pipes::function_Planck_lowp_TT_loglike;

      double  cl_and_pars[121];
      int idx_tt, idx_te, idx_ee, idx_bb;
      Class_container cosmo = *Dep::class_get_spectra;

      //--------------------------------------------------------------------------
      //------addition of the Cl for TT, TE, EE and BB to Cl array----------------
      //--------------------------------------------------------------------------
      for(int ii = 0; ii < 30 ; ii++)
      {
        idx_tt = ii;
        idx_ee = ii + 30;
        idx_bb = ii + (2 * 30);
        idx_te = ii + (3 * 30);
        if (ii >= 2)
        {
          cl_and_pars[idx_tt] = cosmo.Cl_TT.at(ii);
          cl_and_pars[idx_ee] = cosmo.Cl_EE.at(ii);
          cl_and_pars[idx_bb] = cosmo.Cl_BB.at(ii);
          cl_and_pars[idx_te] = cosmo.Cl_TE.at(ii);
        }
        else
        {
          cl_and_pars[idx_tt] = 0.;
          cl_and_pars[idx_te] = 0.;
          cl_and_pars[idx_bb] = 0.;
          cl_and_pars[idx_te] = 0.;
        }
      }

      //--------------------------------------------------------------------------
      //------addition of nuisance parameters to Cl array-------------------------
      //--------------------------------------------------------------------------
      cl_and_pars[120] = *Param["A_planck"];

      //--------------------------------------------------------------------------
      //------calculation of the planck loglikelihood-----------------------------
      //--------------------------------------------------------------------------
      clik_object* lowl_clikid;
      clik_error *_err;

      lowl_clikid = BEreq::return_lowp_TT();
      _err = BEreq::clik_initialize_error();

      result = BEreq::clik_compute_loglike(byVal(lowl_clikid),
               byVal(cl_and_pars),
               &_err);

      //std::cout << "Log likelihood (of lowp_TT) is : " << result << std::endl;
    }

    void function_LCDMtensor_lowp_TT_loglike(double& result)
    {
      using namespace Pipes::function_LCDMtensor_lowp_TT_loglike;

      int l,l_max;
      l_max=3000;
      //  int nmax;
      int num_ct_max=7;

      double  highl_TT_cl_and_pars[2525];
      double  lowp_cl_and_pars[121];

      char *class_null;  // defining an empty string for parser initialization.

      /* allocate the array where calculated Cl's will be written (we
       could add another array with P(k), or extract other results from
       the code - here we assume that we are interested in the C_l's
       only */

      double** cl;

      cl = return_LCDMtensor_cls(*Param["omega_b"],
                     *Param["omega_cdm"],
                     *Param["H0"],
                     *Param["ln10A_s"],
                     *Param["n_s"],
                     *Param["tau_reio"],
                     *Param["r_tensor"]);
      //--------------------------------------------------------------------------
      //------high-l likelihood calculation making of Cls-------------------------
      //--------------------------------------------------------------------------

      highl_TT_cl_and_pars[0] = 0.0;
      highl_TT_cl_and_pars[1] = 0.0;

      for(int ii = 2; ii < 2509 ; ii++)highl_TT_cl_and_pars[ii] = cl[ii][0];

      //--------------------------------------------------------------------------
      //------addition of nuisance parameters to Cl array-------------------------
      //--------------------------------------------------------------------------
      highl_TT_cl_and_pars[2509] = *Param["A_cib_217"];
      highl_TT_cl_and_pars[2510] = *Param["cib_index"];
      highl_TT_cl_and_pars[2511] = *Param["xi_sz_cib"];
      highl_TT_cl_and_pars[2512] = *Param["A_sz"];
      highl_TT_cl_and_pars[2513] = *Param["ps_A_100_100"];
      highl_TT_cl_and_pars[2514] = *Param["ps_A_143_143"];
      highl_TT_cl_and_pars[2515] = *Param["ps_A_143_217"];
      highl_TT_cl_and_pars[2516] = *Param["ps_A_217_217"];
      highl_TT_cl_and_pars[2517] = *Param["ksz_norm"];
      highl_TT_cl_and_pars[2518] = *Param["gal545_A_100"];
      highl_TT_cl_and_pars[2519] = *Param["gal545_A_143"];
      highl_TT_cl_and_pars[2520] = *Param["gal545_A_143_217"];
      highl_TT_cl_and_pars[2521] = *Param["gal545_A_217"];
      highl_TT_cl_and_pars[2522] = *Param["calib_100T"];
      highl_TT_cl_and_pars[2523] = *Param["calib_217T"];
      highl_TT_cl_and_pars[2524] = *Param["A_planck"];

      //--------------------------------------------------------------------------
      //-------low-l likelihood calculation making of Cls-------------------------
      //--------------------------------------------------------------------------
      lowp_cl_and_pars[0] = 0.0;
      lowp_cl_and_pars[1] = 0.0;
      for (l=2;l<=29;l++)  {
        lowp_cl_and_pars[l] = cl[l][0];
      }
      int k;
      lowp_cl_and_pars[30] = 0.0;
      lowp_cl_and_pars[31] = 0.0;
      for (l=32;l<=59;l++)  {
        k = l-30;
        lowp_cl_and_pars[l] = cl[k][1];
      }
      lowp_cl_and_pars[60] = 0.0;
      lowp_cl_and_pars[61] = 0.0;
      for (l=62;l<=89;l++)  {
        k = l-60;
        //lowp_cl_and_pars[l] = cl[k][2];
        lowp_cl_and_pars[l] = cl[k][3];
      }
      lowp_cl_and_pars[90] = 0.0;
      lowp_cl_and_pars[91] = 0.0;
      for (l=92;l<=119;l++)  {
        k = l-90;
        //lowp_cl_and_pars[l] = cl[k][3];
        lowp_cl_and_pars[l] = cl[k][2];
      }
      //--------------------------------------------------------------------------
      //------addition of nuisance parameters to Cl array-------------------------
      //--------------------------------------------------------------------------
      lowp_cl_and_pars[120] = *Param["A_planck"];

      //--------------------------------------------------------------------------
      //------calculation of the planck loglikelihood-----------------------------
      //--------------------------------------------------------------------------
      clik_object* high_clikid;
      clik_object* lowl_clikid;
      clik_error *_err;
      double lowp_log;
      double highl_TT_log;

      lowl_clikid = BEreq::return_lowp_TT();
      high_clikid = BEreq::return_high_TT();

      _err = BEreq::clik_initialize_error();

      highl_TT_log = BEreq::clik_compute_loglike(byVal(high_clikid),
             byVal(highl_TT_cl_and_pars),
             &_err);
      lowp_log    = BEreq::clik_compute_loglike(byVal(lowl_clikid),
            byVal(lowp_cl_and_pars),
            &_err);


      result = highl_TT_log+lowp_log;

      std::cout << "Log likelihood is : " << result << std::endl;
    }

    // declare an array and size from the yaml. doesn't have to be const. reading it from an array and make it static - static int - first time created -
    // instead of std vectors .
    void function_LCDMtensor_inflation_lowp_TT_loglike(double& result)
    {
      using namespace Pipes::function_LCDMtensor_inflation_lowp_TT_loglike;

      // Initialization parameters controlling main characteristics.
      int num_inflaton = runOptions->getValue<int> ("num_inflaton");
      int potential_choice = runOptions->getValue<int> ("potential_choice");
      int slowroll_infl_end = runOptions->getValue<int> ("slowroll_infl_end");
      int instreheat = runOptions->getValue<int> ("instreheat");
      int vparam_rows = runOptions->getValue<int> ("vparam_rows");


      // Control the output of analytic approximations for comparison.
      int use_deltaN_SR = runOptions->getValue<int> ("use_deltaN_SR");
      int evaluate_modes = runOptions->getValue<int> ("evaluate_modes");
      int use_horiz_cross_approx = runOptions->getValue<int> ("use_horiz_cross_approx");
      int get_runningofrunning = runOptions->getValue<int> ("get_runningofrunning");

      // Parameters to control how the ICs are sampled.
      int ic_sampling = runOptions->getValue<int> ("ic_sampling");
      double energy_scale = runOptions->getValue<double> ("energy_scale");
      int numb_samples = runOptions->getValue<int> ("numb_samples");
      int save_iso_N = runOptions->getValue<int> ("save_iso_N");

      double N_iso_ref = runOptions->getValue<int> ("N_iso_ref"); //double check this

      // Parameters to control how the vparams are sampled.
      int param_sampling = runOptions->getValue<int> ("param_sampling");


      std::vector<double> vp_prior_min = runOptions->getValue<std::vector<double> >("vp_prior_min");
      std::vector<double> vp_prior_max = runOptions->getValue<std::vector<double> > ("vp_prior_max");

      int varying_N_pivot = runOptions->getValue<int> ("varying_N_pivot");
      int use_first_priorval = runOptions->getValue<int> ("use_first_priorval");

      std::vector<double> phi_init0 = runOptions->getValue<std::vector<double> >("phi_init0");
      std::vector<double> dphi_init0 = runOptions->getValue<std::vector<double> >("dphi_init0");

      // Parameters to be passed to the potential
      std::vector<double> vparams = runOptions->getValue<std::vector<double> >("vparams");

      double N_pivot = runOptions->getValue<double> ("N_pivot");
      double k_pivot = runOptions->getValue<double> ("k_pivot");
      double dlnk = runOptions->getValue<double> ("dlnk");


      // Priors on the IC and N_pivot ranges
      std::vector<double> phi0_priors_min = runOptions->getValue<std::vector<double> > ("phi0_priors_min");
      std::vector<double> phi0_priors_max = runOptions->getValue<std::vector<double> > ("phi0_priors_max");
      std::vector<double> dphi0_priors_min = runOptions->getValue<std::vector<double> > ("dphi0_priors_min");
      std::vector<double> dphi0_priors_max = runOptions->getValue<std::vector<double> > ("dphi0_priors_max");

      double N_pivot_prior_min = runOptions->getValue<double> ("N_pivot_prior_min");
      double N_pivot_prior_max = runOptions->getValue<double> ("N_pivot_prior_max");

      // For calculating the full power spectrum P(k). Samples in uniform increments in log(k).
      int calc_full_pk = runOptions->getValue<int> ("calc_full_pk");
      int steps = runOptions->getValue<int> ("steps");
      double kmin = runOptions->getValue<double> ("kmin");
      double kmax = runOptions->getValue<double> ("kmax");

      gambit_inflation_observables observs;

      std::cout << "num_inflaton = " << num_inflaton << std::endl;

      std::cout << "save_iso_N = " << save_iso_N << std::endl;

      std::cout << "N_pivot = " << N_pivot << std::endl;

      std::cout << "kmin = " << kmin << std::endl;

      std::cout << "dlnk = " << dlnk << std::endl;


      // The function below calls the multimodecode backend for a given choice of inflationary model,
      // which calculates the observables.
      BEreq::multimodecode_gambit_driver(&observs,
                         num_inflaton,
                         potential_choice,
                         slowroll_infl_end,
                         instreheat,
                         vparam_rows,
                         use_deltaN_SR,
                         evaluate_modes,
                         use_horiz_cross_approx,
                         get_runningofrunning,
                         ic_sampling,
                         energy_scale,
                         numb_samples,
                         save_iso_N,
                         N_iso_ref,
                         param_sampling,
                         byVal(&vp_prior_min[0]),
                         byVal(&vp_prior_max[0]),
                         varying_N_pivot,
                         use_first_priorval,
                         byVal(&phi_init0[0]),
                         byVal(&dphi_init0[0]), // dphi correct at the multimodecode
                         byVal(&vparams[0]),
                         N_pivot,
                         k_pivot,
                         dlnk,
                         calc_full_pk,
                         steps,
                         kmin,
//                         kmax,
                         byVal(&phi0_priors_min[0]),
                         byVal(&phi0_priors_max[0]),
                         byVal(&dphi0_priors_min[0]),
                         byVal(&dphi0_priors_max[0]),
                         N_pivot_prior_min,
                         N_pivot_prior_max);


      std::cout << "observs.As " << observs.As << std::endl;
      std::cout << "observs.A_iso " << observs.A_iso << std::endl;
      std::cout << "observs.A_pnad " << observs.A_pnad << std::endl;
      std::cout << "observs.A_ent " << observs.A_ent << std::endl;
      std::cout << "observs.A_cross_ad_iso " << observs.A_cross_ad_iso << std::endl;
//      std::cout << "observs.A_bundle " << observs.A_bundle << std::endl;
      std::cout << "observs.ns " << observs.ns << std::endl;
      std::cout << "observs.nt " << observs.nt << std::endl;
      std::cout << "observs.n_iso " << observs.n_iso << std::endl;
      std::cout << "observs.n_pnad " << observs.n_pnad << std::endl;
      std::cout << "observs.n_ent " << observs.n_ent << std::endl;
      std::cout << "observs.r " << observs.r << std::endl;
      std::cout << "observs.alpha_s " << observs.alpha_s << std::endl;
      std::cout << "observs.runofrun " << observs.runofrun << std::endl;
      std::cout << "observs.f_NL " << observs.f_NL << std::endl;
      std::cout << "observs.tau_NL " << observs.tau_NL << std::endl;

//*/
      int l,l_max;
      l_max=3000;
      //  int nmax;
      int num_ct_max=7;

      double  highl_TT_cl_and_pars[2525];
      double  lowp_cl_and_pars[121];

      char *class_null;  // defining an empty string for parser initialization.

      /* allocate the array where calculated Cl's will be written (we
       could add another array with P(k), or extract other results from
       the code - here we assume that we are interested in the C_l's
       only */

      double** cl;

      cl = return_LCDMtensor_inflation_cls(*Param["omega_b"],
                         *Param["omega_cdm"],
                         *Param["H0"],
                         *Param["ln10A_s"],
//                         *Param["n_s"],
                         observs.ns,
                         *Param["tau_reio"],
//                         *Param["r_tensor"]
                         observs.r);
      //--------------------------------------------------------------------------
      //------high-l likelihood calculation making of Cls-------------------------
      //--------------------------------------------------------------------------

      highl_TT_cl_and_pars[0] = 0.0;
      highl_TT_cl_and_pars[1] = 0.0;

      for(int ii = 2; ii < 2509 ; ii++)highl_TT_cl_and_pars[ii] = cl[ii][0];

      //--------------------------------------------------------------------------
      //------addition of nuisance parameters to Cl array-------------------------
      //--------------------------------------------------------------------------
      highl_TT_cl_and_pars[2509] = *Param["A_cib_217"];
      highl_TT_cl_and_pars[2510] = *Param["cib_index"];
      highl_TT_cl_and_pars[2511] = *Param["xi_sz_cib"];
      highl_TT_cl_and_pars[2512] = *Param["A_sz"];
      highl_TT_cl_and_pars[2513] = *Param["ps_A_100_100"];
      highl_TT_cl_and_pars[2514] = *Param["ps_A_143_143"];
      highl_TT_cl_and_pars[2515] = *Param["ps_A_143_217"];
      highl_TT_cl_and_pars[2516] = *Param["ps_A_217_217"];
      highl_TT_cl_and_pars[2517] = *Param["ksz_norm"];
      highl_TT_cl_and_pars[2518] = *Param["gal545_A_100"];
      highl_TT_cl_and_pars[2519] = *Param["gal545_A_143"];
      highl_TT_cl_and_pars[2520] = *Param["gal545_A_143_217"];
      highl_TT_cl_and_pars[2521] = *Param["gal545_A_217"];
      highl_TT_cl_and_pars[2522] = *Param["calib_100T"];
      highl_TT_cl_and_pars[2523] = *Param["calib_217T"];
      highl_TT_cl_and_pars[2524] = *Param["A_planck"];

      //--------------------------------------------------------------------------
      //-------low-l likelihood calculation making of Cls-------------------------
      //--------------------------------------------------------------------------
      lowp_cl_and_pars[0] = 0.0;
      lowp_cl_and_pars[1] = 0.0;
      for (l=2;l<=29;l++)  {
        lowp_cl_and_pars[l] = cl[l][0];
      }
      int k;
      lowp_cl_and_pars[30] = 0.0;
      lowp_cl_and_pars[31] = 0.0;
      for (l=32;l<=59;l++)  {
        k = l-30;
        lowp_cl_and_pars[l] = cl[k][1];
      }
      lowp_cl_and_pars[60] = 0.0;
      lowp_cl_and_pars[61] = 0.0;
      for (l=62;l<=89;l++)  {
        k = l-60;
        lowp_cl_and_pars[l] = cl[k][2];
      }
      lowp_cl_and_pars[90] = 0.0;
      lowp_cl_and_pars[91] = 0.0;
      for (l=92;l<=119;l++)  {
        k = l-90;
        lowp_cl_and_pars[l] = cl[k][3];
      }
      //--------------------------------------------------------------------------
      //------addition of nuisance parameters to Cl array-------------------------
      //--------------------------------------------------------------------------
      lowp_cl_and_pars[120] = *Param["A_planck"];

      //--------------------------------------------------------------------------
      //------calculation of the planck loglikelihood-----------------------------
      //--------------------------------------------------------------------------
      clik_object* high_clikid;
      clik_object* lowl_clikid;
      clik_error *_err;
      double lowp_log;
      double highl_TT_log;

      lowl_clikid = BEreq::return_lowp_TT();
      high_clikid = BEreq::return_high_TT();

      _err = BEreq::clik_initialize_error();

      highl_TT_log = BEreq::clik_compute_loglike(byVal(high_clikid),
                             byVal(highl_TT_cl_and_pars),
                             &_err);
      lowp_log    = BEreq::clik_compute_loglike(byVal(lowl_clikid),
                             byVal(lowp_cl_and_pars),
                             &_err);


      result = highl_TT_log+lowp_log;

      std::cout << "Log likelihood is : " << result << std::endl;



    }


  // Simplest quadratic inflationary model with 7 params with Planck log-like.
  void function_1quadInf_rLCDMtensor_lowp_TT_loglike(double& result)
  {
    using namespace Pipes::function_1quadInf_rLCDMtensor_lowp_TT_loglike;

    // Initialization parameters controlling main characteristics.
    int num_inflaton = runOptions->getValue<int> ("num_inflaton");
    int potential_choice = runOptions->getValue<int> ("potential_choice");
    int slowroll_infl_end = runOptions->getValue<int> ("slowroll_infl_end");
    int instreheat = runOptions->getValue<int> ("instreheat");
    int vparam_rows = runOptions->getValue<int> ("vparam_rows");


    // Control the output of analytic approximations for comparison.
    int use_deltaN_SR = runOptions->getValue<int> ("use_deltaN_SR");
    int evaluate_modes = runOptions->getValue<int> ("evaluate_modes");
    int use_horiz_cross_approx = runOptions->getValue<int> ("use_horiz_cross_approx");
    int get_runningofrunning = runOptions->getValue<int> ("get_runningofrunning");

    // Parameters to control how the ICs are sampled.
    int ic_sampling = runOptions->getValue<int> ("ic_sampling");
    double energy_scale = runOptions->getValue<double> ("energy_scale");
    int numb_samples = runOptions->getValue<int> ("numb_samples");
    int save_iso_N = runOptions->getValue<int> ("save_iso_N");

    double N_iso_ref = runOptions->getValue<int> ("N_iso_ref"); //double check this

    // Parameters to control how the vparams are sampled.
    int param_sampling = runOptions->getValue<int> ("param_sampling");


    std::vector<double> vp_prior_min = runOptions->getValue<std::vector<double> >("vp_prior_min");
    std::vector<double> vp_prior_max = runOptions->getValue<std::vector<double> > ("vp_prior_max");

    int varying_N_pivot = runOptions->getValue<int> ("varying_N_pivot");
    int use_first_priorval = runOptions->getValue<int> ("use_first_priorval");

    std::vector<double> phi_init0 = runOptions->getValue<std::vector<double> >("phi_init0");
    std::vector<double> dphi_init0 = runOptions->getValue<std::vector<double> >("dphi_init0");

    // Parameters to be passed to the potential
    std::vector<double> vparams = runOptions->getValue<std::vector<double> >("vparams");

    //-------------------------------------------------
    //----------------- Sampling m^2 ------------------
    //-------------------------------------------------
    vparams[0] = *Param["m2_inflaton"];

    //-------------------------------------------------
    //--------------- Sampling N_pivot ----------------
    //-------------------------------------------------
    double N_pivot = *Param["N_pivot"];

    double k_pivot = runOptions->getValue<double> ("k_pivot");
    double dlnk = runOptions->getValue<double> ("dlnk");


    // Priors on the IC and N_pivot ranges
    std::vector<double> phi0_priors_min = runOptions->getValue<std::vector<double> > ("phi0_priors_min");
    std::vector<double> phi0_priors_max = runOptions->getValue<std::vector<double> > ("phi0_priors_max");
    std::vector<double> dphi0_priors_min = runOptions->getValue<std::vector<double> > ("dphi0_priors_min");
    std::vector<double> dphi0_priors_max = runOptions->getValue<std::vector<double> > ("dphi0_priors_max");

    double N_pivot_prior_min = runOptions->getValue<double> ("N_pivot_prior_min");
    double N_pivot_prior_max = runOptions->getValue<double> ("N_pivot_prior_max");

    // For calculating the full power spectrum P(k). Samples in uniform increments in log(k).
    int calc_full_pk = runOptions->getValue<int> ("calc_full_pk");
    int steps = runOptions->getValue<int> ("steps");
    double kmin = runOptions->getValue<double> ("kmin");
    double kmax = runOptions->getValue<double> ("kmax");

    gambit_inflation_observables observs;

    std::cout << "steps = " << steps << std::endl;

//    if (calc_full_pk == 1){
//
//      std::vector<double> vec1(steps,0.0);
//
//      observs.k_array   = vec1;
//      observs.pks_array = vec1;
//      observs.pkt_array = vec1;
//    }

    std::cout << "num_inflaton = " << num_inflaton << std::endl;

    std::cout << "save_iso_N = " << save_iso_N << std::endl;

    std::cout << "N_pivot = " << N_pivot << std::endl;

    std::cout << "kmin = " << kmin << std::endl;

    std::cout << "dlnk = " << dlnk << std::endl;

    std::cout << "m2_inflaton = " << vparams[0] << std::endl;

    std::cout << "observs.k_array = " << observs.k_array << std::endl;
    std::cout << "observs.pks_array = " << observs.pks_array << std::endl;
    std::cout << "observs.pkt_array = " << observs.pkt_array << std::endl;

    double** cl;

    /** - Make room */
//    observs.k_array   = (double *) malloc(steps*sizeof(double));
//    observs.pks_array = (double *) malloc(steps*sizeof(double));
//    observs.pkt_array = (double *) malloc(steps*sizeof(double));

    // The function below calls the multimodecode backend for a given choice of inflationary model,
    // which calculates the observables.
    BEreq::multimodecode_gambit_driver(&observs,
                       num_inflaton,
                       potential_choice,
                       slowroll_infl_end,
                       instreheat,
                       vparam_rows,
                       use_deltaN_SR,
                       evaluate_modes,
                       use_horiz_cross_approx,
                       get_runningofrunning,
                       ic_sampling,
                       energy_scale,
                       numb_samples,
                       save_iso_N,
                       N_iso_ref,
                       param_sampling,
                       byVal(&vp_prior_min[0]),
                       byVal(&vp_prior_max[0]),
                       varying_N_pivot,
                       use_first_priorval,
                       byVal(&phi_init0[0]),
                       byVal(&dphi_init0[0]), // dphi correct at the multimodecode
                       byVal(&vparams[0]),
                       N_pivot,
                       k_pivot,
                       dlnk,
                       calc_full_pk,
                       steps,
                       kmin,
                       //kmax,
                       byVal(&phi0_priors_min[0]),
                       byVal(&phi0_priors_max[0]),
                       byVal(&dphi0_priors_min[0]),
                       byVal(&dphi0_priors_max[0]),
                       N_pivot_prior_min,
                       N_pivot_prior_max);

    std::cout << " we are out of the multimodecode_gambit_driver function" << std::endl;

    std::cout << "observs.k_array = " << sizeof(observs.k_array) << std::endl;
    std::cout << "observs.k_array[0] = " << observs.k_array[0] << std::endl;
//    std::cout << "observs.pks_array = " << observs.pks_array << std::endl;
//    std::cout << "observs.pkt_array = " << observs.pkt_array << std::endl;


    if (calc_full_pk == 0)
    {
    std::cout << "observs.As " << observs.As << std::endl;
    std::cout << "observs.A_iso " << observs.A_iso << std::endl;
    std::cout << "observs.A_pnad " << observs.A_pnad << std::endl;
    std::cout << "observs.A_ent " << observs.A_ent << std::endl;
    std::cout << "observs.A_cross_ad_iso " << observs.A_cross_ad_iso << std::endl;
    //std::cout << "observs.A_bundle " << observs.A_bundle << std::endl;
    std::cout << "observs.ns " << observs.ns << std::endl;
    std::cout << "observs.nt " << observs.nt << std::endl;
    std::cout << "observs.n_iso " << observs.n_iso << std::endl;
    std::cout << "observs.n_pnad " << observs.n_pnad << std::endl;
    std::cout << "observs.n_ent " << observs.n_ent << std::endl;
    std::cout << "observs.r " << observs.r << std::endl;
    std::cout << "observs.alpha_s " << observs.alpha_s << std::endl;
    std::cout << "observs.runofrun " << observs.runofrun << std::endl;
    std::cout << "observs.f_NL " << observs.f_NL << std::endl;
    std::cout << "observs.tau_NL " << observs.tau_NL << std::endl;

    cl = return_LCDMtensor_1quadInf_cls(*Param["omega_b"],
                       *Param["omega_cdm"],
                       *Param["H0"],
                       observs.As,
                       observs.ns,
                       *Param["tau_reio"],
                       observs.r);
    }

    else
    {
     cl = return_LCDMtensor_1quadInf_cls_fullPk(*Param["omega_b"],
                          *Param["omega_cdm"],
                          *Param["H0"],
                          *Param["tau_reio"],
                          observs.k_array,
                          observs.pks_array,
                          observs.pkt_array,
                          steps);
    }


    int l,l_max;
    l_max=3000;
    //  int nmax;
    int num_ct_max=7;

    double  highl_TT_cl_and_pars[2525];
    double  lowp_cl_and_pars[121];

    char *class_null;  // defining an empty string for parser initialization.

    /* allocate the array where calculated Cl's will be written (we
     could add another array with P(k), or extract other results from
     the code - here we assume that we are interested in the C_l's
     only */


    //--------------------------------------------------------------------------
    //------high-l likelihood calculation making of Cls-------------------------
    //--------------------------------------------------------------------------

    highl_TT_cl_and_pars[0] = 0.0;
    highl_TT_cl_and_pars[1] = 0.0;

    for(int ii = 2; ii < 2509 ; ii++)highl_TT_cl_and_pars[ii] = cl[ii][0];

    //--------------------------------------------------------------------------
    //------addition of nuisance parameters to Cl array-------------------------
    //--------------------------------------------------------------------------
    highl_TT_cl_and_pars[2509] = *Param["A_cib_217"];
    highl_TT_cl_and_pars[2510] = *Param["cib_index"];
    highl_TT_cl_and_pars[2511] = *Param["xi_sz_cib"];
    highl_TT_cl_and_pars[2512] = *Param["A_sz"];
    highl_TT_cl_and_pars[2513] = *Param["ps_A_100_100"];
    highl_TT_cl_and_pars[2514] = *Param["ps_A_143_143"];
    highl_TT_cl_and_pars[2515] = *Param["ps_A_143_217"];
    highl_TT_cl_and_pars[2516] = *Param["ps_A_217_217"];
    highl_TT_cl_and_pars[2517] = *Param["ksz_norm"];
    highl_TT_cl_and_pars[2518] = *Param["gal545_A_100"];
    highl_TT_cl_and_pars[2519] = *Param["gal545_A_143"];
    highl_TT_cl_and_pars[2520] = *Param["gal545_A_143_217"];
    highl_TT_cl_and_pars[2521] = *Param["gal545_A_217"];
    highl_TT_cl_and_pars[2522] = *Param["calib_100T"];
    highl_TT_cl_and_pars[2523] = *Param["calib_217T"];
    highl_TT_cl_and_pars[2524] = *Param["A_planck"];

    //--------------------------------------------------------------------------
    //-------low-l likelihood calculation making of Cls-------------------------
    //--------------------------------------------------------------------------
    lowp_cl_and_pars[0] = 0.0;
    lowp_cl_and_pars[1] = 0.0;
    for (l=2;l<=29;l++)  {
      lowp_cl_and_pars[l] = cl[l][0];
    }
    int k;
    lowp_cl_and_pars[30] = 0.0;
    lowp_cl_and_pars[31] = 0.0;
    for (l=32;l<=59;l++)  {
      k = l-30;
      lowp_cl_and_pars[l] = cl[k][1];
    }
    lowp_cl_and_pars[60] = 0.0;
    lowp_cl_and_pars[61] = 0.0;
    for (l=62;l<=89;l++)  {
      k = l-60;
      lowp_cl_and_pars[l] = cl[k][2];
    }
    lowp_cl_and_pars[90] = 0.0;
    lowp_cl_and_pars[91] = 0.0;
    for (l=92;l<=119;l++)  {
      k = l-90;
      lowp_cl_and_pars[l] = cl[k][3];
    }
    //--------------------------------------------------------------------------
    //------addition of nuisance parameters to Cl array-------------------------
    //--------------------------------------------------------------------------
    lowp_cl_and_pars[120] = *Param["A_planck"];

    //--------------------------------------------------------------------------
    //------calculation of the planck loglikelihood-----------------------------
    //--------------------------------------------------------------------------
    clik_object* high_clikid;
    clik_object* lowl_clikid;
    clik_error *_err;
    double lowp_log;
    double highl_TT_log;

    lowl_clikid = BEreq::return_lowp_TT();
    high_clikid = BEreq::return_high_TT();

    _err = BEreq::clik_initialize_error();

    highl_TT_log = BEreq::clik_compute_loglike(byVal(high_clikid),
                           byVal(highl_TT_cl_and_pars),
                           &_err);
    lowp_log    = BEreq::clik_compute_loglike(byVal(lowl_clikid),
                           byVal(lowp_cl_and_pars),
                           &_err);


    result = highl_TT_log+lowp_log;

    std::cout << "Log likelihood is : " << result << std::endl;

  }

    // Simplest quartic inflationary model with 7 params with Planck log-like.
    void function_1quarInf_rLCDMtensor_lowp_TT_loglike(double& result)
    {
      using namespace Pipes::function_1quarInf_rLCDMtensor_lowp_TT_loglike;

      // Initialization parameters controlling main characteristics.
      int num_inflaton = runOptions->getValue<int> ("num_inflaton");
      int potential_choice = runOptions->getValue<int> ("potential_choice");
      int slowroll_infl_end = runOptions->getValue<int> ("slowroll_infl_end");
      int instreheat = runOptions->getValue<int> ("instreheat");
      int vparam_rows = runOptions->getValue<int> ("vparam_rows");

      // Control the output of analytic approximations for comparison.
      int use_deltaN_SR = runOptions->getValue<int> ("use_deltaN_SR");
      int evaluate_modes = runOptions->getValue<int> ("evaluate_modes");
      int use_horiz_cross_approx = runOptions->getValue<int> ("use_horiz_cross_approx");
      int get_runningofrunning = runOptions->getValue<int> ("get_runningofrunning");

      // Parameters to control how the ICs are sampled.
      int ic_sampling = runOptions->getValue<int> ("ic_sampling");
      double energy_scale = runOptions->getValue<double> ("energy_scale");
      int numb_samples = runOptions->getValue<int> ("numb_samples");
      int save_iso_N = runOptions->getValue<int> ("save_iso_N");

      double N_iso_ref = runOptions->getValue<int> ("N_iso_ref"); //double check this

      // Parameters to control how the vparams are sampled.
      int param_sampling = runOptions->getValue<int> ("param_sampling");


      std::vector<double> vp_prior_min = runOptions->getValue<std::vector<double> >("vp_prior_min");
      std::vector<double> vp_prior_max = runOptions->getValue<std::vector<double> > ("vp_prior_max");

      int varying_N_pivot = runOptions->getValue<int> ("varying_N_pivot");
      int use_first_priorval = runOptions->getValue<int> ("use_first_priorval");

      std::vector<double> phi_init0 = runOptions->getValue<std::vector<double> >("phi_init0");
      std::vector<double> dphi_init0 = runOptions->getValue<std::vector<double> >("dphi_init0");

      // Parameters to be passed to the potential
      std::vector<double> vparams = runOptions->getValue<std::vector<double> >("vparams");

      //-------------------------------------------------
      //----------------- Sampling \lambda ------------------
      //-------------------------------------------------
      vparams[0] = *Param["lambda"];

      //-------------------------------------------------
      //--------------- Sampling N_pivot ----------------
      //-------------------------------------------------
      double N_pivot = *Param["N_pivot"];

      double k_pivot = runOptions->getValue<double> ("k_pivot");
      double dlnk = runOptions->getValue<double> ("dlnk");


      // Priors on the IC and N_pivot ranges
      std::vector<double> phi0_priors_min = runOptions->getValue<std::vector<double> > ("phi0_priors_min");
      std::vector<double> phi0_priors_max = runOptions->getValue<std::vector<double> > ("phi0_priors_max");
      std::vector<double> dphi0_priors_min = runOptions->getValue<std::vector<double> > ("dphi0_priors_min");
      std::vector<double> dphi0_priors_max = runOptions->getValue<std::vector<double> > ("dphi0_priors_max");

      double N_pivot_prior_min = runOptions->getValue<double> ("N_pivot_prior_min");
      double N_pivot_prior_max = runOptions->getValue<double> ("N_pivot_prior_max");

      // For calculating the full power spectrum P(k). Samples in uniform increments in log(k).
      int calc_full_pk = runOptions->getValue<int> ("calc_full_pk");
      int steps = runOptions->getValue<int> ("steps");
      double kmin = runOptions->getValue<double> ("kmin");
      double kmax = runOptions->getValue<double> ("kmax");

      gambit_inflation_observables observs;

      std::cout << "num_inflaton = " << num_inflaton << std::endl;

      std::cout << "save_iso_N = " << save_iso_N << std::endl;

      std::cout << "N_pivot = " << N_pivot << std::endl;

      std::cout << "kmin = " << kmin << std::endl;

      std::cout << "dlnk = " << dlnk << std::endl;

      std::cout << "lambda = " << vparams[0] << std::endl;

      // The function below calls the multimodecode backend for a given choice of inflationary model,
      // which calculates the observables.
      BEreq::multimodecode_gambit_driver(&observs,
                         num_inflaton,
                         potential_choice,
                         slowroll_infl_end,
                         instreheat,
                         vparam_rows,
                         use_deltaN_SR,
                         evaluate_modes,
                         use_horiz_cross_approx,
                         get_runningofrunning,
                         ic_sampling,
                         energy_scale,
                         numb_samples,
                         save_iso_N,
                         N_iso_ref,
                         param_sampling,
                         byVal(&vp_prior_min[0]),
                         byVal(&vp_prior_max[0]),
                         varying_N_pivot,
                         use_first_priorval,
                         byVal(&phi_init0[0]),
                         byVal(&dphi_init0[0]), // dphi correct at the multimodecode
                         byVal(&vparams[0]),
                         N_pivot,
                         k_pivot,
                         dlnk,
                         calc_full_pk,
                         steps,
                         kmin,
                         //                         kmax,
                         byVal(&phi0_priors_min[0]),
                         byVal(&phi0_priors_max[0]),
                         byVal(&dphi0_priors_min[0]),
                         byVal(&dphi0_priors_max[0]),
                         N_pivot_prior_min,
                         N_pivot_prior_max);


      std::cout << "observs.As " << observs.As << std::endl;
      std::cout << "observs.A_iso " << observs.A_iso << std::endl;
      std::cout << "observs.A_pnad " << observs.A_pnad << std::endl;
      std::cout << "observs.A_ent " << observs.A_ent << std::endl;
      std::cout << "observs.A_cross_ad_iso " << observs.A_cross_ad_iso << std::endl;
      //std::cout << "observs.A_bundle " << observs.A_bundle << std::endl;
      std::cout << "observs.ns " << observs.ns << std::endl;
      std::cout << "observs.nt " << observs.nt << std::endl;
      std::cout << "observs.n_iso " << observs.n_iso << std::endl;
      std::cout << "observs.n_pnad " << observs.n_pnad << std::endl;
      std::cout << "observs.n_ent " << observs.n_ent << std::endl;
      std::cout << "observs.r " << observs.r << std::endl;
      std::cout << "observs.alpha_s " << observs.alpha_s << std::endl;
      std::cout << "observs.runofrun " << observs.runofrun << std::endl;
      std::cout << "observs.f_NL " << observs.f_NL << std::endl;
      std::cout << "observs.tau_NL " << observs.tau_NL << std::endl;

      //*/
      int l,l_max;
      l_max=3000;
      //  int nmax;
      int num_ct_max=7;

      double  highl_TT_cl_and_pars[2525];
      double  lowp_cl_and_pars[121];

      char *class_null;  // defining an empty string for parser initialization.

      /* allocate the array where calculated Cl's will be written (we
       could add another array with P(k), or extract other results from
       the code - here we assume that we are interested in the C_l's
       only */

      double** cl;

      cl = return_LCDMtensor_1quarInf_cls(*Param["omega_b"],
                       *Param["omega_cdm"],
                       *Param["H0"],
                       //*Param["ln10A_s"],
                       observs.As,
                       //*Param["n_s"],
                       observs.ns,
                       *Param["tau_reio"],
                       //*Param["r_tensor"]
                       observs.r);
      //--------------------------------------------------------------------------
      //------high-l likelihood calculation making of Cls-------------------------
      //--------------------------------------------------------------------------

      highl_TT_cl_and_pars[0] = 0.0;
      highl_TT_cl_and_pars[1] = 0.0;

      for(int ii = 2; ii < 2509 ; ii++)highl_TT_cl_and_pars[ii] = cl[ii][0];

      //--------------------------------------------------------------------------
      //------addition of nuisance parameters to Cl array-------------------------
      //--------------------------------------------------------------------------
      highl_TT_cl_and_pars[2509] = *Param["A_cib_217"];
      highl_TT_cl_and_pars[2510] = *Param["cib_index"];
      highl_TT_cl_and_pars[2511] = *Param["xi_sz_cib"];
      highl_TT_cl_and_pars[2512] = *Param["A_sz"];
      highl_TT_cl_and_pars[2513] = *Param["ps_A_100_100"];
      highl_TT_cl_and_pars[2514] = *Param["ps_A_143_143"];
      highl_TT_cl_and_pars[2515] = *Param["ps_A_143_217"];
      highl_TT_cl_and_pars[2516] = *Param["ps_A_217_217"];
      highl_TT_cl_and_pars[2517] = *Param["ksz_norm"];
      highl_TT_cl_and_pars[2518] = *Param["gal545_A_100"];
      highl_TT_cl_and_pars[2519] = *Param["gal545_A_143"];
      highl_TT_cl_and_pars[2520] = *Param["gal545_A_143_217"];
      highl_TT_cl_and_pars[2521] = *Param["gal545_A_217"];
      highl_TT_cl_and_pars[2522] = *Param["calib_100T"];
      highl_TT_cl_and_pars[2523] = *Param["calib_217T"];
      highl_TT_cl_and_pars[2524] = *Param["A_planck"];

      //--------------------------------------------------------------------------
      //-------low-l likelihood calculation making of Cls-------------------------
      //--------------------------------------------------------------------------
      lowp_cl_and_pars[0] = 0.0;
      lowp_cl_and_pars[1] = 0.0;
      for (l=2;l<=29;l++)  {
        lowp_cl_and_pars[l] = cl[l][0];
      }
      int k;
      lowp_cl_and_pars[30] = 0.0;
      lowp_cl_and_pars[31] = 0.0;
      for (l=32;l<=59;l++)  {
        k = l-30;
        lowp_cl_and_pars[l] = cl[k][1];
      }
      lowp_cl_and_pars[60] = 0.0;
      lowp_cl_and_pars[61] = 0.0;
      for (l=62;l<=89;l++)  {
        k = l-60;
        lowp_cl_and_pars[l] = cl[k][2];
      }
      lowp_cl_and_pars[90] = 0.0;
      lowp_cl_and_pars[91] = 0.0;
      for (l=92;l<=119;l++)  {
        k = l-90;
        lowp_cl_and_pars[l] = cl[k][3];
      }
      //--------------------------------------------------------------------------
      //------addition of nuisance parameters to Cl array-------------------------
      //--------------------------------------------------------------------------
      lowp_cl_and_pars[120] = *Param["A_planck"];

      //--------------------------------------------------------------------------
      //------calculation of the planck loglikelihood-----------------------------
      //--------------------------------------------------------------------------
      clik_object* high_clikid;
      clik_object* lowl_clikid;
      clik_error *_err;
      double lowp_log;
      double highl_TT_log;

      lowl_clikid = BEreq::return_lowp_TT();
      high_clikid = BEreq::return_high_TT();

      _err = BEreq::clik_initialize_error();

      highl_TT_log = BEreq::clik_compute_loglike(byVal(high_clikid),
                             byVal(highl_TT_cl_and_pars),
                             &_err);
      lowp_log    = BEreq::clik_compute_loglike(byVal(lowl_clikid),
                             byVal(lowp_cl_and_pars),
                             &_err);


      result = highl_TT_log+lowp_log;

      std::cout << "Log likelihood is : " << result << std::endl;



    }


    // Simplest mono32 potential inflationary model with 7 params with Planck log-like.
    void function_1mono32Inf_rLCDMtensor_lowp_TT_loglike(double& result)
    {
      using namespace Pipes::function_1mono32Inf_rLCDMtensor_lowp_TT_loglike;

      // Initialization parameters controlling main characteristics.
      int num_inflaton = runOptions->getValue<int> ("num_inflaton");
      int potential_choice = runOptions->getValue<int> ("potential_choice");
      int slowroll_infl_end = runOptions->getValue<int> ("slowroll_infl_end");
      int instreheat = runOptions->getValue<int> ("instreheat");
      int vparam_rows = runOptions->getValue<int> ("vparam_rows");

      // Control the output of analytic approximations for comparison.
      int use_deltaN_SR = runOptions->getValue<int> ("use_deltaN_SR");
      int evaluate_modes = runOptions->getValue<int> ("evaluate_modes");
      int use_horiz_cross_approx = runOptions->getValue<int> ("use_horiz_cross_approx");
      int get_runningofrunning = runOptions->getValue<int> ("get_runningofrunning");

      // Parameters to control how the ICs are sampled.
      int ic_sampling = runOptions->getValue<int> ("ic_sampling");
      double energy_scale = runOptions->getValue<double> ("energy_scale");
      int numb_samples = runOptions->getValue<int> ("numb_samples");
      int save_iso_N = runOptions->getValue<int> ("save_iso_N");

      double N_iso_ref = runOptions->getValue<int> ("N_iso_ref"); //double check this

      // Parameters to control how the vparams are sampled.
      int param_sampling = runOptions->getValue<int> ("param_sampling");


      std::vector<double> vp_prior_min = runOptions->getValue<std::vector<double> >("vp_prior_min");
      std::vector<double> vp_prior_max = runOptions->getValue<std::vector<double> > ("vp_prior_max");

      int varying_N_pivot = runOptions->getValue<int> ("varying_N_pivot");
      int use_first_priorval = runOptions->getValue<int> ("use_first_priorval");

      std::vector<double> phi_init0 = runOptions->getValue<std::vector<double> >("phi_init0");
      std::vector<double> dphi_init0 = runOptions->getValue<std::vector<double> >("dphi_init0");

      // Parameters to be passed to the potential
      std::vector<double> vparams = runOptions->getValue<std::vector<double> >("vparams");

      //-------------------------------------------------
      //----------------- Sampling \lambda ------------------
      //-------------------------------------------------
      vparams[0] = *Param["lambda"];

      //-------------------------------------------------
      //--------------- Sampling N_pivot ----------------
      //-------------------------------------------------
      double N_pivot = *Param["N_pivot"];

      double k_pivot = runOptions->getValue<double> ("k_pivot");
      double dlnk = runOptions->getValue<double> ("dlnk");


      // Priors on the IC and N_pivot ranges
      std::vector<double> phi0_priors_min = runOptions->getValue<std::vector<double> > ("phi0_priors_min");
      std::vector<double> phi0_priors_max = runOptions->getValue<std::vector<double> > ("phi0_priors_max");
      std::vector<double> dphi0_priors_min = runOptions->getValue<std::vector<double> > ("dphi0_priors_min");
      std::vector<double> dphi0_priors_max = runOptions->getValue<std::vector<double> > ("dphi0_priors_max");

      double N_pivot_prior_min = runOptions->getValue<double> ("N_pivot_prior_min");
      double N_pivot_prior_max = runOptions->getValue<double> ("N_pivot_prior_max");

      // For calculating the full power spectrum P(k). Samples in uniform increments in log(k).
      int calc_full_pk = runOptions->getValue<int> ("calc_full_pk");
      int steps = runOptions->getValue<int> ("steps");
      double kmin = runOptions->getValue<double> ("kmin");
      double kmax = runOptions->getValue<double> ("kmax");

      gambit_inflation_observables observs;

      std::cout << "num_inflaton = " << num_inflaton << std::endl;

      std::cout << "save_iso_N = " << save_iso_N << std::endl;

      std::cout << "N_pivot = " << N_pivot << std::endl;

      std::cout << "kmin = " << kmin << std::endl;

      std::cout << "dlnk = " << dlnk << std::endl;

      std::cout << "lambda = " << vparams[0] << std::endl;

      // The function below calls the multimodecode backend for a given choice of inflationary model,
      // which calculates the observables.
      BEreq::multimodecode_gambit_driver(&observs,
                         num_inflaton,
                         potential_choice,
                         slowroll_infl_end,
                         instreheat,
                         vparam_rows,
                         use_deltaN_SR,
                         evaluate_modes,
                         use_horiz_cross_approx,
                         get_runningofrunning,
                         ic_sampling,
                         energy_scale,
                         numb_samples,
                         save_iso_N,
                         N_iso_ref,
                         param_sampling,
                         byVal(&vp_prior_min[0]),
                         byVal(&vp_prior_max[0]),
                         varying_N_pivot,
                         use_first_priorval,
                         byVal(&phi_init0[0]),
                         byVal(&dphi_init0[0]), // dphi correct at the multimodecode
                         byVal(&vparams[0]),
                         N_pivot,
                         k_pivot,
                         dlnk,
                         calc_full_pk,
                         steps,
                         kmin,
                         //                         kmax,
                         byVal(&phi0_priors_min[0]),
                         byVal(&phi0_priors_max[0]),
                         byVal(&dphi0_priors_min[0]),
                         byVal(&dphi0_priors_max[0]),
                         N_pivot_prior_min,
                         N_pivot_prior_max);


      std::cout << "observs.As " << observs.As << std::endl;
      std::cout << "observs.A_iso " << observs.A_iso << std::endl;
      std::cout << "observs.A_pnad " << observs.A_pnad << std::endl;
      std::cout << "observs.A_ent " << observs.A_ent << std::endl;
      std::cout << "observs.A_cross_ad_iso " << observs.A_cross_ad_iso << std::endl;
      //std::cout << "observs.A_bundle " << observs.A_bundle << std::endl;
      std::cout << "observs.ns " << observs.ns << std::endl;
      std::cout << "observs.nt " << observs.nt << std::endl;
      std::cout << "observs.n_iso " << observs.n_iso << std::endl;
      std::cout << "observs.n_pnad " << observs.n_pnad << std::endl;
      std::cout << "observs.n_ent " << observs.n_ent << std::endl;
      std::cout << "observs.r " << observs.r << std::endl;
      std::cout << "observs.alpha_s " << observs.alpha_s << std::endl;
      std::cout << "observs.runofrun " << observs.runofrun << std::endl;
      std::cout << "observs.f_NL " << observs.f_NL << std::endl;
      std::cout << "observs.tau_NL " << observs.tau_NL << std::endl;

      //*/
      int l,l_max;
      l_max=3000;
      //  int nmax;
      int num_ct_max=7;

      double  highl_TT_cl_and_pars[2525];
      double  lowp_cl_and_pars[121];

      char *class_null;  // defining an empty string for parser initialization.

      /* allocate the array where calculated Cl's will be written (we
       could add another array with P(k), or extract other results from
       the code - here we assume that we are interested in the C_l's
       only */

      double** cl;

      cl = return_LCDMtensor_1mono32Inf_cls(*Param["omega_b"],
                       *Param["omega_cdm"],
                       *Param["H0"],
                       //*Param["ln10A_s"],
                       observs.As,
                       //*Param["n_s"],
                       observs.ns,
                       *Param["tau_reio"],
                       //*Param["r_tensor"]
                       observs.r);
      //--------------------------------------------------------------------------
      //------high-l likelihood calculation making of Cls-------------------------
      //--------------------------------------------------------------------------

      highl_TT_cl_and_pars[0] = 0.0;
      highl_TT_cl_and_pars[1] = 0.0;

      for(int ii = 2; ii < 2509 ; ii++)highl_TT_cl_and_pars[ii] = cl[ii][0];

      //--------------------------------------------------------------------------
      //------addition of nuisance parameters to Cl array-------------------------
      //--------------------------------------------------------------------------
      highl_TT_cl_and_pars[2509] = *Param["A_cib_217"];
      highl_TT_cl_and_pars[2510] = *Param["cib_index"];
      highl_TT_cl_and_pars[2511] = *Param["xi_sz_cib"];
      highl_TT_cl_and_pars[2512] = *Param["A_sz"];
      highl_TT_cl_and_pars[2513] = *Param["ps_A_100_100"];
      highl_TT_cl_and_pars[2514] = *Param["ps_A_143_143"];
      highl_TT_cl_and_pars[2515] = *Param["ps_A_143_217"];
      highl_TT_cl_and_pars[2516] = *Param["ps_A_217_217"];
      highl_TT_cl_and_pars[2517] = *Param["ksz_norm"];
      highl_TT_cl_and_pars[2518] = *Param["gal545_A_100"];
      highl_TT_cl_and_pars[2519] = *Param["gal545_A_143"];
      highl_TT_cl_and_pars[2520] = *Param["gal545_A_143_217"];
      highl_TT_cl_and_pars[2521] = *Param["gal545_A_217"];
      highl_TT_cl_and_pars[2522] = *Param["calib_100T"];
      highl_TT_cl_and_pars[2523] = *Param["calib_217T"];
      highl_TT_cl_and_pars[2524] = *Param["A_planck"];

      //--------------------------------------------------------------------------
      //-------low-l likelihood calculation making of Cls-------------------------
      //--------------------------------------------------------------------------
      lowp_cl_and_pars[0] = 0.0;
      lowp_cl_and_pars[1] = 0.0;
      for (l=2;l<=29;l++)  {
        lowp_cl_and_pars[l] = cl[l][0];
      }
      int k;
      lowp_cl_and_pars[30] = 0.0;
      lowp_cl_and_pars[31] = 0.0;
      for (l=32;l<=59;l++)  {
        k = l-30;
        lowp_cl_and_pars[l] = cl[k][1];
      }
      lowp_cl_and_pars[60] = 0.0;
      lowp_cl_and_pars[61] = 0.0;
      for (l=62;l<=89;l++)  {
        k = l-60;
        lowp_cl_and_pars[l] = cl[k][2];
      }
      lowp_cl_and_pars[90] = 0.0;
      lowp_cl_and_pars[91] = 0.0;
      for (l=92;l<=119;l++)  {
        k = l-90;
        lowp_cl_and_pars[l] = cl[k][3];
      }
      //--------------------------------------------------------------------------
      //------addition of nuisance parameters to Cl array-------------------------
      //--------------------------------------------------------------------------
      lowp_cl_and_pars[120] = *Param["A_planck"];

      //--------------------------------------------------------------------------
      //------calculation of the planck loglikelihood-----------------------------
      //--------------------------------------------------------------------------
      clik_object* high_clikid;
      clik_object* lowl_clikid;
      clik_error *_err;
      double lowp_log;
      double highl_TT_log;

      lowl_clikid = BEreq::return_lowp_TT();
      high_clikid = BEreq::return_high_TT();

      _err = BEreq::clik_initialize_error();

      highl_TT_log = BEreq::clik_compute_loglike(byVal(high_clikid),
                             byVal(highl_TT_cl_and_pars),
                             &_err);
      lowp_log    = BEreq::clik_compute_loglike(byVal(lowl_clikid),
                             byVal(lowp_cl_and_pars),
                             &_err);


      result = highl_TT_log+lowp_log;

      std::cout << "Log likelihood is : " << result << std::endl;



    }


    // Simplest linear potential inflationary model with 7 params with Planck log-like.
    void function_1linearInf_rLCDMtensor_lowp_TT_loglike(double& result)
    {
      using namespace Pipes::function_1linearInf_rLCDMtensor_lowp_TT_loglike;

      // Initialization parameters controlling main characteristics.
      int num_inflaton = runOptions->getValue<int> ("num_inflaton");
      int potential_choice = runOptions->getValue<int> ("potential_choice");
      int slowroll_infl_end = runOptions->getValue<int> ("slowroll_infl_end");
      int instreheat = runOptions->getValue<int> ("instreheat");
      int vparam_rows = runOptions->getValue<int> ("vparam_rows");

      // Control the output of analytic approximations for comparison.
      int use_deltaN_SR = runOptions->getValue<int> ("use_deltaN_SR");
      int evaluate_modes = runOptions->getValue<int> ("evaluate_modes");
      int use_horiz_cross_approx = runOptions->getValue<int> ("use_horiz_cross_approx");
      int get_runningofrunning = runOptions->getValue<int> ("get_runningofrunning");

      // Parameters to control how the ICs are sampled.
      int ic_sampling = runOptions->getValue<int> ("ic_sampling");
      double energy_scale = runOptions->getValue<double> ("energy_scale");
      int numb_samples = runOptions->getValue<int> ("numb_samples");
      int save_iso_N = runOptions->getValue<int> ("save_iso_N");

      double N_iso_ref = runOptions->getValue<int> ("N_iso_ref"); //double check this

      // Parameters to control how the vparams are sampled.
      int param_sampling = runOptions->getValue<int> ("param_sampling");


      std::vector<double> vp_prior_min = runOptions->getValue<std::vector<double> >("vp_prior_min");
      std::vector<double> vp_prior_max = runOptions->getValue<std::vector<double> > ("vp_prior_max");

      int varying_N_pivot = runOptions->getValue<int> ("varying_N_pivot");
      int use_first_priorval = runOptions->getValue<int> ("use_first_priorval");

      std::vector<double> phi_init0 = runOptions->getValue<std::vector<double> >("phi_init0");
      std::vector<double> dphi_init0 = runOptions->getValue<std::vector<double> >("dphi_init0");

      // Parameters to be passed to the potential
      std::vector<double> vparams = runOptions->getValue<std::vector<double> >("vparams");

      //-------------------------------------------------
      //----------------- Sampling \lambda ------------------
      //-------------------------------------------------
      vparams[0] = *Param["lambda"];


      //-------------------------------------------------
      //--------------- Sampling N_pivot ----------------
      //-------------------------------------------------
      double N_pivot = *Param["N_pivot"];

      double k_pivot = runOptions->getValue<double> ("k_pivot");
      double dlnk = runOptions->getValue<double> ("dlnk");


      // Priors on the IC and N_pivot ranges
      std::vector<double> phi0_priors_min = runOptions->getValue<std::vector<double> > ("phi0_priors_min");
      std::vector<double> phi0_priors_max = runOptions->getValue<std::vector<double> > ("phi0_priors_max");
      std::vector<double> dphi0_priors_min = runOptions->getValue<std::vector<double> > ("dphi0_priors_min");
      std::vector<double> dphi0_priors_max = runOptions->getValue<std::vector<double> > ("dphi0_priors_max");

      double N_pivot_prior_min = runOptions->getValue<double> ("N_pivot_prior_min");
      double N_pivot_prior_max = runOptions->getValue<double> ("N_pivot_prior_max");

      // For calculating the full power spectrum P(k). Samples in uniform increments in log(k).
      int calc_full_pk = runOptions->getValue<int> ("calc_full_pk");
      int steps = runOptions->getValue<int> ("steps");
      double kmin = runOptions->getValue<double> ("kmin");
      double kmax = runOptions->getValue<double> ("kmax");

      gambit_inflation_observables observs;

      std::cout << "num_inflaton = " << num_inflaton << std::endl;

      std::cout << "save_iso_N = " << save_iso_N << std::endl;

      std::cout << "N_pivot = " << N_pivot << std::endl;

      std::cout << "kmin = " << kmin << std::endl;

      std::cout << "dlnk = " << dlnk << std::endl;

      std::cout << "lambda = " << vparams[0] << std::endl;

      // The function below calls the multimodecode backend for a given choice of inflationary model,
      // which calculates the observables.
      BEreq::multimodecode_gambit_driver(&observs,
                         num_inflaton,
                         potential_choice,
                         slowroll_infl_end,
                         instreheat,
                         vparam_rows,
                         use_deltaN_SR,
                         evaluate_modes,
                         use_horiz_cross_approx,
                         get_runningofrunning,
                         ic_sampling,
                         energy_scale,
                         numb_samples,
                         save_iso_N,
                         N_iso_ref,
                         param_sampling,
                         byVal(&vp_prior_min[0]),
                         byVal(&vp_prior_max[0]),
                         varying_N_pivot,
                         use_first_priorval,
                         byVal(&phi_init0[0]),
                         byVal(&dphi_init0[0]), // dphi correct at the multimodecode
                         byVal(&vparams[0]),
                         N_pivot,
                         k_pivot,
                         dlnk,
                         calc_full_pk,
                         steps,
                         kmin,
                         //                         kmax,
                         byVal(&phi0_priors_min[0]),
                         byVal(&phi0_priors_max[0]),
                         byVal(&dphi0_priors_min[0]),
                         byVal(&dphi0_priors_max[0]),
                         N_pivot_prior_min,
                         N_pivot_prior_max);


      std::cout << "observs.As " << observs.As << std::endl;
      std::cout << "observs.A_iso " << observs.A_iso << std::endl;
      std::cout << "observs.A_pnad " << observs.A_pnad << std::endl;
      std::cout << "observs.A_ent " << observs.A_ent << std::endl;
      std::cout << "observs.A_cross_ad_iso " << observs.A_cross_ad_iso << std::endl;
      //std::cout << "observs.A_bundle " << observs.A_bundle << std::endl;
      std::cout << "observs.ns " << observs.ns << std::endl;
      std::cout << "observs.nt " << observs.nt << std::endl;
      std::cout << "observs.n_iso " << observs.n_iso << std::endl;
      std::cout << "observs.n_pnad " << observs.n_pnad << std::endl;
      std::cout << "observs.n_ent " << observs.n_ent << std::endl;
      std::cout << "observs.r " << observs.r << std::endl;
      std::cout << "observs.alpha_s " << observs.alpha_s << std::endl;
      std::cout << "observs.runofrun " << observs.runofrun << std::endl;
      std::cout << "observs.f_NL " << observs.f_NL << std::endl;
      std::cout << "observs.tau_NL " << observs.tau_NL << std::endl;

      //*/
      int l,l_max;
      l_max=3000;
      //  int nmax;
      int num_ct_max=7;

      double  highl_TT_cl_and_pars[2525];
      double  lowp_cl_and_pars[121];

      char *class_null;  // defining an empty string for parser initialization.

      /* allocate the array where calculated Cl's will be written (we
       could add another array with P(k), or extract other results from
       the code - here we assume that we are interested in the C_l's
       only */

      double** cl;

      cl = return_LCDMtensor_1linearInf_cls(*Param["omega_b"],
                       *Param["omega_cdm"],
                       *Param["H0"],
                       //*Param["ln10A_s"],
                       observs.As,
                       //*Param["n_s"],
                       observs.ns,
                       *Param["tau_reio"],
                       //*Param["r_tensor"]
                       observs.r);
      //--------------------------------------------------------------------------
      //------high-l likelihood calculation making of Cls-------------------------
      //--------------------------------------------------------------------------

      highl_TT_cl_and_pars[0] = 0.0;
      highl_TT_cl_and_pars[1] = 0.0;

      for(int ii = 2; ii < 2509 ; ii++)highl_TT_cl_and_pars[ii] = cl[ii][0];

      //--------------------------------------------------------------------------
      //------addition of nuisance parameters to Cl array-------------------------
      //--------------------------------------------------------------------------
      highl_TT_cl_and_pars[2509] = *Param["A_cib_217"];
      highl_TT_cl_and_pars[2510] = *Param["cib_index"];
      highl_TT_cl_and_pars[2511] = *Param["xi_sz_cib"];
      highl_TT_cl_and_pars[2512] = *Param["A_sz"];
      highl_TT_cl_and_pars[2513] = *Param["ps_A_100_100"];
      highl_TT_cl_and_pars[2514] = *Param["ps_A_143_143"];
      highl_TT_cl_and_pars[2515] = *Param["ps_A_143_217"];
      highl_TT_cl_and_pars[2516] = *Param["ps_A_217_217"];
      highl_TT_cl_and_pars[2517] = *Param["ksz_norm"];
      highl_TT_cl_and_pars[2518] = *Param["gal545_A_100"];
      highl_TT_cl_and_pars[2519] = *Param["gal545_A_143"];
      highl_TT_cl_and_pars[2520] = *Param["gal545_A_143_217"];
      highl_TT_cl_and_pars[2521] = *Param["gal545_A_217"];
      highl_TT_cl_and_pars[2522] = *Param["calib_100T"];
      highl_TT_cl_and_pars[2523] = *Param["calib_217T"];
      highl_TT_cl_and_pars[2524] = *Param["A_planck"];

      //--------------------------------------------------------------------------
      //-------low-l likelihood calculation making of Cls-------------------------
      //--------------------------------------------------------------------------
      lowp_cl_and_pars[0] = 0.0;
      lowp_cl_and_pars[1] = 0.0;
      for (l=2;l<=29;l++)  {
        lowp_cl_and_pars[l] = cl[l][0];
      }
      int k;
      lowp_cl_and_pars[30] = 0.0;
      lowp_cl_and_pars[31] = 0.0;
      for (l=32;l<=59;l++)  {
        k = l-30;
        lowp_cl_and_pars[l] = cl[k][1];
      }
      lowp_cl_and_pars[60] = 0.0;
      lowp_cl_and_pars[61] = 0.0;
      for (l=62;l<=89;l++)  {
        k = l-60;
        lowp_cl_and_pars[l] = cl[k][2];
      }
      lowp_cl_and_pars[90] = 0.0;
      lowp_cl_and_pars[91] = 0.0;
      for (l=92;l<=119;l++)  {
        k = l-90;
        lowp_cl_and_pars[l] = cl[k][3];
      }
      //--------------------------------------------------------------------------
      //------addition of nuisance parameters to Cl array-------------------------
      //--------------------------------------------------------------------------
      lowp_cl_and_pars[120] = *Param["A_planck"];

      //--------------------------------------------------------------------------
      //------calculation of the planck loglikelihood-----------------------------
      //--------------------------------------------------------------------------
      clik_object* high_clikid;
      clik_object* lowl_clikid;
      clik_error *_err;
      double lowp_log;
      double highl_TT_log;

      lowl_clikid = BEreq::return_lowp_TT();
      high_clikid = BEreq::return_high_TT();

      _err = BEreq::clik_initialize_error();

      highl_TT_log = BEreq::clik_compute_loglike(byVal(high_clikid),
                             byVal(highl_TT_cl_and_pars),
                             &_err);
      lowp_log    = BEreq::clik_compute_loglike(byVal(lowl_clikid),
                             byVal(lowp_cl_and_pars),
                             &_err);


      result = highl_TT_log+lowp_log;

      std::cout << "Log likelihood is : " << result << std::endl;



    }

    // Simplest smash potential inflationary model with 7 params with Planck log-like.
    void function_smashInf_rLCDMtensor_lowp_TT_loglike(double& result)
    {
      using namespace Pipes::function_smashInf_rLCDMtensor_lowp_TT_loglike;

      // Initialization parameters controlling main characteristics.
      int num_inflaton = runOptions->getValue<int> ("num_inflaton");
      int potential_choice = runOptions->getValue<int> ("potential_choice");
      int slowroll_infl_end = runOptions->getValue<int> ("slowroll_infl_end");
      int instreheat = runOptions->getValue<int> ("instreheat");
      int vparam_rows = runOptions->getValue<int> ("vparam_rows");

      // Control the output of analytic approximations for comparison.
      int use_deltaN_SR = runOptions->getValue<int> ("use_deltaN_SR");
      int evaluate_modes = runOptions->getValue<int> ("evaluate_modes");
      int use_horiz_cross_approx = runOptions->getValue<int> ("use_horiz_cross_approx");
      int get_runningofrunning = runOptions->getValue<int> ("get_runningofrunning");

      // Parameters to control how the ICs are sampled.
      int ic_sampling = runOptions->getValue<int> ("ic_sampling");
      double energy_scale = runOptions->getValue<double> ("energy_scale");
      int numb_samples = runOptions->getValue<int> ("numb_samples");
      int save_iso_N = runOptions->getValue<int> ("save_iso_N");

      double N_iso_ref = runOptions->getValue<int> ("N_iso_ref"); //double check this

      // Parameters to control how the vparams are sampled.
      int param_sampling = runOptions->getValue<int> ("param_sampling");


      std::vector<double> vp_prior_min = runOptions->getValue<std::vector<double> >("vp_prior_min");
      std::vector<double> vp_prior_max = runOptions->getValue<std::vector<double> > ("vp_prior_max");

      int varying_N_pivot = runOptions->getValue<int> ("varying_N_pivot");
      int use_first_priorval = runOptions->getValue<int> ("use_first_priorval");

      std::vector<double> phi_init0 = runOptions->getValue<std::vector<double> >("phi_init0");
      std::vector<double> dphi_init0 = runOptions->getValue<std::vector<double> >("dphi_init0");

      // Parameters to be passed to the potential
      std::vector<double> vparams = runOptions->getValue<std::vector<double> >("vparams");

      //-------------------------------------------------
      //----------------- Sampling \lambda ------------------
      //-------------------------------------------------
      vparams[0] = *Param["log10_xi"];
      vparams[1] = *Param["log10_beta"];
      vparams[2] = *Param["log10_lambda"];
      // xi = 10**vparams(1,1)
      // beta = 10**vparams(2,1)
      // lambda = 10**vparams(3,1)

      std::cout << "log10[xi] = " << vparams[0] << std::endl;
      std::cout << "log10[beta] = " << vparams[1] << std::endl;
      std::cout << "log10[lambda] = " << vparams[2] << std::endl;

      int i;
      /* coefficients of P(x) =  */
      /*  -8 + b*\[Phi]**2 + b*\[Xi]*\[Phi]**4 + 6*\[Xi]**2*\[Phi]**4 */
      double smashp1[5] = { -8.0, 0, pow(10.0,vparams[1]), 0,
        pow(10.0,vparams[1])*pow(10.0,vparams[0])
        +6.0*pow(10.0,vparams[0])*pow(10.0,vparams[0])};

      double smashd1[8];

      gsl_poly_complex_workspace * wsmash
        = gsl_poly_complex_workspace_alloc (5);

      gsl_poly_complex_solve (smashp1, 5, wsmash, smashd1);

      gsl_poly_complex_workspace_free (wsmash);

      for (i = 0; i < 4; i++)
        {
        printf ("z%d = %+.18f %+.18f\n",
        i, smashd1[2*i], smashd1[2*i+1]);
      }

      double badway[4] = {smashd1[0],smashd1[2],smashd1[4],smashd1[6]};
      double tempbw = 0;

      for(int i=0;i<4;i++)
      {
        if(badway[i]>tempbw)
          tempbw=badway[i];
      }
      //gsl_sf_log((1.0+pow(10.0,vparams[0])*smashp1[4]*smashp1[4])/
      //       (1.0+pow(10.0,vparams[0])*)

      vparams[3] = tempbw;

      std::cout << "phi_end = " << tempbw << std::endl;

      //-------------------------------------------------
      //--------------- Sampling N_pivot ----------------
      //-------------------------------------------------
      double N_pivot = *Param["N_pivot"];


      ///////////// solving the equality to calculate the
      ////////////  slow roll field amplitute at N_pivot.
      int status;
      int iter = 0, max_iter = 100000;
      const gsl_min_fminimizer_type *T;
      gsl_min_fminimizer *s;
      double m = tempbw*10.0, m_expected = M_PI; // Correct for.
      double a = 0.0, b = 100.0; // Correct for.
      gsl_function F;

      struct my_f_params params = { vparams[0], vparams[1], vparams[3] , N_pivot};

      F.function = &fn1;
      F.params = &params;

      T = gsl_min_fminimizer_brent;
      s = gsl_min_fminimizer_alloc (T);
      gsl_min_fminimizer_set (s, &F, m, a, b);

      printf ("using %s method\n",
          gsl_min_fminimizer_name (s));

      printf ("%5s [%9s, %9s] %9s %10s %9s\n",
          "iter", "lower", "upper", "min",
          "err", "err(est)");

      printf ("%5d [%.7f, %.7f] %.7f %+.7f %.7f\n",
          iter, a, b,
          m, m - m_expected, b - a);

      do
      {
        iter++;
        status = gsl_min_fminimizer_iterate (s);

        m = gsl_min_fminimizer_x_minimum (s);
        a = gsl_min_fminimizer_x_lower (s);
        b = gsl_min_fminimizer_x_upper (s);

        status = gsl_min_test_interval (a, b, 0.01, 0.0);

      if (status == GSL_SUCCESS) printf ("Converged:\n");

      printf ("%5d [%.7f, %.7f] "
          "%.7f %+.7f %.7f\n",
          iter, a, b,
          m, m - m_expected, b - a);
      }
      while (status == GSL_CONTINUE && iter < max_iter);

      gsl_min_fminimizer_free (s);

      //phi_init0[0] = a*1.01;


      double smash_pot = 0.0;
      double smash_eps = 0.0;
      double smash_eta = 0.0;

      smash_pot = pot_SMASH(pow(10.0,*Param["log10_lambda"]),
                  a,
                  pow(10.0,*Param["log10_xi"]));
      smash_eps = SRparameters_epsilon_SMASH(a,
                           pow(10.0,*Param["log10_beta"]),
                           pow(10.0,*Param["log10_xi"]));
      smash_eta = SRparameters_eta_SMASH(a,
                         pow(10.0,*Param["log10_beta"]),
                         pow(10.0,*Param["log10_xi"]));

      double As_self = 0.0;
      double ns_self = 0.0;
      double r_self = 0.0;


      As_self = As_SR(smash_eps,smash_pot);
      ns_self = ns_SR(smash_eps,smash_eta);
      r_self = r_SR(smash_eps,smash_eta);

      /*
      ///////////// have calculated the field value at N_pivot
      ///////////// predicted by slow-roll approximation.
      ///////////// Choosing a very close slightly higher
      ///////////// value will be satisfactory for initial conditions.

      double k_pivot = runOptions->getValue<double> ("k_pivot");
      double dlnk = runOptions->getValue<double> ("dlnk");


      // Priors on the IC and N_pivot ranges
      std::vector<double> phi0_priors_min = runOptions->getValue<std::vector<double> > ("phi0_priors_min");
      std::vector<double> phi0_priors_max = runOptions->getValue<std::vector<double> > ("phi0_priors_max");
      std::vector<double> dphi0_priors_min = runOptions->getValue<std::vector<double> > ("dphi0_priors_min");
      std::vector<double> dphi0_priors_max = runOptions->getValue<std::vector<double> > ("dphi0_priors_max");

      double N_pivot_prior_min = runOptions->getValue<double> ("N_pivot_prior_min");
      double N_pivot_prior_max = runOptions->getValue<double> ("N_pivot_prior_max");

      // For calculating the full power spectrum P(k). Samples in uniform increments in log(k).
      int calc_full_pk = runOptions->getValue<int> ("calc_full_pk");
      int steps = runOptions->getValue<int> ("steps");
      double kmin = runOptions->getValue<double> ("kmin");
      double kmax = runOptions->getValue<double> ("kmax");

      gambit_inflation_observables observs;

      //std::cout << "num_inflaton = " << num_inflaton << std::endl;

      //std::cout << "save_iso_N = " << save_iso_N << std::endl;

      std::cout << "N_pivot = " << N_pivot << std::endl;

      //std::cout << "kmin = " << kmin << std::endl;

      //std::cout << "dlnk = " << dlnk << std::endl;

      std::cout << "phi_end = " << vparams[3] << std::endl;
      std::cout << "phi_piv = " << a << std::endl;
      std::cout << "phi_init= " << phi_init0[0] << std::endl;

      // The function below calls the multimodecode backend for a given choice of inflationary model,
      // which calculates the observables.
      BEreq::multimodecode_gambit_driver(&observs,
                         num_inflaton,
                         potential_choice,
                         slowroll_infl_end,
                         instreheat,
                         vparam_rows,
                         use_deltaN_SR,
                         evaluate_modes,
                         use_horiz_cross_approx,
                         get_runningofrunning,
                         ic_sampling,
                         energy_scale,
                         numb_samples,
                         save_iso_N,
                         N_iso_ref,
                         param_sampling,
                         byVal(&vp_prior_min[0]),
                         byVal(&vp_prior_max[0]),
                         varying_N_pivot,
                         use_first_priorval,
                         byVal(&phi_init0[0]),
                         byVal(&dphi_init0[0]), // dphi correct at the multimodecode
                         byVal(&vparams[0]),
                         N_pivot,
                         k_pivot,
                         dlnk,
                         calc_full_pk,
                         steps,
                         kmin,
                         //                         kmax,
                         byVal(&phi0_priors_min[0]),
                         byVal(&phi0_priors_max[0]),
                         byVal(&dphi0_priors_min[0]),
                         byVal(&dphi0_priors_max[0]),
                         N_pivot_prior_min,
                         N_pivot_prior_max);


      std::cout << "observs.As " << observs.As << std::endl;
      std::cout << "observs.A_iso " << observs.A_iso << std::endl;
      std::cout << "observs.A_pnad " << observs.A_pnad << std::endl;
      std::cout << "observs.A_ent " << observs.A_ent << std::endl;
      std::cout << "observs.A_cross_ad_iso " << observs.A_cross_ad_iso << std::endl;
      //std::cout << "observs.A_bundle " << observs.A_bundle << std::endl;
      std::cout << "observs.ns " << observs.ns << std::endl;
      std::cout << "observs.nt " << observs.nt << std::endl;
      std::cout << "observs.n_iso " << observs.n_iso << std::endl;
      std::cout << "observs.n_pnad " << observs.n_pnad << std::endl;
      std::cout << "observs.n_ent " << observs.n_ent << std::endl;
      std::cout << "observs.r " << observs.r << std::endl;
      std::cout << "observs.alpha_s " << observs.alpha_s << std::endl;
      std::cout << "observs.runofrun " << observs.runofrun << std::endl;
      std::cout << "observs.f_NL " << observs.f_NL << std::endl;
      std::cout << "observs.tau_NL " << observs.tau_NL << std::endl;


      */
      //*/
      int l,l_max;
      l_max=3000;
      //  int nmax;
      int num_ct_max=7;

      double  highl_TT_cl_and_pars[2525];
      double  lowp_cl_and_pars[121];

      char *class_null;  // defining an empty string for parser initialization.

      /* allocate the array where calculated Cl's will be written (we
       could add another array with P(k), or extract other results from
       the code - here we assume that we are interested in the C_l's
       only */

      double** cl;

      cl = return_LCDMtensor_smashInf_cls(*Param["omega_b"],
                          *Param["omega_cdm"],
                          *Param["H0"],
                          //*Param["ln10A_s"],
                          //observs.As,
                          As_self,
                          //*Param["n_s"],
                          //observs.ns,
                          ns_self,
                          *Param["tau_reio"],
                          //*Param["r_tensor"]
                          //observs.r
                          r_self);
      //--------------------------------------------------------------------------
      //------high-l likelihood calculation making of Cls-------------------------
      //--------------------------------------------------------------------------

      highl_TT_cl_and_pars[0] = 0.0;
      highl_TT_cl_and_pars[1] = 0.0;

      for(int ii = 2; ii < 2509 ; ii++)highl_TT_cl_and_pars[ii] = cl[ii][0];

      //--------------------------------------------------------------------------
      //------addition of nuisance parameters to Cl array-------------------------
      //--------------------------------------------------------------------------
      highl_TT_cl_and_pars[2509] = *Param["A_cib_217"];
      highl_TT_cl_and_pars[2510] = *Param["cib_index"];
      highl_TT_cl_and_pars[2511] = *Param["xi_sz_cib"];
      highl_TT_cl_and_pars[2512] = *Param["A_sz"];
      highl_TT_cl_and_pars[2513] = *Param["ps_A_100_100"];
      highl_TT_cl_and_pars[2514] = *Param["ps_A_143_143"];
      highl_TT_cl_and_pars[2515] = *Param["ps_A_143_217"];
      highl_TT_cl_and_pars[2516] = *Param["ps_A_217_217"];
      highl_TT_cl_and_pars[2517] = *Param["ksz_norm"];
      highl_TT_cl_and_pars[2518] = *Param["gal545_A_100"];
      highl_TT_cl_and_pars[2519] = *Param["gal545_A_143"];
      highl_TT_cl_and_pars[2520] = *Param["gal545_A_143_217"];
      highl_TT_cl_and_pars[2521] = *Param["gal545_A_217"];
      highl_TT_cl_and_pars[2522] = *Param["calib_100T"];
      highl_TT_cl_and_pars[2523] = *Param["calib_217T"];
      highl_TT_cl_and_pars[2524] = *Param["A_planck"];

      //--------------------------------------------------------------------------
      //-------low-l likelihood calculation making of Cls-------------------------
      //--------------------------------------------------------------------------
      lowp_cl_and_pars[0] = 0.0;
      lowp_cl_and_pars[1] = 0.0;
      for (l=2;l<=29;l++)  {
        lowp_cl_and_pars[l] = cl[l][0];
      }
      int k;
      lowp_cl_and_pars[30] = 0.0;
      lowp_cl_and_pars[31] = 0.0;
      for (l=32;l<=59;l++)  {
        k = l-30;
        lowp_cl_and_pars[l] = cl[k][1];
      }
      lowp_cl_and_pars[60] = 0.0;
      lowp_cl_and_pars[61] = 0.0;
      for (l=62;l<=89;l++)  {
        k = l-60;
        lowp_cl_and_pars[l] = cl[k][2];
      }
      lowp_cl_and_pars[90] = 0.0;
      lowp_cl_and_pars[91] = 0.0;
      for (l=92;l<=119;l++)  {
        k = l-90;
        lowp_cl_and_pars[l] = cl[k][3];
      }
      //--------------------------------------------------------------------------
      //------addition of nuisance parameters to Cl array-------------------------
      //--------------------------------------------------------------------------
      lowp_cl_and_pars[120] = *Param["A_planck"];

      //--------------------------------------------------------------------------
      //------calculation of the planck loglikelihood-----------------------------
      //--------------------------------------------------------------------------
      clik_object* high_clikid;
      clik_object* lowl_clikid;
      clik_error *_err;
      double lowp_log;
      double highl_TT_log;

      lowl_clikid = BEreq::return_lowp_TT();
      high_clikid = BEreq::return_high_TT();

      _err = BEreq::clik_initialize_error();

      highl_TT_log = BEreq::clik_compute_loglike(byVal(high_clikid),
                             byVal(highl_TT_cl_and_pars),
                             &_err);
      lowp_log    = BEreq::clik_compute_loglike(byVal(lowl_clikid),
                             byVal(lowp_cl_and_pars),
                             &_err);


      result = highl_TT_log+lowp_log;

      std::cout << "Log likelihood is : " << result << std::endl;



    }

  }

}<|MERGE_RESOLUTION|>--- conflicted
+++ resolved
@@ -1247,46 +1247,6 @@
       std::cout << "dlnk = " << dlnk << std::endl;
       std::cout << "lambda = " << vparams[0] << std::endl;
 		  
-<<<<<<< HEAD
-		  // The function below calls the multimodecode backend for a given choice of inflationary model,
-		  // which calculates the observables.
-		  BEreq::multimodecode_gambit_driver(&observs,
-											 num_inflaton,
-											 potential_choice,
-											 slowroll_infl_end,
-											 instreheat,
-											 vparam_rows,
-											 use_deltaN_SR,
-											 evaluate_modes,
-											 use_horiz_cross_approx,
-											 get_runningofrunning,
-											 ic_sampling,
-											 energy_scale,
-											 numb_samples,
-											 save_iso_N,
-											 N_iso_ref,
-											 param_sampling,
-											 byVal(&vp_prior_min[0]),
-											 byVal(&vp_prior_max[0]),
-											 varying_N_pivot,
-											 use_first_priorval,
-											 byVal(&phi_init0[0]),
-											 byVal(&dphi_init0[0]), // dphi correct at the multimodecode
-											 byVal(&vparams[0]),
-											 N_pivot,
-											 k_pivot,
-											 dlnk,
-											 calc_full_pk,
-											 steps,
-											 kmin,
-											 //	kmax,
-											 byVal(&phi0_priors_min[0]),
-											 byVal(&phi0_priors_max[0]),
-											 byVal(&dphi0_priors_min[0]),
-											 byVal(&dphi0_priors_max[0]),
-											 N_pivot_prior_min,
-											 N_pivot_prior_max);
-=======
       // The function below calls the multimodecode backend for a given choice of inflationary model,
       // which calculates the observables.
       BEreq::multimodecode_gambit_driver(&observs,
@@ -1325,7 +1285,6 @@
 					 byVal(&dphi0_priors_max[0]),
 					 N_pivot_prior_min,
 					 N_pivot_prior_max);
->>>>>>> 64e92975
 		  
 		  
       std::cout << " we are out of the multimodecode_gambit_driver function" << std::endl;
