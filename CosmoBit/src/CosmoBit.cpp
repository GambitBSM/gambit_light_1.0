--- conflicted
+++ resolved
@@ -37,12 +37,8 @@
 #include <stdlib.h>     /* malloc, free, rand */
 #include <string>
 #include <valarray>
-<<<<<<< HEAD
 #include <memory>  // make_unique pointers
-#include <stdint.h> // safe memory addresses as int
-=======
 #include <stdint.h> // save memory addresses as int
->>>>>>> 85ea8d0e
 
 #include <gsl/gsl_blas.h>
 #include <gsl/gsl_errno.h>
