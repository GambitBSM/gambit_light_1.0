--- conflicted
+++ resolved
@@ -2200,10 +2200,6 @@
 //      std::cout << "Log likelihood (of lowp_TT) is : " << result << std::endl;
     }
 
-<<<<<<< HEAD
-/* Begin of outdated (probably) functions */
-/* end of outdated functions */
-
    /// Fill AlterBBN model info structure
     void AlterBBN_fill(relicparam &result)
     {
@@ -2214,7 +2210,7 @@
       //result.eta0=runOptions->getValueOrDef<double>(6.11*pow(10,-10),"eta");
       //std::cout << "omega b value:" << *Param["omega_b"] << std::endl;
       //std::cout << "eta0 val: " << result.eta0 << std::endl;
-      result.eta0=*Param["omega_b"]*274.*pow(10,-10); 
+      result.eta0=*Param["omega_b"]*274.*pow(10,-10);
       result.dNnu=runOptions->getValue<double>("dNnu");
       result.failsafe = 3;                            // set precision parameters
       result.err = 3;
@@ -2234,7 +2230,7 @@
       double cov_ratioH [27][27];
 
       relicparam const& paramrelic = *Dep::AlterBBN_modelinfo;
-      
+
       int nucl_err_res = BEreq::nucl_err(&paramrelic,byVal(ratioH), byVal(cov_ratioH[0]));
 
       if(nucl_err_res){
@@ -2243,11 +2239,11 @@
         if(debug){
           H2_H=ratioH[3];Yp=ratioH[6];Li7_H=ratioH[8];Be7_H=ratioH[9];He3_H=ratioH[5];Li6_H=ratioH[7];
           sigma_H2_H=sqrt(cov_ratioH[3][3]);sigma_Yp=sqrt(cov_ratioH[6][6]);sigma_Li7_H=sqrt(cov_ratioH[8][8]);sigma_Be7_H=sqrt(cov_ratioH[9][9]);sigma_He3_H=sqrt(cov_ratioH[5][5]);sigma_Li6_H=sqrt(cov_ratioH[7][7]);
-  
+
             printf("\t Yp\t\t H2/H\t\t He3/H\t\t Li7/H\t\t Li6/H\t\t Be7/H\n");
-            printf("value:\t %.3e\t %.3e\t %.3e\t %.3e\t %.3e\t %.3e\n",Yp,H2_H,He3_H,Li7_H,Li6_H,Be7_H); 
+            printf("value:\t %.3e\t %.3e\t %.3e\t %.3e\t %.3e\t %.3e\n",Yp,H2_H,He3_H,Li7_H,Li6_H,Be7_H);
             printf(" +/- :\t %.3e\t %.3e\t %.3e\t %.3e\t %.3e\t %.3e\n\n",sigma_Yp,sigma_H2_H,sigma_He3_H,sigma_Li7_H,sigma_Li6_H,sigma_Be7_H);
-  
+
             double corr_ratioH[NNUC+1][NNUC+1];
             for(int ie=1;ie<=NNUC;ie++) for(int je=1;je<=NNUC;je++) corr_ratioH[ie][je]=cov_ratioH[ie][je]/sqrt(cov_ratioH[ie][ie]*cov_ratioH[je][je]);
             printf("Correlation matrix:\n");
@@ -2261,14 +2257,12 @@
         }
       }
       else std::cout <<" Call nucl_err failed" << std::endl; // TODO: throw proper error msg
-     
+
 
       result = 1.;
     }
 
 
-=======
->>>>>>> 423a17d7
   }
 
 
