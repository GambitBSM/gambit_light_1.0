//   GAMBIT: Global and Modular BSM Inference Tool
//   *********************************************
///  \file
///
///  CosmoBit routines relating to the CMB.
///
///  Routines include extracting CMB spectra and 
///  computing effects of energy injections.
///
///  Does *not* contain the Planck likelihoods; 
///  these live in CosmoBit/src/Planck.cpp.
///
///  *********************************************
///
///  Authors (add name and date if you modify):
///
///  \author Selim C. Hotinli
///          (selim.hotinli14@pimperial.ac.uk)
///  \date 2017 Jul
///  \date 2018 May
///  \date 2018 Aug - Sep
///
///  \author Patrick Stoecker
///          (stoecker@physik.rwth-aachen.de)
///  \date 2017 Nov
///  \date 2018 Jan - May
///  \date 2019 Jan, Feb, June, Nov
///
///  \author Janina Renk
///          (janina.renk@fysik.su.se)
///  \date 2018 June
///  \date 2019 Mar,June
///
///  \author Sanjay Bloor
///          (sanjay.bloor12@imperial.ac.uk)
///  \date 2019 June, Nov
///
///  \author Sebastian Hoof
///          (hoof@uni-goettingen.de)
///  \date 2020 Mar
///
///  \author Pat Scott
///          (pat.scott@uq.edu.au)
///  \date 2018 Mar
///  \date 2019 Jul
///  \date 2020 Apr
///
///  *********************************************

#include <gsl/gsl_spline.h>

#include "gambit/Utils/statistics.hpp"
#include "gambit/Elements/gambit_module_headers.hpp"
#include "gambit/Utils/ascii_table_reader.hpp"

#include "gambit/CosmoBit/CosmoBit_rollcall.hpp"
#include "gambit/CosmoBit/CosmoBit_types.hpp"

namespace Gambit
{

  namespace CosmoBit
  {
    using namespace LogTags;

    /**********/
    /* Classy */
    /**********/

    /// Getter functions for CL spectra from classy.

    /* UNLENSED SPECTRA */

    /// Temperature autocorrelation 
    void class_get_unlensed_Cl_TT(std::vector<double>& result)
    {
      using namespace Pipes::class_get_unlensed_Cl_TT;
      result = BEreq::class_get_unlensed_cl("tt");

      // Loop through the TT spectrum and check if there is a negative value. If so, invalidate.
      for (auto it=result.begin(); it != result.end(); it++)
      {
        if (*it < 0.0)
        {
          invalid_point().raise("Found a negative value in the TT spectrum.");
        }
      }
    }

    /// Temperature & E-mode cross-correlation
    void class_get_unlensed_Cl_TE(std::vector<double>& result)
    {
      using namespace Pipes::class_get_unlensed_Cl_TE;
      result = BEreq::class_get_unlensed_cl("te");
    }

    /// E-mode autocorrelation 
    void class_get_unlensed_Cl_EE(std::vector<double>& result)
    {
      using namespace Pipes::class_get_unlensed_Cl_EE;
      result = BEreq::class_get_unlensed_cl("ee");

      // Loop through the EE spectrum and check if there is a negative value. If so, invalidate.
      for (auto it=result.begin(); it != result.end(); it++)
      {
        if (*it < 0.0)
        {
          invalid_point().raise("Found a negative value in the EE spectrum.");
        }
      }
    }

    /// B-mode autocorrelation 
    void class_get_unlensed_Cl_BB(std::vector<double>& result)
    {
      using namespace Pipes::class_get_unlensed_Cl_BB;
      result = BEreq::class_get_unlensed_cl("bb");

      // Loop through the BB spectrum and check if there is a negative value. If so, invalidate.
      for (auto it=result.begin(); it != result.end(); it++)
      {
        if (*it < 0.0)
        {
          invalid_point().raise("Found a negative value in the BB spectrum.");
        }
      }
    }

    /// Lensing (Phi) autocorrelation
    void class_get_unlensed_Cl_PhiPhi(std::vector<double>& result)
    {
      using namespace Pipes::class_get_unlensed_Cl_PhiPhi;
      result = BEreq::class_get_unlensed_cl("pp");

      // Loop through the PhiPhi spectrum and check if there is a negative value. If so, invalidate.
      for (auto it=result.begin(); it != result.end(); it++)
      {
        if (*it < 0.0)
        {
          invalid_point().raise("Found a negative value in the PhiPhi spectrum.");
        }
      }
    }

    /* LENSED SPECTRA */

    /// Temperature autocorrelation
    void class_get_lensed_Cl_TT(std::vector<double>& result)
    {
      using namespace Pipes::class_get_lensed_Cl_TT;
      result = BEreq::class_get_lensed_cl("tt");

      // Loop through the TT spectrum and check if there is a negative value. If so, invalidate.
      for (auto it=result.begin(); it != result.end(); it++)
      {
        if (*it < 0.0)
        {
          invalid_point().raise("Found a negative value in the TT spectrum.");
        }
      }
    }

    /// Temperature & E-mode cross-correlation
    void class_get_lensed_Cl_TE(std::vector<double>& result)
    {
      using namespace Pipes::class_get_lensed_Cl_TE;
      result = BEreq::class_get_lensed_cl("te");
    }

    /// E-mode autocorrelation
    void class_get_lensed_Cl_EE(std::vector<double>& result)
    {
      using namespace Pipes::class_get_lensed_Cl_EE;
      result = BEreq::class_get_lensed_cl("ee");

      // Loop through the EE spectrum and check if there is a negative value. If so, invalidate.
      for (auto it=result.begin(); it != result.end(); it++)
      {
        if (*it < 0.0)
        {
          invalid_point().raise("Found a negative value in the EE spectrum.");
        }
      }
    }

    /// B-mode autocorrelation
    void class_get_lensed_Cl_BB(std::vector<double>& result)
    {
      using namespace Pipes::class_get_lensed_Cl_BB;
      result = BEreq::class_get_lensed_cl("bb");

      // Loop through the BB spectrum and check if there is a negative value. If so, invalidate.
      for (auto it=result.begin(); it != result.end(); it++)
      {
        if (*it < 0.0)
        {
          invalid_point().raise("Found a negative value in the BB spectrum.");
        }
      }
    }

    /// Lensing (Phi) autocorrelation
    void class_get_lensed_Cl_PhiPhi(std::vector<double>& result)
    {
      using namespace Pipes::class_get_lensed_Cl_PhiPhi;
      result = BEreq::class_get_lensed_cl("pp");

      // Loop through the PhiPhi spectrum and check if there is a negative value. If so, invalidate.
      for (auto it=result.begin(); it != result.end(); it++)
      {
        if (*it < 0.0)
        {
          invalid_point().raise("Found a negative value in the PhiPhi spectrum.");
        }
      }
    }

    ////////////////
    /// DarkAges ///
    ////////////////

    /// Get the energy injection efficiency table from DarkAges.
    void energy_injection_efficiency_func(DarkAges::Energy_injection_efficiency_table& result)
    {
      using namespace Pipes::energy_injection_efficiency_func;
      result = BEreq::get_energy_injection_efficiency_table();
    }

    /// Calculate the effective energy injection efficiency by convulution
    /// of f_eff(z) with a weighting function W(z) that takes the sensitivity
    /// of the CMB for energy injection as a function of redshift into account.
    /// [cf. https://arxiv.org/abs/1506.03811]
    void f_eff_weighted(double& result)
    {
      using namespace Pipes::f_eff_weighted;

      // Read in the table with the weighting function
      static ASCIItableReader W_table;
      static bool first = true;
<<<<<<< HEAD
      if (first) {
=======
      if (first)
      {
>>>>>>> e0b45de9
        W_table = std::move( ASCIItableReader(GAMBIT_DIR "/CosmoBit/data/EnergyInjection/f_eff_weighting_function.txt") );
        W_table.setcolnames({"z+1","W(z)"});
        first = false;
      }

      static const std::vector<double>& zp1 = W_table["z+1"];
      static const std::vector<double>& Wz = W_table["W(z)"];
      static double zp1_min = zp1[0];
      static double zp1_max = zp1[zp1.size()-1];

      // Retrieve the Energy_injection_efficiency_table.
      static DarkAges::Energy_injection_efficiency_table fz_cached;
      DarkAges::Energy_injection_efficiency_table fz = *Dep::energy_injection_efficiency;

<<<<<<< HEAD
      // For this function f_eff_mode has to be true.
      // Raise an error if this is not the case.
      bool f_eff_mode = fz.f_eff_mode;
      if (!f_eff_mode)
      {
        std::ostringstream ss;
        ss << "Sorry, you cannot use the function \'CosmoBit::f_eff_weighted\' when the energy injection efficiency table "
           << "does not contain f_eff(z) i.e. the attribute \'f_eff_mode\' is set to \'false\'.\n\n"
           << "Please fix this in the rules section by choosing the correct operating mode for the backend "
           << "to calculate the energy injection efficiency table.\n"
           << "An appropriate rule for the DarkAges backend would look like this:\n\n"
           << "  - capability: DarkAges_1_2_0_init\n"
           << "    options:\n"
           << "      f_eff_mode: true\n";
        CosmoBit_error().raise(LOCAL_INFO, ss.str());
      }

=======
>>>>>>> e0b45de9
      const std::vector<double>& z = fz.redshift;
      const std::vector<double>& f_eff = fz.f_eff;

      // Ensure that the redshift range required by the W(z) table is covered by fz
      if (zp1_min-1 < z[0] || zp1_max-1 > z[z.size()-1])
      {
        std::ostringstream ss;
        ss << "The redshift range of the energy injection efficiency table "
           << "[" << fz.redshift[0] << ", " << fz.redshift[fz.redshift.size()-1] << "] must cover "
           << "the redshift range required by the W(z) table [" << zp1_min-1 << ", " << zp1_max-1 << "].\n\n";
        CosmoBit_error().raise(LOCAL_INFO, ss.str());
      }

      // Sample the energy injection efficiency table at the redshift coordinates of the W(z) table
      // (only if fz_cached != fz)
      if (fz_cached != fz)
      {
        std::vector<double> sampled_fz;
        sampled_fz.reserve(zp1.size());

        gsl_interp_accel *gsl_accel_ptr = gsl_interp_accel_alloc();
        gsl_spline *spline_ptr = gsl_spline_alloc(gsl_interp_linear, z.size());

        gsl_spline_init(spline_ptr, z.data(), f_eff.data(), z.size());
        for (const auto& it: zp1)
        {
          sampled_fz.emplace_back(gsl_spline_eval(spline_ptr, it-1, gsl_accel_ptr));
        }

        gsl_spline_free(spline_ptr);
        gsl_interp_accel_free(gsl_accel_ptr);

        // Perform the discretised integral
        // 1) Perform the inner product
        result = std::inner_product(Wz.begin(), Wz.end(), sampled_fz.begin(), 0.0);
        // 2) Normalise by the integral over W(z)
        static double Wz_norm = std::accumulate(Wz.begin(),Wz.end(),0.0);
        result /= Wz_norm;

        // Update the cached table
        fz_cached = fz;
      }
    }

    /// Calculate the effective energy injection efficiency by taking the
    /// value of f_eff(z) at given z.
    void f_eff_at_z(double& result)
    {
      using namespace Pipes::f_eff_at_z;

      // Get the redshift at which f_eff should be evaluated
      // The default depends on the scenario in question
      static double z_eff = 0.01;
      static bool first = true;
      if (first)
      {
        if(ModelInUse("DecayingDM_general"))
        {
          z_eff = runOptions->getValueOrDef<double>(300.,"z_eff");
        }
        else if (ModelInUse("AnnihilatingDM_general"))
        {
          z_eff = runOptions->getValueOrDef<double>(600.,"z_eff");
        }

        first = false;
      }

      // Retrieve the Energy_injection_efficiency_table.
      static DarkAges::Energy_injection_efficiency_table fz_cached;
      DarkAges::Energy_injection_efficiency_table fz = *Dep::energy_injection_efficiency;

<<<<<<< HEAD
      // For this function f_eff_mode has to be true.
      // Raise an error if this is not the case.
      bool f_eff_mode = fz.f_eff_mode;
      if (!f_eff_mode)
      {
        std::ostringstream ss;
        ss << "Sorry, you cannot use the function \'CosmoBit::f_eff_at_z\' when the energy injection efficiency table "
           << "does not contain f_eff(z) i.e. the attribute \'f_eff_mode\' is set to \'false\'.\n\n"
           << "Please fix this in the rules section by choosing the correct operating mode for the backend "
           << "to calculate the energy injection efficiency table.\n"
           << "An appropriate rule for the DarkAges backend would look like this:\n\n"
           << "  - capability: DarkAges_1_2_0_init\n"
           << "    options:\n"
           << "      f_eff_mode: true\n";
        CosmoBit_error().raise(LOCAL_INFO, ss.str());
      }

=======
>>>>>>> e0b45de9
      if (fz_cached != fz)
      {
        const std::vector<double>& z = fz.redshift;
        const std::vector<double>& f_eff = fz.f_eff;
        const size_t npts = z.size();

        /// Set-up, do the interpolation, and claen-up
        gsl_interp_accel *gsl_accel_ptr = gsl_interp_accel_alloc();
        gsl_spline *spline_ptr = gsl_spline_alloc(gsl_interp_cspline, npts);
        gsl_spline_init(spline_ptr, z.data(), f_eff.data(), npts);

        result = gsl_spline_eval(spline_ptr, z_eff, gsl_accel_ptr);

        gsl_spline_free(spline_ptr);
        gsl_interp_accel_free(gsl_accel_ptr);

        // Update the cached table
        fz_cached = fz;
      }
    }

    /// Manually set the effective energy injection efficiency.
    void f_eff_constant(double& result)
    {
      result = Pipes::f_eff_constant::runOptions->getValueOrDef<double>(1.0,"f_eff");
    }

    /// Calculate the annihilation rate p_ann = f_eff * f^2 * <sv>/m
    /// (Unit of result is: cm^3 s^-1 GeV^-1)
    void p_ann(double& result)
    {
      using namespace Pipes::p_ann;

      double m = *Param["mass"];
      double f2_sv = *Param["sigmav"]; // Note: The factor f^2 is already included in the parameter sigmav
      double f_eff = *Dep::f_eff;

      result = f_eff * f2_sv / m;
    }

<<<<<<< HEAD
=======
    // Profiled likelihood on p_ann.
    // Used Datasets:
    //  - P18 highl TT+TE+EE (lite)
    //  - P18 lowl TT+EE
    //  - P18 lensing
    //  - BAO ("smallz 2014" + BOSS DR12)
    void lnL_p_ann_P18_TTTEEE_lowE_lensing_BAO(double& result)
    {
      using namespace Pipes::lnL_p_ann_P18_TTTEEE_lowE_lensing_BAO;

      const double p_ann28 = (*Dep::p_ann)*1e28;

      // The likelihood is given by a Gaussian in p_ann28
      // centered around -0.48 with a width of 2.48/sqrt(2)
      result = Stats::gaussian_loglikelihood(p_ann28, -0.48, 0.0, 2.48/sqrt(2.), true);
    }

>>>>>>> e0b45de9
    /// The energy injection spectrum from the AnnihilatingDM model hierarchy.
    void energy_injection_spectrum_AnnihilatingDM_mixture(DarkAges::Energy_injection_spectrum& spectrum)
    {
      using namespace Pipes::energy_injection_spectrum_AnnihilatingDM_mixture;

      double m = *Param["mass"];
      double BR_el = *Param["BR_el"];
      double BR_ph = *Param["BR_ph"];

      logger() << LogTags::debug << "Creating \'energy_injection_spectrum\' for \'AnnihilatingDM_mixture\'\n\n";
      logger() << "- Branching fraction into e+/e-: " << BR_el;
      logger() << "\n- Branching fraction into photons: " << BR_ph;
      logger() << "\n- Branching fraction into inefficient final state: " << 1 - BR_ph - BR_el << "\n" << EOM;

      if (BR_el + BR_ph > 1.0)
      {
        std::ostringstream err;
        err << "The sum of the branching fractions into electrons and photons (BR_el and BR_ph) must not exceed 1.";
        CosmoBit_error().raise(LOCAL_INFO,err.str());
      }

      if (m <= m_electron && BR_el >= std::numeric_limits<double>::epsilon())
      {
        std::ostringstream err;
        err << "The mass of the annihilating dark matter candidate is below the electron mass.";
        err << " No production of e+/e- is possible.";
        CosmoBit_error().raise(LOCAL_INFO,err.str());
      }

      spectrum.E_el.clear();
      spectrum.E_ph.clear();
      spectrum.spec_el.clear();
      spectrum.spec_ph.clear();

      spectrum.E_el.resize(1,std::max(m-m_electron, std::numeric_limits<double>::min()));
      spectrum.E_ph.resize(1,m);
      spectrum.spec_el.resize(1,BR_el*2e9);
      spectrum.spec_ph.resize(1,BR_ph*2e9);
    }

    /// The energy injection spectrum from the DecayingDM model hierarchy.
    void energy_injection_spectrum_DecayingDM_mixture(DarkAges::Energy_injection_spectrum& spectrum)
    {
      using namespace Pipes::energy_injection_spectrum_DecayingDM_mixture;

      double m = *Param["mass"];
      double BR_el = *Param["BR_el"];
      double BR_ph = *Param["BR_ph"];

      logger() << LogTags::debug << "Creating \'energy_injection_spectrum\' for \'DecayingDM_mixture\'\n\n";
      logger() << "- Branching fraction into e+/e-: " << BR_el;
      logger() << "\n- Branching fraction into photons: " << BR_ph;
      logger() << "\n- Branching fraction into inefficient final state: " << 1 - BR_ph - BR_el << "\n" << EOM;

      if (BR_el + BR_ph > 1.0)
      {
        std::ostringstream err;
        err << "The sum of the branching fractions into electrons and photons (BR_el and BR_ph) must not exceed 1.";
        CosmoBit_error().raise(LOCAL_INFO,err.str());
      }

      if (m <= 2*m_electron && BR_el >= std::numeric_limits<double>::epsilon())
      {
        std::ostringstream err;
        err << "The mass of the decaying dark matter candidate is below twice the electron mass.";
        err << " No production of e+/e- is possible.";
        CosmoBit_error().raise(LOCAL_INFO,err.str());
      }

      spectrum.E_el.clear();
      spectrum.E_ph.clear();
      spectrum.spec_el.clear();
      spectrum.spec_ph.clear();

      spectrum.E_el.resize(1,std::max(m*0.5-m_electron, std::numeric_limits<double>::min()));
      spectrum.E_ph.resize(1,m*0.5);
      spectrum.spec_el.resize(1,BR_el*2e9);
      spectrum.spec_ph.resize(1,BR_ph*2e9);
    }

  } // namespace CosmoBit

} // namespace Gambit<|MERGE_RESOLUTION|>--- conflicted
+++ resolved
@@ -237,12 +237,8 @@
       // Read in the table with the weighting function
       static ASCIItableReader W_table;
       static bool first = true;
-<<<<<<< HEAD
-      if (first) {
-=======
       if (first)
       {
->>>>>>> e0b45de9
         W_table = std::move( ASCIItableReader(GAMBIT_DIR "/CosmoBit/data/EnergyInjection/f_eff_weighting_function.txt") );
         W_table.setcolnames({"z+1","W(z)"});
         first = false;
@@ -257,26 +253,6 @@
       static DarkAges::Energy_injection_efficiency_table fz_cached;
       DarkAges::Energy_injection_efficiency_table fz = *Dep::energy_injection_efficiency;
 
-<<<<<<< HEAD
-      // For this function f_eff_mode has to be true.
-      // Raise an error if this is not the case.
-      bool f_eff_mode = fz.f_eff_mode;
-      if (!f_eff_mode)
-      {
-        std::ostringstream ss;
-        ss << "Sorry, you cannot use the function \'CosmoBit::f_eff_weighted\' when the energy injection efficiency table "
-           << "does not contain f_eff(z) i.e. the attribute \'f_eff_mode\' is set to \'false\'.\n\n"
-           << "Please fix this in the rules section by choosing the correct operating mode for the backend "
-           << "to calculate the energy injection efficiency table.\n"
-           << "An appropriate rule for the DarkAges backend would look like this:\n\n"
-           << "  - capability: DarkAges_1_2_0_init\n"
-           << "    options:\n"
-           << "      f_eff_mode: true\n";
-        CosmoBit_error().raise(LOCAL_INFO, ss.str());
-      }
-
-=======
->>>>>>> e0b45de9
       const std::vector<double>& z = fz.redshift;
       const std::vector<double>& f_eff = fz.f_eff;
 
@@ -349,26 +325,6 @@
       static DarkAges::Energy_injection_efficiency_table fz_cached;
       DarkAges::Energy_injection_efficiency_table fz = *Dep::energy_injection_efficiency;
 
-<<<<<<< HEAD
-      // For this function f_eff_mode has to be true.
-      // Raise an error if this is not the case.
-      bool f_eff_mode = fz.f_eff_mode;
-      if (!f_eff_mode)
-      {
-        std::ostringstream ss;
-        ss << "Sorry, you cannot use the function \'CosmoBit::f_eff_at_z\' when the energy injection efficiency table "
-           << "does not contain f_eff(z) i.e. the attribute \'f_eff_mode\' is set to \'false\'.\n\n"
-           << "Please fix this in the rules section by choosing the correct operating mode for the backend "
-           << "to calculate the energy injection efficiency table.\n"
-           << "An appropriate rule for the DarkAges backend would look like this:\n\n"
-           << "  - capability: DarkAges_1_2_0_init\n"
-           << "    options:\n"
-           << "      f_eff_mode: true\n";
-        CosmoBit_error().raise(LOCAL_INFO, ss.str());
-      }
-
-=======
->>>>>>> e0b45de9
       if (fz_cached != fz)
       {
         const std::vector<double>& z = fz.redshift;
@@ -409,8 +365,6 @@
       result = f_eff * f2_sv / m;
     }
 
-<<<<<<< HEAD
-=======
     // Profiled likelihood on p_ann.
     // Used Datasets:
     //  - P18 highl TT+TE+EE (lite)
@@ -428,7 +382,6 @@
       result = Stats::gaussian_loglikelihood(p_ann28, -0.48, 0.0, 2.48/sqrt(2.), true);
     }
 
->>>>>>> e0b45de9
     /// The energy injection spectrum from the AnnihilatingDM model hierarchy.
     void energy_injection_spectrum_AnnihilatingDM_mixture(DarkAges::Energy_injection_spectrum& spectrum)
     {
