--- conflicted
+++ resolved
@@ -605,47 +605,15 @@
     void runAnalyses(ColliderLogLikes& result)
     {
       using namespace Pipes::runAnalyses;
-<<<<<<< HEAD
 
       if (*Loop::iteration == INIT) {
 
-        for (auto anaPtr = Dep::ListOfAnalyses->begin(); anaPtr != Dep::ListOfAnalyses->end(); ++anaPtr)
-          (*anaPtr)->set_xsec(-1, -1);
+        // for (auto anaPtr = Dep::ListOfAnalyses->begin(); anaPtr != Dep::ListOfAnalyses->end(); ++anaPtr) {
+        //   (*anaPtr)->set_xsec(-1, -1);
+        // }
 
       } else if (*Loop::iteration == END_SUBPROCESS) {
 
-        return;
-
-      } else if (*Loop::iteration == FINALIZE) {
-
-        // The final iteration: get log likelihoods for the analyses
-        result.clear();
-        for (auto anaPtr = Dep::ListOfAnalyses->begin(); anaPtr != Dep::ListOfAnalyses->end(); ++anaPtr) {
-          /// @TODO Clean this crap up... xsecArrays should be more Gambity.
-          /// @TODO THIS IS HARDCODED FOR ONLY ONE THREAD!!!
-          cout << "Setting xsec = " << xsecArray[0] << " +- " << xsecerrArray[0] << " pb" << endl;
-          (*anaPtr)->set_xsec(xsecArray[0], xsecerrArray[0]);
-          cout << "Set xsec from ana = " << (*anaPtr)->xsec() << " pb" << endl;
-          cout << "SR number test " << (*anaPtr)->get_results()[0].n_signal << endl;
-          result.push_back((*anaPtr)->get_results());
-        }
-
-      } else {
-
-        #pragma omp critical (accumulatorUpdate)
-        {
-          // Loop over analyses and run them
-          for (auto anaPtr = Dep::ListOfAnalyses->begin(); anaPtr != Dep::ListOfAnalyses->end(); ++anaPtr) {
-            // (*anaPtr)->set_xsec(xsecArray[0], xsecerrArray[0]);
-            (*anaPtr)->analyze(*Dep::ReconstructedEvent);
-          }
-        }
-
-=======
-      if (*Loop::iteration == INIT) return;
-
-      if (*Loop::iteration == END_SUBPROCESS)
-      {
         for (auto anaPtr = Dep::ListOfAnalyses->begin(); anaPtr != Dep::ListOfAnalyses->end(); ++anaPtr)
         {
           /// @TODO Clean this crap up... xsecArrays should be more Gambity.
@@ -653,11 +621,9 @@
           cout << "Adding xsec = " << xsecArray[0] << " +- " << xsecerrArray[0] << " pb" << endl;
           (*anaPtr)->add_xsec(xsecArray[0], xsecerrArray[0]);
         }
-        return;
-      }
-
-      if (*Loop::iteration == FINALIZE)
-      {
+
+      } else if (*Loop::iteration == FINALIZE) {
+
         // The final iteration: get log likelihoods for the analyses
         result.clear();
         for (auto anaPtr = Dep::ListOfAnalyses->begin(); anaPtr != Dep::ListOfAnalyses->end(); ++anaPtr)
@@ -666,16 +632,18 @@
           cout << "SR number test " << (*anaPtr)->get_results()[0].n_signal << endl;
           result.push_back((*anaPtr)->get_results());
         }
-        return;
-      }
-
-      #pragma omp critical (accumulatorUpdate)
-      {
-        // Loop over analyses and run them
-        for (auto anaPtr = Dep::ListOfAnalyses->begin(); anaPtr != Dep::ListOfAnalyses->end(); ++anaPtr)
-          (*anaPtr)->analyze(*Dep::ReconstructedEvent);
->>>>>>> 88c7533b
-      }
+
+      } else {
+
+        #pragma omp critical (accumulatorUpdate)
+        {
+          // Loop over analyses and run them
+          for (auto anaPtr = Dep::ListOfAnalyses->begin(); anaPtr != Dep::ListOfAnalyses->end(); ++anaPtr)
+            (*anaPtr)->analyze(*Dep::ReconstructedEvent);
+        }
+
+      }
+
     }
 
 
