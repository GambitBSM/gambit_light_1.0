//   GAMBIT: Global and Modular BSM Inference Tool
//   *********************************************
///  \file
///
///  Functions of ColliderBit_eventLoop. Based
///  heavily on the ExampleBit_A Functions
///
///  *********************************************
///
///  Authors (add name and date if you modify):
///
///  \author Abram Krislock
///          (a.m.b.krislock@fys.uio.no)
///  \author Aldo Saavedra
///
///  \author Chris Rogan
///          (crogan@cern.ch)
///  \date 2014 Aug
///  \date 2015 May
///
///  \author Pat Scott
///          (p.scott@imperial.ac.uk)
///  \date 2015 Jul
///
///  *********************************************

#include <string>
#include <iostream>
#include <fstream>
#include <memory>
#include <numeric>
#include <vector>

#include "gambit/Elements/gambit_module_headers.hpp"
#include "gambit/ColliderBit/ColliderBit_rollcall.hpp"

namespace Gambit
{

  namespace ColliderBit
  {


    /// ********************************************
    /// Non-rollcalled Functions and Local Variables
    /// ********************************************

    /// Event labels
    enum specialEvents {BASE_INIT=-1, INIT = -2, START_SUBPROCESS = -3, END_SUBPROCESS = -4, FINALIZE = -5};
    /// Analysis stuff
    HEPUtilsAnalysisContainer* globalAnalyses = new HEPUtilsAnalysisContainer();
    std::vector<std::string> analysisNames;
    /// Delphes stuff
    /// @TODO BOSS delphes? Euthanize delphes?
    std::string delphesConfigFilename;
    /// Pythia stuff
    std::vector<std::string> pythiaNames;
    std::vector<std::string>::const_iterator iter;
    int pythiaConfigurations, pythiaNumber;
    /// General collider sim info stuff
    #define SHARED_OVER_OMP iter,pythiaNumber,pythiaConfigurations,globalAnalyses


    /// *************************************************
    /// Rollcalled functions properly hooked up to Gambit
    /// *************************************************
    /// *** Loop Managers ***

    void operatePythia()
    {
      using namespace Pipes::operatePythia;
      int nEvents = 0;
      globalAnalyses->clear();

      // Do the base-level initialisation
      Loop::executeIteration(BASE_INIT);

      #pragma omp critical (runOptions)
      {
        /// Retrieve runOptions from the YAML file safely...
        GET_COLLIDER_RUNOPTION(pythiaNames, std::vector<std::string>);
        /// @todo Subprocess specific nEvents
        GET_COLLIDER_RUNOPTION(nEvents, int);
      }

      // For every collider requested in the yaml file:
      for (iter = pythiaNames.cbegin(); iter != pythiaNames.cend(); ++iter)
      {
        pythiaNumber = 0;
        #pragma omp critical (runOptions)
        {
          // Defaults to 1 if option unspecified
          pythiaConfigurations = runOptions->getValueOrDef<int>(1, *iter);
        }

        while (pythiaNumber < pythiaConfigurations)
        {
          ++pythiaNumber;
          Loop::executeIteration(INIT);
          #pragma omp parallel shared(SHARED_OVER_OMP)
          {
            Loop::executeIteration(START_SUBPROCESS);
            #pragma omp for
            for (int i = 1; i <= nEvents; ++i) Loop::executeIteration(i);
            Loop::executeIteration(END_SUBPROCESS);
          }
          std::cout << "\n\n\n\n Operation of Pythia named " << *iter
                    << " number " << std::to_string(pythiaNumber) << " has finished." << std::endl;
          #ifdef HESITATE
          std::cout<<"\n\n [Press Enter]";
          std::getchar();
          #endif
        }
      }
      Loop::executeIteration(FINALIZE);
    }



    /// *** Hard Scattering Collider Simulators ***

    void getPythia(Gambit::ColliderBit::SpecializablePythia &result)
    {
      using namespace Pipes::getPythia;

      static bool SLHA_debug_mode = false;
      static std::vector<std::string> filenames;
      static unsigned int counter = -1;

      if (*Loop::iteration == BASE_INIT)
      {
        // If there are no debug filenames set, look for them.
        if (filenames.empty())
        {
          #pragma omp_critical (runOptions)
          {
            SLHA_debug_mode = runOptions->hasKey("debug_SLHA_filenames");
            if (SLHA_debug_mode) filenames = runOptions->getValue<std::vector<str> >("debug_SLHA_filenames");
          }
        }
        // Increment the counter if there are debug SLHA files and this is the first thread.
        if (SLHA_debug_mode)
        {
          if (omp_get_thread_num() == 0) counter++;
          if (filenames.size() <= counter) invalid_point().raise("No more SLHA files. My work is done.");
        }
      }

      else if (*Loop::iteration == START_SUBPROCESS)
      {
        // TODO Surely, I must call result.clear()?

        // Each thread gets its own Pythia instance.
        // Thus, the actual Pythia initialization is
        // *after* INIT, within omp parallel.
        std::vector<std::string> pythiaOptions;
        std::string pythiaConfigName;

        // Setup new Pythia
        pythiaConfigName = "pythiaOptions_" + std::to_string(pythiaNumber);

        // If the SpecializablePythia specialization is hard-coded, okay with no options.
        #pragma omp critical (runOptions)
        {
          if (runOptions->hasKey(*iter, pythiaConfigName))
            pythiaOptions = runOptions->getValue<std::vector<std::string>>(*iter, pythiaConfigName);
        }
        pythiaOptions.push_back("Random:seed = " + std::to_string(54321 + omp_get_thread_num()));

        result.resetSpecialization(*iter);

        if (SLHA_debug_mode)
        {
          // Run Pythia reading an SLHA file.
          logger() << "Reading SLHA file: " << filenames.at(counter) << EOM;
          pythiaOptions.push_back("SLHA:file = " + filenames.at(counter));
          result.init(pythiaOptions);
        }
        else
        {
          // Run Pythia using an SLHAea object constructed from dependencies on the spectrum and decays.
          SLHAstruct slha = Dep::decay_rates->as_slhaea();
          if (ModelInUse("MSSM78atQ") or ModelInUse("MSSM78atMGUT"))
          {
            // MSSM-specific
            SLHAstruct spectrum;
            #pragma omp critical (spectrum_as_slhaea)
            {
              spectrum = (*Dep::MSSM_spectrum)->getSLHAea();
            }
            SLHAea::Block block("MODSEL");
            block.push_back("BLOCK MODSEL              # Model selection");
            SLHAea::Line line;
            line << 1 << 0 << "# General MSSM";
            block.push_back(line);
            slha.insert(slha.begin(), spectrum.begin(), spectrum.end());
            slha.push_front(block);
          }
          else
          {
            ColliderBit_error().raise(LOCAL_INFO, "No spectrum object available for this model.");
          }
          cout << slha << endl;
          pythiaOptions.push_back("SLHA:file = slhaea");
          result.init(pythiaOptions, &slha);
        }
        /// @TODO Can we test for xsec veto here? Might be analysis dependent, so see TODO below.
      }
    }



    /// *** Detector Simulators ***

    void getDelphes(Gambit::ColliderBit::DelphesVanilla &result) {
      using namespace Pipes::getDelphes;
      std::vector<std::string> delphesOptions;
      if (*Loop::iteration == INIT)
      {
        result.clear();
        #pragma omp critical (Delphes)
        {
          /// Setup new Delphes
          GET_COLLIDER_RUNOPTION(delphesOptions, std::vector<std::string>);
          result.init(delphesOptions);
        }
      }
    }


    void getBuckFast(Gambit::ColliderBit::BuckFastSmear &result)
    {
      using namespace Pipes::getBuckFast;
      std::string buckFastOption;
      if (*Loop::iteration == INIT)
      {
        result.clear();
        #pragma omp critical (BuckFast)
        {
          /// Setup new BuckFast
          /// @note There's really nothing to do. BuckFast doesn't even have class variables.
          result.init();
        }
      }
    }



    /// *** Initialization for analyses ***

    void getAnalysisContainer(Gambit::ColliderBit::HEPUtilsAnalysisContainer& result) {
      using namespace Pipes::getAnalysisContainer;
      if (*Loop::iteration == INIT)
      {
        #pragma omp critical (runOptions)
        {
          GET_COLLIDER_RUNOPTION(analysisNames, std::vector<std::string>);
        }
        #pragma omp critical (access_globalAnalyses)
        {
          if(!globalAnalyses->ready) {
            /// A global Analyses container exists to hold combined results from all threads.
            globalAnalyses->init(analysisNames);
          }
        }
        return;
      }

      if (*Loop::iteration == START_SUBPROCESS)
      {
        /// Each thread gets its own Analysis container.
        /// Thus, their initialization is *after* INIT, within omp parallel.
        /// @TODO Can we test for xsec veto here? Might be analysis dependent...
        result.init(analysisNames);
        return;
      }

      if (*Loop::iteration == END_SUBPROCESS)
      {
        const double xs = Dep::HardScatteringSim->xsec_pb();
        const double xserr = Dep::HardScatteringSim->xsecErr_pb();
        result.add_xsec(xs, xserr);
        #pragma omp critical (access_globalAnalyses)
        {
          globalAnalyses->add(result);
        }
        return;
      }
    }



    /// *** Hard Scattering Event Generators ***

    void generatePythia8Event(Pythia8::Event& result)
    {
      using namespace Pipes::generatePythia8Event;
      if (*Loop::iteration <= BASE_INIT) return;
      result.clear();

      /// Get the next event from Pythia8
      (*Dep::HardScatteringSim).nextEvent(result);
    }



    /// Convert a hadron-level Pythia8::Event into an unsmeared HEPUtils::Event
    /// @todo Overlap between jets and prompt containers: need some isolation in MET calculation
    void convertPythia8ParticleEvent(HEPUtils::Event& result)
    {
      using namespace Pipes::convertPythia8ParticleEvent;
      if (*Loop::iteration <= BASE_INIT) return;
      result.clear();

      /// Get the next event from Pythia8
      const Pythia8::Event& pevt = *Dep::HardScatteringEvent;

      std::vector<fastjet::PseudoJet> bhadrons; //< for input to FastJet b-tagging
      std::vector<HEPUtils::Particle*> bpartons;
      std::vector<HEPUtils::Particle*> tauCandidates;
      HEPUtils::P4 pout; //< Sum of momenta outside acceptance

      // Make a first pass of non-final particles to gather b-hadrons and taus
      for (int i = 0; i < pevt.size(); ++i) {
        const Pythia8::Particle& p = pevt[i];

        // Find last b-hadrons in b decay chains as the best proxy for b-tagging
        if(p.idAbs()==5) {
          std::vector<int> bDaughterList = p.daughterList();
          bool isGoodB=true;

          for (size_t daughter = 0; daughter < bDaughterList.size(); daughter++) {
            const Pythia8::Particle& pDaughter = pevt[bDaughterList[daughter]];
            int daughterID = pDaughter.idAbs();
            if(daughterID == 5)isGoodB=false;
          }

          if(isGoodB){
            HEPUtils::Particle* tmpB = new HEPUtils::Particle(mk_p4(p.p()), p.id());
            bpartons.push_back(tmpB);
          }

        }

        // Veto leptonic taus
        if(p.idAbs()==15) {
          std::vector<int> tauDaughterList = p.daughterList();
          HEPUtils::P4 tmpMomentum;
          bool isGoodTau=true;

          for (size_t daughter = 0; daughter < tauDaughterList.size(); daughter++) {
            const Pythia8::Particle& pDaughter = pevt[tauDaughterList[daughter]];
            int daughterID = pDaughter.idAbs();
            if (daughterID == MCUtils::PID::ELECTRON || daughterID == MCUtils::PID::MUON
                || daughterID == MCUtils::PID::WPLUSBOSON || daughterID == MCUtils::PID::TAU)
              isGoodTau=false;
            if(!daughterID == MCUtils::PID::TAU)tmpMomentum+= mk_p4(pDaughter.p());
          }

          if(isGoodTau){
            HEPUtils::Particle* tmpTau = new HEPUtils::Particle(mk_p4(p.p()), p.id());
            tauCandidates.push_back(tmpTau);
          }
        }
      }

      // Loop over final state particles for jet inputs and MET
      std::vector<fastjet::PseudoJet> jetparticles;
      for (int i = 0; i < pevt.size(); ++i) {
        const Pythia8::Particle& p = pevt[i];

        // Only consider final state particles
        if (!p.isFinal()) continue;

        // Add particle outside ATLAS/CMS acceptance to MET
        /// @todo Move out-of-acceptance MET contribution to BuckFast
        if (abs(p.eta()) > 5.0) {
          pout += mk_p4(p.p());
          continue;
        }

        // Promptness: for leptons and photons we're only interested if they don't come from hadron/tau decays
        const bool prompt = !fromHadron(i, pevt); //&& !fromTau(i, pevt);
        const bool visible = MCUtils::PID::isStrongInteracting(p.id()) || MCUtils::PID::isEMInteracting(p.id());

        // Add prompt and invisible particles as individual particles
        if (prompt || !visible) {
          HEPUtils::Particle* gp = new HEPUtils::Particle(mk_p4(p.p()), p.id());
          gp->set_prompt();
          result.add_particle(gp); // Will be automatically categorised
        }

        // All particles other than invisibles and muons are jet constituents
        if (visible && p.idAbs() != MCUtils::PID::MUON) jetparticles.push_back(mk_pseudojet(p.p()));
      }

      /// Jet finding
      /// Currently hard-coded to use anti-kT R=0.4 jets above 10 GeV (could remove pT cut entirely)
      /// @todo choose jet algorithm via _settings?
      const fastjet::JetDefinition jet_def(fastjet::antikt_algorithm, 0.4);
      fastjet::ClusterSequence cseq(jetparticles, jet_def);
      std::vector<fastjet::PseudoJet> pjets = sorted_by_pt(cseq.inclusive_jets(10));

      /// Do jet b-tagging, etc. and add to the Event
      /// @todo Use ghost tagging?
      /// @note We need to _remove_ this b-tag in the detector sim if outside the tracker acceptance!
      for (auto& pj : pjets) {
        /// @todo Replace with HEPUtils::any(bhadrons, [&](const auto& pb){ pj.delta_R(pb) < 0.4 })
        bool isB = false;

        HEPUtils::P4 jetMom=HEPUtils::mk_p4(pj);
        for (auto& pb : bpartons) {
          if (jetMom.deltaR_eta(pb->mom()) < 0.4) {
            isB = true;
            break;
          }
        }

        bool isTau=false;
        for(auto& ptau : tauCandidates){
          if(jetMom.deltaR_eta(ptau->mom()) < 0.5){
            isTau=true;
            break;
          }
        }

        // Add to the event (use jet momentum for tau)
        if(isTau){
          HEPUtils::Particle* gp = new HEPUtils::Particle(HEPUtils::mk_p4(pj), MCUtils::PID::TAU);
          gp->set_prompt();
          result.add_particle(gp);
        }

        result.add_jet(new HEPUtils::Jet(HEPUtils::mk_p4(pj), isB));
      }

      /// Calculate missing momentum
      //
      // From balance of all visible momenta (requires isolation)
      // const std::vector<Particle*> visibles = result.visible_particles();
      // HEPUtils::P4 pvis;
      // for (size_t i = 0; i < visibles.size(); ++i) {
      //   pvis += visibles[i]->mom();
      // }
      // for (size_t i = 0; i < result.jets.size(); ++i) {
      //   pvis += result.jets[i]->mom();
      // }
      // set_missingmom(-pvis);
      //
      // From sum of invisibles, including those out of range
      for (size_t i = 0; i < result.invisible_particles().size(); ++i) {
        pout += result.invisible_particles()[i]->mom();
      }
      result.set_missingmom(pout);
    }

    /// Convert a partonic (no hadrons) Pythia8::Event into an unsmeared HEPUtils::Event
    void convertPythia8PartonEvent(HEPUtils::Event& result) {
      using namespace Pipes::convertPythia8PartonEvent;
      if (*Loop::iteration <= BASE_INIT) return;
      result.clear();

      /// Get the next event from Pythia8
      std::vector<HEPUtils::Particle*> tauCandidates;
      const auto& pevt = *Dep::HardScatteringEvent;

      // Make a first pass of non-final particles to gather taus
      for (int i = 0; i < pevt.size(); ++i) {
        const Pythia8::Particle& p = pevt[i];

        // Find last tau in prompt tau replica chains as a proxy for tau-tagging
        if(p.idAbs()==15) {
          std::vector<int> tauDaughterList = p.daughterList();
          HEPUtils::P4 tmpMomentum;
          bool isGoodTau=true;

          for (size_t daughter = 0; daughter < tauDaughterList.size(); daughter++) {
            const Pythia8::Particle& pDaughter = pevt[tauDaughterList[daughter]];
            int daughterID = pDaughter.idAbs();
            if (daughterID == MCUtils::PID::ELECTRON || daughterID == MCUtils::PID::MUON
                || daughterID == MCUtils::PID::WPLUSBOSON || daughterID == MCUtils::PID::TAU)
              isGoodTau=false;
            if(!daughterID == MCUtils::PID::TAU)tmpMomentum+= mk_p4(pDaughter.p());
          }

          if(isGoodTau){
            HEPUtils::Particle* tmpTau = new HEPUtils::Particle(mk_p4(p.p()), p.id());
            tauCandidates.push_back(tmpTau);
          }
        }
      }

      std::vector<fastjet::PseudoJet> jetparticles; //< Pseudojets for input to FastJet
      HEPUtils::P4 pout; //< Sum of momenta outside acceptance

      // Make a single pass over the event to gather final leptons, partons, and photons
      for (int i = 0; i < pevt.size(); ++i) {
        const Pythia8::Particle& p = pevt[i];

        // We only use "final" particles, i.e. those with no children. So Py8 must have hadronization disabled
        if (!p.isFinal()) continue;

        // Only consider partons within ATLAS/CMS acceptance
        /// @todo We should leave this for the detector sim / analysis to deal with
        if (abs(p.eta()) > 5.0) {
          pout += mk_p4(p.p());
          continue;
        }

        // Find electrons/muons/taus/photons to be treated as prompt (+ invisibles)
        /// @todo *Some* photons should be included in jets!!! Ignore for now since no FSR
        /// @todo Lepton dressing
        const bool prompt = isFinalPhoton(i, pevt) || (isFinalLepton(i, pevt)); // && abs(p.id()) != MCUtils::PID::TAU);
        const bool visible = MCUtils::PID::isStrongInteracting(p.id()) || MCUtils::PID::isEMInteracting(p.id());
        if (prompt || !visible) {
          HEPUtils::Particle* gp = new HEPUtils::Particle(mk_p4(p.p()), p.id());
          gp->set_prompt();
          result.add_particle(gp); // Will be automatically categorised
        }

        // Everything other than invisibles and muons, including taus & partons are jet constituents
        /// @todo Only include hadronic tau fraction?
        // if (visible && (isFinalParton(i, pevt) || isFinalTau(i, pevt))) {
        if (visible && p.idAbs() != MCUtils::PID::MUON) {
          fastjet::PseudoJet pj = mk_pseudojet(p.p());
          pj.set_user_index(abs(p.id()));
          jetparticles.push_back(pj);
        }

      }

      /// Jet finding
      /// Currently hard-coded to use anti-kT R=0.4 jets above 10 GeV (could remove pT cut entirely)
      /// @todo choose jet algorithm via _settings?
      const fastjet::JetDefinition jet_def(fastjet::antikt_algorithm, 0.4);
      fastjet::ClusterSequence cseq(jetparticles, jet_def);
      std::vector<fastjet::PseudoJet> pjets = sorted_by_pt(cseq.inclusive_jets(10));
      // Add to the event, with b-tagging info"
      for (const fastjet::PseudoJet& pj : pjets) {
        // Do jet b-tagging, etc. by looking for b quark constituents (i.e. user index = |parton ID| = 5)
        /// @note This b-tag is removed in the detector sim if outside the tracker acceptance!
        const bool isB = HEPUtils::any(pj.constituents(),
                 [](const fastjet::PseudoJet& c){ return c.user_index() == MCUtils::PID::BQUARK; });
        result.add_jet(new HEPUtils::Jet(HEPUtils::mk_p4(pj), isB));

        bool isTau=false;
        for(auto& ptau : tauCandidates){
          HEPUtils::P4 jetMom = HEPUtils::mk_p4(pj);
          if(jetMom.deltaR_eta(ptau->mom()) < 0.5){
            isTau=true;
            break;
          }
        }
        // Add to the event (use jet momentum for tau)
        if(isTau){
          HEPUtils::Particle* gp = new HEPUtils::Particle(HEPUtils::mk_p4(pj), MCUtils::PID::TAU);
          gp->set_prompt();
          result.add_particle(gp);
        }
      }

      /// Calculate missing momentum
      //
      // From balance of all visible momenta (requires isolation)
      // const std::vector<Particle*> visibles = result.visible_particles();
      // HEPUtils::P4 pvis;
      // for (size_t i = 0; i < visibles.size(); ++i) {
      //   pvis += visibles[i]->mom();
      // }
      // for (size_t i = 0; i < result.jets.size(); ++i) {
      //   pvis += result.jets[i]->mom();
      // }
      // set_missingmom(-pvis);
      //
      // From sum of invisibles, including those out of range
      for (const HEPUtils::Particle* p : result.invisible_particles())
        pout += p->mom();
      result.set_missingmom(pout);
    }


    /// *** Standard Event Format Functions ***

    void reconstructDelphesEvent(HEPUtils::Event& result) {
      using namespace Pipes::reconstructDelphesEvent;
      if (*Loop::iteration <= BASE_INIT) return;
      result.clear();

      #pragma omp critical (Delphes)
      {
        (*Dep::DetectorSim).processEvent(*Dep::HardScatteringEvent, result);
      }
    }

    void reconstructBuckFastEvent(HEPUtils::Event& result) {
      using namespace Pipes::reconstructBuckFastEvent;
      if (*Loop::iteration <= BASE_INIT) return;
      result.clear();

      (*Dep::SimpleSmearingSim).processEvent(*Dep::ConvertedScatteringEvent, result);
    }



    /// *** Analysis Accumulators ***

    void runAnalyses(ColliderLogLikes& result)
    {
      using namespace Pipes::runAnalyses;
      if (*Loop::iteration == FINALIZE) {
        // The final iteration: get log likelihoods for the analyses
        result.clear();
        for (auto anaPtr = globalAnalyses->analyses.begin();
             anaPtr != globalAnalyses->analyses.end(); ++anaPtr)
        {
          cout << "Set xsec from ana = " << (*anaPtr)->xsec() << " pb" << endl;
          // Finalize is currently only used to report a cut flow.... rename?
          (*anaPtr)->finalize();
          result.push_back((*anaPtr)->get_results());
        }
        return;
      }

      if (*Loop::iteration <= BASE_INIT) return;

      // Loop over analyses and run them... Managed by HEPUtilsAnalysisContainer
      Dep::AnalysisContainer->analyze(*Dep::ReconstructedEvent);
    }



    /// Loop over all analyses (and SRs within one analysis) and fill a vector of observed likelihoods
    /// @todo Don't we also need to return a reference LL, or just the deltaLL?
    void calcLogLike(double& result) {
      using namespace Pipes::calcLogLike;
      ColliderLogLikes analysisResults = (*Dep::AnalysisNumbers);
      cout << "In calcLogLike" << endl;

      std::vector<double> observedLikelihoods;
      for (size_t analysis = 0; analysis < analysisResults.size(); ++analysis) {
        cout << "In analysis loop" << endl;
        for (size_t SR = 0; SR < analysisResults[analysis].size(); ++SR) {
          cout << "In signal region loop" << endl;
          SignalRegionData srData = analysisResults[analysis][SR];

          // Actual observed number of events
          const int n_obs = (int) srData.n_observed;

          // A contribution to the predicted number of events that is known exactly
          // (e.g. from data-driven background estimate)
          const double n_predicted_exact = 0;

          // A contribution to the predicted number of events that is not known exactly
          const double n_predicted_uncertain_b = srData.n_background;
          const double n_predicted_uncertain_sb = srData.n_signal + srData.n_background;

          // A fractional uncertainty on n_predicted_uncertain e.g. 0.2 from 20% uncertainty on efficencty wrt signal events
          const double bkg_ratio = srData.background_sys/srData.n_background;
          const double sig_ratio = (srData.n_signal != 0) ? srData.signal_sys/srData.n_signal : 0; ///< @todo Is this the best treatment?
          const double uncertainty_b = bkg_ratio;
          //const double uncertainty_sb = sqrt(bkg_ratio*bkg_ratio + sig_ratio*sig_ratio); ///< @todo AB: I don't like this... should be something like sqrt(DeltaB**2 + DeltaS**2)/(B+S) ?
          const double uncertainty_sb = sqrt(srData.background_sys*srData.background_sys + srData.signal_sys*srData.signal_sys) / n_predicted_uncertain_sb;

          const int n_predicted_total_b_int = (int) round(n_predicted_exact + n_predicted_uncertain_b);
          //int n_predicted_total_sb_int = (int) round(n_predicted_exact + n_predicted_uncertain_sb); //< we don't use this: predictions all use exp[b] as the "observed"

          double llb_exp, llsb_exp, llb_obs, llsb_obs;
          cout << "OBS " << n_obs << " EXACT " << n_predicted_exact
               << " UNCERTAIN_B "   << n_predicted_uncertain_b  << " UNCERTAINTY_B "   << uncertainty_b
               << " UNCERTAIN_S+B " << n_predicted_uncertain_sb << " UNCERTAINTY_S+B " << uncertainty_sb << endl;
          // Use a log-normal distribution for the nuisance parameter (more correct)
          if (*BEgroup::lnlike_marg_poisson == "lnlike_marg_poisson_lognormal_error") {
            llb_exp = BEreq::lnlike_marg_poisson_lognormal_error(n_predicted_total_b_int, n_predicted_exact, n_predicted_uncertain_b, uncertainty_b);
            llsb_exp = BEreq::lnlike_marg_poisson_lognormal_error(n_predicted_total_b_int, n_predicted_exact, n_predicted_uncertain_sb, uncertainty_sb);
            llb_obs = BEreq::lnlike_marg_poisson_lognormal_error(n_obs, n_predicted_exact, n_predicted_uncertain_b, uncertainty_b);
            llsb_obs = BEreq::lnlike_marg_poisson_lognormal_error(n_obs, n_predicted_exact, n_predicted_uncertain_sb, uncertainty_sb);
          }
          // Use a Gaussian distribution for the nuisance parameter (marginally faster)
          else if (*BEgroup::lnlike_marg_poisson == "lnlike_marg_poisson_gaussian_error") {
            llb_exp = BEreq::lnlike_marg_poisson_gaussian_error(n_predicted_total_b_int, n_predicted_exact, n_predicted_uncertain_b, uncertainty_b);
            llsb_exp = BEreq::lnlike_marg_poisson_gaussian_error(n_predicted_total_b_int, n_predicted_exact, n_predicted_uncertain_sb, uncertainty_sb);
            llb_obs = BEreq::lnlike_marg_poisson_gaussian_error(n_obs, n_predicted_exact, n_predicted_uncertain_b, uncertainty_b);
            llsb_obs = BEreq::lnlike_marg_poisson_gaussian_error(n_obs, n_predicted_exact, n_predicted_uncertain_sb, uncertainty_sb);
          }
          cout << "COLLIDER_RESULT " << analysis << " " << SR << " " << llb_exp << " " << llsb_exp << " " << llb_obs << " " << llsb_obs << endl;

          observedLikelihoods.push_back(result);
        } // end SR loop
      } // end ana loop

      /// @TODO Need to combine { ana+SR } to return the single most stringent likelihood (ratio) / other combined-as-well-as-we-can LL number

    }


    /// *** Higgs physics ***

    /// FeynHiggs Higgs production cross-sections
    void FH_HiggsProd(fh_HiggsProd &result)
    {
      using namespace Pipes::FH_HiggsProd;

      Farray<fh_real, 1,52> prodxs;

      fh_HiggsProd HiggsProd;
      int error;
      fh_real sqrts;

      // Tevatron
      sqrts = 2.;
      error = 1;
      BEreq::FHHiggsProd(error, sqrts, prodxs);
      for(int i = 0; i < 52; i++) HiggsProd.prodxs_Tev[i] = prodxs(i+1);
      // LHC7
      sqrts = 7.;
      error = 1;
      BEreq::FHHiggsProd(error, sqrts, prodxs);
      for(int i = 0; i < 52; i++) HiggsProd.prodxs_LHC7[i] = prodxs(i+1);
      // LHC8
      sqrts = 8.;
      error = 1;
      BEreq::FHHiggsProd(error, sqrts, prodxs);
      for(int i = 0; i < 52; i++) HiggsProd.prodxs_LHC8[i] = prodxs(i+1);

      result = HiggsProd;
    }

    /// SM Higgs only model parameters
    void SMHiggs_ModelParameters(hb_ModelParameters &result)
    {
      using namespace Pipes::SMHiggs_ModelParameters;

      for(int i = 0; i < 3; i++)
      {
        result.Mh[i] = 0.;
        result.deltaMh[i] = 0.;
        result.hGammaTot[i] = 0.;
        result.CP[i] = 0.;
        result.CS_lep_hjZ_ratio[i] = 0.;
        result.CS_lep_bbhj_ratio[i] = 0.;
        result.CS_lep_tautauhj_ratio[i] = 0.;
        for(int j = 0; j < 3; j++) result.CS_lep_hjhi_ratio[i][j] = 0.;
        result.CS_gg_hj_ratio[i] = 0.;
        result.CS_bb_hj_ratio[i] = 0.;
        result.CS_bg_hjb_ratio[i] = 0.;
        result.CS_ud_hjWp_ratio[i] = 0.;
        result.CS_cs_hjWp_ratio[i] = 0.;
        result.CS_ud_hjWm_ratio[i] = 0.;
        result.CS_cs_hjWm_ratio[i] = 0.;
        result.CS_gg_hjZ_ratio[i] = 0.;
        result.CS_dd_hjZ_ratio[i] = 0.;
        result.CS_uu_hjZ_ratio[i] = 0.;
        result.CS_ss_hjZ_ratio[i] = 0.;
        result.CS_cc_hjZ_ratio[i] = 0.;
        result.CS_bb_hjZ_ratio[i] = 0.;
        result.CS_tev_vbf_ratio[i] = 0.;
        result.CS_tev_tthj_ratio[i] = 0.;
        result.CS_lhc7_vbf_ratio[i] = 0.;
        result.CS_lhc7_tthj_ratio[i] = 0.;
        result.CS_lhc8_vbf_ratio[i] = 0.;
        result.CS_lhc8_tthj_ratio[i] = 0.;
        result.BR_hjss[i] = 0.;
        result.BR_hjcc[i] = 0.;
        result.BR_hjbb[i] = 0.;
        result.BR_hjmumu[i] = 0.;
        result.BR_hjtautau[i] = 0.;
        result.BR_hjWW[i] = 0.;
        result.BR_hjZZ[i] = 0.;
        result.BR_hjZga[i] = 0.;
        result.BR_hjgaga[i] = 0.;
        result.BR_hjgg[i] = 0.;
        result.BR_hjinvisible[i] = 0.;
        for(int j = 0; j < 3; j++) result.BR_hjhihi[i][j] = 0.;
      }

      result.MHplus = 0.;
      result.deltaMHplus = 0.;
      result.HpGammaTot = 0.;
      result.CS_lep_HpjHmi_ratio = 0.;
      result.BR_tWpb = 0.;
      result.BR_tHpjb = 0.;
      result.BR_Hpjcs = 0.;
      result.BR_Hpjcb = 0.;
      result.BR_Hptaunu = 0.;

      const Spectrum* fullspectrum = *Dep::SM_spectrum;
<<<<<<< HEAD
      const SubSpectrum* spec = fullspectrum->get_UV();
      const DecayTable::Entry* decays = &(*Dep::Higgs_decay_rates);

      result.Mh[0] = spec->phys.get_Pole_Mass(25,0);

      result.deltaMh[0] = 0.; // Need to get theoretical error on mass
      result.hGammaTot[0] = decays->width_in_GeV;
      result.CP[0] = 1;
      result.CS_lep_hjZ_ratio[0] = 1.;
      result.CS_lep_bbhj_ratio[0] = 1.;
=======
      const SubSpectrum* spec = fullspectrum->get_HE(); 
      const DecayTable::Entry* decays = &(*Dep::Higgs_decay_rates);

      result.Mh[0] = spec->phys().get_Pole_Mass(25,0); 

      result.deltaMh[0] = 0.; // FIXME Need to get theoretical error on mass
      result.hGammaTot[0] = decays->width_in_GeV; 
      result.CP[0] = 1; 
      result.CS_lep_hjZ_ratio[0] = 1.; 
      result.CS_lep_bbhj_ratio[0] = 1.; 
>>>>>>> 83109899
      result.CS_lep_tautauhj_ratio[0] = 1.;
      result.CS_gg_hj_ratio[0] = 1.;
      result.CS_bb_hj_ratio[0] = 1.;
      result.CS_bg_hjb_ratio[0] = 1.;
      result.CS_ud_hjWp_ratio[0] = 1.;
      result.CS_cs_hjWp_ratio[0] = 1.;
      result.CS_ud_hjWm_ratio[0] = 1.;
      result.CS_cs_hjWm_ratio[0] = 1.;
      result.CS_gg_hjZ_ratio[0] = 1.;
      result.CS_dd_hjZ_ratio[0] = 1.;
      result.CS_uu_hjZ_ratio[0] = 1.;
      result.CS_ss_hjZ_ratio[0] = 1.;
      result.CS_cc_hjZ_ratio[0] = 1.;
      result.CS_bb_hjZ_ratio[0] = 1.;
      result.CS_tev_vbf_ratio[0] = 1.;
      result.CS_tev_tthj_ratio[0] = 1.;
      result.CS_lhc7_vbf_ratio[0] = 1.;
      result.CS_lhc7_tthj_ratio[0] = 1.;
      result.CS_lhc8_vbf_ratio[0] = 1.;
      result.CS_lhc8_tthj_ratio[0] = 1.;
      result.BR_hjss[0] = decays->BF("s", "sbar");
      result.BR_hjcc[0] = decays->BF("c", "cbar");
      result.BR_hjbb[0] = decays->BF("b", "bbar");
      result.BR_hjmumu[0] = decays->BF("mu+", "mu-");
      result.BR_hjtautau[0] = decays->BF("tau+", "tau-");
      result.BR_hjWW[0] = decays->BF("W+", "W-");
      result.BR_hjZZ[0] = decays->BF("Z0", "Z0");
      result.BR_hjZga[0] = decays->BF("gamma", "Z0");
      result.BR_hjgaga[0] = decays->BF("gamma", "gamma");
      result.BR_hjgg[0] = decays->BF("g", "g");
    }

    /// MSSM Higgs model parameters
    void MSSMHiggs_ModelParameters(hb_ModelParameters &result)
    {
      using namespace Pipes::MSSMHiggs_ModelParameters;
      #define PDB Models::ParticleDB()

      // unpack FeynHiggs Couplings
      fh_Couplings FH_input = *Dep::Higgs_Couplings;

      std::vector<std::string> sHneut;
      sHneut.push_back("h0_1");
      sHneut.push_back("h0_2");
      sHneut.push_back("A0");

      const Spectrum* fullspectrum = *Dep::MSSM_spectrum;
<<<<<<< HEAD
      const SubSpectrum* spec = fullspectrum->get_UV();
=======
      const SubSpectrum* spec = fullspectrum->get_HE(); 
>>>>>>> 83109899
      const DecayTable decaytable = *Dep::decay_rates;

      const DecayTable::Entry* Hneut_decays[3];
      for(int i = 0; i < 3; i++)
      {
        // Higgs masses and errors
<<<<<<< HEAD
        result.Mh[i] = spec->phys.get_Pole_Mass(sHneut[i]);
        result.deltaMh[i] = 0.;
=======
        result.Mh[i] = spec->phys().get_Pole_Mass(sHneut[i]); 
        result.deltaMh[i] = 0.; //FIXME need to get theoretical error on masses
>>>>>>> 83109899
      }

      // invisible LSP?
      double lsp_mass = spec->phys().get_Pole_Mass("~chi0_1");
      int i_snu = 0;
      for(int i = 1; i <= 3; i++)
      {
        if(spec->phys().get_Pole_Mass("~nu",i)  < lsp_mass)
        {
          i_snu = i;
          lsp_mass = spec->phys().get_Pole_Mass("~nu",i);
        }
      }

      bool inv_lsp = true;
      if(spec->phys().get_Pole_Mass("~chi+",1) < lsp_mass) inv_lsp = false;
      if(spec->phys().get_Pole_Mass("~g") < lsp_mass) inv_lsp = false;
      if(inv_lsp)
      {
        for(int i = 1; i <= 6; i++)
        {
          if(spec->phys().get_Pole_Mass("~d",i) < lsp_mass)
          {
            inv_lsp = false;
            break;
          }
          if(spec->phys().get_Pole_Mass("~u",i) < lsp_mass)
          {
            inv_lsp = false;
            break;
          }
          if(spec->phys().get_Pole_Mass("~e-",i) < lsp_mass)
          {
            inv_lsp = false;
            break;
          }
        }
      }

      for(int i = 0; i < 3; i++)
      {
        // Branching ratios and total widths
        Hneut_decays[i] = &(decaytable(sHneut[i]));

        result.hGammaTot[i] = Hneut_decays[i]->width_in_GeV;

        result.BR_hjss[i] = Hneut_decays[i]->BF("s", "sbar");
        result.BR_hjcc[i] = Hneut_decays[i]->BF("c", "cbar");
        result.BR_hjbb[i] = Hneut_decays[i]->BF("b", "bbar");
        result.BR_hjmumu[i] = Hneut_decays[i]->BF("mu+", "mu-");
        result.BR_hjtautau[i] = Hneut_decays[i]->BF("tau+", "tau-");
        result.BR_hjWW[i] = Hneut_decays[i]->BF("W+", "W-");
        result.BR_hjZZ[i] = Hneut_decays[i]->BF("Z0", "Z0");
        result.BR_hjZga[i] = Hneut_decays[i]->BF("gamma", "Z0");
        result.BR_hjgaga[i] = Hneut_decays[i]->BF("gamma", "gamma");
        result.BR_hjgg[i] = Hneut_decays[i]->BF("g", "g");
        for(int j = 0; j < 3; j++)
        {
          if(2.*result.Mh[j] < result.Mh[i])
          {
            result.BR_hjhihi[i][j] = Hneut_decays[i]->BF(sHneut[j],sHneut[j]);
          }
          else
          {
            result.BR_hjhihi[i][j] = 0.;
          }
        }
        result.BR_hjinvisible[i] = 0.;
        if(inv_lsp)
        {
          // sneutrino is LSP - need to figure out how to get correct invisible BF...
          if(i_snu > 0)
          {
            result.BR_hjinvisible[i] += Hneut_decays[i]->BF(PDB.long_name("~nu",i_snu),PDB.long_name("~nubar",i_snu));
          }
          else
          {
            result.BR_hjinvisible[i] = Hneut_decays[i]->BF("~chi0_1","~chi0_1");
          }
        }
      }

<<<<<<< HEAD
      result.MHplus = spec->phys.get_Pole_Mass("H+");
=======
      result.MHplus = spec->phys().get_Pole_Mass("H+"); 
>>>>>>> 83109899
      result.deltaMHplus = 0.;

      const DecayTable::Entry* Hplus_decays = &(decaytable("H+"));
      const DecayTable::Entry* top_decays = &(decaytable("t"));

      result.HpGammaTot = Hplus_decays->width_in_GeV;
      result.BR_tWpb    = top_decays->BF("W+", "b");
      result.BR_tHpjb   = top_decays->BF("H+", "b");
      result.BR_Hpjcs   = Hplus_decays->BF("c", "sbar");
      result.BR_Hpjcb   = Hplus_decays->BF("c", "bbar");
      result.BR_Hptaunu = Hplus_decays->BF("tau+", "nu_tau");

      // check SM partial width h0_1 -> b bbar
      // shouldn't be zero...
      double g2hjbb[3];
      for(int i = 0; i < 3; i++)
      {
        if(FH_input.gammas_sm[H0FF(i,4,3,3)+4] <= 0.)
          g2hjbb[i] = 0.;
        else
          g2hjbb[i] = FH_input.gammas[H0FF(i,4,3,3)+4]/FH_input.gammas_sm[H0FF(i,4,3,3)+4];
      }

      // using partial width ratio approximation for
      // h -> b bbar CS ratios
      for(int i = 0; i < 3; i++)
      {
        result.CS_bg_hjb_ratio[i] = g2hjbb[i];
        result.CS_bb_hj_ratio[i]  = g2hjbb[i];
      }

      // cross-section ratios for b bbar and tau+ tau- final states
      for(int i = 0; i < 3; i++)
      {
        fh_complex c_g2hjbb_L = FH_input.couplings[H0FF(i,4,3,3)];
        fh_complex c_g2hjbb_R = FH_input.couplings[H0FF(i,4,3,3)+Roffset];
        fh_complex c_g2hjbb_SM_L = FH_input.couplings_sm[H0FF(i,4,3,3)];
        fh_complex c_g2hjbb_SM_R = FH_input.couplings_sm[H0FF(i,4,3,3)+RSMoffset];

        fh_complex c_g2hjtautau_L = FH_input.couplings[H0FF(i,2,3,3)];
        fh_complex c_g2hjtautau_R = FH_input.couplings[H0FF(i,2,3,3)+Roffset];
        fh_complex c_g2hjtautau_SM_L = FH_input.couplings_sm[H0FF(i,2,3,3)];
        fh_complex c_g2hjtautau_SM_R = FH_input.couplings_sm[H0FF(i,2,3,3)+RSMoffset];

        double R_g2hjbb_L = sqrt(c_g2hjbb_L.re*c_g2hjbb_L.re+
               c_g2hjbb_L.im*c_g2hjbb_L.im)/
          sqrt(c_g2hjbb_SM_L.re*c_g2hjbb_SM_L.re+
               c_g2hjbb_SM_L.im*c_g2hjbb_SM_L.im);
        double R_g2hjbb_R = sqrt(c_g2hjbb_R.re*c_g2hjbb_R.re+
               c_g2hjbb_R.im*c_g2hjbb_R.im)/
          sqrt(c_g2hjbb_SM_R.re*c_g2hjbb_SM_R.re+
               c_g2hjbb_SM_R.im*c_g2hjbb_SM_R.im);

        double R_g2hjtautau_L = sqrt(c_g2hjtautau_L.re*c_g2hjtautau_L.re+
                   c_g2hjtautau_L.im*c_g2hjtautau_L.im)/
          sqrt(c_g2hjtautau_SM_L.re*c_g2hjtautau_SM_L.re+
               c_g2hjtautau_SM_L.im*c_g2hjtautau_SM_L.im);
        double R_g2hjtautau_R = sqrt(c_g2hjtautau_R.re*c_g2hjtautau_R.re+
                   c_g2hjtautau_R.im*c_g2hjtautau_R.im)/
          sqrt(c_g2hjtautau_SM_R.re*c_g2hjtautau_SM_R.re+
               c_g2hjtautau_SM_R.im*c_g2hjtautau_SM_R.im);

        double g2hjbb_s = (R_g2hjbb_L+R_g2hjbb_R)*(R_g2hjbb_L+R_g2hjbb_R)/4.;
        double g2hjbb_p = (R_g2hjbb_L-R_g2hjbb_R)*(R_g2hjbb_L-R_g2hjbb_R)/4.;
        double g2hjtautau_s = (R_g2hjtautau_L+R_g2hjtautau_R)*(R_g2hjtautau_L+R_g2hjtautau_R)/4.;
        double g2hjtautau_p = (R_g2hjtautau_L-R_g2hjtautau_R)*(R_g2hjtautau_L-R_g2hjtautau_R)/4.;

        // check CP of state
        if(g2hjbb_p < 1e-10)
          result.CP[i] = 1;
        else if(g2hjbb_s < 1e-10)
          result.CP[i] = -1;
        else
          result.CP[i] = 0.;

        result.CS_lep_bbhj_ratio[i]     = g2hjbb_s + g2hjbb_p;
        result.CS_lep_tautauhj_ratio[i] = g2hjtautau_s + g2hjtautau_p;
      }

      // cross-section ratios for di-boson final states
      for(int i = 0; i < 3; i++)
      {
        fh_complex c_gWW = FH_input.couplings[H0VV(i,4)];
        fh_complex c_gWW_SM = FH_input.couplings_sm[H0VV(i,4)];
        fh_complex c_gZZ = FH_input.couplings[H0VV(i,3)];
        fh_complex c_gZZ_SM = FH_input.couplings_sm[H0VV(i,3)];

        double g2hjWW = (c_gWW.re*c_gWW.re+c_gWW.im*c_gWW.im)/
          (c_gWW_SM.re*c_gWW_SM.re+c_gWW_SM.im*c_gWW_SM.im);

        double g2hjZZ = (c_gZZ.re*c_gZZ.re+c_gZZ.im*c_gZZ.im)/
          (c_gZZ_SM.re*c_gZZ_SM.re+c_gZZ_SM.im*c_gZZ_SM.im);

        result.CS_lep_hjZ_ratio[i] = g2hjZZ;

        result.CS_gg_hjZ_ratio[i] = 0.;
        result.CS_dd_hjZ_ratio[i] = g2hjZZ;
        result.CS_uu_hjZ_ratio[i] = g2hjZZ;
        result.CS_ss_hjZ_ratio[i] = g2hjZZ;
        result.CS_cc_hjZ_ratio[i] = g2hjZZ;
        result.CS_bb_hjZ_ratio[i] = g2hjZZ;

        result.CS_ud_hjWp_ratio[i] = g2hjWW;
        result.CS_cs_hjWp_ratio[i] = g2hjWW;
        result.CS_ud_hjWm_ratio[i] = g2hjWW;
        result.CS_cs_hjWm_ratio[i] = g2hjWW;

        result.CS_tev_vbf_ratio[i]   = g2hjWW;
        result.CS_lhc7_vbf_ratio[i]  = g2hjWW;
        result.CS_lhc8_tthj_ratio[i] = g2hjWW;
      }

      // higgs to higgs + V xsection ratios
      // retrive SMInputs dependency
      const SMInputs& sminputs = *Dep::SMINPUTS;

      double norm = sminputs.GF*sqrt(2.)*sminputs.mZ*sminputs.mZ;
      for(int i = 0; i < 3; i++)
      for(int j = 0; j < 3; j++)
      {
        fh_complex c_gHV = FH_input.couplings[H0HV(i,j)];
        double g2HV = c_gHV.re*c_gHV.re+c_gHV.im*c_gHV.im;
        result.CS_lep_hjhi_ratio[i][j] = g2HV/norm;
      }

      // gluon fusion x-section ratio
      for(int i = 0; i < 3; i++)
      {
        if(FH_input.gammas_sm[H0VV(i,5)] <= 0.)
          result.CS_gg_hj_ratio[i] = 0.;
        else
          result.CS_gg_hj_ratio[i] = FH_input.gammas[H0VV(i,5)]/
            FH_input.gammas_sm[H0VV(i,5)];
      }

      // unpack FeynHiggs x-sections
      fh_HiggsProd FH_prod = *Dep::FH_HiggsProd;

      // h t tbar xsection ratios
      for(int i = 0; i < 3; i++)
      {
        result.CS_tev_tthj_ratio[i] = 0.;
        result.CS_lhc7_tthj_ratio[i] = 0.;
        result.CS_lhc8_tthj_ratio[i] = 0.;
        if(FH_prod.prodxs_Tev[i+30] > 0.)
          result.CS_tev_tthj_ratio[i]  = FH_prod.prodxs_Tev[i+27]/FH_prod.prodxs_Tev[i+30];
        if(FH_prod.prodxs_Tev[i+30] > 0.)
          result.CS_lhc7_tthj_ratio[i] = FH_prod.prodxs_LHC7[i+27]/FH_prod.prodxs_LHC7[i+30];
        if(FH_prod.prodxs_Tev[i+30] > 0.)
          result.CS_lhc8_tthj_ratio[i] = FH_prod.prodxs_LHC8[i+27]/FH_prod.prodxs_LHC8[i+30];
      }
      // LEP H+ H- x-section ratio
      result.CS_lep_HpjHmi_ratio = 1.;
    }

    /// Get a LEP chisq from HiggsBounds
    void HB_LEPchisq(double &result)
    {
      using namespace Pipes::HB_LEPchisq;

      hb_ModelParameters ModelParam = *Dep::HB_ModelParameters;

      Farray<double, 1,3, 1,3> CS_lep_hjhi_ratio;
      Farray<double, 1,3, 1,3> BR_hjhihi;
      for(int i = 0; i < 3; i++) for(int j = 0; j < 3; j++)
      {
        CS_lep_hjhi_ratio(i+1,j+1) = ModelParam.CS_lep_hjhi_ratio[i][j];
        BR_hjhihi(i+1,j+1) = ModelParam.BR_hjhihi[i][j];
      }

      BEreq::HiggsBounds_neutral_input_part(&ModelParam.Mh[0], &ModelParam.hGammaTot[0], &ModelParam.CP[0],
              &ModelParam.CS_lep_hjZ_ratio[0], &ModelParam.CS_lep_bbhj_ratio[0],
              &ModelParam.CS_lep_tautauhj_ratio[0], CS_lep_hjhi_ratio,
              &ModelParam.CS_gg_hj_ratio[0], &ModelParam.CS_bb_hj_ratio[0],
              &ModelParam.CS_bg_hjb_ratio[0], &ModelParam.CS_ud_hjWp_ratio[0],
              &ModelParam.CS_cs_hjWp_ratio[0], &ModelParam.CS_ud_hjWm_ratio[0],
              &ModelParam.CS_cs_hjWm_ratio[0], &ModelParam.CS_gg_hjZ_ratio[0],
              &ModelParam.CS_dd_hjZ_ratio[0], &ModelParam.CS_uu_hjZ_ratio[0],
              &ModelParam.CS_ss_hjZ_ratio[0], &ModelParam.CS_cc_hjZ_ratio[0],
              &ModelParam.CS_bb_hjZ_ratio[0], &ModelParam.CS_tev_vbf_ratio[0],
              &ModelParam.CS_tev_tthj_ratio[0], &ModelParam.CS_lhc7_vbf_ratio[0],
              &ModelParam.CS_lhc7_tthj_ratio[0], &ModelParam.CS_lhc8_vbf_ratio[0],
              &ModelParam.CS_lhc8_tthj_ratio[0], &ModelParam.BR_hjss[0],
              &ModelParam.BR_hjcc[0], &ModelParam.BR_hjbb[0],
              &ModelParam.BR_hjmumu[0], &ModelParam.BR_hjtautau[0],
              &ModelParam.BR_hjWW[0], &ModelParam.BR_hjZZ[0],
              &ModelParam.BR_hjZga[0], &ModelParam.BR_hjgaga[0],
              &ModelParam.BR_hjgg[0], &ModelParam.BR_hjinvisible[0], BR_hjhihi);

      BEreq::HiggsBounds_charged_input(&ModelParam.MHplus, &ModelParam.HpGammaTot, &ModelParam.CS_lep_HpjHmi_ratio,
               &ModelParam.BR_tWpb, &ModelParam.BR_tHpjb, &ModelParam.BR_Hpjcs,
               &ModelParam.BR_Hpjcb, &ModelParam.BR_Hptaunu);

      BEreq::HiggsBounds_set_mass_uncertainties(&ModelParam.deltaMh[0],&ModelParam.deltaMHplus);

      // run Higgs bounds 'classic'
      double HBresult, obsratio;
      int chan, ncombined;
      BEreq::run_HiggsBounds_classic(HBresult,chan,obsratio,ncombined);

      // extract the LEP chisq
      double chisq_withouttheory,chisq_withtheory;
      int chan2;
      double theor_unc = 1.5; // theory uncertainty
      BEreq::HB_calc_stats(theor_unc,chisq_withouttheory,chisq_withtheory,chan2);

      result = chisq_withouttheory;
      std::cout << "Calculating LEP chisq: " << chisq_withouttheory << " (no theor), " << chisq_withtheory << " (with theor)" << endl;

    }

    /// Get an LHC chisq from HiggsSignals
    void HS_LHCchisq(double &result)
    {
      using namespace Pipes::HS_LHCchisq;

      hb_ModelParameters ModelParam = *Dep::HB_ModelParameters;

      Farray<double, 1,3, 1,3> CS_lep_hjhi_ratio;
      Farray<double, 1,3, 1,3> BR_hjhihi;
      for(int i = 0; i < 3; i++) for(int j = 0; j < 3; j++)
      {
        CS_lep_hjhi_ratio(i+1,j+1) = ModelParam.CS_lep_hjhi_ratio[i][j];
        BR_hjhihi(i+1,j+1) = ModelParam.BR_hjhihi[i][j];
      }

      BEreq::HiggsBounds_neutral_input_part_HS(&ModelParam.Mh[0], &ModelParam.hGammaTot[0], &ModelParam.CP[0],
                 &ModelParam.CS_lep_hjZ_ratio[0], &ModelParam.CS_lep_bbhj_ratio[0],
                 &ModelParam.CS_lep_tautauhj_ratio[0], CS_lep_hjhi_ratio,
                 &ModelParam.CS_gg_hj_ratio[0], &ModelParam.CS_bb_hj_ratio[0],
                 &ModelParam.CS_bg_hjb_ratio[0], &ModelParam.CS_ud_hjWp_ratio[0],
                 &ModelParam.CS_cs_hjWp_ratio[0], &ModelParam.CS_ud_hjWm_ratio[0],
                 &ModelParam.CS_cs_hjWm_ratio[0], &ModelParam.CS_gg_hjZ_ratio[0],
                 &ModelParam.CS_dd_hjZ_ratio[0], &ModelParam.CS_uu_hjZ_ratio[0],
                 &ModelParam.CS_ss_hjZ_ratio[0], &ModelParam.CS_cc_hjZ_ratio[0],
                 &ModelParam.CS_bb_hjZ_ratio[0], &ModelParam.CS_tev_vbf_ratio[0],
                 &ModelParam.CS_tev_tthj_ratio[0], &ModelParam.CS_lhc7_vbf_ratio[0],
                 &ModelParam.CS_lhc7_tthj_ratio[0], &ModelParam.CS_lhc8_vbf_ratio[0],
                 &ModelParam.CS_lhc8_tthj_ratio[0], &ModelParam.BR_hjss[0],
                 &ModelParam.BR_hjcc[0], &ModelParam.BR_hjbb[0],
                 &ModelParam.BR_hjmumu[0], &ModelParam.BR_hjtautau[0],
                 &ModelParam.BR_hjWW[0], &ModelParam.BR_hjZZ[0],
                 &ModelParam.BR_hjZga[0], &ModelParam.BR_hjgaga[0],
                 &ModelParam.BR_hjgg[0], &ModelParam.BR_hjinvisible[0], BR_hjhihi);

      BEreq::HiggsBounds_charged_input_HS(&ModelParam.MHplus, &ModelParam.HpGammaTot, &ModelParam.CS_lep_HpjHmi_ratio,
            &ModelParam.BR_tWpb, &ModelParam.BR_tHpjb, &ModelParam.BR_Hpjcs,
            &ModelParam.BR_Hpjcb, &ModelParam.BR_Hptaunu);

      BEreq::HiggsSignals_neutral_input_MassUncertainty(&ModelParam.deltaMh[0]);

      // add uncertainties to cross-sections and branching ratios
      // double dCS[5];
      // double dBR[5];
      // BEreq::setup_rate_uncertainties(dCS,dBR);

      // run HiggsSignals
      int mode = 1;
      double csqmu, csqmh, csqtot, Pvalue;
      int nobs;
      BEreq::run_HiggsSignals(mode, csqmu, csqmh, csqtot, nobs, Pvalue);


      result = csqtot;
      std::cout << "Calculating LHC chisq: " << csqmu << " (signal strength only), " << csqmh << " (mass only), ";
      std::cout << csqtot << " (both), Nobs: " << nobs << ", Pvalue: " << Pvalue << endl;

    }


  }
}
#undef DEBUG<|MERGE_RESOLUTION|>--- conflicted
+++ resolved
@@ -11,7 +11,10 @@
 ///
 ///  \author Abram Krislock
 ///          (a.m.b.krislock@fys.uio.no)
+///
 ///  \author Aldo Saavedra
+///
+///  \author Andy Buckley
 ///
 ///  \author Chris Rogan
 ///          (crogan@cern.ch)
@@ -784,7 +787,6 @@
       result.BR_Hptaunu = 0.;
 
       const Spectrum* fullspectrum = *Dep::SM_spectrum;
-<<<<<<< HEAD
       const SubSpectrum* spec = fullspectrum->get_UV();
       const DecayTable::Entry* decays = &(*Dep::Higgs_decay_rates);
 
@@ -795,18 +797,6 @@
       result.CP[0] = 1;
       result.CS_lep_hjZ_ratio[0] = 1.;
       result.CS_lep_bbhj_ratio[0] = 1.;
-=======
-      const SubSpectrum* spec = fullspectrum->get_HE(); 
-      const DecayTable::Entry* decays = &(*Dep::Higgs_decay_rates);
-
-      result.Mh[0] = spec->phys().get_Pole_Mass(25,0); 
-
-      result.deltaMh[0] = 0.; // FIXME Need to get theoretical error on mass
-      result.hGammaTot[0] = decays->width_in_GeV; 
-      result.CP[0] = 1; 
-      result.CS_lep_hjZ_ratio[0] = 1.; 
-      result.CS_lep_bbhj_ratio[0] = 1.; 
->>>>>>> 83109899
       result.CS_lep_tautauhj_ratio[0] = 1.;
       result.CS_gg_hj_ratio[0] = 1.;
       result.CS_bb_hj_ratio[0] = 1.;
@@ -854,24 +844,15 @@
       sHneut.push_back("A0");
 
       const Spectrum* fullspectrum = *Dep::MSSM_spectrum;
-<<<<<<< HEAD
       const SubSpectrum* spec = fullspectrum->get_UV();
-=======
-      const SubSpectrum* spec = fullspectrum->get_HE(); 
->>>>>>> 83109899
       const DecayTable decaytable = *Dep::decay_rates;
 
       const DecayTable::Entry* Hneut_decays[3];
       for(int i = 0; i < 3; i++)
       {
         // Higgs masses and errors
-<<<<<<< HEAD
         result.Mh[i] = spec->phys.get_Pole_Mass(sHneut[i]);
         result.deltaMh[i] = 0.;
-=======
-        result.Mh[i] = spec->phys().get_Pole_Mass(sHneut[i]); 
-        result.deltaMh[i] = 0.; //FIXME need to get theoretical error on masses
->>>>>>> 83109899
       }
 
       // invisible LSP?
@@ -954,11 +935,7 @@
         }
       }
 
-<<<<<<< HEAD
       result.MHplus = spec->phys.get_Pole_Mass("H+");
-=======
-      result.MHplus = spec->phys().get_Pole_Mass("H+"); 
->>>>>>> 83109899
       result.deltaMHplus = 0.;
 
       const DecayTable::Entry* Hplus_decays = &(decaytable("H+"));
