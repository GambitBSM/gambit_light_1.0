//   GAMBIT: Global and Modular BSM Inference Tool
//   *********************************************
///  \file
///
///  Functions of ColliderBit_eventLoop. Based
///  heavily on the ExampleBit_A Functions
///
///  *********************************************
///
///  Authors (add name and date if you modify):
///
///  \author Abram Krislock
///          (a.m.b.krislock@fys.uio.no)
///  \author Aldo Saavedra
///
///  *********************************************

// #define HESITATE shallIGoOn
//
#include <string>
#include <iostream>
#include <fstream>
#include <memory>
#include <numeric>
#include <vector>

#include "gambit/Elements/gambit_module_headers.hpp"
#include "gambit/ColliderBit/ColliderBit_rollcall.hpp"

namespace Gambit {
  namespace ColliderBit {


    /// ********************************************
    /// Non-rollcalled Functions and Local Variables
    /// ********************************************

    /// Event labels
    enum specialEvents {INIT = -1, END_SUBPROCESS = -2, FINALIZE = -3};
    /// Delphes stuff
    /// @TODO BOSS delphes? Euthanize delphes?
    bool resetDelphesFlag = true;
    std::string delphesConfigFilename;
    /// BuckFast stuff
    bool resetBuckFastFlag = true;
    /// Pythia stuff
    bool resetPythiaFlag = true;
    std::vector<std::string> pythiaNames;
    int pythiaConfigurations, pythiaNumber;
    std::string slhaFilename;
    /// Analysis stuff
    bool resetAnalysisFlag = true;
    std::vector<std::string>::const_iterator iter;
    /// General collider sim info stuff
    double* xsecArray;
    double* xsecerrArray;
    #define SHARED_OVER_OMP iter,pythiaNumber,pythiaConfigurations,xsecArray,xsecerrArray


    /// *************************************************
    /// Rollcalled functions properly hooked up to Gambit
    /// *************************************************


    /// *** Loop Managers ***

    void operatePythia() {
      using namespace Pipes::operatePythia;
      int nEvents = 0;

      logger() << "\n==================\n";
      logger() << "ColliderBit says,\n";
      logger() << "\t\"operatePythia() was called.\"\n";
      logger() << LogTags::info << endl << EOM;

      #pragma omp critical (runOptions)
      {
        /// Retrieve runOptions from the YAML file safely...
        GET_COLLIDER_RUNOPTION(pythiaNames, std::vector<std::string>);
        /// @todo Subprocess specific nEvents
        GET_COLLIDER_RUNOPTION(nEvents, int);
        /// @todo Get the Spectrum and Decay info from SpecBit and DecayBit
        GET_COLLIDER_RUNOPTION(slhaFilename, std::string);
      }

      xsecArray = new double[omp_get_max_threads()];
      xsecerrArray = new double[omp_get_max_threads()];
      /// For every collider requested in the yaml file:
      for (iter = pythiaNames.cbegin(); iter != pythiaNames.cend(); ++iter) {
        pythiaNumber = 0;
        /// Defaults to 1 if option unspecified
        #pragma omp critical (runOptions)
        {
          pythiaConfigurations = runOptions->getValueOrDef<int>(1, *iter);
        }

        while (pythiaNumber < pythiaConfigurations) {
          ++pythiaNumber;
          Loop::executeIteration(INIT);
          #pragma omp parallel shared(SHARED_OVER_OMP)
          {
            #pragma omp for
            for (int i = 1; i <= nEvents; ++i) {
              Loop::executeIteration(i);
            }
            Loop::executeIteration(END_SUBPROCESS);
          }
          std::cout << "\n\n\n\n Operation of Pythia named " << *iter
                    << " number " << std::to_string(pythiaNumber) << " has finished." << std::endl;
          for (size_t i = 0; i < (size_t) omp_get_max_threads(); ++i)
            std::cout << "  Thread " << i << ": xsec = " << xsecArray[i] << " +- " << xsecerrArray[i] << " pb" << std::endl;
          #ifdef HESITATE
          std::cout<<"\n\n [Press Enter]";
          std::getchar();
          #endif
        }
      }
      Loop::executeIteration(FINALIZE);

      logger() << "==================" << endl;
      logger() << "ColliderBit says,";
      logger() << "\"operatePythia() completed.\"" << endl;
      logger() << LogTags::info << endl << EOM;
    }



    /// *** Hard Scattering Collider Simulators ***

    void getPythia(Gambit::ColliderBit::SpecializablePythia &result) {
      /// @TODO: capabilify xsecArrays
      using namespace Pipes::getPythia;

      if (resetPythiaFlag and *Loop::iteration > INIT) {

        /// Each thread gets its own Pythia instance.
        /// Thus, the Pythia instantiation is *after* INIT.
        std::vector<std::string> pythiaOptions;
        std::string pythiaConfigName;

        /// Setup new Pythia
        pythiaConfigName = "pythiaOptions";
        if (pythiaConfigurations) {
          pythiaConfigName += "_";
          pythiaConfigName += std::to_string(pythiaNumber);
        }
<<<<<<< HEAD
        /// If the SpecializablePythia specialization is hard-coded, okay with no options.
#pragma omp critical (runOptions)
=======
        /// If the PythiaBase subclass is hard-coded (for some reason), okay with no options.
        #pragma omp critical (runOptions)
>>>>>>> 99cf5887
        {
          if (runOptions->hasKey(*iter, pythiaConfigName))
            pythiaOptions = runOptions->getValue<std::vector<std::string>>(*iter, pythiaConfigName);
        }
        pythiaOptions.push_back("SLHA:file = " + slhaFilename);
        pythiaOptions.push_back("Random:seed = " + std::to_string(omp_get_thread_num()));

        result.clear();
        result.setSpecialization(*iter);
        result.init(pythiaOptions);

        pythiaOptions.clear();
        resetPythiaFlag = false;

      } else if (*Loop::iteration == END_SUBPROCESS) {
<<<<<<< HEAD
        xsecArray[omp_get_thread_num()] = result.pythia()->info.sigmaGen();
        xsecerrArray[omp_get_thread_num()] = result.pythia()->info.sigmaErr();
=======

        xsecArray[omp_get_thread_num()] = result->pythia()->info.sigmaGen() * 1e9; //< note converting mb to pb units
        xsecerrArray[omp_get_thread_num()] = result->pythia()->info.sigmaErr() * 1e9; //< note converting mb to pb units
>>>>>>> 99cf5887

        /// TODO: Each thread gets its own Pythia instance. DEFINITELY NOT THREADSAFE:
        resetPythiaFlag = true;

      } else if (*Loop::iteration == FINALIZE) {

        /// Memory clean-up: xsecArrays
        /// @TODO: where is the matching allocation? Careful with these deletes
        delete[] xsecArray;
        delete[] xsecerrArray;

      }
    }



    /// *** Detector Simulators ***

    void getDelphes(Gambit::ColliderBit::DelphesBase* &result) {
      using namespace Pipes::getDelphes;
      std::vector<std::string> delphesOptions;
      if (resetDelphesFlag and *Loop::iteration == INIT) {
        #pragma omp critical (Delphes)
        {
          /// Setup new Delphes
          GET_COLLIDER_RUNOPTION(delphesOptions, std::vector<std::string>);
          /// Memory allocation: Delphes
          result = mkDelphes("DelphesVanilla", delphesOptions);
          resetDelphesFlag = false;
        }
      } else if (*Loop::iteration == FINALIZE) {
        /// Memory clean-up: Delphes
        delete result;
        result = 0;
        resetDelphesFlag = true;
      }
    }


    void getBuckFast(Gambit::ColliderBit::BuckFastBase* &result) {
      using namespace Pipes::getBuckFast;
      std::string buckFastOption;
      if (resetBuckFastFlag and *Loop::iteration == INIT) {
        #pragma omp critical (BuckFast)
        {
          /// Setup new BuckFast
          GET_COLLIDER_RUNOPTION(buckFastOption, std::string);
          /// Memory allocation: BuckFast
          result = mkBuckFast(buckFastOption);
          resetBuckFastFlag = false;
        }
      } else if (*Loop::iteration == FINALIZE) {
        /// Memory clean-up: BuckFast
        delete result;
        result = 0;
        resetBuckFastFlag = true;
      }
    }



    /// *** Initialization for analyses ***

    void specifyAnalysisPointerVector(std::vector<Gambit::ColliderBit::Analysis*> &result) {
      using namespace Pipes::specifyAnalysisPointerVector;
      if (resetAnalysisFlag and *Loop::iteration == INIT) {
        /// Memory clean-up: Analyses
        /* while (result.size() > 0) {
           delete result.front();
           result.erase(result.begin());
           } */
        result.clear();
        logger() << "\n==================\n";
        logger() << "ColliderBit says,\n";
        logger() << "\t\"specifyAnalysisPointerVector() was called.\"\n";
        logger() << LogTags::info << endl << EOM;

        std::vector<std::string> analysisNames;
        #pragma omp critical (runOptions)
        {
          GET_COLLIDER_RUNOPTION(analysisNames, std::vector<std::string>);
        }

        logger() << "\n==================\n";
        logger() << "ColliderBit says,\n";
        logger() << "\t\"Setting up analyses...\"\n";
        for(auto name : analysisNames) {
          logger() << "\t  Analysis name " << name << endl;
          /// Memory allocation: Analyses
          result.push_back( mkAnalysis(name) );
        }
        logger() << "ColliderBit says,\n";
        logger() << "\t\"specifyAnalysisPointerVector() has finished.\"\n";
        logger() << LogTags::info << endl << EOM;
        resetAnalysisFlag = false;
      } else if (*Loop::iteration == FINALIZE) {
        resetAnalysisFlag = true;
      }
    }



    /// *** Hard Scattering Event Generators ***

    void generatePythia8Event(Pythia8::Event& result) {
      using namespace Pipes::generatePythia8Event;
      if (*Loop::iteration <= INIT) return;
      result.clear();

      /// Get the next event from Pythia8
      (*Dep::HardScatteringSim).nextEvent(result);
    }



    /// Convert a hadron-level Pythia8::Event into an unsmeared HEPUtils::Event
    /// @todo Overlap between jets and prompt containers: need some isolation in MET calculation
    void convertPythia8ParticleEvent(HEPUtils::Event& result) {
      using namespace Pipes::convertPythia8ParticleEvent;
      if (*Loop::iteration <= INIT) return;
      result.clear();

      /// Get the next event from Pythia8
      const auto& pevt = *Dep::HardScatteringEvent;

      std::vector<fastjet::PseudoJet> bhadrons; //< for input to FastJet b-tagging
      std::vector<Particle*> bpartons;
      std::vector<Particle*> tauCandidates;
      P4 pout; //< Sum of momenta outside acceptance

      // Make a first pass of non-final particles to gather b-hadrons and taus
      for (int i = 0; i < pevt.size(); ++i) {
        const Pythia8::Particle& p = pevt[i];

        // Find last b-hadrons in b decay chains as the best proxy for b-tagging
        //if (isFinalB(i, pevt)) bhadrons.push_back(mk_pseudojet(p.p()));

        if(p.idAbs()==5) {
          std::vector<int> bDaughterList = p.daughterList();
          bool isGoodB=true;
          for (size_t daughter = 0; daughter < bDaughterList.size(); daughter++) {
            const Pythia8::Particle& pDaughter = pevt[bDaughterList[daughter]];
            int daughterID = pDaughter.idAbs();
            if(daughterID == 5)isGoodB=false;
          }
          if(isGoodB){

            HEPUtils::Particle* tmpB = new HEPUtils::Particle(mk_p4(p.p()), p.id());
            bpartons.push_back(tmpB);
          }

        }

        if(p.idAbs()==15) {

          // Veto leptonic taus
          //bool isLeptonicTau = false;
          std::vector<int> tauDaughterList = p.daughterList();
          P4 tmpMomentum;
          bool isGoodTau=true;

          for (size_t daughter = 0; daughter < tauDaughterList.size(); daughter++) {
            const Pythia8::Particle& pDaughter = pevt[tauDaughterList[daughter]];
            int daughterID = pDaughter.idAbs();
            //std::cout << "DAUGHTER ID " << daughterID << std::endl;
            if (daughterID == MCUtils::PID::ELECTRON || daughterID == MCUtils::PID::MUON || daughterID == MCUtils::PID::WPLUSBOSON || daughterID == MCUtils::PID::TAU)isGoodTau=false;

            if(!daughterID == MCUtils::PID::TAU)tmpMomentum+= mk_p4(pDaughter.p());
          }

          if(isGoodTau){

            HEPUtils::Particle* tmpTau = new HEPUtils::Particle(mk_p4(p.p()), p.id());
            tauCandidates.push_back(tmpTau);
          }
        }
      }

      // Loop over final state particles for jet inputs and MET
      std::vector<fastjet::PseudoJet> jetparticles;
      for (int i = 0; i < pevt.size(); ++i) {
        const Pythia8::Particle& p = pevt[i];

<<<<<<< HEAD
      /// Convert a partonic (no hadrons) Pythia8::Event into an unsmeared HEPUtils::Event
      void convertPythia8PartonEvent(HEPUtils::Event& result) {
	using namespace Pipes::convertPythia8PartonEvent;
	if (*Loop::iteration <= INIT) return;
	result.clear();

	/// Get the next event from Pythia8
	std::vector<Particle*> tauCandidates;
        const auto& pevt = *Dep::HardScatteringEvent;

	// Make a first pass of non-final particles to gather taus
	for (int i = 0; i < pevt.size(); ++i) {
	  const Pythia8::Particle& p = pevt[i];

	  // Find last tau in prompt tau replica chains as a proxy for tau-tagging
	  
	  if(p.idAbs()==15) {

	    std::vector<int> tauDaughterList = p.daughterList();
	    P4 tmpMomentum;
	    bool isGoodTau=true;
	    
	    for (size_t daughter = 0; daughter < tauDaughterList.size(); daughter++) {
	      const Pythia8::Particle& pDaughter = pevt[tauDaughterList[daughter]];
	      int daughterID = pDaughter.idAbs();

	      if (daughterID == MCUtils::PID::ELECTRON || daughterID == MCUtils::PID::MUON || daughterID == MCUtils::PID::WPLUSBOSON || daughterID == MCUtils::PID::TAU)isGoodTau=false;
	      
	      if(!daughterID == MCUtils::PID::TAU)tmpMomentum+= mk_p4(pDaughter.p());
	    }
	    
	    if(isGoodTau){
	      HEPUtils::Particle* tmpTau = new HEPUtils::Particle(mk_p4(p.p()), p.id());
	      tauCandidates.push_back(tmpTau);
	    }
	  }
	}

	std::vector<fastjet::PseudoJet> jetparticles; //< Pseudojets for input to FastJet
	P4 pout; //< Sum of momenta outside acceptance

	// Make a single pass over the event to gather final leptons, partons, and photons
	for (int i = 0; i < pevt.size(); ++i) {
	  const Pythia8::Particle& p = pevt[i];

	  // We only use "final" particles, i.e. those with no children. So Py8 must have hadronization disabled
	  if (!p.isFinal()) continue;

	  // Only consider partons within ATLAS/CMS acceptance
	  /// @todo We should leave this for the detector sim / analysis to deal with
	  if (abs(p.eta()) > 5.0) {
	    pout += mk_p4(p.p());
	    continue;
	  }

	  // Find electrons/muons/taus/photons to be treated as prompt (+ invisibles)
	  /// @todo *Some* photons should be included in jets!!! Ignore for now since no FSR
	  /// @todo Lepton dressing
	  const bool prompt = isFinalPhoton(i, pevt) || (isFinalLepton(i, pevt)); // && abs(p.id()) != MCUtils::PID::TAU);
	  const bool visible = MCUtils::PID::isStrongInteracting(p.id()) || MCUtils::PID::isEMInteracting(p.id());
	  if (prompt || !visible) {
	    HEPUtils::Particle* gp = new HEPUtils::Particle(mk_p4(p.p()), p.id());
	    gp->set_prompt();
	    result.add_particle(gp); // Will be automatically categorised
	  }

	  // Everything other than invisibles and muons, including taus & partons are jet constituents
	  /// @todo Only include hadronic tau fraction?
	  // if (visible && (isFinalParton(i, pevt) || isFinalTau(i, pevt))) {
	  if (visible && p.idAbs() != MCUtils::PID::MUON) {
	    fastjet::PseudoJet pj = mk_pseudojet(p.p());
	    pj.set_user_index(abs(p.id()));
	    jetparticles.push_back(pj);
	  }

	}

	/// Jet finding
	/// Currently hard-coded to use anti-kT R=0.4 jets above 10 GeV (could remove pT cut entirely)
	/// @todo choose jet algorithm via _settings?
	const fastjet::JetDefinition jet_def(fastjet::antikt_algorithm, 0.4);
	fastjet::ClusterSequence cseq(jetparticles, jet_def);
	std::vector<fastjet::PseudoJet> pjets = sorted_by_pt(cseq.inclusive_jets(10));
	// Add to the event, with b-tagging info"
	for (const fastjet::PseudoJet& pj : pjets) {
	  // Do jet b-tagging, etc. by looking for b quark constituents (i.e. user index = |parton ID| = 5)
	  /// @note This b-tag is removed in the detector sim if outside the tracker acceptance!
	  const bool isB = HEPUtils::any(pj.constituents(),
					 [](const fastjet::PseudoJet& c){ return c.user_index() == MCUtils::PID::BQUARK; });
	  result.add_jet(new HEPUtils::Jet(HEPUtils::mk_p4(pj), isB));

	  bool isTau=false;
	  for(auto& ptau : tauCandidates){
	    P4 jetMom=HEPUtils::mk_p4(pj);
	    if(jetMom.deltaR_eta(ptau->mom()) < 0.5){
	      isTau=true;
	      break;
	    }
	  } 
	  // Add to the event (use jet momentum for tau)
	  if(isTau){
	    HEPUtils::Particle* gp = new HEPUtils::Particle(HEPUtils::mk_p4(pj), MCUtils::PID::TAU);
	    gp->set_prompt();
	    result.add_particle(gp); 
	  }
	}

	/// Calculate missing momentum
	//
	// From balance of all visible momenta (requires isolation)
	// const std::vector<Particle*> visibles = result.visible_particles();
	// P4 pvis;
	// for (size_t i = 0; i < visibles.size(); ++i) {
	//   pvis += visibles[i]->mom();
	// }
	// for (size_t i = 0; i < result.jets.size(); ++i) {
	//   pvis += result.jets[i]->mom();
	// }
	// set_missingmom(-pvis);
	//
	// From sum of invisibles, including those out of range
	for (const Particle* p : result.invisible_particles())
	  pout += p->mom();
	result.set_missingmom(pout);
=======
        // Only consider final state particles
        if (!p.isFinal()) continue;

        // Add particle outside ATLAS/CMS acceptance to MET
        /// @todo Move out-of-acceptance MET contribution to BuckFast
        if (abs(p.eta()) > 5.0) {
          pout += mk_p4(p.p());
          continue;
        }

        // Promptness: for leptons and photons we're only interested if they don't come from hadron/tau decays
        const bool prompt = !fromHadron(i, pevt); //&& !fromTau(i, pevt);
        const bool visible = MCUtils::PID::isStrongInteracting(p.id()) || MCUtils::PID::isEMInteracting(p.id());

        // Add prompt and invisible particles as individual particles
        if (prompt || !visible) {
          HEPUtils::Particle* gp = new HEPUtils::Particle(mk_p4(p.p()), p.id());
          gp->set_prompt();
          result.add_particle(gp); // Will be automatically categorised
        }

        // All particles other than invisibles and muons are jet constituents
        if (visible && p.idAbs() != MCUtils::PID::MUON) jetparticles.push_back(mk_pseudojet(p.p()));
>>>>>>> 99cf5887
      }

      /// Jet finding
      /// Currently hard-coded to use anti-kT R=0.4 jets above 10 GeV (could remove pT cut entirely)
      /// @todo choose jet algorithm via _settings?
      const fastjet::JetDefinition jet_def(fastjet::antikt_algorithm, 0.4);
      fastjet::ClusterSequence cseq(jetparticles, jet_def);
      std::vector<fastjet::PseudoJet> pjets = sorted_by_pt(cseq.inclusive_jets(10));

      /// Do jet b-tagging, etc. and add to the Event
      /// @todo Use ghost tagging?
      /// @note We need to _remove_ this b-tag in the detector sim if outside the tracker acceptance!
      for (auto& pj : pjets) {
        /// @todo Replace with HEPUtils::any(bhadrons, [&](const auto& pb){ pj.delta_R(pb) < 0.4 })
        bool isB = false;

        /*for (auto& pb : bhadrons) {
          if (pj.delta_R(pb) < 0.4) {
          isB = true;
          break;
          }
          }*/
        P4 jetMom=HEPUtils::mk_p4(pj);

        for (auto& pb : bpartons) {

          if (jetMom.deltaR_eta(pb->mom()) < 0.4) {
            isB = true;
            break;
          }
        }

        bool isTau=false;
        for(auto& ptau : tauCandidates){

          if(jetMom.deltaR_eta(ptau->mom()) < 0.5){
            isTau=true;
            break;
          }
        }
        // Add to the event (use jet momentum for tau)
        if(isTau){
          HEPUtils::Particle* gp = new HEPUtils::Particle(HEPUtils::mk_p4(pj), MCUtils::PID::TAU);
          gp->set_prompt();
          result.add_particle(gp);
        }

        result.add_jet(new HEPUtils::Jet(HEPUtils::mk_p4(pj), isB));
      }

      /// Calculate missing momentum
      //
      // From balance of all visible momenta (requires isolation)
      // const std::vector<Particle*> visibles = result.visible_particles();
      // P4 pvis;
      // for (size_t i = 0; i < visibles.size(); ++i) {
      //   pvis += visibles[i]->mom();
      // }
      // for (size_t i = 0; i < result.jets.size(); ++i) {
      //   pvis += result.jets[i]->mom();
      // }
      // set_missingmom(-pvis);
      //
      // From sum of invisibles, including those out of range
      for (size_t i = 0; i < result.invisible_particles().size(); ++i) {
        pout += result.invisible_particles()[i]->mom();
      }
      result.set_missingmom(pout);
    }

    /// Convert a partonic (no hadrons) Pythia8::Event into an unsmeared HEPUtils::Event
    void convertPythia8PartonEvent(HEPUtils::Event& result) {
      using namespace Pipes::convertPythia8Event;
      if (*Loop::iteration <= INIT) return;
      result.clear();

      /// Get the next event from Pythia8
      std::vector<Particle*> tauCandidates;
      const auto& pevt = (*Dep::HardScatteringSim)->nextEvent();

      // Make a first pass of non-final particles to gather taus
      for (int i = 0; i < pevt.size(); ++i) {
        const Pythia8::Particle& p = pevt[i];

        // Find last tau in prompt tau replica chains as a proxy for tau-tagging

        if(p.idAbs()==15) {

          std::vector<int> tauDaughterList = p.daughterList();
          P4 tmpMomentum;
          bool isGoodTau=true;

          for (size_t daughter = 0; daughter < tauDaughterList.size(); daughter++) {
            const Pythia8::Particle& pDaughter = pevt[tauDaughterList[daughter]];
            int daughterID = pDaughter.idAbs();

            if (daughterID == MCUtils::PID::ELECTRON || daughterID == MCUtils::PID::MUON || daughterID == MCUtils::PID::WPLUSBOSON || daughterID == MCUtils::PID::TAU)isGoodTau=false;

            if(!daughterID == MCUtils::PID::TAU)tmpMomentum+= mk_p4(pDaughter.p());
          }

          if(isGoodTau){
            HEPUtils::Particle* tmpTau = new HEPUtils::Particle(mk_p4(p.p()), p.id());
            tauCandidates.push_back(tmpTau);
          }
        }
      }

      std::vector<fastjet::PseudoJet> jetparticles; //< Pseudojets for input to FastJet
      P4 pout; //< Sum of momenta outside acceptance

      // Make a single pass over the event to gather final leptons, partons, and photons
      for (int i = 0; i < pevt.size(); ++i) {
        const Pythia8::Particle& p = pevt[i];

        // We only use "final" particles, i.e. those with no children. So Py8 must have hadronization disabled
        if (!p.isFinal()) continue;

        // Only consider partons within ATLAS/CMS acceptance
        /// @todo We should leave this for the detector sim / analysis to deal with
        if (abs(p.eta()) > 5.0) {
          pout += mk_p4(p.p());
          continue;
        }

        // Find electrons/muons/taus/photons to be treated as prompt (+ invisibles)
        /// @todo *Some* photons should be included in jets!!! Ignore for now since no FSR
        /// @todo Lepton dressing
        const bool prompt = isFinalPhoton(i, pevt) || (isFinalLepton(i, pevt)); // && abs(p.id()) != MCUtils::PID::TAU);
        const bool visible = MCUtils::PID::isStrongInteracting(p.id()) || MCUtils::PID::isEMInteracting(p.id());
        if (prompt || !visible) {
          HEPUtils::Particle* gp = new HEPUtils::Particle(mk_p4(p.p()), p.id());
          gp->set_prompt();
          result.add_particle(gp); // Will be automatically categorised
        }

        // Everything other than invisibles and muons, including taus & partons are jet constituents
        /// @todo Only include hadronic tau fraction?
        // if (visible && (isFinalParton(i, pevt) || isFinalTau(i, pevt))) {
        if (visible && p.idAbs() != MCUtils::PID::MUON) {
          fastjet::PseudoJet pj = mk_pseudojet(p.p());
          pj.set_user_index(abs(p.id()));
          jetparticles.push_back(pj);
        }

<<<<<<< HEAD
	(*Dep::SimpleSmearingSim)->processEvent(*Dep::ConvertedScatteringEvent, result);
=======
>>>>>>> 99cf5887
      }

      /// Jet finding
      /// Currently hard-coded to use anti-kT R=0.4 jets above 10 GeV (could remove pT cut entirely)
      /// @todo choose jet algorithm via _settings?
      const fastjet::JetDefinition jet_def(fastjet::antikt_algorithm, 0.4);
      fastjet::ClusterSequence cseq(jetparticles, jet_def);
      std::vector<fastjet::PseudoJet> pjets = sorted_by_pt(cseq.inclusive_jets(10));
      // Add to the event, with b-tagging info"
      for (const fastjet::PseudoJet& pj : pjets) {
        // Do jet b-tagging, etc. by looking for b quark constituents (i.e. user index = |parton ID| = 5)
        /// @note This b-tag is removed in the detector sim if outside the tracker acceptance!
        const bool isB = HEPUtils::any(pj.constituents(),
                                       [](const fastjet::PseudoJet& c){ return c.user_index() == MCUtils::PID::BQUARK; });
        result.add_jet(new HEPUtils::Jet(HEPUtils::mk_p4(pj), isB));

        bool isTau=false;
        for(auto& ptau : tauCandidates){
          P4 jetMom=HEPUtils::mk_p4(pj);
          if(jetMom.deltaR_eta(ptau->mom()) < 0.5){
            isTau=true;
            break;
          }
        }
        // Add to the event (use jet momentum for tau)
        if(isTau){
          HEPUtils::Particle* gp = new HEPUtils::Particle(HEPUtils::mk_p4(pj), MCUtils::PID::TAU);
          gp->set_prompt();
          result.add_particle(gp);
        }
      }

      /// Calculate missing momentum
      //
      // From balance of all visible momenta (requires isolation)
      // const std::vector<Particle*> visibles = result.visible_particles();
      // P4 pvis;
      // for (size_t i = 0; i < visibles.size(); ++i) {
      //   pvis += visibles[i]->mom();
      // }
      // for (size_t i = 0; i < result.jets.size(); ++i) {
      //   pvis += result.jets[i]->mom();
      // }
      // set_missingmom(-pvis);
      //
      // From sum of invisibles, including those out of range
      for (const Particle* p : result.invisible_particles())
        pout += p->mom();
      result.set_missingmom(pout);
    }


    /// Gambit facing interface function
    void convertPythia8Event(HEPUtils::Event &result) {

      //convertPythia8PartonEvent(result);
      convertPythia8ParticleEvent(result);

    }

    /// *** Standard Event Format Functions ***

    void reconstructDelphesEvent(HEPUtils::Event& result) {
      using namespace Pipes::reconstructDelphesEvent;
      if (*Loop::iteration <= INIT) return;
      result.clear();

      #pragma omp critical (Delphes)
      {
        (*Dep::DetectorSim)->processEvent(*Dep::HardScatteringEvent, result);
      }
    }

    void reconstructBuckFastEvent(HEPUtils::Event& result) {
      using namespace Pipes::reconstructBuckFastEvent;
      if (*Loop::iteration <= INIT) return;
      result.clear();

      (*Dep::SimpleSmearingSim)->processEvent(*Dep::HardScatteringEvent, result);
    }



    /// *** Analysis Accumulators ***

    void runAnalyses(ColliderLogLikes& result)
    {
      using namespace Pipes::runAnalyses;

      if (*Loop::iteration == INIT) {

        // for (auto anaPtr = Dep::ListOfAnalyses->begin(); anaPtr != Dep::ListOfAnalyses->end(); ++anaPtr) {
        //   (*anaPtr)->set_xsec(-1, -1);
        // }

      } else if (*Loop::iteration == END_SUBPROCESS) {

        for (auto anaPtr = Dep::ListOfAnalyses->begin(); anaPtr != Dep::ListOfAnalyses->end(); ++anaPtr)
        {
          /// @TODO Clean this crap up... xsecArrays should be more Gambity.
          /// @TODO THIS IS HARDCODED FOR ONLY ONE THREAD!!!
          cout << "Adding xsec = " << xsecArray[0] << " +- " << xsecerrArray[0] << " pb" << endl;
          (*anaPtr)->add_xsec(xsecArray[0], xsecerrArray[0]);
        }

      } else if (*Loop::iteration == FINALIZE) {

        // The final iteration: get log likelihoods for the analyses
        result.clear();
        for (auto anaPtr = Dep::ListOfAnalyses->begin(); anaPtr != Dep::ListOfAnalyses->end(); ++anaPtr)
        {
          cout << "Set xsec from ana = " << (*anaPtr)->xsec() << " pb" << endl;
          cout << "SR number test " << (*anaPtr)->get_results()[0].n_signal << endl;
          result.push_back((*anaPtr)->get_results());
        }

      } else {

        #pragma omp critical (accumulatorUpdate)
        {
          // Loop over analyses and run them
          for (auto anaPtr = Dep::ListOfAnalyses->begin(); anaPtr != Dep::ListOfAnalyses->end(); ++anaPtr)
            (*anaPtr)->analyze(*Dep::ReconstructedEvent);
        }

      }

    }



    /// Loop over all analyses (and SRs within one analysis) and fill a vector of observed likelihoods
    void calcLogLike(double& result) {
      using namespace Pipes::calcLogLike;
      ColliderLogLikes analysisResults = (*Dep::AnalysisNumbers);
      cout << "In calcLogLike" << endl;

      std::vector<double> observedLikelihoods;
      for (size_t analysis = 0; analysis < analysisResults.size(); ++analysis) {
        cout << "In analysis loop" << endl;
        for (size_t SR = 0; SR < analysisResults[analysis].size(); ++SR) {
          cout << "In signal region loop" << endl;
          SignalRegionData srData = analysisResults[analysis][SR];

          /// @todo Would be good to be able to make these const, but the clever-clever BEreq::xxx LL functions can't handle it :-/

          // Actual observed number of events
          int n_obs = (int) srData.n_observed;

          // A contribution to the predicted number of events that is known exactly
          // (e.g. from data-driven background estimate)
          double n_predicted_exact = 0.;

          // A contribution to the predicted number of events that is not known exactly
          double n_predicted_uncertain = srData.n_signal + srData.n_background;

          // A fractional uncertainty on n_predicted_uncertain
          // (e.g. 0.2 from 20% uncertainty on efficencty wrt signal events)
          double bkg_ratio = srData.background_sys/srData.n_background;
          double sig_ratio = (srData.n_signal != 0) ? srData.signal_sys/srData.n_signal : 0;
          double uncertainty = sqrt(bkg_ratio*bkg_ratio + sig_ratio*sig_ratio);

          cout << "OBS " << n_obs << " PRED " << n_predicted_exact << " UNCERTAIN " << n_predicted_uncertain << " UNCERTAINTY " << uncertainty << endl;
          // Use a log-normal distribution for the nuisance parameter (more correct)
          if (*BEgroup::lnlike_marg_poisson == "lnlike_marg_poisson_lognormal_error") {
            result = BEreq::lnlike_marg_poisson_lognormal_error(n_obs,n_predicted_exact,n_predicted_uncertain,uncertainty);
          }
          // Use a Gaussian distribution for the nuisance parameter (marginally faster)
          else if (*BEgroup::lnlike_marg_poisson == "lnlike_marg_poisson_gaussian_error") {
            result = BEreq::lnlike_marg_poisson_gaussian_error(n_obs,n_predicted_exact,n_predicted_uncertain,uncertainty);
          }
          cout << "COLLIDER_RESULT " << analysis << " " << SR << " " << result << endl;


        } // end SR loop
      } // end ana loop

      /// @TODO Need to combine { ana+SR } to return the single most stringent likelihood / other combined-as-well-as-we-can LL number

    }


  }
}
#undef DEBUG<|MERGE_RESOLUTION|>--- conflicted
+++ resolved
@@ -132,7 +132,6 @@
       using namespace Pipes::getPythia;
 
       if (resetPythiaFlag and *Loop::iteration > INIT) {
-
         /// Each thread gets its own Pythia instance.
         /// Thus, the Pythia instantiation is *after* INIT.
         std::vector<std::string> pythiaOptions;
@@ -144,13 +143,8 @@
           pythiaConfigName += "_";
           pythiaConfigName += std::to_string(pythiaNumber);
         }
-<<<<<<< HEAD
         /// If the SpecializablePythia specialization is hard-coded, okay with no options.
-#pragma omp critical (runOptions)
-=======
-        /// If the PythiaBase subclass is hard-coded (for some reason), okay with no options.
         #pragma omp critical (runOptions)
->>>>>>> 99cf5887
         {
           if (runOptions->hasKey(*iter, pythiaConfigName))
             pythiaOptions = runOptions->getValue<std::vector<std::string>>(*iter, pythiaConfigName);
@@ -161,30 +155,19 @@
         result.clear();
         result.setSpecialization(*iter);
         result.init(pythiaOptions);
-
         pythiaOptions.clear();
         resetPythiaFlag = false;
-
       } else if (*Loop::iteration == END_SUBPROCESS) {
-<<<<<<< HEAD
-        xsecArray[omp_get_thread_num()] = result.pythia()->info.sigmaGen();
-        xsecerrArray[omp_get_thread_num()] = result.pythia()->info.sigmaErr();
-=======
-
-        xsecArray[omp_get_thread_num()] = result->pythia()->info.sigmaGen() * 1e9; //< note converting mb to pb units
-        xsecerrArray[omp_get_thread_num()] = result->pythia()->info.sigmaErr() * 1e9; //< note converting mb to pb units
->>>>>>> 99cf5887
+        xsecArray[omp_get_thread_num()] = result.pythia()->info.sigmaGen() * 1e9; //< note converting mb to pb units
+        xsecerrArray[omp_get_thread_num()] = result.pythia()->info.sigmaErr() * 1e9; //< note converting mb to pb units
 
         /// TODO: Each thread gets its own Pythia instance. DEFINITELY NOT THREADSAFE:
         resetPythiaFlag = true;
-
       } else if (*Loop::iteration == FINALIZE) {
-
         /// Memory clean-up: xsecArrays
         /// @TODO: where is the matching allocation? Careful with these deletes
-        delete[] xsecArray;
-        delete[] xsecerrArray;
-
+        delete xsecArray;
+        delete xsecerrArray;
       }
     }
 
@@ -357,132 +340,6 @@
       for (int i = 0; i < pevt.size(); ++i) {
         const Pythia8::Particle& p = pevt[i];
 
-<<<<<<< HEAD
-      /// Convert a partonic (no hadrons) Pythia8::Event into an unsmeared HEPUtils::Event
-      void convertPythia8PartonEvent(HEPUtils::Event& result) {
-	using namespace Pipes::convertPythia8PartonEvent;
-	if (*Loop::iteration <= INIT) return;
-	result.clear();
-
-	/// Get the next event from Pythia8
-	std::vector<Particle*> tauCandidates;
-        const auto& pevt = *Dep::HardScatteringEvent;
-
-	// Make a first pass of non-final particles to gather taus
-	for (int i = 0; i < pevt.size(); ++i) {
-	  const Pythia8::Particle& p = pevt[i];
-
-	  // Find last tau in prompt tau replica chains as a proxy for tau-tagging
-	  
-	  if(p.idAbs()==15) {
-
-	    std::vector<int> tauDaughterList = p.daughterList();
-	    P4 tmpMomentum;
-	    bool isGoodTau=true;
-	    
-	    for (size_t daughter = 0; daughter < tauDaughterList.size(); daughter++) {
-	      const Pythia8::Particle& pDaughter = pevt[tauDaughterList[daughter]];
-	      int daughterID = pDaughter.idAbs();
-
-	      if (daughterID == MCUtils::PID::ELECTRON || daughterID == MCUtils::PID::MUON || daughterID == MCUtils::PID::WPLUSBOSON || daughterID == MCUtils::PID::TAU)isGoodTau=false;
-	      
-	      if(!daughterID == MCUtils::PID::TAU)tmpMomentum+= mk_p4(pDaughter.p());
-	    }
-	    
-	    if(isGoodTau){
-	      HEPUtils::Particle* tmpTau = new HEPUtils::Particle(mk_p4(p.p()), p.id());
-	      tauCandidates.push_back(tmpTau);
-	    }
-	  }
-	}
-
-	std::vector<fastjet::PseudoJet> jetparticles; //< Pseudojets for input to FastJet
-	P4 pout; //< Sum of momenta outside acceptance
-
-	// Make a single pass over the event to gather final leptons, partons, and photons
-	for (int i = 0; i < pevt.size(); ++i) {
-	  const Pythia8::Particle& p = pevt[i];
-
-	  // We only use "final" particles, i.e. those with no children. So Py8 must have hadronization disabled
-	  if (!p.isFinal()) continue;
-
-	  // Only consider partons within ATLAS/CMS acceptance
-	  /// @todo We should leave this for the detector sim / analysis to deal with
-	  if (abs(p.eta()) > 5.0) {
-	    pout += mk_p4(p.p());
-	    continue;
-	  }
-
-	  // Find electrons/muons/taus/photons to be treated as prompt (+ invisibles)
-	  /// @todo *Some* photons should be included in jets!!! Ignore for now since no FSR
-	  /// @todo Lepton dressing
-	  const bool prompt = isFinalPhoton(i, pevt) || (isFinalLepton(i, pevt)); // && abs(p.id()) != MCUtils::PID::TAU);
-	  const bool visible = MCUtils::PID::isStrongInteracting(p.id()) || MCUtils::PID::isEMInteracting(p.id());
-	  if (prompt || !visible) {
-	    HEPUtils::Particle* gp = new HEPUtils::Particle(mk_p4(p.p()), p.id());
-	    gp->set_prompt();
-	    result.add_particle(gp); // Will be automatically categorised
-	  }
-
-	  // Everything other than invisibles and muons, including taus & partons are jet constituents
-	  /// @todo Only include hadronic tau fraction?
-	  // if (visible && (isFinalParton(i, pevt) || isFinalTau(i, pevt))) {
-	  if (visible && p.idAbs() != MCUtils::PID::MUON) {
-	    fastjet::PseudoJet pj = mk_pseudojet(p.p());
-	    pj.set_user_index(abs(p.id()));
-	    jetparticles.push_back(pj);
-	  }
-
-	}
-
-	/// Jet finding
-	/// Currently hard-coded to use anti-kT R=0.4 jets above 10 GeV (could remove pT cut entirely)
-	/// @todo choose jet algorithm via _settings?
-	const fastjet::JetDefinition jet_def(fastjet::antikt_algorithm, 0.4);
-	fastjet::ClusterSequence cseq(jetparticles, jet_def);
-	std::vector<fastjet::PseudoJet> pjets = sorted_by_pt(cseq.inclusive_jets(10));
-	// Add to the event, with b-tagging info"
-	for (const fastjet::PseudoJet& pj : pjets) {
-	  // Do jet b-tagging, etc. by looking for b quark constituents (i.e. user index = |parton ID| = 5)
-	  /// @note This b-tag is removed in the detector sim if outside the tracker acceptance!
-	  const bool isB = HEPUtils::any(pj.constituents(),
-					 [](const fastjet::PseudoJet& c){ return c.user_index() == MCUtils::PID::BQUARK; });
-	  result.add_jet(new HEPUtils::Jet(HEPUtils::mk_p4(pj), isB));
-
-	  bool isTau=false;
-	  for(auto& ptau : tauCandidates){
-	    P4 jetMom=HEPUtils::mk_p4(pj);
-	    if(jetMom.deltaR_eta(ptau->mom()) < 0.5){
-	      isTau=true;
-	      break;
-	    }
-	  } 
-	  // Add to the event (use jet momentum for tau)
-	  if(isTau){
-	    HEPUtils::Particle* gp = new HEPUtils::Particle(HEPUtils::mk_p4(pj), MCUtils::PID::TAU);
-	    gp->set_prompt();
-	    result.add_particle(gp); 
-	  }
-	}
-
-	/// Calculate missing momentum
-	//
-	// From balance of all visible momenta (requires isolation)
-	// const std::vector<Particle*> visibles = result.visible_particles();
-	// P4 pvis;
-	// for (size_t i = 0; i < visibles.size(); ++i) {
-	//   pvis += visibles[i]->mom();
-	// }
-	// for (size_t i = 0; i < result.jets.size(); ++i) {
-	//   pvis += result.jets[i]->mom();
-	// }
-	// set_missingmom(-pvis);
-	//
-	// From sum of invisibles, including those out of range
-	for (const Particle* p : result.invisible_particles())
-	  pout += p->mom();
-	result.set_missingmom(pout);
-=======
         // Only consider final state particles
         if (!p.isFinal()) continue;
 
@@ -506,7 +363,6 @@
 
         // All particles other than invisibles and muons are jet constituents
         if (visible && p.idAbs() != MCUtils::PID::MUON) jetparticles.push_back(mk_pseudojet(p.p()));
->>>>>>> 99cf5887
       }
 
       /// Jet finding
@@ -579,13 +435,13 @@
 
     /// Convert a partonic (no hadrons) Pythia8::Event into an unsmeared HEPUtils::Event
     void convertPythia8PartonEvent(HEPUtils::Event& result) {
-      using namespace Pipes::convertPythia8Event;
+      using namespace Pipes::convertPythia8PartonEvent;
       if (*Loop::iteration <= INIT) return;
       result.clear();
 
       /// Get the next event from Pythia8
       std::vector<Particle*> tauCandidates;
-      const auto& pevt = (*Dep::HardScatteringSim)->nextEvent();
+      const auto& pevt = *Dep::HardScatteringEvent;
 
       // Make a first pass of non-final particles to gather taus
       for (int i = 0; i < pevt.size(); ++i) {
@@ -652,10 +508,6 @@
           jetparticles.push_back(pj);
         }
 
-<<<<<<< HEAD
-	(*Dep::SimpleSmearingSim)->processEvent(*Dep::ConvertedScatteringEvent, result);
-=======
->>>>>>> 99cf5887
       }
 
       /// Jet finding
@@ -734,7 +586,7 @@
       if (*Loop::iteration <= INIT) return;
       result.clear();
 
-      (*Dep::SimpleSmearingSim)->processEvent(*Dep::HardScatteringEvent, result);
+      (*Dep::SimpleSmearingSim)->processEvent(*Dep::ConvertedScatteringEvent, result);
     }
 
 
@@ -744,15 +596,9 @@
     void runAnalyses(ColliderLogLikes& result)
     {
       using namespace Pipes::runAnalyses;
-
-      if (*Loop::iteration == INIT) {
-
-        // for (auto anaPtr = Dep::ListOfAnalyses->begin(); anaPtr != Dep::ListOfAnalyses->end(); ++anaPtr) {
-        //   (*anaPtr)->set_xsec(-1, -1);
-        // }
-
-      } else if (*Loop::iteration == END_SUBPROCESS) {
-
+      if (*Loop::iteration == INIT) return;
+
+      if (*Loop::iteration == END_SUBPROCESS) {
         for (auto anaPtr = Dep::ListOfAnalyses->begin(); anaPtr != Dep::ListOfAnalyses->end(); ++anaPtr)
         {
           /// @TODO Clean this crap up... xsecArrays should be more Gambity.
@@ -760,9 +606,10 @@
           cout << "Adding xsec = " << xsecArray[0] << " +- " << xsecerrArray[0] << " pb" << endl;
           (*anaPtr)->add_xsec(xsecArray[0], xsecerrArray[0]);
         }
-
-      } else if (*Loop::iteration == FINALIZE) {
-
+        return;
+      }
+
+      if (*Loop::iteration == FINALIZE) {
         // The final iteration: get log likelihoods for the analyses
         result.clear();
         for (auto anaPtr = Dep::ListOfAnalyses->begin(); anaPtr != Dep::ListOfAnalyses->end(); ++anaPtr)
@@ -771,18 +618,15 @@
           cout << "SR number test " << (*anaPtr)->get_results()[0].n_signal << endl;
           result.push_back((*anaPtr)->get_results());
         }
-
-      } else {
-
-        #pragma omp critical (accumulatorUpdate)
-        {
-          // Loop over analyses and run them
-          for (auto anaPtr = Dep::ListOfAnalyses->begin(); anaPtr != Dep::ListOfAnalyses->end(); ++anaPtr)
-            (*anaPtr)->analyze(*Dep::ReconstructedEvent);
-        }
-
-      }
-
+        return;
+      }
+
+      #pragma omp critical (accumulatorUpdate)
+      {
+        // Loop over analyses and run them
+        for (auto anaPtr = Dep::ListOfAnalyses->begin(); anaPtr != Dep::ListOfAnalyses->end(); ++anaPtr)
+          (*anaPtr)->analyze(*Dep::ReconstructedEvent);
+      }
     }
 
 
@@ -800,20 +644,18 @@
           cout << "In signal region loop" << endl;
           SignalRegionData srData = analysisResults[analysis][SR];
 
-          /// @todo Would be good to be able to make these const, but the clever-clever BEreq::xxx LL functions can't handle it :-/
-
-          // Actual observed number of events
+          /// Actual observed number of events
           int n_obs = (int) srData.n_observed;
 
-          // A contribution to the predicted number of events that is known exactly
-          // (e.g. from data-driven background estimate)
+          /// A contribution to the predicted number of events that is known exactly
+          /// (e.g. from data-driven background estimate)
           double n_predicted_exact = 0.;
 
           // A contribution to the predicted number of events that is not known exactly
           double n_predicted_uncertain = srData.n_signal + srData.n_background;
 
-          // A fractional uncertainty on n_predicted_uncertain
-          // (e.g. 0.2 from 20% uncertainty on efficencty wrt signal events)
+          /// A fractional uncertainty on n_predicted_uncertain
+          /// (e.g. 0.2 from 20% uncertainty on efficencty wrt signal events)
           double bkg_ratio = srData.background_sys/srData.n_background;
           double sig_ratio = (srData.n_signal != 0) ? srData.signal_sys/srData.n_signal : 0;
           double uncertainty = sqrt(bkg_ratio*bkg_ratio + sig_ratio*sig_ratio);
@@ -829,14 +671,12 @@
           }
           cout << "COLLIDER_RESULT " << analysis << " " << SR << " " << result << endl;
 
-
         } // end SR loop
       } // end ana loop
 
       /// @TODO Need to combine { ana+SR } to return the single most stringent likelihood / other combined-as-well-as-we-can LL number
 
     }
-
 
   }
 }
