--- conflicted
+++ resolved
@@ -110,10 +110,7 @@
       using namespace Pipes::getPythia;
 
       if (*Loop::iteration == START_SUBPROCESS) {
-<<<<<<< HEAD
-=======
         /// TODO Surely, I must call result.clear()?
->>>>>>> e46ed533
         /// Each thread gets its own Pythia instance.
         /// Thus, the initialization is *after* INIT, within omp parallel.
         std::vector<std::string> pythiaOptions;
@@ -131,7 +128,6 @@
         }
         pythiaOptions.push_back("SLHA:file = " + slhaFilename);
         pythiaOptions.push_back("Random:seed = " + std::to_string(12345 + omp_get_thread_num()));
-<<<<<<< HEAD
 // Pat: merge conflict resolved here by accepting from ColliderBit_development.  Abram please check. <<<<<<< HEAD
 //=======
 
@@ -171,15 +167,11 @@
 // Pat: merge conflict resolved to here by accepting from ColliderBit.  Abram please check. >>>>>>> master
 
         result.resetSpecialization(*iter);
-=======
-
-        result.resetSpecialization(*iter);
 /*      /// Init SLHAea testing object. TODO get it from SpecBit / DecayBit.
         std::ifstream ifs(slhaFilename);
         const SLHAea::Coll slhaea(slhaFilename);
         //const SLHAea::Coll &slhaea = *Dep::SLHAeaFromSomewhere;
         result.addSLHAea(slhaea);  */
->>>>>>> e46ed533
         result.init(pythiaOptions);
         /// @TODO Can we test for xsec veto here? Might be analysis dependent, so see TODO below.
       }
@@ -282,11 +274,7 @@
       result.clear();
 
       /// Get the next event from Pythia8
-<<<<<<< HEAD
-      const auto& pevt = *Dep::HardScatteringEvent;
-=======
       const Pythia8::Event& pevt = *Dep::HardScatteringEvent;
->>>>>>> e46ed533
 
       std::vector<fastjet::PseudoJet> bhadrons; //< for input to FastJet b-tagging
       std::vector<HEPUtils::Particle*> bpartons;
@@ -434,11 +422,7 @@
       result.clear();
 
       /// Get the next event from Pythia8
-<<<<<<< HEAD
-      std::vector<Particle*> tauCandidates;
-=======
       std::vector<HEPUtils::Particle*> tauCandidates;
->>>>>>> e46ed533
       const auto& pevt = *Dep::HardScatteringEvent;
 
       // Make a first pass of non-final particles to gather taus
@@ -574,11 +558,7 @@
       if (*Loop::iteration <= INIT) return;
       result.clear();
 
-<<<<<<< HEAD
-      (*Dep::SimpleSmearingSim)->processEvent(*Dep::ConvertedScatteringEvent, result);
-=======
       (*Dep::SimpleSmearingSim).processEvent(*Dep::ConvertedScatteringEvent, result);
->>>>>>> e46ed533
     }
 
 
@@ -588,7 +568,6 @@
     void runAnalyses(ColliderLogLikes& result)
     {
       using namespace Pipes::runAnalyses;
-<<<<<<< HEAD
 // Pat: merge conflict resolved here by accepting from ColliderBit_development.  Abram please check. <<<<<<< HEAD
       if (*Loop::iteration == FINALIZE) {
 //=======
@@ -612,25 +591,17 @@
       //} else if (*Loop::iteration == FINALIZE) {
 
 //>>>>>>> master
-=======
-      if (*Loop::iteration == FINALIZE) {
->>>>>>> e46ed533
         // The final iteration: get log likelihoods for the analyses
         result.clear();
         for (auto anaPtr = globalAnalyses->analyses.begin();
              anaPtr != globalAnalyses->analyses.end(); ++anaPtr)
         {
           cout << "Set xsec from ana = " << (*anaPtr)->xsec() << " pb" << endl;
-<<<<<<< HEAD
 // Pat: merge conflict resolved here by accepting from ColliderBit_development.  Abram please check. <<<<<<< HEAD
           // Finalize is currently only used to report a cut flow.... rename?
           (*anaPtr)->finalize();
 //=======
 //>>>>>>> master
-=======
-          // Finalize is currently only used to report a cut flow.... rename?
-          (*anaPtr)->finalize();
->>>>>>> e46ed533
           result.push_back((*anaPtr)->get_results());
         }
         return;
