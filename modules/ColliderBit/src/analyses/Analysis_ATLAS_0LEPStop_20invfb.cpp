#include <vector>
#include <cmath>
#include <memory>
#include <iomanip>

#include "gambit/ColliderBit/Analysis.hpp"
#include "gambit/ColliderBit/mt2_bisect.h"

/// @todo Eliminate the ROOT vectors!
#include <TLorentzVector.h>
#include <TVector2.h>


using namespace std;

/* The ATLAS 0 lepton direct stop analysis (20fb^-1) - `heavy stop'.

   Based originally on: ATLAS-CONF-2013-024
   Now updated to arXiv:1406.1122
   Code by Martin White, Sky French.
   Known errors:
   a) The isolation is already applied in the simulation rather than after overlap removal -> the electron and muon veto technically require a veto on base-line electrons/muons not overlapping with jets
   b) ETmiss-track cuts ignored...

   Known features:
   a) Have removed the tau veto since it disagrees with ATLAS cutflow (we lose ~2/3 of the events whilst ATLAS see a minimal effect. So ditching it is fine. In fact the implementation below is incorrect since it does not take into account the number of tracks associated to the jets.
   b) Using mt2 bisect method from H. Cheng, Z. Han, arXiv:0810.5178 for mT2 calculation

*/

namespace Gambit {
  namespace ColliderBit {

    bool sortByPT(Jet* jet1, Jet* jet2) { return (jet1->pT() > jet2->pT()); }

    class Analysis_ATLAS_0LEPStop_20invfb : public Analysis {
    private:

      // Numbers passing cuts
      int _numSRA1, _numSRA2, _numSRA3, _numSRA4;
      int _numSRC1, _numSRC2, _numSRC3;

      vector<int> cutFlowVector_alt;
      vector<int> cutFlowVector;
      vector<string> cutFlowVector_str;
      int NCUTS; //=16;

      // Debug histos

      void JetLeptonOverlapRemoval(vector<Jet*> &jetvec, vector<Particle*> &lepvec, double DeltaRMax) {
        //Routine to do jet-lepton check
        //Discards jets if they are within DeltaRMax of a lepton

        vector<Jet*> Survivors;

        for(unsigned int itjet = 0; itjet < jetvec.size(); itjet++) {
          bool overlap = false;
          P4 jetmom=jetvec.at(itjet)->mom();
          for(unsigned int itlep = 0; itlep < lepvec.size(); itlep++) {
            P4 lepmom=lepvec.at(itlep)->mom();
            double dR;

            dR=jetmom.deltaR_eta(lepmom);

            if(fabs(dR) <= DeltaRMax) overlap=true;
          }
          if(overlap) continue;
          Survivors.push_back(jetvec.at(itjet));
        }
        jetvec=Survivors;

        return;
      }

      void LeptonJetOverlapRemoval(vector<Particle*> &lepvec, vector<Jet*> &jetvec, double DeltaRMax) {
        //Routine to do lepton-jet check
        //Discards leptons if they are within DeltaRMax of a jet

        vector<Particle*> Survivors;

        for(unsigned int itlep = 0; itlep < lepvec.size(); itlep++) {
          bool overlap = false;
          P4 lepmom=lepvec.at(itlep)->mom();
          for(unsigned int itjet= 0; itjet < jetvec.size(); itjet++) {
            P4 jetmom=jetvec.at(itjet)->mom();
            double dR;

            dR=jetmom.deltaR_eta(lepmom);

            if(fabs(dR) <= DeltaRMax) overlap=true;
          }
          if(overlap) continue;
          Survivors.push_back(lepvec.at(itlep));
        }
        lepvec=Survivors;

        return;
      }


    public:

      Analysis_ATLAS_0LEPStop_20invfb() {

        _numSRA1 = 0 ; _numSRA2 = 0; _numSRA3 = 0; _numSRA4 = 0;
        _numSRC1 = 0 ; _numSRC2 = 0; _numSRC3 = 0;
        NCUTS=23;

        for(int i=0;i<NCUTS;i++){
          cutFlowVector.push_back(0);
          cutFlowVector_str.push_back("");
          cutFlowVector_alt.push_back(0);
        }

      }



      void analyze(const Event* event) {

        // Missing energy
        P4 ptot = event->missingmom();
        double met = event->met();

        // Now define vectors of baseline objects
        vector<Particle*> baselineElectrons;

        for (Particle* electron : event->electrons()) {

          if (electron->pT() > 10. && fabs(electron->eta()) < 2.47) baselineElectrons.push_back(electron);
        }


        vector<Particle*> baselineMuons;
        for (Particle* muon : event->muons()) {

          if (muon->pT() > 10. && fabs(muon->eta()) < 2.4) baselineMuons.push_back(muon);
        }



        vector<Particle*> baselineTaus;
        for (Particle* tau : event->taus()) {

          if (tau->pT() > 10. && fabs(tau->eta()) < 2.47) baselineTaus.push_back(tau);
        }

        vector<Jet*> baselineJets;
        vector<Jet*> bJets;
        vector<Jet*> nonBJets;
        vector<Jet*> trueBJets; //for debugging

        //Get b jets
        //Note that we assume that b jets have previously been 100% tagged
        //Now we use the new Buckley tagger

        const std::vector<double>  a = {0,10.};
        const std::vector<double>  b = {0,10000.};
        const std::vector<double> c = {0.7};
        BinnedFn2D<double> _eff2d(a,b,c);


        for (Jet* jet : event->jets()) {

          if (jet->pT() > 20. && fabs(jet->eta()) < 4.5) baselineJets.push_back(jet);
          bool hasTag=has_tag(_eff2d, jet->eta(), jet->pT());
          if (jet->pT() > 20. && fabs(jet->eta()) < 4.5) {
            if(jet->btag() && hasTag && fabs(jet->eta()) < 2.5 && jet->pT() > 20.){
              bJets.push_back(jet);
            }
            else {
              nonBJets.push_back(jet);
            }
          }
        }


        // Overlap removal
        vector<Particle*> signalElectrons;
        vector<Particle*> signalMuons;
        vector<Particle*> electronsForVeto;
        vector<Particle*> muonsForVeto;

        vector<Jet*> signalJets;
        vector<Jet*> signalBJets;
        vector<Jet*> signalNonBJets;

        JetLeptonOverlapRemoval(nonBJets,baselineElectrons,0.2);
        LeptonJetOverlapRemoval(baselineElectrons,nonBJets,0.4);
        LeptonJetOverlapRemoval(baselineElectrons,bJets,0.4);
        LeptonJetOverlapRemoval(baselineMuons,nonBJets,0.4);
        LeptonJetOverlapRemoval(baselineMuons,bJets,0.4);

        for (Jet* jet : bJets) {
          if (jet->pT() > 35. && fabs(jet->eta()) < 2.8) {
            signalJets.push_back(jet);
            signalBJets.push_back(jet);
          }
        }

        for (Jet* jet : nonBJets) {
          if (jet->pT() > 35. && fabs(jet->eta()) < 2.8){
            signalJets.push_back(jet);
            signalNonBJets.push_back(jet);
          }
        }

        //Put signal jets in pT order
        std::sort(signalJets.begin(), signalJets.end(), sortByPT);
        std::sort(signalBJets.begin(), signalBJets.end(), sortByPT);
        std::sort(signalNonBJets.begin(), signalNonBJets.end(), sortByPT);

        for (Particle* electron : baselineElectrons) {
          signalElectrons.push_back(electron);
        }

        for (Particle* muon : baselineMuons) {
          signalMuons.push_back(muon);
        }

        // We now have the signal electrons, muons, jets and b jets- move on to the analysis

        // Calculate common variables and cuts first
        int nElectrons = signalElectrons.size();
        int nMuons = signalMuons.size();
        int nJets = signalJets.size();

        //Lepton veto
        bool cut_LeptonVeto=true;
        if((nElectrons + nMuons)>0.)cut_LeptonVeto=false;

        //Calculate dphi(jet,met) for the three leading jets
        bool cut_dPhiJets=false;
        bool cut_dPhiJet3=false;
        bool cut_dPhiJet2=false;
        bool cut_dPhiJet1=false;
        double dphi_jetmet1=9999;
        if(nJets>0)dphi_jetmet1=std::acos(std::cos(signalJets.at(0)->phi()-ptot.phi()));
        double dphi_jetmet2=9999;
        if(nJets>1)dphi_jetmet2=std::acos(std::cos(signalJets.at(1)->phi()-ptot.phi()));
        double dphi_jetmet3=9999;
        if(nJets>2)dphi_jetmet3=std::acos(std::cos(signalJets.at(2)->phi()-ptot.phi()));

        if(dphi_jetmet3>3.14/fabs(5.0))cut_dPhiJet3=true;
        if(dphi_jetmet2>3.14/fabs(5.0))cut_dPhiJet2=true;
        if(dphi_jetmet1>3.14/fabs(5.0))cut_dPhiJet1=true;
        if(cut_dPhiJet1 && cut_dPhiJet2 && cut_dPhiJet3)cut_dPhiJets=true;

        //Number of b jets
        bool passBJetCut=false;
        if(signalBJets.size()>=2)passBJetCut=true;
        //MET > 150 GeV
        bool cut_METGt150=false;
        if(met>150.)cut_METGt150=true;

        //Calculate dphi(b,met) for the closest b-jet in phi to MET
        double dphi_bjetmet_min=9999.;
        double minphi =9999.;
        int whichb=0;
        for(size_t j=0; j<signalBJets.size(); j++) {
          if(fabs(std::acos(std::cos(signalBJets.at(j)->phi()-ptot.phi())))<minphi) {
            minphi = fabs(std::acos(std::cos(signalBJets.at(j)->phi()-ptot.phi())));
            dphi_bjetmet_min = minphi;
            whichb=j;

          }
        }


        double mT_bjetmet_min = 0;
        if(passBJetCut) mT_bjetmet_min = sqrt(2*signalBJets.at(whichb)->pT()*met*(1-std::cos(dphi_bjetmet_min)));

        bool cut_mTbjetmetGt175=false;
        if(mT_bjetmet_min>175.)cut_mTbjetmetGt175=true;

        //Calculate dphi(b,met) for the furthest b-jet in phi to MET
        double dphi_bjetmet_max=0.;
        double maxphi =0.;
        int whichb_max=0;
        for(size_t j=0; j<signalBJets.size(); j++) {

          if(fabs(std::acos(std::cos(signalBJets.at(j)->phi()-ptot.phi())))>maxphi) {
            maxphi = fabs(std::acos(std::cos(signalBJets.at(j)->phi()-ptot.phi())));
            dphi_bjetmet_max = maxphi;
            whichb_max=j;
          }
        }
<<<<<<< HEAD
	
        float mT_bjetmet_max = 0;
=======

	std::cout << "Analysing h" << std::endl;

        double mT_bjetmet_max = 0;
>>>>>>> 6d99b1f4
        if(passBJetCut) mT_bjetmet_max = sqrt(2*signalBJets.at(whichb_max)->pT()*met*(1-std::cos(dphi_bjetmet_max)));

        //Common preselection for all signal regions in the fully resolved case
        bool passJetCutSRA=false;

        if(nJets>=6){
          if(signalJets[0]->pT() > 80.
             && signalJets[1]->pT() > 80.
             && signalJets[2]->pT() > 35.
             && signalJets[3]->pT() > 35.
             && signalJets[4]->pT() > 35.
             && signalJets[5]->pT() > 35.)passJetCutSRA=true;
        }

        //mjjj combinations
        TLorentzVector mbjj0; TLorentzVector mbjj1;
        double mindphi_12 = 9999.;
        TLorentzVector W1;
        TLorentzVector W2;
        TLorentzVector T1;
        TLorentzVector T2;
        TLorentzVector jet1;
        TLorentzVector jet2;
        TLorentzVector jet3;
        TLorentzVector jet4;
        TLorentzVector jet5;
        TLorentzVector jet6;

        //Need to form top quark four vectors from jets
        //Use the two leading b jets as the b jets (a slight departure from ATLAS which uses the two jets with the highest b weight)

        vector<Jet*> selectBJets;
        vector<Jet*> selectNonBJets;
        int bjetcount=0;

        for (Jet* jet : signalBJets) {
          if(bjetcount<2){
            bjetcount++;
            selectBJets.push_back(jet);
          }
        }

        //Now take any remaining jets in b jet collection plus the non b jets
        int i=0;
        for (Jet* jet : signalBJets) {
          i++;
          if(i>2)selectNonBJets.push_back(jet);
        }

        for (Jet* jet : signalNonBJets){
          selectNonBJets.push_back(jet);
        }

        if(nJets>=6 and bjetcount==2) {
          unsigned int j1 = 0 ; unsigned int j2 = 0; //unsigned int j4 = 0; unsigned int j5 = 0; //int j6 = 0;
          unsigned int b1 = 0;
          for(unsigned int k=0; k<selectNonBJets.size(); k++) {
            for(unsigned int l=k+1; l<selectNonBJets.size(); l++) {
              jet1.SetPtEtaPhiE(selectNonBJets[k]->pT(),selectNonBJets[k]->eta(),selectNonBJets[k]->phi(),selectNonBJets[k]->E());
              jet2.SetPtEtaPhiE(selectNonBJets[l]->pT(),selectNonBJets[l]->eta(),selectNonBJets[l]->phi(),selectNonBJets[l]->E());
              if(jet1.DeltaR(jet2)<mindphi_12) {
                j1 = k;
                j2 = l;
                mindphi_12 = jet1.DeltaR(jet2);
                W1 = jet1+jet2;
              }
            }
          }
          double mindphi_w1j3 = 9999.;
          for(unsigned int p=0; p<selectBJets.size(); p++) {
            jet3.SetPtEtaPhiE(selectBJets[p]->pT(),selectBJets[p]->eta(),selectBJets[p]->phi(),selectBJets[p]->E());
            if(jet3.DeltaR(W1)<mindphi_w1j3) {
              b1 = p;
              mindphi_w1j3 = jet3.DeltaR(W1);
              T1 = W1+jet3;
            }
          }
          double mindphi_45 = 9999.;
          for(unsigned int k=0; k<selectNonBJets.size(); k++) {
            for(unsigned int l=k; l<selectNonBJets.size(); l++) {
              if(k!=j1 && k!=j2 && l!=j1 && l!=j2) {
                jet4.SetPtEtaPhiE(selectNonBJets[k]->pT(),selectNonBJets[k]->eta(),selectNonBJets[k]->phi(),selectNonBJets[k]->E());
                jet5.SetPtEtaPhiE(selectNonBJets[l]->pT(),selectNonBJets[l]->eta(),selectNonBJets[l]->phi(),selectNonBJets[l]->E());
                if(jet4.DeltaR(jet5)<mindphi_45) {
                  //j4 = k;
                  //j5 = l;
                  mindphi_45 = jet4.DeltaR(jet5);
                  W2 = jet4+jet5;
                }
              }
            }
          }
          double mindphi_w2j6 = 9999.;
          for(unsigned int p=0; p<selectBJets.size(); p++) {
            if(p!=b1) {
              jet6.SetPtEtaPhiE(selectBJets[p]->pT(),selectBJets[p]->eta(),selectBJets[p]->phi(),selectBJets[p]->E());
              if(jet6.DeltaR(W2)<mindphi_w2j6) {
                //j6 = p;
                mindphi_w2j6 = jet6.DeltaR(W2);
                T2 = W2+jet6;
              }
            }
          }
          mbjj0 = T1;
          mbjj1 = T2;
        }

        bool cut_tau=true;

        /*
        //Tau Veto
        for (int j=0; j<signalNonBJets.size(); j++) {
        if(std::acos(std::cos(signalNonBJets.at(j)->phi()-ptot.phi()))<0.2*3.14)
        cut_tau=false;
        }*/

        //Cutflow flags
        //bool cut_mjjj0=false;
        //bool cut_mjjj1=false;

        bool cut_6jets=false;
        bool cut_Btag=false;

        bool cut_METGt130=false;
        //bool cut_METGt200=false;
        bool cut_METGt250=false;
        bool cut_METGt300=false;
        bool cut_METGt350=false;


        if(passJetCutSRA)cut_6jets=true;
        if(passBJetCut)cut_Btag=true;
        if(met>130.)cut_METGt130=true;
        if(met>250.)cut_METGt250=true;
        if(met>300.)cut_METGt300=true;
        if(met>350.)cut_METGt350=true;
        //if(nJets>=6) {
        //if(mbjj0.M()<270 && mjjj0.M()>80) cut_mjjj0=true;
        //if(mjjj1.M()<270 && mjjj1.M()>80) cut_mjjj1=true;
        //}

        //Calculate min transverse mass between signal jets and ptmiss

        double mtMin=9999;
        for(Jet * jet : signalJets){
          double dphi_jetmet=std::acos(std::cos(jet->phi()-ptot.phi()));
          double mT=sqrt(2.*jet->pT()*met*(1. - cos(dphi_jetmet)));
          if(mT<mtMin)mtMin=mT;
        }

        bool isSRA1=false;
        bool isSRA2=false;
        bool isSRA3=false;
        bool isSRA4=false;

        if(cut_LeptonVeto && cut_Btag && cut_METGt150 && cut_dPhiJets && cut_mTbjetmetGt175 && cut_6jets && mbjj0.M() < 225. && mbjj1.M() < 250. && cut_tau && cut_METGt150)isSRA1=true;

        if(cut_LeptonVeto && cut_Btag && cut_METGt150 && cut_dPhiJets && cut_mTbjetmetGt175 && cut_6jets && mbjj0.M() < 225. && mbjj1.M() < 250. && cut_tau && cut_METGt250)isSRA2=true;

        if(cut_LeptonVeto && cut_Btag && cut_METGt150 && cut_dPhiJets && cut_mTbjetmetGt175 && cut_6jets && mbjj0.M() > 50. && mbjj0.M() < 250. && mbjj1.M() > 50. && mbjj1.M() < 400. && mtMin > 50. && cut_tau && cut_METGt300)isSRA3=true;

        if(cut_LeptonVeto && cut_Btag && cut_METGt150 && cut_dPhiJets && cut_mTbjetmetGt175 && cut_6jets && mbjj0.M() > 50. && mbjj0.M() < 250. && mbjj1.M() > 50. && mbjj1.M() < 400. && mtMin > 50. && cut_tau && cut_METGt350)isSRA4=true;

        //Now do the mixed regions

        //Find highest pT b jet
        //Should no longe be necessary due to sorting of b jet collection
        /*double leadBJetPt=0;
          double leadBJetID=0;

          if(passBJetCut){
          for(int j=0; j<nJets; j++) {
          if(signalJets[j]->btag()&&signalJets[j]->pT()>leadBJetPt){
          leadBJetPt=signalJets[j]->pT();
          leadBJetID=j;
          }
          }
          }

          //Find sub-leading pT b jet
          double subBJetPt=0;
          double subBJetID=0;

          if(passBJetCut){
          for(int j=0; j<nJets; j++) {
          if(signalJets[j]->btag()&&signalJets[j]->pT()>subBJetPt && j!=leadBJetPt){
          subBJetPt=signalJets[j]->pT();
          subBJetID=j;
          }
          }
          }*/

        //Work out dPhi between B jets
        double dPhiBB=0;
        double leadBJetID=0;
        double subBJetID=1;
        if(passBJetCut){
          dPhiBB=std::acos(std::cos(signalBJets.at(leadBJetID)->phi()-signalBJets.at(subBJetID)->phi()));
        }

        bool passJetCutSRC=false;

        /*std::cout << "JET PT CHECK ";
          for(Jet* jet : signalJets){
          std::cout << jet->pT() << " ";
          }
          std::cout << endl;*/

        if(nJets==5){
          if(signalJets[0]->pT() > 80.
             && signalJets[1]->pT() > 80.
             && signalJets[2]->pT() > 35.
             && signalJets[3]->pT() > 35.
             && signalJets[4]->pT() > 35.)passJetCutSRC=true;
        }

        bool isSRC1=false;
        bool isSRC2=false;
        bool isSRC3=false;

        if(cut_LeptonVeto && cut_Btag && cut_METGt150 && cut_dPhiJets && cut_mTbjetmetGt175 && cut_tau){

          if(passJetCutSRC && mT_bjetmet_min > 185. && mT_bjetmet_max>205. && met>160. && dPhiBB > (0.2*3.14))isSRC1=true;

          if(passJetCutSRC && mT_bjetmet_min > 200. && mT_bjetmet_max>290. && met>160. && dPhiBB > (0.2*3.14))isSRC2=true;

          if(passJetCutSRC && mT_bjetmet_min > 200. && mT_bjetmet_max>325. && met>215. && dPhiBB > (0.2*3.14))isSRC3=true;

        }

        cutFlowVector_str[0] = "No cuts ";
        cutFlowVector_str[1] = "MET > 130 GeV ";
        cutFlowVector_str[2] = "Lepton veto ";
        cutFlowVector_str[3] = "MET > 150 GeV ";
        cutFlowVector_str[4] = "Jet multiplicity and pT ";
        cutFlowVector_str[5] = "dPhi(jet,MET) > pi/5 ";
        cutFlowVector_str[6] = ">=2 b jets ";
        cutFlowVector_str[7] = "tau veto ";
        cutFlowVector_str[8] = "mT(b,MET) > 175 ";
        cutFlowVector_str[9] = "SRA1 ";
        cutFlowVector_str[10] = "SRA2 ";
        cutFlowVector_str[11] = "SRA3 ";
        cutFlowVector_str[12] = "SRA4 ";
        cutFlowVector_str[13] = "SRC: exactly 5 jets ";
        cutFlowVector_str[14] = "SRC: dPhi(jet,MET) ";
        cutFlowVector_str[15] = "SRC: >=2 b jets ";
        cutFlowVector_str[16] = "SRC: tau veto ";
        cutFlowVector_str[17] = "SRC: dPhi(b,b) ";
        cutFlowVector_str[18] = "SRC1";
        cutFlowVector_str[19] = "SRC2";
        cutFlowVector_str[20] = "SRC3";

        for(int j=0;j<NCUTS;j++){
          if(
             (j==0) ||

             (j==1 && cut_METGt130) ||

             (j==2 && cut_METGt130 && cut_LeptonVeto) ||

             (j==3 && cut_METGt150 && cut_LeptonVeto) ||

             (j==4 && cut_METGt150 && cut_LeptonVeto && cut_6jets) ||

             (j==5 && cut_METGt150 && cut_LeptonVeto && cut_6jets && cut_dPhiJets) ||

             (j==6 && cut_METGt150 && cut_LeptonVeto && cut_6jets && cut_dPhiJets && cut_Btag) ||

             (j==7 && cut_METGt150 && cut_LeptonVeto && cut_6jets && cut_dPhiJets && cut_Btag && cut_tau) ||

             (j==8 && cut_METGt150 && cut_LeptonVeto && cut_6jets && cut_dPhiJets && cut_Btag && cut_tau && cut_mTbjetmetGt175) ||

             (j==9 && cut_METGt150 && cut_LeptonVeto && cut_6jets && cut_dPhiJets && cut_Btag && cut_tau && cut_mTbjetmetGt175 && isSRA1) ||

             (j==10 && cut_METGt150 && cut_LeptonVeto && cut_6jets && cut_dPhiJets && cut_Btag && cut_tau && cut_mTbjetmetGt175 && isSRA2) ||

             (j==11 && cut_METGt150 && cut_LeptonVeto && cut_6jets && cut_dPhiJets && cut_Btag && cut_tau && cut_mTbjetmetGt175 && isSRA3) ||

             (j==12 && cut_METGt150 && cut_LeptonVeto && cut_6jets && cut_dPhiJets && cut_Btag && cut_tau && cut_mTbjetmetGt175 && isSRA4) ||

             (j==13 && cut_METGt150 && cut_LeptonVeto && passJetCutSRC) ||

             (j==14 && cut_METGt150 && cut_LeptonVeto && passJetCutSRC && cut_dPhiJets) ||

             (j==15 && cut_METGt150 && cut_LeptonVeto && passJetCutSRC && cut_dPhiJets && cut_Btag) ||

             (j==16 && cut_METGt150 && cut_LeptonVeto && passJetCutSRC && cut_dPhiJets && cut_Btag && cut_tau) ||

             (j==17 && cut_METGt150 && cut_LeptonVeto && passJetCutSRC && cut_dPhiJets && cut_Btag && cut_tau && dPhiBB > (0.2*3.14)) ||

             (j==18 && isSRC1) ||

             (j==19 && isSRC2) ||

             (j==20 && isSRC3)

             ){

            cutFlowVector[j]++;

          }
        }


        /*for(int j=0;j<NCUTS;j++){
          if(
          (j==0) ||

          (j==1 && cut_MuonVeto) ||

          (j==2 && cut_ElectronVeto && cut_MuonVeto) ||

          (j==3 && cut_ElectronVeto && cut_MuonVeto && cut_METGt130) ||

          (j==4 && cut_ElectronVeto && cut_MuonVeto && cut_METGt130 && cut_6jets) ||

          (j==5 && cut_ElectronVeto && cut_MuonVeto && cut_METGt130 && cut_6jets && cut_dPhiJets) ||

          (j==6 && cut_ElectronVeto && cut_MuonVeto && cut_METGt130 && cut_6jets && cut_dPhiJets && cut_tau) ||

          (j==7 && cut_ElectronVeto && cut_MuonVeto && cut_METGt130 && cut_6jets && cut_dPhiJets && cut_tau && cut_Btag) ||

          (j==8 && cut_ElectronVeto && cut_MuonVeto && cut_METGt130 && cut_6jets && cut_dPhiJets && cut_tau && cut_Btag && cut_mTbjetmetGt175) ||

          (j==9 && cut_ElectronVeto && cut_MuonVeto && cut_METGt130 && cut_6jets && cut_dPhiJets && cut_tau && cut_Btag && cut_mTbjetmetGt175 && cut_mjjj0) ||

          (j==10 && cut_ElectronVeto && cut_MuonVeto && cut_METGt130 && cut_6jets && cut_dPhiJets && cut_tau && cut_Btag && cut_mTbjetmetGt175 && cut_mjjj0 && cut_mjjj1) ||

          (j==11 && cut_ElectronVeto && cut_MuonVeto && cut_METGt130 && cut_6jets && cut_dPhiJets && cut_tau && cut_Btag && cut_mTbjetmetGt175 && cut_mjjj0 && cut_mjjj1 && cut_METGt150) ||

          (j==12 && cut_ElectronVeto && cut_MuonVeto && cut_METGt130 && cut_6jets && cut_dPhiJets && cut_tau && cut_Btag && cut_mTbjetmetGt175 && cut_mjjj0 && cut_mjjj1 && cut_METGt200) ||

          (j==13 && cut_ElectronVeto && cut_MuonVeto && cut_METGt130 && cut_6jets && cut_dPhiJets && cut_tau && cut_Btag && cut_mTbjetmetGt175 && cut_mjjj0 && cut_mjjj1 && cut_METGt250) ||

          (j==14 && cut_ElectronVeto && cut_MuonVeto && cut_METGt130 && cut_6jets && cut_dPhiJets && cut_tau && cut_Btag && cut_mTbjetmetGt175 && cut_mjjj0 && cut_mjjj1 && cut_METGt300) ||

          (j==15 && cut_ElectronVeto && cut_MuonVeto && cut_METGt130 && cut_6jets && cut_dPhiJets && cut_tau && cut_Btag && cut_mTbjetmetGt175 && cut_mjjj0 && cut_mjjj1 && cut_METGt350) )


          cutFlowVector[j]++;
          }*/

        //We're now ready to apply the cuts for each signal region
        //_numSR1, _numSR2, _numSR3;

        if(isSRA1)_numSRA1++;
        if(isSRA2)_numSRA2++;
        if(isSRA3)_numSRA3++;
        if(isSRA4)_numSRA4++;

        if(isSRC1)_numSRC1++;
        if(isSRC2)_numSRC2++;
        if(isSRC3)_numSRC3++;


        return;

      }

      void finalize() {

        using namespace std;

        double scale_to = 0.0244*1000.*20.1; //sigma * L
        //double trigger_cleaning_eff = 0.90;

        cout << "------------------------------------------------------------------------------------------------------------------------------ "<<std::endl;
        cout << "CUT FLOW: ATLAS 0 Lep Stop paper "<<std::endl;
        cout << "------------------------------------------------------------------------------------------------------------------------------"<<std::endl;

        std::cout<< right << setw(40) << "CUT" << setw(20) << "RAW" << setw(20) << "SCALED" << setw(20) << "%" << setw(20) << "clean adj RAW"<< setw(20) << "clean adj %" << std::endl;
        for(int j=0; j<NCUTS; j++) {
          std::cout << right << setw(40) << cutFlowVector_str[j].c_str() << setw(20) << cutFlowVector[j] << setw(20) << cutFlowVector[j]*scale_to/cutFlowVector[0] << setw(20) << 100.*cutFlowVector[j]/cutFlowVector[0] << "%" << setw(20) << cutFlowVector[j]*scale_to/cutFlowVector[0] << setw(20) << 100.*cutFlowVector[j]/cutFlowVector[0]<< "%" << endl;
        }
        cout << "------------------------------------------------------------------------------------------------------------------------------ "<<std::endl;

        cout << "RESULTS 0LEP " << _numSRA1 << " " <<  _numSRA2 << " " << _numSRA3 << " " << _numSRA4 << " " << _numSRC1 << " " << _numSRC2 << " " << _numSRC3 << endl;


      }


      double loglikelihood() {
        /// @todo Implement!

        return 0;
      }


      void collect_results() {

        finalize();

        SignalRegionData results_SRA1;
        results_SRA1.set_observation(11.);
        results_SRA1.set_background(15.8);
        results_SRA1.set_backgroundsys(1.9);
        results_SRA1.set_signalsys(0.);
        results_SRA1.set_signal(_numSRA1);

        SignalRegionData results_SRA2;
        results_SRA2.set_observation(4.);
        results_SRA2.set_background(4.1);
        results_SRA2.set_backgroundsys(0.8);
        results_SRA2.set_signalsys(0.);
        results_SRA2.set_signal(_numSRA2);

        SignalRegionData results_SRA3;
        results_SRA3.set_observation(5.);
        results_SRA3.set_background(4.1);
        results_SRA3.set_backgroundsys(0.9);
        results_SRA3.set_signalsys(0.);
        results_SRA3.set_signal(_numSRA3);

        SignalRegionData results_SRA4;
        results_SRA4.set_observation(4.);
        results_SRA4.set_background(2.4);
        results_SRA4.set_backgroundsys(0.7);
        results_SRA4.set_signalsys(0.);
        results_SRA4.set_signal(_numSRA4);

        SignalRegionData results_SRC1;
        results_SRC1.set_observation(59.);
        results_SRC1.set_background(68.);
        results_SRC1.set_backgroundsys(7.);
        results_SRC1.set_signalsys(0.);
        results_SRC1.set_signal(_numSRC1);

        SignalRegionData results_SRC2;
        results_SRC2.set_observation(30.);
        results_SRC2.set_background(34.);
        results_SRC2.set_backgroundsys(5.);
        results_SRC2.set_signalsys(0.);
        results_SRC2.set_signal(_numSRC2);

        SignalRegionData results_SRC3;
        results_SRC3.set_observation(15.);
        results_SRC3.set_background(20.3);
        results_SRC3.set_backgroundsys(3.);
        results_SRC3.set_signalsys(0.);
        results_SRC3.set_signal(_numSRC3);

        add_result(results_SRA1);
        add_result(results_SRA2);
        add_result(results_SRA3);
        add_result(results_SRA4);
        add_result(results_SRC1);
        add_result(results_SRC2);
        add_result(results_SRC3);

        return;
      }

    };


    DEFINE_ANALYSIS_FACTORY(ATLAS_0LEPStop_20invfb)


  }
}<|MERGE_RESOLUTION|>--- conflicted
+++ resolved
@@ -285,15 +285,9 @@
             whichb_max=j;
           }
         }
-<<<<<<< HEAD
-	
-        float mT_bjetmet_max = 0;
-=======
-
-	std::cout << "Analysing h" << std::endl;
 
         double mT_bjetmet_max = 0;
->>>>>>> 6d99b1f4
+
         if(passBJetCut) mT_bjetmet_max = sqrt(2*signalBJets.at(whichb_max)->pT()*met*(1-std::cos(dphi_bjetmet_max)));
 
         //Common preselection for all signal regions in the fully resolved case
