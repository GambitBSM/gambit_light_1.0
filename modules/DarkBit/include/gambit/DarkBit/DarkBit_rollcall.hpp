//   GAMBIT: Global and Modular BSM Inference Tool
//   *********************************************
///  \file
///
///  Rollcall header for module DarkBit
///
///  Compile-time registration of available obser-
///  vables and likelihoods, as well as their
///  dependencies.
///
///  Add to this if you want to add an observable
///  or likelihood to this module.
///
///  *********************************************
///
///  Authors (add name and date if you modify):
///   
///  \author Christoph Weniger
///          (c.weniger@uva.nl)
///  \date 2013 Jul - 2015 May
///
///  \author Torsten Bringmann
///          (torsten.bringmann@fys.uio.no)
///  \date 2013 Jun
///  \date 2014 Mar [RD interface to DS is working]
///
///  \author Lars A. Dal  
///          (l.a.dal@fys.uio.no)
///  \date 2014 Mar, Sep, Oct
///  
///  \author Christopher Savage
///          (chris@savage.name)
///  \date 2014 Oct, Dec
///
///  \author Antje Putze
///          (antje.putze@lapth.cnrs.fr)
///  \date 2015 Jan
///
///  \author Pat Scott
///          (pscott@imperial.ac.uk)
///  \date 2014 Mar
///  \date 2015 Mar
///
///  *********************************************

#ifndef __DarkBit_rollcall_hpp__
#define __DarkBit_rollcall_hpp__

#include "gambit/DarkBit/DarkBit_types.hpp"

#define MODULE DarkBit
START_MODULE

  #define CAPABILITY MSSM_spectrum
  START_CAPABILITY
    #define FUNCTION get_MSSM_spectrum_from_file
      START_FUNCTION(eaSLHA)
      ALLOW_MODELS(MSSM25atQ)
    #undef FUNCTION
  #undef CAPABILITY


  // Backend point initialization --------------------------

  // Function to initialize DarkSUSY to a specific model point.
  // The generic DarkSUSY initialization is done in the backend
  // initialization; this is only necessary for other capabilities
  // that make use of model-specific DarkSUSY routines. 
  #define CAPABILITY DarkSUSY_PointInit
  START_CAPABILITY
    // Function returns if point initialization is successful
    // (probably always true)
    #define FUNCTION DarkSUSY_PointInit_MSSM
      START_FUNCTION(bool)
      DEPENDENCY(MSSM_spectrum, const Spectrum*) 
      ALLOW_MODELS(CMSSM,MSSM25atQ)
      // CMSSM
      BACKEND_REQ(dsgive_model_isasugra, (), void, (double&,double&,double&,double&,double&))
      BACKEND_REQ(dssusy_isasugra, (), void, (int&,int&))
      // MSSM7 -- not used at the moment!?
      BACKEND_REQ(mssmpar, (), DS_MSSMPAR)
      BACKEND_REQ(dssusy, (), void, (int&,int&))
      // Initialize DarkSUSY with SLHA file
      BACKEND_REQ(dsSLHAread, (), void, (const char*, int&, int))
      BACKEND_REQ(dsprep, (), void, ())
      // Print higgs widths
      BACKEND_REQ(dswwidth, (), void, (int&))
    #undef FUNCTION
  #undef CAPABILITY


  // Relic density -----------------------------------------

  #define CAPABILITY RD_spectrum
  START_CAPABILITY
    #define FUNCTION RD_spectrum_SUSY
      START_FUNCTION(DarkBit::RD_spectrum_type)
      DEPENDENCY(DarkSUSY_PointInit, bool)
      BACKEND_REQ(mspctm, (), DS_MSPCTM)
      BACKEND_REQ(widths, (), DS_WIDTHS)
      BACKEND_REQ(intdof, (), DS_INTDOF)
      BACKEND_REQ(pacodes, (), DS_PACODES)
    #undef FUNCTION
    #define FUNCTION RD_spectrum_from_ProcessCatalog
      START_FUNCTION(DarkBit::RD_spectrum_type)
      DEPENDENCY(TH_ProcessCatalog, DarkBit::TH_ProcessCatalog)
      DEPENDENCY(DarkMatter_ID, std::string)
      ALLOW_MODELS(SingletDM)
    #undef FUNCTION
  #undef CAPABILITY

  #define CAPABILITY RD_spectrum_ordered
  START_CAPABILITY
    #define FUNCTION RD_spectrum_ordered_func
      START_FUNCTION(DarkBit::RD_spectrum_type)
      DEPENDENCY(RD_spectrum, DarkBit::RD_spectrum_type)
    #undef FUNCTION
  #undef CAPABILITY

  #define CAPABILITY RD_eff_annrate_DSprep
  START_CAPABILITY 
    #define FUNCTION RD_annrate_DSprep_func
      START_FUNCTION(int)
      DEPENDENCY(RD_spectrum, DarkBit::RD_spectrum_type)
      BACKEND_REQ(rdmgev, (), DS_RDMGEV)
    #undef FUNCTION
  #undef CAPABILITY

  #define CAPABILITY RD_eff_annrate
  START_CAPABILITY 
    #define FUNCTION RD_eff_annrate_SUSY
      START_FUNCTION(fptr_dd)
        DEPENDENCY(RD_eff_annrate_DSprep, int)
        BACKEND_REQ(dsanwx, (), double, (double&))
    #undef FUNCTION
    #define FUNCTION RD_eff_annrate_from_ProcessCatalog
      START_FUNCTION(fptr_dd)
      DEPENDENCY(TH_ProcessCatalog, DarkBit::TH_ProcessCatalog)
      DEPENDENCY(DarkMatter_ID, std::string)
      ALLOW_MODELS(SingletDM)
    #undef FUNCTION
  #undef CAPABILITY

  #define CAPABILITY RD_oh2
  START_CAPABILITY 
    #define FUNCTION RD_oh2_general
      START_FUNCTION(double)
      DEPENDENCY(RD_spectrum_ordered, DarkBit::RD_spectrum_type)
      DEPENDENCY(RD_eff_annrate, fptr_dd)
      BACKEND_REQ(dsrdthlim, (), void, ())
      BACKEND_REQ(dsrdtab, (), void, (double(*)(double&), double&))
      BACKEND_REQ(dsrdeqn, (), void, (double(*)(double&),double&,double&,double&,double&,int&))
      BACKEND_REQ(dsrdwintp, (), double, (double&))
      BACKEND_REQ(widths, (), DS_WIDTHS)
      BACKEND_REQ(rdmgev, (), DS_RDMGEV)
      BACKEND_REQ(rdpth, (), DS_RDPTH)
      BACKEND_REQ(rdpars, (), DS_RDPARS)
      BACKEND_REQ(rdswitch, (), DS_RDSWITCH)
      BACKEND_REQ(rdlun, (), DS_RDLUN)
      BACKEND_REQ(rdpadd, (), DS_RDPADD)
      BACKEND_REQ(rddof, (), DS_RDDOF)
      BACKEND_REQ(rderrors, (), DS_RDERRORS)
    #undef FUNCTION

    // Routine for cross checking RD density results
    #define FUNCTION RD_oh2_DarkSUSY
      START_FUNCTION(double)
      //ALLOW_MODELS(MSSM25atQ)  // TODO: (CW) Check for which models this works
      DEPENDENCY(DarkSUSY_PointInit, bool)
      BACKEND_REQ(dsrdomega, (), double, (int&,int&,double&,int&,int&,int&))
    #undef FUNCTION

    // Routine for cross checking RD density results
    #define FUNCTION RD_oh2_MicrOmegas
      START_FUNCTION(double)
      ALLOW_MODELS(MSSM25atQ, SingletDM)  // TODO: (CW) Check for which models this works
      BACKEND_REQ(oh2, (), double, (double*,int,double))
    #undef FUNCTION
  #undef CAPABILITY

  // Cascade decays --------------------------------------------

  // Function for retrieving list of final states for cascade decays
  #define CAPABILITY cascadeMC_FinalStates
  START_CAPABILITY
    #define FUNCTION cascadeMC_FinalStates
      START_FUNCTION(std::vector<std::string>)      
    #undef FUNCTION                                                       
  #undef CAPABILITY 

  // Print list of final states for debug purposes
  #define CAPABILITY cascadeMC_printFinalStates
  START_CAPABILITY
    #define FUNCTION cascadeMC_printFinalStates
      START_FUNCTION(bool)      
      DEPENDENCY(cascadeMC_FinalStates,std::vector<std::string>)      
    #undef FUNCTION                                                       
  #undef CAPABILITY 

  // Function setting up the decay table used in decay chains
  #define CAPABILITY cascadeMC_DecayTable
  START_CAPABILITY
    #define FUNCTION cascadeMC_DecayTable
      START_FUNCTION(DarkBit::DecayChain::DecayTable)
      DEPENDENCY(TH_ProcessCatalog, DarkBit::TH_ProcessCatalog)
      DEPENDENCY(SimYieldTable, DarkBit::SimYieldTable)       
    #undef FUNCTION                                                       
  #undef CAPABILITY    

  // Loop manager for cascade decays
  #define CAPABILITY cascadeMC_LoopManagement
  START_CAPABILITY
    #define FUNCTION cascadeMC_LoopManager
      START_FUNCTION(void, CAN_MANAGE_LOOPS)  
      DEPENDENCY(GA_missingFinalStates, std::vector<std::string>)
      // FIXME: Hack to make sure these capabilities are run before the loop
      DEPENDENCY(cascadeMC_DecayTable, DarkBit::DecayChain::DecayTable)
      DEPENDENCY(SimYieldTable, DarkBit::SimYieldTable)      
      DEPENDENCY(TH_ProcessCatalog, DarkBit::TH_ProcessCatalog)        
    #undef FUNCTION                                                       
  #undef CAPABILITY    
    
  // Function selecting initial state for decay chain
  #define CAPABILITY cascadeMC_InitialState
  START_CAPABILITY
    #define FUNCTION cascadeMC_InitialState
      START_FUNCTION(std::string)
      DEPENDENCY(GA_missingFinalStates, std::vector<std::string>)
      NEEDS_MANAGER_WITH_CAPABILITY(cascadeMC_LoopManagement) 
    #undef FUNCTION          
  #undef CAPABILITY
  
  // Event counter for cascade decays
  #define CAPABILITY cascadeMC_EventCount
  START_CAPABILITY
    #define FUNCTION cascadeMC_EventCount
      START_FUNCTION(DarkBit::stringIntMap)
      DEPENDENCY(cascadeMC_InitialState, std::string)
      NEEDS_MANAGER_WITH_CAPABILITY(cascadeMC_LoopManagement) 
    #undef FUNCTION          
  #undef CAPABILITY
  
  // Function for generating decay chains
  #define CAPABILITY cascadeMC_ChainEvent
  START_CAPABILITY
    #define FUNCTION cascadeMC_GenerateChain
      START_FUNCTION(DarkBit::DecayChain::ChainContainer)
      DEPENDENCY(cascadeMC_InitialState, std::string)
      DEPENDENCY(cascadeMC_DecayTable, DarkBit::DecayChain::DecayTable)
      NEEDS_MANAGER_WITH_CAPABILITY(cascadeMC_LoopManagement) 
    #undef FUNCTION          
  #undef CAPABILITY

  // Function responsible for histogramming and evaluating end conditions for event loop
  #define CAPABILITY cascadeMC_Histograms
  START_CAPABILITY
    #define FUNCTION cascadeMC_Histograms
      START_FUNCTION(DarkBit::simpleHistContainter)
      DEPENDENCY(cascadeMC_InitialState, std::string)
      DEPENDENCY(cascadeMC_ChainEvent, DarkBit::DecayChain::ChainContainer)
      DEPENDENCY(TH_ProcessCatalog, DarkBit::TH_ProcessCatalog)      
      DEPENDENCY(SimYieldTable, DarkBit::SimYieldTable)      
      DEPENDENCY(cascadeMC_FinalStates,std::vector<std::string>)  
      // FIXME: Temporary, for testing   
      BACKEND_REQ(dshayield, (), double, (double&,double&,int&,int&,int&)) 
      NEEDS_MANAGER_WITH_CAPABILITY(cascadeMC_LoopManagement) 
    #undef FUNCTION          
  #undef CAPABILITY

  // Function requesting and returning gamma ray spectra from cascade decays.
  #define CAPABILITY cascadeMC_gammaSpectra
  START_CAPABILITY
    #define FUNCTION cascadeMC_gammaSpectra
      START_FUNCTION(DarkBit::stringFunkMap)
      DEPENDENCY(GA_missingFinalStates, std::vector<std::string>)  
      DEPENDENCY(cascadeMC_FinalStates,std::vector<std::string>)       
      DEPENDENCY(cascadeMC_Histograms, DarkBit::simpleHistContainter)       
      DEPENDENCY(cascadeMC_EventCount, DarkBit::stringIntMap)      
    #undef FUNCTION                                                       
  #undef CAPABILITY 


  // Function for printing test result of cascade decays
  #define CAPABILITY cascadeMC_PrintResult
  START_CAPABILITY
    #define FUNCTION cascadeMC_PrintResult
      START_FUNCTION(bool)  
      DEPENDENCY(cascadeMC_Histograms, DarkBit::simpleHistContainter)
      DEPENDENCY(cascadeMC_EventCount, DarkBit::stringIntMap)
    #undef FUNCTION
  #undef CAPABILITY

  // Process catalog for testing purposes
  #define CAPABILITY cascadeMC_test_TH_ProcessCatalog
  START_CAPABILITY
    #define FUNCTION cascadeMC_test_TH_ProcessCatalog
      START_FUNCTION(DarkBit::TH_ProcessCatalog)        
    #undef FUNCTION
  #undef CAPABILITY

  // Unit test for decay chains
  #define CAPABILITY cascadeMC_UnitTest
  START_CAPABILITY
    #define FUNCTION cascadeMC_UnitTest
      START_FUNCTION(bool)
      DEPENDENCY(cascadeMC_test_TH_ProcessCatalog, DarkBit::TH_ProcessCatalog)
      DEPENDENCY(SimYieldTable, DarkBit::SimYieldTable)           
    #undef FUNCTION
  #undef CAPABILITY

  // Gamma rays --------------------------------------------
  //
  #define CAPABILITY GA_missingFinalStates
  START_CAPABILITY
    #define FUNCTION GA_missingFinalStates
      START_FUNCTION(std::vector<std::string>)
      DEPENDENCY(TH_ProcessCatalog, DarkBit::TH_ProcessCatalog)
      DEPENDENCY(SimYieldTable, DarkBit::SimYieldTable)
      DEPENDENCY(DarkMatter_ID, std::string)
    #undef FUNCTION
  #undef CAPABILITY

  #define CAPABILITY GA_AnnYield
  START_CAPABILITY
    #define FUNCTION GA_AnnYield_General
      START_FUNCTION(Funk::Funk)
      DEPENDENCY(TH_ProcessCatalog, DarkBit::TH_ProcessCatalog)
      DEPENDENCY(SimYieldTable, DarkBit::SimYieldTable)
      DEPENDENCY(cascadeMC_gammaSpectra, DarkBit::stringFunkMap)
      DEPENDENCY(DarkMatter_ID, std::string)
    #undef FUNCTION
  /*
    #define FUNCTION GA_AnnYield_DarkSUSY
      START_FUNCTION(Funk::Funk)
      DEPENDENCY(TH_ProcessCatalog, DarkBit::TH_ProcessCatalog)
      DEPENDENCY(DarkMatter_ID, std::string)
      BACKEND_REQ(dshayield, (), double, (double&,double&,int&,int&,int&))
    #undef FUNCTION
  */
  #undef CAPABILITY

  #define CAPABILITY TH_ProcessCatalog
  START_CAPABILITY
    #define FUNCTION TH_ProcessCatalog_MSSM
      START_FUNCTION(DarkBit::TH_ProcessCatalog)
      //ALLOW_MODELS(CMSSM, MSSM25atQ)
      DEPENDENCY(DarkSUSY_PointInit, bool)
      DEPENDENCY(MSSM_spectrum, const Spectrum*)      
      DEPENDENCY(DarkMatter_ID, std::string)
      DEPENDENCY(decay_rates,DecayTable)
//      BACKEND_REQ(mspctm, (), DS_MSPCTM)
      BACKEND_REQ(dssigmav, (), double, (int&))
      BACKEND_REQ(dsIBffdxdy, (), double, (int&, double&, double&))
      BACKEND_REQ(dsIBhhdxdy, (), double, (int&, double&, double&))
      BACKEND_REQ(dsIBwhdxdy, (), double, (int&, double&, double&))
      BACKEND_REQ(dsIBwwdxdy, (), double, (int&, double&, double&))
      BACKEND_REQ(IBintvars, (), DS_IBINTVARS)
    #undef FUNCTION
    #define FUNCTION TH_ProcessCatalog_SingletDM
      START_FUNCTION(DarkBit::TH_ProcessCatalog)
      DEPENDENCY(decay_rates,DecayTable)      
      DEPENDENCY(SingletDM_spectrum, const Spectrum*)
      ALLOW_MODELS(SingletDM)
    #undef FUNCTION
  #undef CAPABILITY

  #define CAPABILITY lnL_FermiLATdwarfs
  START_CAPABILITY
    #define FUNCTION lnL_FermiLATdwarfsSimple
      START_FUNCTION(double)
      DEPENDENCY(GA_AnnYield, Funk::Funk)
    #undef FUNCTION
    #define FUNCTION lnL_FermiLATdwarfs_gamLike
      START_FUNCTION(double)
      DEPENDENCY(GA_AnnYield, Funk::Funk)
      DEPENDENCY(TH_ProcessCatalog, DarkBit::TH_ProcessCatalog)
      BACKEND_REQ(lnL_dwarfs, (gamLike), double, (const std::vector<double> &, const std::vector<double> &))
      BACKEND_REQ(lnL_GC, (gamLike), double, (const std::vector<double> &, const std::vector<double> &))
    #undef FUNCTION
  #undef CAPABILITY

  #define CAPABILITY lnL_FermiGC
  START_CAPABILITY
    #define FUNCTION lnL_FermiGC_gamLike
      START_FUNCTION(double)
      DEPENDENCY(GA_AnnYield, Funk::Funk)
      DEPENDENCY(TH_ProcessCatalog, DarkBit::TH_ProcessCatalog)
      DEPENDENCY(DarkMatter_ID, std::string)
      BACKEND_REQ(lnL_GC, (gamLike), double, (const std::vector<double> &, const std::vector<double> &))
    #undef FUNCTION
  #undef CAPABILITY

  #define CAPABILITY dump_GammaSpectrum
  START_CAPABILITY
    #define FUNCTION dump_GammaSpectrum
      START_FUNCTION(double)
      DEPENDENCY(GA_AnnYield, Funk::Funk)
    #undef FUNCTION
  #undef CAPABILITY

  #define CAPABILITY lnL_oh2
  START_CAPABILITY
    #define FUNCTION lnL_oh2_Simple
      START_FUNCTION(double)
      DEPENDENCY(RD_oh2, double)
    #undef FUNCTION
  #undef CAPABILITY


  // Simple WIMP property extractors =======================================

  // Retrieve the DM mass in GeV for generic models
  QUICK_FUNCTION(DarkBit, mwimp, NEW_CAPABILITY, mwimp_generic, double, (),
      (TH_ProcessCatalog, DarkBit::TH_ProcessCatalog), (DarkMatter_ID, std::string))

  // Retrieve the DM mass in GeV for the scalar singlet model
  QUICK_FUNCTION(DarkBit, mwimp, OLD_CAPABILITY, mwimp_SingletDM, double, (SingletDM))

  // Retrieve the total thermally-averaged annihilation cross-section for indirect detection (cm^3 / s)
  QUICK_FUNCTION(DarkBit, sigmav, NEW_CAPABILITY, sigmav_late_universe, double, (),
      (TH_ProcessCatalog, DarkBit::TH_ProcessCatalog), (DarkMatter_ID, std::string))


  // DIRECT DETECTION ==================================================

  // WIMP-nucleon couplings ---------------------------------------

  // Determine the WIMP mass and couplings
  #define CAPABILITY DD_couplings
  START_CAPABILITY
    #define FUNCTION DD_couplings_DarkSUSY
      START_FUNCTION(DarkBit::DD_couplings)
      DEPENDENCY(DarkSUSY_PointInit, bool)
      BACKEND_REQ(dsddgpgn, (), void, (double&, double&, double&, double&))
      BACKEND_REQ(mspctm, (), DS_MSPCTM)
      BACKEND_REQ(ddcom, (DarkSUSY), DS_DDCOM)
      ALLOW_MODELS(nuclear_params_fnq)
    #undef FUNCTION
    #define FUNCTION DD_couplings_MicrOmegas
      START_FUNCTION(DarkBit::DD_couplings)
      BACKEND_REQ(nucleonAmplitudes, (backends), int, (double(*)(double,double,double,double), double*, double*, double*, double*))
      BACKEND_REQ(FeScLoop, (backends), double, (double, double, double, double))
      BACKEND_REQ(MOcommon, (backends), MicrOmegas::MOcommonSTR)
      ALLOW_MODEL_DEPENDENCE(nuclear_params_fnq, MSSM25atQ, SingletDM)
      MODEL_GROUP(group1, (nuclear_params_fnq))
      MODEL_GROUP(group2, (MSSM25atQ, SingletDM))
      ALLOW_MODEL_COMBINATION(group1, group2)
      BACKEND_OPTION((MicrOmegas),(backends))
      BACKEND_OPTION((MicrOmegasSingletDM),(backends))
      FORCE_SAME_BACKEND(backends)
    #undef FUNCTION
    #define FUNCTION DD_couplings_SingletDM
<<<<<<< HEAD
      START_FUNCTION(DarkBit::DD_couplings)
      DEPENDENCY(TH_ProcessCatalog, DarkBit::TH_ProcessCatalog)
      ALLOW_MODEL_DEPENDENCE(nuclear_params_fnq, SingletDM)
      MODEL_GROUP(group1, (nuclear_params_fnq))
      MODEL_GROUP(group2, (SingletDM))
      ALLOW_MODEL_COMBINATION(group1, group2)
    #undef FUNCTION
=======
      START_FUNCTION(Gambit::DarkBit::DD_couplings)
      ALLOW_JOINT_MODEL(nuclear_params_fnq, SingletDM)
     #undef FUNCTION
>>>>>>> 7f177832
  #undef CAPABILITY

  // Simple calculators of the spin-(in)dependent WIMP-proton and WIMP-neutron cross-sections 
  QUICK_FUNCTION(DarkBit, sigma_SI_p, NEW_CAPABILITY, sigma_SI_p_simple, double, (), (DD_couplings, DarkBit::DD_couplings), (mwimp, double))
  QUICK_FUNCTION(DarkBit, sigma_SI_n, NEW_CAPABILITY, sigma_SI_n_simple, double, (), (DD_couplings, DarkBit::DD_couplings), (mwimp, double))
  QUICK_FUNCTION(DarkBit, sigma_SD_p, NEW_CAPABILITY, sigma_SD_p_simple, double, (), (DD_couplings, DarkBit::DD_couplings), (mwimp, double))
  QUICK_FUNCTION(DarkBit, sigma_SD_n, NEW_CAPABILITY, sigma_SD_n_simple, double, (), (DD_couplings, DarkBit::DD_couplings), (mwimp, double))

  // DDCalc0 dependencies ----------------------------------
  // Intermediate routines that must be called when intending
  // to retrieve likelihoods or observables from DDCalc0.
  // The bool result to these functions is currently meaningless.

  // Set the WIMP mass and couplings
  // TODO: Move halo settings from backend to here?
  #define CAPABILITY SetWIMP_DDCalc0
  START_CAPABILITY
    #define FUNCTION SetWIMP_DDCalc0
      START_FUNCTION(bool)
      DEPENDENCY(DD_couplings, DarkBit::DD_couplings)
      DEPENDENCY(TH_ProcessCatalog, DarkBit::TH_ProcessCatalog)
      DEPENDENCY(DarkMatter_ID, std::string)
      BACKEND_REQ(DDCalc0_SetWIMP_mG, (DDCalc0), void, (double*,double*,double*,double*,double*))
      // Following only used for logging (not necessary for capability)
      BACKEND_REQ(DDCalc0_GetWIMP_msigma, (DDCalc0), void, (double*,double*,double*,double*,double*))
    #undef FUNCTION
  #undef CAPABILITY

  // Perform rate calculations for the XENON100 2012 result
  // at the current model point.
  #define CAPABILITY CalcRates_XENON100_2012_DDCalc0
  START_CAPABILITY
    #define FUNCTION CalcRates_XENON100_2012_DDCalc0
      START_FUNCTION(bool)
      DEPENDENCY(SetWIMP_DDCalc0, bool)
      BACKEND_REQ(DDCalc0_XENON100_2012_CalcRates, (DDCalc0), void, ())
    #undef FUNCTION
  #undef CAPABILITY

  // Perform rate calculations for the LUX 2013 result
  // at the current model point.
  #define CAPABILITY CalcRates_LUX_2013_DDCalc0
  START_CAPABILITY
    #define FUNCTION CalcRates_LUX_2013_DDCalc0
      START_FUNCTION(bool)
      DEPENDENCY(SetWIMP_DDCalc0, bool)
      BACKEND_REQ(DDCalc0_LUX_2013_CalcRates, (DDCalc0), void, ())
    #undef FUNCTION
  #undef CAPABILITY

  // Perform rate calculations for the future argon-based DARWIN
  // experiment (estimated sensitivity, as of 2015) at the current
  // model point.
  #define CAPABILITY CalcRates_DARWIN_Ar_2015_DDCalc0
  START_CAPABILITY
    #define FUNCTION CalcRates_DARWIN_Ar_2015_DDCalc0
      START_FUNCTION(bool)
      DEPENDENCY(SetWIMP_DDCalc0, bool)
      BACKEND_REQ(DDCalc0_DARWIN_Ar_2015_CalcRates, (DDCalc0), void, ())
    #undef FUNCTION
  #undef CAPABILITY

  // Perform rate calculations for the future xenon-based DARWIN
  // experiment (estimated sensitivity, as of 2015) at the current
  // model point.
  #define CAPABILITY CalcRates_DARWIN_Xe_2015_DDCalc0
  START_CAPABILITY
    #define FUNCTION CalcRates_DARWIN_Xe_2015_DDCalc0
      START_FUNCTION(bool)
      DEPENDENCY(SetWIMP_DDCalc0, bool)
      BACKEND_REQ(DDCalc0_DARWIN_Xe_2015_CalcRates, (DDCalc0), void, ())
    #undef FUNCTION
  #undef CAPABILITY


  // XENON100 2012 likelihood/observables ------------------
  // Aprile et al., PRL 109, 181301 (2013) [arxiv:1207.5988]
 
  // Log-likelihood
  #define CAPABILITY lnL_XENON100_2012
  START_CAPABILITY
    #define FUNCTION XENON100_2012_LogLikelihood_DDCalc0
      START_FUNCTION(double)
      DEPENDENCY(CalcRates_XENON100_2012_DDCalc0, bool)
      BACKEND_REQ(DDCalc0_XENON100_2012_LogLikelihood, (DDCalc0), double, ())
    #undef FUNCTION
  #undef CAPABILITY

  // Observed events (integer)
  #define CAPABILITY XENON100_2012_Events
  START_CAPABILITY
    #define FUNCTION XENON100_2012_Events_DDCalc0
      START_FUNCTION(int)
      DEPENDENCY(CalcRates_XENON100_2012_DDCalc0, bool)
      BACKEND_REQ(DDCalc0_XENON100_2012_Events, (DDCalc0), int, ())
    #undef FUNCTION
  #undef CAPABILITY

  // Background expectation
  #define CAPABILITY XENON100_2012_Background
  START_CAPABILITY
    #define FUNCTION XENON100_2012_Background_DDCalc0
      START_FUNCTION(double)
      DEPENDENCY(CalcRates_XENON100_2012_DDCalc0, bool)
      BACKEND_REQ(DDCalc0_XENON100_2012_Background, (DDCalc0), double, ())
    #undef FUNCTION
  #undef CAPABILITY

  // Signal expectation
  #define CAPABILITY XENON100_2012_Signal
  START_CAPABILITY
    #define FUNCTION XENON100_2012_Signal_DDCalc0
      START_FUNCTION(double)
      DEPENDENCY(CalcRates_XENON100_2012_DDCalc0, bool)
      BACKEND_REQ(DDCalc0_XENON100_2012_Signal, (DDCalc0), double, ())
    #undef FUNCTION
  #undef CAPABILITY

  // Signal expectation (spin-independent)
  #define CAPABILITY XENON100_2012_SignalSI
  START_CAPABILITY
    #define FUNCTION XENON100_2012_SignalSI_DDCalc0
      START_FUNCTION(double)
      DEPENDENCY(CalcRates_XENON100_2012_DDCalc0, bool)
      BACKEND_REQ(DDCalc0_XENON100_2012_SignalSI, (DDCalc0), double, ())
    #undef FUNCTION
  #undef CAPABILITY

  // Signal expectation (spin-dependent)
  #define CAPABILITY XENON100_2012_SignalSD
  START_CAPABILITY
    #define FUNCTION XENON100_2012_SignalSD_DDCalc0
      START_FUNCTION(double)
      DEPENDENCY(CalcRates_XENON100_2012_DDCalc0, bool)
      BACKEND_REQ(DDCalc0_XENON100_2012_SignalSD, (DDCalc0), double, ())
    #undef FUNCTION
  #undef CAPABILITY


  // LUX 2013 likelihood/observables -----------------------
  // Akerib et al., PRL 112, 091303 (2014) [arxiv:1310.8214]
 
  // Log-likelihood
  #define CAPABILITY lnL_LUX_2013
  START_CAPABILITY
    #define FUNCTION LUX_2013_LogLikelihood_DDCalc0
      START_FUNCTION(double)
      DEPENDENCY(CalcRates_LUX_2013_DDCalc0, bool)
      BACKEND_REQ(DDCalc0_LUX_2013_LogLikelihood, (DDCalc0), double, ())
    #undef FUNCTION
  #undef CAPABILITY

  // Observed events (integer)
  #define CAPABILITY LUX_2013_Events
  START_CAPABILITY
    #define FUNCTION LUX_2013_Events_DDCalc0
      START_FUNCTION(int)
      DEPENDENCY(CalcRates_LUX_2013_DDCalc0, bool)
      BACKEND_REQ(DDCalc0_LUX_2013_Events, (DDCalc0), int, ())
    #undef FUNCTION
  #undef CAPABILITY

  // Background expectation
  #define CAPABILITY LUX_2013_Background
  START_CAPABILITY
    #define FUNCTION LUX_2013_Background_DDCalc0
      START_FUNCTION(double)
      DEPENDENCY(CalcRates_LUX_2013_DDCalc0, bool)
      BACKEND_REQ(DDCalc0_LUX_2013_Background, (DDCalc0), double, ())
    #undef FUNCTION
  #undef CAPABILITY

  // Signal expectation
  #define CAPABILITY LUX_2013_Signal
  START_CAPABILITY
    #define FUNCTION LUX_2013_Signal_DDCalc0
      START_FUNCTION(double)
      DEPENDENCY(CalcRates_LUX_2013_DDCalc0, bool)
      BACKEND_REQ(DDCalc0_LUX_2013_Signal, (DDCalc0), double, ())
    #undef FUNCTION
  #undef CAPABILITY

  // Signal expectation (spin-independent)
  #define CAPABILITY LUX_2013_SignalSI
  START_CAPABILITY
    #define FUNCTION LUX_2013_SignalSI_DDCalc0
      START_FUNCTION(double)
      DEPENDENCY(CalcRates_LUX_2013_DDCalc0, bool)
      BACKEND_REQ(DDCalc0_LUX_2013_SignalSI, (DDCalc0), double, ())
    #undef FUNCTION
  #undef CAPABILITY

  // Signal expectation (spin-dependent)
  #define CAPABILITY LUX_2013_SignalSD
  START_CAPABILITY
    #define FUNCTION LUX_2013_SignalSD_DDCalc0
      START_FUNCTION(double)
      DEPENDENCY(CalcRates_LUX_2013_DDCalc0, bool)
      BACKEND_REQ(DDCalc0_LUX_2013_SignalSD, (DDCalc0), double, ())
    #undef FUNCTION
  #undef CAPABILITY


  // DARWIN argon-based likelihood/observables -------------
  // Estimated argon-based DARWIN sensitivity (as of 2015):
  //   Conrad et al., arxiv:15MM.NNNNN
 
  // Log-likelihood
  #define CAPABILITY lnL_DARWIN_Ar_2015
  START_CAPABILITY
    #define FUNCTION DARWIN_Ar_2015_LogLikelihood_DDCalc0
      START_FUNCTION(double)
      DEPENDENCY(CalcRates_DARWIN_Ar_2015_DDCalc0, bool)
      BACKEND_REQ(DDCalc0_DARWIN_Ar_2015_LogLikelihood, (DDCalc0), double, ())
    #undef FUNCTION
  #undef CAPABILITY

  // Observed events (integer)
  #define CAPABILITY DARWIN_Ar_2015_Events
  START_CAPABILITY
    #define FUNCTION DARWIN_Ar_2015_Events_DDCalc0
      START_FUNCTION(int)
      DEPENDENCY(CalcRates_DARWIN_Ar_2015_DDCalc0, bool)
      BACKEND_REQ(DDCalc0_DARWIN_Ar_2015_Events, (DDCalc0), int, ())
    #undef FUNCTION
  #undef CAPABILITY

  // Background expectation
  #define CAPABILITY DARWIN_Ar_2015_Background
  START_CAPABILITY
    #define FUNCTION DARWIN_Ar_2015_Background_DDCalc0
      START_FUNCTION(double)
      DEPENDENCY(CalcRates_DARWIN_Ar_2015_DDCalc0, bool)
      BACKEND_REQ(DDCalc0_DARWIN_Ar_2015_Background, (DDCalc0), double, ())
    #undef FUNCTION
  #undef CAPABILITY

  // Signal expectation
  #define CAPABILITY DARWIN_Ar_2015_Signal
  START_CAPABILITY
    #define FUNCTION DARWIN_Ar_2015_Signal_DDCalc0
      START_FUNCTION(double)
      DEPENDENCY(CalcRates_DARWIN_Ar_2015_DDCalc0, bool)
      BACKEND_REQ(DDCalc0_DARWIN_Ar_2015_Signal, (DDCalc0), double, ())
    #undef FUNCTION
  #undef CAPABILITY

  // Signal expectation (spin-independent)
  #define CAPABILITY DARWIN_Ar_2015_SignalSI
  START_CAPABILITY
    #define FUNCTION DARWIN_Ar_2015_SignalSI_DDCalc0
      START_FUNCTION(double)
      DEPENDENCY(CalcRates_DARWIN_Ar_2015_DDCalc0, bool)
      BACKEND_REQ(DDCalc0_DARWIN_Ar_2015_SignalSI, (DDCalc0), double, ())
    #undef FUNCTION
  #undef CAPABILITY

  // Signal expectation (spin-dependent)
  #define CAPABILITY DARWIN_Ar_2015_SignalSD
  START_CAPABILITY
    #define FUNCTION DARWIN_Ar_2015_SignalSD_DDCalc0
      START_FUNCTION(double)
      DEPENDENCY(CalcRates_DARWIN_Ar_2015_DDCalc0, bool)
      BACKEND_REQ(DDCalc0_DARWIN_Ar_2015_SignalSD, (DDCalc0), double, ())
    #undef FUNCTION
  #undef CAPABILITY


  // DARWIN xenon-based likelihood/observables -------------
  // Estimated xenon-based DARWIN sensitivity (as of 2015):
  //   Conrad et al., arxiv:15MM.NNNNN
 
  // Log-likelihood
  #define CAPABILITY lnL_DARWIN_Xe_2015
  START_CAPABILITY
    #define FUNCTION DARWIN_Xe_2015_LogLikelihood_DDCalc0
      START_FUNCTION(double)
      DEPENDENCY(CalcRates_DARWIN_Xe_2015_DDCalc0, bool)
      BACKEND_REQ(DDCalc0_DARWIN_Xe_2015_LogLikelihood, (DDCalc0), double, ())
    #undef FUNCTION
  #undef CAPABILITY

  // Observed events (integer)
  #define CAPABILITY DARWIN_Xe_2015_Events
  START_CAPABILITY
    #define FUNCTION DARWIN_Xe_2015_Events_DDCalc0
      START_FUNCTION(int)
      DEPENDENCY(CalcRates_DARWIN_Xe_2015_DDCalc0, bool)
      BACKEND_REQ(DDCalc0_DARWIN_Xe_2015_Events, (DDCalc0), int, ())
    #undef FUNCTION
  #undef CAPABILITY

  // Background expectation
  #define CAPABILITY DARWIN_Xe_2015_Background
  START_CAPABILITY
    #define FUNCTION DARWIN_Xe_2015_Background_DDCalc0
      START_FUNCTION(double)
      DEPENDENCY(CalcRates_DARWIN_Xe_2015_DDCalc0, bool)
      BACKEND_REQ(DDCalc0_DARWIN_Xe_2015_Background, (DDCalc0), double, ())
    #undef FUNCTION
  #undef CAPABILITY

  // Signal expectation
  #define CAPABILITY DARWIN_Xe_2015_Signal
  START_CAPABILITY
    #define FUNCTION DARWIN_Xe_2015_Signal_DDCalc0
      START_FUNCTION(double)
      DEPENDENCY(CalcRates_DARWIN_Xe_2015_DDCalc0, bool)
      BACKEND_REQ(DDCalc0_DARWIN_Xe_2015_Signal, (DDCalc0), double, ())
    #undef FUNCTION
  #undef CAPABILITY

  // Signal expectation (spin-independent)
  #define CAPABILITY DARWIN_Xe_2015_SignalSI
  START_CAPABILITY
    #define FUNCTION DARWIN_Xe_2015_SignalSI_DDCalc0
      START_FUNCTION(double)
      DEPENDENCY(CalcRates_DARWIN_Xe_2015_DDCalc0, bool)
      BACKEND_REQ(DDCalc0_DARWIN_Xe_2015_SignalSI, (DDCalc0), double, ())
    #undef FUNCTION
  #undef CAPABILITY

  // Signal expectation (spin-dependent)
  #define CAPABILITY DARWIN_Xe_2015_SignalSD
  START_CAPABILITY
    #define FUNCTION DARWIN_Xe_2015_SignalSD_DDCalc0
      START_FUNCTION(double)
      DEPENDENCY(CalcRates_DARWIN_Xe_2015_DDCalc0, bool)
      BACKEND_REQ(DDCalc0_DARWIN_Xe_2015_SignalSD, (DDCalc0), double, ())
    #undef FUNCTION
  #undef CAPABILITY


  // INDIRECT DETECTION: NEUTRINOS =====================================
 
  // Solar capture ------------------------

  // Capture rate of regular dark matter in the Sun (no v-dependent or q-dependent cross-sections) (s^-1).
  #define CAPABILITY capture_rate_Sun
  START_CAPABILITY
    #define FUNCTION capture_rate_Sun_constant_xsec
      START_FUNCTION(double)
      BACKEND_REQ(capture_rate_Sun, (DarkSUSY), double, (const double&, const double&, const double&))
      DEPENDENCY(mwimp, double)
      DEPENDENCY(sigma_SI_p, double)
      DEPENDENCY(sigma_SD_p, double)
    #undef FUNCTION
  #undef CAPABILITY
  
  // Equilibration time for capture and annihilation of dark matter in the Sun (s)
  #define CAPABILITY equilibration_time_Sun
  START_CAPABILITY
    #define FUNCTION equilibration_time_Sun
      START_FUNCTION(double)
      DEPENDENCY(sigmav, double)
      DEPENDENCY(mwimp, double)
      DEPENDENCY(capture_rate_Sun, double)                
    #undef FUNCTION
  #undef CAPABILITY
  
  // Annihilation rate of dark matter in the Sun (s^-1)
  #define CAPABILITY annihilation_rate_Sun
  START_CAPABILITY
    #define FUNCTION annihilation_rate_Sun
      START_FUNCTION(double)
      DEPENDENCY(equilibration_time_Sun, double)
      DEPENDENCY(capture_rate_Sun, double)
    #undef FUNCTION
  #undef CAPABILITY
    
  /// Neutrino yield function pointer and setup
  #define CAPABILITY nuyield_ptr
  START_CAPABILITY
    #define FUNCTION nuyield_from_DS
    START_FUNCTION(nuyield_functype)
    DEPENDENCY(TH_ProcessCatalog, DarkBit::TH_ProcessCatalog)
    DEPENDENCY(mwimp, double) 
    DEPENDENCY(sigmav, double)
    DEPENDENCY(sigma_SI_p, double)
    DEPENDENCY(sigma_SD_p, double)
    DEPENDENCY(DarkMatter_ID, std::string)
    BACKEND_REQ(nuyield_setup, (needs_DS), void, (const double(&)[29], 
     const double(&)[29][3], const double(&)[15], const double(&)[3], const double&, 
     const double&, const double&, const double&, const double&))
    BACKEND_REQ(nuyield, (needs_DS), double, (const double&, const int&, void*&))
    BACKEND_OPTION((DarkSUSY, 5.1.1), (needs_DS))
    #undef FUNCTION
  #undef CAPABILITY
    
    
  // Neutrino telescope likelihoods ------------------------

  #define CAPABILITY IC22_data
  START_CAPABILITY
    #define FUNCTION IC22_full
      START_FUNCTION(nudata)
      DEPENDENCY(mwimp, double)
      DEPENDENCY(annihilation_rate_Sun, double)
      DEPENDENCY(nuyield_ptr, nuyield_functype)  
      BACKEND_REQ(nubounds, (), void, (const char&, const double&, const double&, double(*)(const double&, const int&, void*&), double&, double&,
                                       int&, double&, double&, const int&, const bool&, const bool&, const double&, const double&, void*&))
    #undef FUNCTION
  #undef CAPABILITY

  #define CAPABILITY IC22_signal 
  START_CAPABILITY
    #define FUNCTION IC22_signal
    START_FUNCTION(double)
    DEPENDENCY(IC22_data, nudata)
    #undef FUNCTION
  #undef CAPABILITY

  #define CAPABILITY IC22_bg 
  START_CAPABILITY
    #define FUNCTION IC22_bg
    START_FUNCTION(double)
    DEPENDENCY(IC22_data, nudata)
    #undef FUNCTION
  #undef CAPABILITY

  #define CAPABILITY IC22_loglike 
  START_CAPABILITY
    #define FUNCTION IC22_loglike
    START_FUNCTION(double)
    DEPENDENCY(IC22_data, nudata)
    #undef FUNCTION
  #undef CAPABILITY

  #define CAPABILITY IC22_pvalue 
  START_CAPABILITY
    #define FUNCTION IC22_pvalue
    START_FUNCTION(double)
    DEPENDENCY(IC22_data, nudata)
    #undef FUNCTION
  #undef CAPABILITY

  #define CAPABILITY IC22_nobs 
  START_CAPABILITY
    #define FUNCTION IC22_nobs
    START_FUNCTION(int)
    DEPENDENCY(IC22_data, nudata)
    #undef FUNCTION
  #undef CAPABILITY

  #define CAPABILITY IC79WH_data
  START_CAPABILITY
    #define FUNCTION IC79WH_full
      START_FUNCTION(nudata)
      DEPENDENCY(mwimp, double)
      DEPENDENCY(annihilation_rate_Sun, double)
      DEPENDENCY(nuyield_ptr, nuyield_functype)  
      BACKEND_REQ(nubounds, (), void, (const char&, const double&, const double&, double(*)(const double&, const int&, void*&), double&, double&,
                                       int&, double&, double&, const int&, const bool&, const bool&, const double&, const double&, void*&))
    #undef FUNCTION
  #undef CAPABILITY

  #define CAPABILITY IC79WH_signal 
  START_CAPABILITY
    #define FUNCTION IC79WH_signal
    START_FUNCTION(double)
    DEPENDENCY(IC79WH_data, nudata)
    #undef FUNCTION
  #undef CAPABILITY

  #define CAPABILITY IC79WH_bg 
  START_CAPABILITY
    #define FUNCTION IC79WH_bg
    START_FUNCTION(double)
    DEPENDENCY(IC79WH_data, nudata)
    #undef FUNCTION
  #undef CAPABILITY

  #define CAPABILITY IC79WH_loglike 
  START_CAPABILITY
    #define FUNCTION IC79WH_loglike
    START_FUNCTION(double)
    DEPENDENCY(IC79WH_data, nudata)
    #undef FUNCTION
  #undef CAPABILITY

  #define CAPABILITY IC79WH_pvalue 
  START_CAPABILITY
    #define FUNCTION IC79WH_pvalue
    START_FUNCTION(double)
    DEPENDENCY(IC79WH_data, nudata)
    #undef FUNCTION
  #undef CAPABILITY

  #define CAPABILITY IC79WH_nobs 
  START_CAPABILITY
    #define FUNCTION IC79WH_nobs
    START_FUNCTION(int)
    DEPENDENCY(IC79WH_data, nudata)
    #undef FUNCTION
  #undef CAPABILITY

  #define CAPABILITY IC79WL_data
  START_CAPABILITY
    #define FUNCTION IC79WL_full
      START_FUNCTION(nudata)
      DEPENDENCY(mwimp, double)
      DEPENDENCY(annihilation_rate_Sun, double)
      DEPENDENCY(nuyield_ptr, nuyield_functype)  
      BACKEND_REQ(nubounds, (), void, (const char&, const double&, const double&, double(*)(const double&, const int&, void*&), double&, double&,
                                       int&, double&, double&, const int&, const bool&, const bool&, const double&, const double&, void*&))
    #undef FUNCTION
  #undef CAPABILITY

  #define CAPABILITY IC79WL_signal 
  START_CAPABILITY
    #define FUNCTION IC79WL_signal
    START_FUNCTION(double)
    DEPENDENCY(IC79WL_data, nudata)
    #undef FUNCTION
  #undef CAPABILITY

  #define CAPABILITY IC79WL_bg 
  START_CAPABILITY
    #define FUNCTION IC79WL_bg
    START_FUNCTION(double)
    DEPENDENCY(IC79WL_data, nudata)
    #undef FUNCTION
  #undef CAPABILITY

  #define CAPABILITY IC79WL_loglike 
  START_CAPABILITY
    #define FUNCTION IC79WL_loglike
    START_FUNCTION(double)
    DEPENDENCY(IC79WL_data, nudata)
    #undef FUNCTION
  #undef CAPABILITY

  #define CAPABILITY IC79WL_pvalue 
  START_CAPABILITY
    #define FUNCTION IC79WL_pvalue
    START_FUNCTION(double)
    DEPENDENCY(IC79WL_data, nudata)
    #undef FUNCTION
  #undef CAPABILITY

  #define CAPABILITY IC79WL_nobs 
  START_CAPABILITY
    #define FUNCTION IC79WL_nobs
    START_FUNCTION(int)
    DEPENDENCY(IC79WL_data, nudata)
    #undef FUNCTION
  #undef CAPABILITY

  #define CAPABILITY IC79SL_data
  START_CAPABILITY
    #define FUNCTION IC79SL_full
      START_FUNCTION(nudata)
      DEPENDENCY(mwimp, double)
      DEPENDENCY(annihilation_rate_Sun, double)
      DEPENDENCY(nuyield_ptr, nuyield_functype)  
      BACKEND_REQ(nubounds, (), void, (const char&, const double&, const double&, double(*)(const double&, const int&, void*&), double&, double&,
                                       int&, double&, double&, const int&, const bool&, const bool&, const double&, const double&, void*&))
    #undef FUNCTION
  #undef CAPABILITY

  #define CAPABILITY IC79SL_signal 
  START_CAPABILITY
    #define FUNCTION IC79SL_signal
    START_FUNCTION(double)
    DEPENDENCY(IC79SL_data, nudata)
    #undef FUNCTION
  #undef CAPABILITY

  #define CAPABILITY IC79SL_bg 
  START_CAPABILITY
    #define FUNCTION IC79SL_bg
    START_FUNCTION(double)
    DEPENDENCY(IC79SL_data, nudata)
    #undef FUNCTION
  #undef CAPABILITY

  #define CAPABILITY IC79SL_loglike 
  START_CAPABILITY
    #define FUNCTION IC79SL_loglike
    START_FUNCTION(double)
    DEPENDENCY(IC79SL_data, nudata)
    #undef FUNCTION
  #undef CAPABILITY

  #define CAPABILITY IC79SL_pvalue 
  START_CAPABILITY
    #define FUNCTION IC79SL_pvalue
    START_FUNCTION(double)
    DEPENDENCY(IC79SL_data, nudata)
    #undef FUNCTION
  #undef CAPABILITY

  #define CAPABILITY IC79SL_nobs 
  START_CAPABILITY
    #define FUNCTION IC79SL_nobs
    START_FUNCTION(int)
    DEPENDENCY(IC79SL_data, nudata)
    #undef FUNCTION
  #undef CAPABILITY

  #define CAPABILITY IceCube_likelihood
  START_CAPABILITY

    #define FUNCTION IC79_loglike
    START_FUNCTION(double)
    DEPENDENCY(IC79WH_loglike, double)
    DEPENDENCY(IC79WL_loglike, double)
    DEPENDENCY(IC79SL_loglike, double)
    #undef FUNCTION

    #define FUNCTION IC_loglike
    START_FUNCTION(double)
    DEPENDENCY(IC22_loglike, double)
    DEPENDENCY(IC79WH_loglike, double)
    DEPENDENCY(IC79WL_loglike, double)
    DEPENDENCY(IC79SL_loglike, double)
    #undef FUNCTION

  #undef CAPABILITY

  #define CAPABILITY UnitTest_DarkBit
  START_CAPABILITY
    #define FUNCTION UnitTest_DarkBit
    START_FUNCTION(int)
    DEPENDENCY(DD_couplings, DarkBit::DD_couplings)
    DEPENDENCY(RD_oh2, double)
    DEPENDENCY(GA_AnnYield, Funk::Funk)
    DEPENDENCY(TH_ProcessCatalog, DarkBit::TH_ProcessCatalog)
    DEPENDENCY(DarkMatter_ID, std::string)
    #undef FUNCTION
  #undef CAPABILITY

  #define CAPABILITY SimYieldTable
  START_CAPABILITY
    #define FUNCTION SimYieldTable_DarkSusy
    START_FUNCTION(DarkBit::SimYieldTable)
    BACKEND_REQ(dshayield, (), double, (double&,double&,int&,int&,int&))
    #undef FUNCTION 
    #define FUNCTION SimYieldTable_MicrOmegas
    START_FUNCTION(DarkBit::SimYieldTable)
    BACKEND_REQ(dNdE, (), double, (double,double,int,int))
    #undef FUNCTION
    #define FUNCTION SimYieldTable_PPPC
    START_FUNCTION(DarkBit::SimYieldTable)
    #undef FUNCTION
  #undef CAPABILITY

  #define CAPABILITY DarkMatter_ID
  START_CAPABILITY
    #define FUNCTION DarkMatter_ID_SingletDM
    START_FUNCTION(std::string)
    ALLOW_MODELS(SingletDM)
    #undef FUNCTION
    #define FUNCTION DarkMatter_ID_MSSM25atQ
    START_FUNCTION(std::string)
    ALLOW_MODELS(MSSM25atQ, CMSSM)
    #undef FUNCTION
  #undef CAPABILITY

#undef MODULE
#endif /* defined(__DarkBit_rollcall_hpp__) */<|MERGE_RESOLUTION|>--- conflicted
+++ resolved
@@ -450,19 +450,9 @@
       FORCE_SAME_BACKEND(backends)
     #undef FUNCTION
     #define FUNCTION DD_couplings_SingletDM
-<<<<<<< HEAD
       START_FUNCTION(DarkBit::DD_couplings)
-      DEPENDENCY(TH_ProcessCatalog, DarkBit::TH_ProcessCatalog)
-      ALLOW_MODEL_DEPENDENCE(nuclear_params_fnq, SingletDM)
-      MODEL_GROUP(group1, (nuclear_params_fnq))
-      MODEL_GROUP(group2, (SingletDM))
-      ALLOW_MODEL_COMBINATION(group1, group2)
-    #undef FUNCTION
-=======
-      START_FUNCTION(Gambit::DarkBit::DD_couplings)
       ALLOW_JOINT_MODEL(nuclear_params_fnq, SingletDM)
      #undef FUNCTION
->>>>>>> 7f177832
   #undef CAPABILITY
 
   // Simple calculators of the spin-(in)dependent WIMP-proton and WIMP-neutron cross-sections 
