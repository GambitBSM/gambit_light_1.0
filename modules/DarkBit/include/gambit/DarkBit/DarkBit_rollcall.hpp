//   GAMBIT: Global and Modular BSM Inference Tool
//   *********************************************
///  \file
///
///  Rollcall header for module DarkBit
///
///  Compile-time registration of available obser-
///  vables and likelihoods, as well as their
///  dependencies.
///
///  Add to this if you want to add an observable
///  or likelihood to this module.
///
///  *********************************************
///
///  Authors (add name and date if you modify):
///   
///  \author Christoph Weniger
///          (c.weniger@uva.nl)
///  \date 2013 Jul - 2015 May
///
///  \author Torsten Bringmann
///          (torsten.bringmann@fys.uio.no)
///  \date 2013 Jun
///  \date 2014 Mar [RD interface to DS is working]
///
///  \author Lars A. Dal  
///          (l.a.dal@fys.uio.no)
///  \date 2014 Mar, Sep, Oct
///  
///  \author Christopher Savage
///          (chris@savage.name)
///  \date 2014 Oct, Dec
///
///  \author Antje Putze
///          (antje.putze@lapth.cnrs.fr)
///  \date 2015 Jan
///
///  \author Pat Scott
///          (pscott@imperial.ac.uk)
///  \date 2014 Mar
///  \date 2015 Mar
///
///  *********************************************

#ifndef __DarkBit_rollcall_hpp__
#define __DarkBit_rollcall_hpp__

#include "gambit/DarkBit/DarkBit_types.hpp"

#define MODULE DarkBit
START_MODULE

  #define CAPABILITY MSSM_spectrum
  START_CAPABILITY
    #define FUNCTION get_MSSM_spectrum_from_file
      START_FUNCTION(eaSLHA)
      ALLOW_MODELS(MSSM25atQ)
    #undef FUNCTION
  #undef CAPABILITY


  // Backend point initialization --------------------------

  // Function to initialize DarkSUSY to a specific model point.
  // The generic DarkSUSY initialization is done in the backend
  // initialization; this is only necessary for other capabilities
  // that make use of model-specific DarkSUSY routines. 
  #define CAPABILITY DarkSUSY_PointInit
  START_CAPABILITY
    // Function returns if point initialization is successful
    // (probably always true)
    #define FUNCTION DarkSUSY_PointInit_MSSM
      START_FUNCTION(bool)
      DEPENDENCY(MSSM_spectrum, const Spectrum*) 
      ALLOW_MODELS(CMSSM,MSSM25atQ)
      // CMSSM
      BACKEND_REQ(dsgive_model_isasugra, (), void, (double&,double&,double&,double&,double&))
      BACKEND_REQ(dssusy_isasugra, (), void, (int&,int&))
      // MSSM7 -- not used at the moment!?
      BACKEND_REQ(mssmpar, (), DS_MSSMPAR)
      BACKEND_REQ(dssusy, (), void, (int&,int&))
      // Initialize DarkSUSY with SLHA file
      BACKEND_REQ(dsSLHAread, (), void, (const char*, int&, int))
      BACKEND_REQ(dsprep, (), void, ())
      // Print higgs widths
      BACKEND_REQ(dswwidth, (), void, (int&))
    #undef FUNCTION
  #undef CAPABILITY


  // Relic density -----------------------------------------

  #define CAPABILITY RD_spectrum
  START_CAPABILITY
    #define FUNCTION RD_spectrum_SUSY
      START_FUNCTION(Gambit::DarkBit::RD_spectrum_type)
      DEPENDENCY(DarkSUSY_PointInit, bool)
      BACKEND_REQ(mspctm, (), DS_MSPCTM)
      BACKEND_REQ(widths, (), DS_WIDTHS)
      BACKEND_REQ(intdof, (), DS_INTDOF)
      BACKEND_REQ(pacodes, (), DS_PACODES)
    #undef FUNCTION
    #define FUNCTION RD_spectrum_SingletDM
      START_FUNCTION(Gambit::DarkBit::RD_spectrum_type)
<<<<<<< HEAD
=======
      DEPENDENCY(TH_ProcessCatalog, Gambit::DarkBit::TH_ProcessCatalog)
      ALLOW_MODELS(SingletDM)
>>>>>>> 1dd87131
    #undef FUNCTION
  #undef CAPABILITY

  #define CAPABILITY RD_thresholds_resonances
  START_CAPABILITY
    #define FUNCTION RD_thresholds_resonances_from_ProcessCatalog
      START_FUNCTION(Gambit::DarkBit::TH_resonances_thresholds)
      DEPENDENCY(RD_spectrum, Gambit::DarkBit::RD_spectrum_type)
      DEPENDENCY(TH_ProcessCatalog, Gambit::DarkBit::TH_ProcessCatalog)
      DEPENDENCY(DarkMatter_ID, DarkMatter_ID_type)
    #undef FUNCTION
    #define FUNCTION RD_thresholds_resonances_from_spectrum
      START_FUNCTION(Gambit::DarkBit::TH_resonances_thresholds)
      DEPENDENCY(RD_spectrum, Gambit::DarkBit::RD_spectrum_type)
    #undef FUNCTION
    #define FUNCTION RD_thresholds_resonances_SingletDM
      START_FUNCTION(Gambit::DarkBit::TH_resonances_thresholds)
      DEPENDENCY(TH_ProcessCatalog, Gambit::DarkBit::TH_ProcessCatalog)
      ALLOW_MODELS(SingletDM)
      BACKEND_REQ(rdmgev, (), DS_RDMGEV)
    #undef FUNCTION
  #undef CAPABILITY

  #define CAPABILITY RD_eff_annrate_SUSY_DSprep
  START_CAPABILITY 
    #define FUNCTION RD_eff_annrate_SUSY_DSprep_func
      START_FUNCTION(int)
      DEPENDENCY(RD_spectrum, Gambit::DarkBit::RD_spectrum_type)
      BACKEND_REQ(rdmgev, (), DS_RDMGEV)
    #undef FUNCTION
  #undef CAPABILITY

  #define CAPABILITY RD_eff_annrate
  START_CAPABILITY 
    #define FUNCTION RD_eff_annrate_SUSY
      START_FUNCTION(fptr_dd)
        DEPENDENCY(RD_eff_annrate_SUSY_DSprep, int)
        BACKEND_REQ(dsanwx, (), double, (double&))
    #undef FUNCTION
    #define FUNCTION RD_eff_annrate_from_ProcessCatalog
      START_FUNCTION(fptr_dd)
      DEPENDENCY(TH_ProcessCatalog, Gambit::DarkBit::TH_ProcessCatalog)
      DEPENDENCY(DarkMatter_ID, DarkMatter_ID_type)
      ALLOW_MODELS(SingletDM)
    #undef FUNCTION
  #undef CAPABILITY

  #define CAPABILITY RD_oh2
  START_CAPABILITY 
    #define FUNCTION RD_oh2_general
      START_FUNCTION(double)
      DEPENDENCY(RD_thresholds_resonances, Gambit::DarkBit::TH_resonances_thresholds)
      DEPENDENCY(RD_eff_annrate, fptr_dd)
      BACKEND_REQ(dsrdthlim, (), void, ())
      BACKEND_REQ(dsrdtab, (), void, (double(*)(double&), double&))
      BACKEND_REQ(dsrdeqn, (), void, (double(*)(double&),double&,double&,double&,double&,int&))
      BACKEND_REQ(dsrdwintp, (), double, (double&))
      BACKEND_REQ(dsanwx, (), double, (double&))
      BACKEND_REQ(widths, (), DS_WIDTHS)
      BACKEND_REQ(rdmgev, (), DS_RDMGEV)
      BACKEND_REQ(rdpth, (), DS_RDPTH)
      BACKEND_REQ(rdpars, (), DS_RDPARS)
      BACKEND_REQ(rdswitch, (), DS_RDSWITCH)
      BACKEND_REQ(rdlun, (), DS_RDLUN)
      BACKEND_REQ(rdpadd, (), DS_RDPADD)
      BACKEND_REQ(rddof, (), DS_RDDOF)
      BACKEND_REQ(rderrors, (), DS_RDERRORS)
    #undef FUNCTION

    // Routine for cross checking RD density results
    #define FUNCTION RD_oh2_DarkSUSY
      START_FUNCTION(double)
      //ALLOW_MODELS(MSSM25atQ)  // TODO: (CW) Check for which models this works
      DEPENDENCY(DarkSUSY_PointInit, bool)
      BACKEND_REQ(dsrdomega, (), double, (int&,int&,double&,int&,int&,int&))
    #undef FUNCTION

    // Routine for cross checking RD density results
    #define FUNCTION RD_oh2_MicrOmegas
      START_FUNCTION(double)
      ALLOW_MODELS(MSSM25atQ, SingletDM)  // TODO: (CW) Check for which models this works
      BACKEND_REQ(oh2, (), double, (double*,int,double))
    #undef FUNCTION
  #undef CAPABILITY

  // Cascade decays --------------------------------------------

  // Function for retrieving list of final states for cascade decays
  #define CAPABILITY cascadeMC_FinalStates
  START_CAPABILITY
    #define FUNCTION cascadeMC_FinalStates
      START_FUNCTION(std::vector<std::string>)      
    #undef FUNCTION                                                       
  #undef CAPABILITY 

  // Print list of final states for debug purposes
  #define CAPABILITY cascadeMC_printFinalStates
  START_CAPABILITY
    #define FUNCTION cascadeMC_printFinalStates
      START_FUNCTION(bool)      
      DEPENDENCY(cascadeMC_FinalStates,std::vector<std::string>)      
    #undef FUNCTION                                                       
  #undef CAPABILITY 

  // Function setting up the decay table used in decay chains
  #define CAPABILITY cascadeMC_DecayTable
  START_CAPABILITY
    #define FUNCTION cascadeMC_DecayTable
      START_FUNCTION(Gambit::DarkBit::DecayChain::DecayTable)
      DEPENDENCY(TH_ProcessCatalog, Gambit::DarkBit::TH_ProcessCatalog)
      DEPENDENCY(SimYieldTable, Gambit::DarkBit::SimYieldTable)       
    #undef FUNCTION                                                       
  #undef CAPABILITY    

  // Loop manager for cascade decays
  #define CAPABILITY cascadeMC_LoopManagement
  START_CAPABILITY
    #define FUNCTION cascadeMC_LoopManager
      START_FUNCTION(void, CAN_MANAGE_LOOPS)  
      DEPENDENCY(GA_missingFinalStates, std::vector<std::string>)
      // FIXME: Hack to make sure these capabilities are run before the loop
      DEPENDENCY(cascadeMC_DecayTable, Gambit::DarkBit::DecayChain::DecayTable)
      DEPENDENCY(SimYieldTable, Gambit::DarkBit::SimYieldTable)      
      DEPENDENCY(TH_ProcessCatalog, Gambit::DarkBit::TH_ProcessCatalog)        
    #undef FUNCTION                                                       
  #undef CAPABILITY    
    
  // Function selecting initial state for decay chain
  #define CAPABILITY cascadeMC_InitialState
  START_CAPABILITY
    #define FUNCTION cascadeMC_InitialState
      START_FUNCTION(std::string)
      DEPENDENCY(GA_missingFinalStates, std::vector<std::string>)
      NEEDS_MANAGER_WITH_CAPABILITY(cascadeMC_LoopManagement) 
    #undef FUNCTION          
  #undef CAPABILITY
  
  // Event counter for cascade decays
  #define CAPABILITY cascadeMC_EventCount
  START_CAPABILITY
    #define FUNCTION cascadeMC_EventCount
      START_FUNCTION(Gambit::DarkBit::stringIntMap)
      DEPENDENCY(cascadeMC_InitialState, std::string)
      NEEDS_MANAGER_WITH_CAPABILITY(cascadeMC_LoopManagement) 
    #undef FUNCTION          
  #undef CAPABILITY
  
  // Function for generating decay chains
  #define CAPABILITY cascadeMC_ChainEvent
  START_CAPABILITY
    #define FUNCTION cascadeMC_GenerateChain
      START_FUNCTION(Gambit::DarkBit::DecayChain::ChainContainer)
      DEPENDENCY(cascadeMC_InitialState, std::string)
      DEPENDENCY(cascadeMC_DecayTable, Gambit::DarkBit::DecayChain::DecayTable)
      NEEDS_MANAGER_WITH_CAPABILITY(cascadeMC_LoopManagement) 
    #undef FUNCTION          
  #undef CAPABILITY

  // Function responsible for histogramming and evaluating end conditions for event loop
  #define CAPABILITY cascadeMC_Histograms
  START_CAPABILITY
    #define FUNCTION cascadeMC_Histograms
      START_FUNCTION(Gambit::DarkBit::simpleHistContainter)
      DEPENDENCY(cascadeMC_InitialState, std::string)
      DEPENDENCY(cascadeMC_ChainEvent, Gambit::DarkBit::DecayChain::ChainContainer)
      DEPENDENCY(TH_ProcessCatalog, Gambit::DarkBit::TH_ProcessCatalog)      
      DEPENDENCY(SimYieldTable, Gambit::DarkBit::SimYieldTable)      
      DEPENDENCY(cascadeMC_FinalStates,std::vector<std::string>)  
      // FIXME: Temporary, for testing   
      BACKEND_REQ(dshayield, (), double, (double&,double&,int&,int&,int&)) 
      NEEDS_MANAGER_WITH_CAPABILITY(cascadeMC_LoopManagement) 
    #undef FUNCTION          
  #undef CAPABILITY

  // Function requesting and returning gamma ray spectra from cascade decays.
  #define CAPABILITY cascadeMC_gammaSpectra
  START_CAPABILITY
    #define FUNCTION cascadeMC_gammaSpectra
      START_FUNCTION(Gambit::DarkBit::stringFunkMap)
      DEPENDENCY(GA_missingFinalStates, std::vector<std::string>)  
      DEPENDENCY(cascadeMC_FinalStates,std::vector<std::string>)       
      DEPENDENCY(cascadeMC_Histograms, Gambit::DarkBit::simpleHistContainter)       
      DEPENDENCY(cascadeMC_EventCount, Gambit::DarkBit::stringIntMap)      
    #undef FUNCTION                                                       
  #undef CAPABILITY 


  // Function for printing test result of cascade decays
  #define CAPABILITY cascadeMC_PrintResult
  START_CAPABILITY
    #define FUNCTION cascadeMC_PrintResult
      START_FUNCTION(bool)  
      DEPENDENCY(cascadeMC_Histograms, Gambit::DarkBit::simpleHistContainter)
      DEPENDENCY(cascadeMC_EventCount, Gambit::DarkBit::stringIntMap)
    #undef FUNCTION
  #undef CAPABILITY

  // Process catalog for testing purposes
  #define CAPABILITY cascadeMC_test_TH_ProcessCatalog
  START_CAPABILITY
    #define FUNCTION cascadeMC_test_TH_ProcessCatalog
      START_FUNCTION(Gambit::DarkBit::TH_ProcessCatalog)        
    #undef FUNCTION
  #undef CAPABILITY

  // Unit test for decay chains
  #define CAPABILITY cascadeMC_UnitTest
  START_CAPABILITY
    #define FUNCTION cascadeMC_UnitTest
      START_FUNCTION(bool)
      DEPENDENCY(cascadeMC_test_TH_ProcessCatalog, Gambit::DarkBit::TH_ProcessCatalog)
      DEPENDENCY(SimYieldTable, Gambit::DarkBit::SimYieldTable)           
    #undef FUNCTION
  #undef CAPABILITY

  // Gamma rays --------------------------------------------
  //
  #define CAPABILITY GA_missingFinalStates
  START_CAPABILITY
    #define FUNCTION GA_missingFinalStates
      START_FUNCTION(std::vector<std::string>)
      DEPENDENCY(TH_ProcessCatalog, Gambit::DarkBit::TH_ProcessCatalog)
      DEPENDENCY(SimYieldTable, Gambit::DarkBit::SimYieldTable)
      DEPENDENCY(DarkMatter_ID, DarkMatter_ID_type)
    #undef FUNCTION
  #undef CAPABILITY

  #define CAPABILITY GA_AnnYield
  START_CAPABILITY
    #define FUNCTION GA_AnnYield_General
      START_FUNCTION(Funk::Funk)
      DEPENDENCY(TH_ProcessCatalog, Gambit::DarkBit::TH_ProcessCatalog)
      DEPENDENCY(SimYieldTable, Gambit::DarkBit::SimYieldTable)
      DEPENDENCY(cascadeMC_gammaSpectra, Gambit::DarkBit::stringFunkMap)
      DEPENDENCY(DarkMatter_ID, DarkMatter_ID_type)
    #undef FUNCTION
    #define FUNCTION GA_AnnYield_DarkSUSY
      START_FUNCTION(Funk::Funk)
      DEPENDENCY(TH_ProcessCatalog, Gambit::DarkBit::TH_ProcessCatalog)
      DEPENDENCY(DarkMatter_ID, DarkMatter_ID_type)
      BACKEND_REQ(dshayield, (), double, (double&,double&,int&,int&,int&))
    #undef FUNCTION
  #undef CAPABILITY

  #define CAPABILITY TH_ProcessCatalog
  START_CAPABILITY
    #define FUNCTION TH_ProcessCatalog_CMSSM
      START_FUNCTION(Gambit::DarkBit::TH_ProcessCatalog)
      //ALLOW_MODELS(CMSSM, MSSM25atQ)
      DEPENDENCY(DarkSUSY_PointInit, bool)
      DEPENDENCY(MSSM_spectrum, const Spectrum*)      
      DEPENDENCY(DarkMatter_ID, DarkMatter_ID_type)
      DEPENDENCY(decay_rates,DecayTable)
//      BACKEND_REQ(mspctm, (), DS_MSPCTM)
      BACKEND_REQ(dssigmav, (), double, (int&))
      BACKEND_REQ(dsIBffdxdy, (), double, (int&, double&, double&))
      BACKEND_REQ(dsIBhhdxdy, (), double, (int&, double&, double&))
      BACKEND_REQ(dsIBwhdxdy, (), double, (int&, double&, double&))
      BACKEND_REQ(dsIBwwdxdy, (), double, (int&, double&, double&))
      BACKEND_REQ(IBintvars, (), DS_IBINTVARS)
    #undef FUNCTION
    #define FUNCTION TH_ProcessCatalog_SingletDM
      START_FUNCTION(Gambit::DarkBit::TH_ProcessCatalog)
      DEPENDENCY(SM_spectrum, const SubSpectrum*)
      DEPENDENCY(SMINPUTS, SMInputs)
      ALLOW_MODELS(SingletDM)
    #undef FUNCTION
  #undef CAPABILITY

  #define CAPABILITY lnL_FermiLATdwarfs
  START_CAPABILITY
    #define FUNCTION lnL_FermiLATdwarfsSimple
      START_FUNCTION(double)
      DEPENDENCY(GA_AnnYield, Funk::Funk)
    #undef FUNCTION
    #define FUNCTION lnL_FermiLATdwarfs_gamLike
      START_FUNCTION(double)
      DEPENDENCY(GA_AnnYield, Funk::Funk)
      DEPENDENCY(TH_ProcessCatalog, Gambit::DarkBit::TH_ProcessCatalog)
      BACKEND_REQ(lnL_dwarfs, (gamLike), double, (const std::vector<double> &, const std::vector<double> &))
      BACKEND_REQ(lnL_GC, (gamLike), double, (const std::vector<double> &, const std::vector<double> &))
    #undef FUNCTION
  #undef CAPABILITY

  #define CAPABILITY lnL_FermiGC
  START_CAPABILITY
    #define FUNCTION lnL_FermiGC_gamLike
      START_FUNCTION(double)
      DEPENDENCY(GA_AnnYield, Funk::Funk)
      DEPENDENCY(TH_ProcessCatalog, Gambit::DarkBit::TH_ProcessCatalog)
      DEPENDENCY(DarkMatter_ID, DarkMatter_ID_type)
      BACKEND_REQ(lnL_GC, (gamLike), double, (const std::vector<double> &, const std::vector<double> &))
    #undef FUNCTION
  #undef CAPABILITY

  #define CAPABILITY dump_GammaSpectrum
  START_CAPABILITY
    #define FUNCTION dump_GammaSpectrum
      START_FUNCTION(double)
      DEPENDENCY(GA_AnnYield, Funk::Funk)
    #undef FUNCTION
  #undef CAPABILITY

  #define CAPABILITY lnL_oh2
  START_CAPABILITY
    #define FUNCTION lnL_oh2_Simple
      START_FUNCTION(double)
      DEPENDENCY(RD_oh2, double)
    #undef FUNCTION
  #undef CAPABILITY


  // Simple WIMP property extractors =======================================

  // Retrieve the DM mass in GeV for generic models
  QUICK_FUNCTION(DarkBit, mwimp, NEW_CAPABILITY, mwimp_generic, double, (),
      (TH_ProcessCatalog, DarkBit::TH_ProcessCatalog), (DarkMatter_ID, DarkMatter_ID_type))

  // Retrieve the DM mass in GeV for the scalar singlet model
  QUICK_FUNCTION(DarkBit, mwimp, OLD_CAPABILITY, mwimp_SingletDM, double, (SingletDM))

  // Retrieve the total thermally-averaged annihilation cross-section for indirect detection (cm^3 / s)
  QUICK_FUNCTION(DarkBit, sigmav, NEW_CAPABILITY, sigmav_late_universe, double, (),
      (TH_ProcessCatalog, DarkBit::TH_ProcessCatalog), (DarkMatter_ID, DarkMatter_ID_type))


  // DIRECT DETECTION ==================================================

  // WIMP-nucleon couplings ---------------------------------------

  // Determine the WIMP mass and couplings
  #define CAPABILITY DD_couplings
  START_CAPABILITY
    #define FUNCTION DD_couplings_DarkSUSY
      START_FUNCTION(Gambit::DarkBit::DD_couplings)
      DEPENDENCY(DarkSUSY_PointInit, bool)
      BACKEND_REQ(dsddgpgn, (), void, (double&, double&, double&, double&))
      BACKEND_REQ(mspctm, (), DS_MSPCTM)
      BACKEND_REQ(ddcom, (DarkSUSY), DS_DDCOM)
      ALLOW_MODELS(nuclear_params_fnq)
    #undef FUNCTION
    #define FUNCTION DD_couplings_MicrOmegas
      START_FUNCTION(Gambit::DarkBit::DD_couplings)
      BACKEND_REQ(nucleonAmplitudes, (backends), int, (double(*)(double,double,double,double), double*, double*, double*, double*))
      BACKEND_REQ(FeScLoop, (backends), double, (double, double, double, double))
      BACKEND_REQ(MOcommon, (backends), MicrOmegas::MOcommonSTR)
      ALLOW_MODEL_DEPENDENCE(nuclear_params_fnq, MSSM25atQ, SingletDM)
      MODEL_GROUP(group1, (nuclear_params_fnq))
      MODEL_GROUP(group2, (MSSM25atQ, SingletDM))
      ALLOW_MODEL_COMBINATION(group1, group2)
      BACKEND_OPTION((MicrOmegas),(backends))
      BACKEND_OPTION((MicrOmegasSingletDM),(backends))
      FORCE_SAME_BACKEND(backends)
    #undef FUNCTION
    #define FUNCTION DD_couplings_SingletDM
      START_FUNCTION(Gambit::DarkBit::DD_couplings)
      DEPENDENCY(TH_ProcessCatalog, Gambit::DarkBit::TH_ProcessCatalog)
      ALLOW_MODEL_DEPENDENCE(nuclear_params_fnq, SingletDM)
      MODEL_GROUP(group1, (nuclear_params_fnq))
      MODEL_GROUP(group2, (SingletDM))
      ALLOW_MODEL_COMBINATION(group1, group2)
    #undef FUNCTION
  #undef CAPABILITY

  // Simple calculators of the spin-(in)dependent WIMP-proton and WIMP-neutron cross-sections 
  QUICK_FUNCTION(DarkBit, sigma_SI_p, NEW_CAPABILITY, sigma_SI_p_simple, double, (), (DD_couplings, DarkBit::DD_couplings), (mwimp, double))
  QUICK_FUNCTION(DarkBit, sigma_SI_n, NEW_CAPABILITY, sigma_SI_n_simple, double, (), (DD_couplings, DarkBit::DD_couplings), (mwimp, double))
  QUICK_FUNCTION(DarkBit, sigma_SD_p, NEW_CAPABILITY, sigma_SD_p_simple, double, (), (DD_couplings, DarkBit::DD_couplings), (mwimp, double))
  QUICK_FUNCTION(DarkBit, sigma_SD_n, NEW_CAPABILITY, sigma_SD_n_simple, double, (), (DD_couplings, DarkBit::DD_couplings), (mwimp, double))

  // DDCalc0 dependencies ----------------------------------
  // Intermediate routines that must be called when intending
  // to retrieve likelihoods or observables from DDCalc0.
  // The bool result to these functions is currently meaningless.

  // Set the WIMP mass and couplings
  // TODO: Move halo settings from backend to here?
  #define CAPABILITY SetWIMP_DDCalc0
  START_CAPABILITY
    #define FUNCTION SetWIMP_DDCalc0
      START_FUNCTION(bool)
      DEPENDENCY(DD_couplings, Gambit::DarkBit::DD_couplings)
      BACKEND_REQ(DDCalc0_SetWIMP_mG, (DDCalc0), void, (double*,double*,double*,double*,double*))
      // Following only used for logging (not necessary for capability)
      BACKEND_REQ(DDCalc0_GetWIMP_msigma, (DDCalc0), void, (double*,double*,double*,double*,double*))
    #undef FUNCTION
  #undef CAPABILITY

  // Perform rate calculations for the XENON100 2012 result
  // at the current model point.
  #define CAPABILITY CalcRates_XENON100_2012_DDCalc0
  START_CAPABILITY
    #define FUNCTION CalcRates_XENON100_2012_DDCalc0
      START_FUNCTION(bool)
      DEPENDENCY(SetWIMP_DDCalc0, bool)
      BACKEND_REQ(DDCalc0_XENON100_2012_CalcRates, (DDCalc0), void, ())
    #undef FUNCTION
  #undef CAPABILITY

  // Perform rate calculations for the LUX 2013 result
  // at the current model point.
  #define CAPABILITY CalcRates_LUX_2013_DDCalc0
  START_CAPABILITY
    #define FUNCTION CalcRates_LUX_2013_DDCalc0
      START_FUNCTION(bool)
      DEPENDENCY(SetWIMP_DDCalc0, bool)
      BACKEND_REQ(DDCalc0_LUX_2013_CalcRates, (DDCalc0), void, ())
    #undef FUNCTION
  #undef CAPABILITY

  // Perform rate calculations for the future argon-based DARWIN
  // experiment (estimated sensitivity, as of 2015) at the current
  // model point.
  #define CAPABILITY CalcRates_DARWIN_Ar_2015_DDCalc0
  START_CAPABILITY
    #define FUNCTION CalcRates_DARWIN_Ar_2015_DDCalc0
      START_FUNCTION(bool)
      DEPENDENCY(SetWIMP_DDCalc0, bool)
      BACKEND_REQ(DDCalc0_DARWIN_Ar_2015_CalcRates, (DDCalc0), void, ())
    #undef FUNCTION
  #undef CAPABILITY

  // Perform rate calculations for the future xenon-based DARWIN
  // experiment (estimated sensitivity, as of 2015) at the current
  // model point.
  #define CAPABILITY CalcRates_DARWIN_Xe_2015_DDCalc0
  START_CAPABILITY
    #define FUNCTION CalcRates_DARWIN_Xe_2015_DDCalc0
      START_FUNCTION(bool)
      DEPENDENCY(SetWIMP_DDCalc0, bool)
      BACKEND_REQ(DDCalc0_DARWIN_Xe_2015_CalcRates, (DDCalc0), void, ())
    #undef FUNCTION
  #undef CAPABILITY


  // XENON100 2012 likelihood/observables ------------------
  // Aprile et al., PRL 109, 181301 (2013) [arxiv:1207.5988]
 
  // Log-likelihood
  #define CAPABILITY lnL_XENON100_2012
  START_CAPABILITY
    #define FUNCTION XENON100_2012_LogLikelihood_DDCalc0
      START_FUNCTION(double)
      DEPENDENCY(CalcRates_XENON100_2012_DDCalc0, bool)
      BACKEND_REQ(DDCalc0_XENON100_2012_LogLikelihood, (DDCalc0), double, ())
    #undef FUNCTION
  #undef CAPABILITY

  // Observed events (integer)
  #define CAPABILITY XENON100_2012_Events
  START_CAPABILITY
    #define FUNCTION XENON100_2012_Events_DDCalc0
      START_FUNCTION(int)
      DEPENDENCY(CalcRates_XENON100_2012_DDCalc0, bool)
      BACKEND_REQ(DDCalc0_XENON100_2012_Events, (DDCalc0), int, ())
    #undef FUNCTION
  #undef CAPABILITY

  // Background expectation
  #define CAPABILITY XENON100_2012_Background
  START_CAPABILITY
    #define FUNCTION XENON100_2012_Background_DDCalc0
      START_FUNCTION(double)
      DEPENDENCY(CalcRates_XENON100_2012_DDCalc0, bool)
      BACKEND_REQ(DDCalc0_XENON100_2012_Background, (DDCalc0), double, ())
    #undef FUNCTION
  #undef CAPABILITY

  // Signal expectation
  #define CAPABILITY XENON100_2012_Signal
  START_CAPABILITY
    #define FUNCTION XENON100_2012_Signal_DDCalc0
      START_FUNCTION(double)
      DEPENDENCY(CalcRates_XENON100_2012_DDCalc0, bool)
      BACKEND_REQ(DDCalc0_XENON100_2012_Signal, (DDCalc0), double, ())
    #undef FUNCTION
  #undef CAPABILITY

  // Signal expectation (spin-independent)
  #define CAPABILITY XENON100_2012_SignalSI
  START_CAPABILITY
    #define FUNCTION XENON100_2012_SignalSI_DDCalc0
      START_FUNCTION(double)
      DEPENDENCY(CalcRates_XENON100_2012_DDCalc0, bool)
      BACKEND_REQ(DDCalc0_XENON100_2012_SignalSI, (DDCalc0), double, ())
    #undef FUNCTION
  #undef CAPABILITY

  // Signal expectation (spin-dependent)
  #define CAPABILITY XENON100_2012_SignalSD
  START_CAPABILITY
    #define FUNCTION XENON100_2012_SignalSD_DDCalc0
      START_FUNCTION(double)
      DEPENDENCY(CalcRates_XENON100_2012_DDCalc0, bool)
      BACKEND_REQ(DDCalc0_XENON100_2012_SignalSD, (DDCalc0), double, ())
    #undef FUNCTION
  #undef CAPABILITY


  // LUX 2013 likelihood/observables -----------------------
  // Akerib et al., PRL 112, 091303 (2014) [arxiv:1310.8214]
 
  // Log-likelihood
  #define CAPABILITY lnL_LUX_2013
  START_CAPABILITY
    #define FUNCTION LUX_2013_LogLikelihood_DDCalc0
      START_FUNCTION(double)
      DEPENDENCY(CalcRates_LUX_2013_DDCalc0, bool)
      BACKEND_REQ(DDCalc0_LUX_2013_LogLikelihood, (DDCalc0), double, ())
    #undef FUNCTION
  #undef CAPABILITY

  // Observed events (integer)
  #define CAPABILITY LUX_2013_Events
  START_CAPABILITY
    #define FUNCTION LUX_2013_Events_DDCalc0
      START_FUNCTION(int)
      DEPENDENCY(CalcRates_LUX_2013_DDCalc0, bool)
      BACKEND_REQ(DDCalc0_LUX_2013_Events, (DDCalc0), int, ())
    #undef FUNCTION
  #undef CAPABILITY

  // Background expectation
  #define CAPABILITY LUX_2013_Background
  START_CAPABILITY
    #define FUNCTION LUX_2013_Background_DDCalc0
      START_FUNCTION(double)
      DEPENDENCY(CalcRates_LUX_2013_DDCalc0, bool)
      BACKEND_REQ(DDCalc0_LUX_2013_Background, (DDCalc0), double, ())
    #undef FUNCTION
  #undef CAPABILITY

  // Signal expectation
  #define CAPABILITY LUX_2013_Signal
  START_CAPABILITY
    #define FUNCTION LUX_2013_Signal_DDCalc0
      START_FUNCTION(double)
      DEPENDENCY(CalcRates_LUX_2013_DDCalc0, bool)
      BACKEND_REQ(DDCalc0_LUX_2013_Signal, (DDCalc0), double, ())
    #undef FUNCTION
  #undef CAPABILITY

  // Signal expectation (spin-independent)
  #define CAPABILITY LUX_2013_SignalSI
  START_CAPABILITY
    #define FUNCTION LUX_2013_SignalSI_DDCalc0
      START_FUNCTION(double)
      DEPENDENCY(CalcRates_LUX_2013_DDCalc0, bool)
      BACKEND_REQ(DDCalc0_LUX_2013_SignalSI, (DDCalc0), double, ())
    #undef FUNCTION
  #undef CAPABILITY

  // Signal expectation (spin-dependent)
  #define CAPABILITY LUX_2013_SignalSD
  START_CAPABILITY
    #define FUNCTION LUX_2013_SignalSD_DDCalc0
      START_FUNCTION(double)
      DEPENDENCY(CalcRates_LUX_2013_DDCalc0, bool)
      BACKEND_REQ(DDCalc0_LUX_2013_SignalSD, (DDCalc0), double, ())
    #undef FUNCTION
  #undef CAPABILITY


  // DARWIN argon-based likelihood/observables -------------
  // Estimated argon-based DARWIN sensitivity (as of 2015):
  //   Conrad et al., arxiv:15MM.NNNNN
 
  // Log-likelihood
  #define CAPABILITY lnL_DARWIN_Ar_2015
  START_CAPABILITY
    #define FUNCTION DARWIN_Ar_2015_LogLikelihood_DDCalc0
      START_FUNCTION(double)
      DEPENDENCY(CalcRates_DARWIN_Ar_2015_DDCalc0, bool)
      BACKEND_REQ(DDCalc0_DARWIN_Ar_2015_LogLikelihood, (DDCalc0), double, ())
    #undef FUNCTION
  #undef CAPABILITY

  // Observed events (integer)
  #define CAPABILITY DARWIN_Ar_2015_Events
  START_CAPABILITY
    #define FUNCTION DARWIN_Ar_2015_Events_DDCalc0
      START_FUNCTION(int)
      DEPENDENCY(CalcRates_DARWIN_Ar_2015_DDCalc0, bool)
      BACKEND_REQ(DDCalc0_DARWIN_Ar_2015_Events, (DDCalc0), int, ())
    #undef FUNCTION
  #undef CAPABILITY

  // Background expectation
  #define CAPABILITY DARWIN_Ar_2015_Background
  START_CAPABILITY
    #define FUNCTION DARWIN_Ar_2015_Background_DDCalc0
      START_FUNCTION(double)
      DEPENDENCY(CalcRates_DARWIN_Ar_2015_DDCalc0, bool)
      BACKEND_REQ(DDCalc0_DARWIN_Ar_2015_Background, (DDCalc0), double, ())
    #undef FUNCTION
  #undef CAPABILITY

  // Signal expectation
  #define CAPABILITY DARWIN_Ar_2015_Signal
  START_CAPABILITY
    #define FUNCTION DARWIN_Ar_2015_Signal_DDCalc0
      START_FUNCTION(double)
      DEPENDENCY(CalcRates_DARWIN_Ar_2015_DDCalc0, bool)
      BACKEND_REQ(DDCalc0_DARWIN_Ar_2015_Signal, (DDCalc0), double, ())
    #undef FUNCTION
  #undef CAPABILITY

  // Signal expectation (spin-independent)
  #define CAPABILITY DARWIN_Ar_2015_SignalSI
  START_CAPABILITY
    #define FUNCTION DARWIN_Ar_2015_SignalSI_DDCalc0
      START_FUNCTION(double)
      DEPENDENCY(CalcRates_DARWIN_Ar_2015_DDCalc0, bool)
      BACKEND_REQ(DDCalc0_DARWIN_Ar_2015_SignalSI, (DDCalc0), double, ())
    #undef FUNCTION
  #undef CAPABILITY

  // Signal expectation (spin-dependent)
  #define CAPABILITY DARWIN_Ar_2015_SignalSD
  START_CAPABILITY
    #define FUNCTION DARWIN_Ar_2015_SignalSD_DDCalc0
      START_FUNCTION(double)
      DEPENDENCY(CalcRates_DARWIN_Ar_2015_DDCalc0, bool)
      BACKEND_REQ(DDCalc0_DARWIN_Ar_2015_SignalSD, (DDCalc0), double, ())
    #undef FUNCTION
  #undef CAPABILITY


  // DARWIN xenon-based likelihood/observables -------------
  // Estimated xenon-based DARWIN sensitivity (as of 2015):
  //   Conrad et al., arxiv:15MM.NNNNN
 
  // Log-likelihood
  #define CAPABILITY lnL_DARWIN_Xe_2015
  START_CAPABILITY
    #define FUNCTION DARWIN_Xe_2015_LogLikelihood_DDCalc0
      START_FUNCTION(double)
      DEPENDENCY(CalcRates_DARWIN_Xe_2015_DDCalc0, bool)
      BACKEND_REQ(DDCalc0_DARWIN_Xe_2015_LogLikelihood, (DDCalc0), double, ())
    #undef FUNCTION
  #undef CAPABILITY

  // Observed events (integer)
  #define CAPABILITY DARWIN_Xe_2015_Events
  START_CAPABILITY
    #define FUNCTION DARWIN_Xe_2015_Events_DDCalc0
      START_FUNCTION(int)
      DEPENDENCY(CalcRates_DARWIN_Xe_2015_DDCalc0, bool)
      BACKEND_REQ(DDCalc0_DARWIN_Xe_2015_Events, (DDCalc0), int, ())
    #undef FUNCTION
  #undef CAPABILITY

  // Background expectation
  #define CAPABILITY DARWIN_Xe_2015_Background
  START_CAPABILITY
    #define FUNCTION DARWIN_Xe_2015_Background_DDCalc0
      START_FUNCTION(double)
      DEPENDENCY(CalcRates_DARWIN_Xe_2015_DDCalc0, bool)
      BACKEND_REQ(DDCalc0_DARWIN_Xe_2015_Background, (DDCalc0), double, ())
    #undef FUNCTION
  #undef CAPABILITY

  // Signal expectation
  #define CAPABILITY DARWIN_Xe_2015_Signal
  START_CAPABILITY
    #define FUNCTION DARWIN_Xe_2015_Signal_DDCalc0
      START_FUNCTION(double)
      DEPENDENCY(CalcRates_DARWIN_Xe_2015_DDCalc0, bool)
      BACKEND_REQ(DDCalc0_DARWIN_Xe_2015_Signal, (DDCalc0), double, ())
    #undef FUNCTION
  #undef CAPABILITY

  // Signal expectation (spin-independent)
  #define CAPABILITY DARWIN_Xe_2015_SignalSI
  START_CAPABILITY
    #define FUNCTION DARWIN_Xe_2015_SignalSI_DDCalc0
      START_FUNCTION(double)
      DEPENDENCY(CalcRates_DARWIN_Xe_2015_DDCalc0, bool)
      BACKEND_REQ(DDCalc0_DARWIN_Xe_2015_SignalSI, (DDCalc0), double, ())
    #undef FUNCTION
  #undef CAPABILITY

  // Signal expectation (spin-dependent)
  #define CAPABILITY DARWIN_Xe_2015_SignalSD
  START_CAPABILITY
    #define FUNCTION DARWIN_Xe_2015_SignalSD_DDCalc0
      START_FUNCTION(double)
      DEPENDENCY(CalcRates_DARWIN_Xe_2015_DDCalc0, bool)
      BACKEND_REQ(DDCalc0_DARWIN_Xe_2015_SignalSD, (DDCalc0), double, ())
    #undef FUNCTION
  #undef CAPABILITY


  // INDIRECT DETECTION: NEUTRINOS =====================================
 
  // Solar capture ------------------------

  // Capture rate of regular dark matter in the Sun (no v-dependent or q-dependent cross-sections) (s^-1).
  #define CAPABILITY capture_rate_Sun
  START_CAPABILITY
    #define FUNCTION capture_rate_Sun_constant_xsec
      START_FUNCTION(double)
      BACKEND_REQ(capture_rate_Sun, (DarkSUSY), double, (const double&, const double&, const double&))
      DEPENDENCY(mwimp, double)
      DEPENDENCY(sigma_SI_p, double)
      DEPENDENCY(sigma_SD_p, double)
    #undef FUNCTION
  #undef CAPABILITY
  
  // Equilibration time for capture and annihilation of dark matter in the Sun (s)
  #define CAPABILITY equilibration_time_Sun
  START_CAPABILITY
    #define FUNCTION equilibration_time_Sun
      START_FUNCTION(double)
      DEPENDENCY(sigmav, double)
      DEPENDENCY(mwimp, double)
      DEPENDENCY(capture_rate_Sun, double)                
    #undef FUNCTION
  #undef CAPABILITY
  
  // Annihilation rate of dark matter in the Sun (s^-1)
  #define CAPABILITY annihilation_rate_Sun
  START_CAPABILITY
    #define FUNCTION annihilation_rate_Sun
      START_FUNCTION(double)
      DEPENDENCY(equilibration_time_Sun, double)
      DEPENDENCY(capture_rate_Sun, double)
    #undef FUNCTION
  #undef CAPABILITY
    
  /// Neutrino yield function pointer and setup
  #define CAPABILITY nuyield_ptr
  START_CAPABILITY
    #define FUNCTION nuyield_from_DS
    START_FUNCTION(nuyield_functype)
    DEPENDENCY(TH_ProcessCatalog, DarkBit::TH_ProcessCatalog)
    DEPENDENCY(mwimp, double) 
    DEPENDENCY(sigmav, double)
    DEPENDENCY(sigma_SI_p, double)
    DEPENDENCY(sigma_SD_p, double)
    DEPENDENCY(DarkMatter_ID, DarkMatter_ID_type)
    BACKEND_REQ(nuyield_setup, (needs_DS), void, (const double(&)[29], 
     const double(&)[29][3], const double(&)[15], const double(&)[3], const double&, 
     const double&, const double&, const double&, const double&))
    BACKEND_REQ(nuyield, (needs_DS), double, (const double&, const int&, void*&))
    BACKEND_OPTION((DarkSUSY, 5.1.1), (needs_DS))
    #undef FUNCTION
  #undef CAPABILITY
    
    
  // Neutrino telescope likelihoods ------------------------

  #define CAPABILITY IC22_data
  START_CAPABILITY
    #define FUNCTION IC22_full
      START_FUNCTION(nudata)
      DEPENDENCY(mwimp, double)
      DEPENDENCY(annihilation_rate_Sun, double)
      DEPENDENCY(nuyield_ptr, nuyield_functype)  
      BACKEND_REQ(nubounds, (), void, (const char&, const double&, const double&, double(*)(const double&, const int&, void*&), double&, double&,
                                       int&, double&, double&, const int&, const bool&, const bool&, const double&, const double&, void*&))
    #undef FUNCTION
  #undef CAPABILITY

  #define CAPABILITY IC22_signal 
  START_CAPABILITY
    #define FUNCTION IC22_signal
    START_FUNCTION(double)
    DEPENDENCY(IC22_data, nudata)
    #undef FUNCTION
  #undef CAPABILITY

  #define CAPABILITY IC22_bg 
  START_CAPABILITY
    #define FUNCTION IC22_bg
    START_FUNCTION(double)
    DEPENDENCY(IC22_data, nudata)
    #undef FUNCTION
  #undef CAPABILITY

  #define CAPABILITY IC22_loglike 
  START_CAPABILITY
    #define FUNCTION IC22_loglike
    START_FUNCTION(double)
    DEPENDENCY(IC22_data, nudata)
    #undef FUNCTION
  #undef CAPABILITY

  #define CAPABILITY IC22_pvalue 
  START_CAPABILITY
    #define FUNCTION IC22_pvalue
    START_FUNCTION(double)
    DEPENDENCY(IC22_data, nudata)
    #undef FUNCTION
  #undef CAPABILITY

  #define CAPABILITY IC22_nobs 
  START_CAPABILITY
    #define FUNCTION IC22_nobs
    START_FUNCTION(int)
    DEPENDENCY(IC22_data, nudata)
    #undef FUNCTION
  #undef CAPABILITY

  #define CAPABILITY IC79WH_data
  START_CAPABILITY
    #define FUNCTION IC79WH_full
      START_FUNCTION(nudata)
      DEPENDENCY(mwimp, double)
      DEPENDENCY(annihilation_rate_Sun, double)
      DEPENDENCY(nuyield_ptr, nuyield_functype)  
      BACKEND_REQ(nubounds, (), void, (const char&, const double&, const double&, double(*)(const double&, const int&, void*&), double&, double&,
                                       int&, double&, double&, const int&, const bool&, const bool&, const double&, const double&, void*&))
    #undef FUNCTION
  #undef CAPABILITY

  #define CAPABILITY IC79WH_signal 
  START_CAPABILITY
    #define FUNCTION IC79WH_signal
    START_FUNCTION(double)
    DEPENDENCY(IC79WH_data, nudata)
    #undef FUNCTION
  #undef CAPABILITY

  #define CAPABILITY IC79WH_bg 
  START_CAPABILITY
    #define FUNCTION IC79WH_bg
    START_FUNCTION(double)
    DEPENDENCY(IC79WH_data, nudata)
    #undef FUNCTION
  #undef CAPABILITY

  #define CAPABILITY IC79WH_loglike 
  START_CAPABILITY
    #define FUNCTION IC79WH_loglike
    START_FUNCTION(double)
    DEPENDENCY(IC79WH_data, nudata)
    #undef FUNCTION
  #undef CAPABILITY

  #define CAPABILITY IC79WH_pvalue 
  START_CAPABILITY
    #define FUNCTION IC79WH_pvalue
    START_FUNCTION(double)
    DEPENDENCY(IC79WH_data, nudata)
    #undef FUNCTION
  #undef CAPABILITY

  #define CAPABILITY IC79WH_nobs 
  START_CAPABILITY
    #define FUNCTION IC79WH_nobs
    START_FUNCTION(int)
    DEPENDENCY(IC79WH_data, nudata)
    #undef FUNCTION
  #undef CAPABILITY

  #define CAPABILITY IC79WL_data
  START_CAPABILITY
    #define FUNCTION IC79WL_full
      START_FUNCTION(nudata)
      DEPENDENCY(mwimp, double)
      DEPENDENCY(annihilation_rate_Sun, double)
      DEPENDENCY(nuyield_ptr, nuyield_functype)  
      BACKEND_REQ(nubounds, (), void, (const char&, const double&, const double&, double(*)(const double&, const int&, void*&), double&, double&,
                                       int&, double&, double&, const int&, const bool&, const bool&, const double&, const double&, void*&))
    #undef FUNCTION
  #undef CAPABILITY

  #define CAPABILITY IC79WL_signal 
  START_CAPABILITY
    #define FUNCTION IC79WL_signal
    START_FUNCTION(double)
    DEPENDENCY(IC79WL_data, nudata)
    #undef FUNCTION
  #undef CAPABILITY

  #define CAPABILITY IC79WL_bg 
  START_CAPABILITY
    #define FUNCTION IC79WL_bg
    START_FUNCTION(double)
    DEPENDENCY(IC79WL_data, nudata)
    #undef FUNCTION
  #undef CAPABILITY

  #define CAPABILITY IC79WL_loglike 
  START_CAPABILITY
    #define FUNCTION IC79WL_loglike
    START_FUNCTION(double)
    DEPENDENCY(IC79WL_data, nudata)
    #undef FUNCTION
  #undef CAPABILITY

  #define CAPABILITY IC79WL_pvalue 
  START_CAPABILITY
    #define FUNCTION IC79WL_pvalue
    START_FUNCTION(double)
    DEPENDENCY(IC79WL_data, nudata)
    #undef FUNCTION
  #undef CAPABILITY

  #define CAPABILITY IC79WL_nobs 
  START_CAPABILITY
    #define FUNCTION IC79WL_nobs
    START_FUNCTION(int)
    DEPENDENCY(IC79WL_data, nudata)
    #undef FUNCTION
  #undef CAPABILITY

  #define CAPABILITY IC79SL_data
  START_CAPABILITY
    #define FUNCTION IC79SL_full
      START_FUNCTION(nudata)
      DEPENDENCY(mwimp, double)
      DEPENDENCY(annihilation_rate_Sun, double)
      DEPENDENCY(nuyield_ptr, nuyield_functype)  
      BACKEND_REQ(nubounds, (), void, (const char&, const double&, const double&, double(*)(const double&, const int&, void*&), double&, double&,
                                       int&, double&, double&, const int&, const bool&, const bool&, const double&, const double&, void*&))
    #undef FUNCTION
  #undef CAPABILITY

  #define CAPABILITY IC79SL_signal 
  START_CAPABILITY
    #define FUNCTION IC79SL_signal
    START_FUNCTION(double)
    DEPENDENCY(IC79SL_data, nudata)
    #undef FUNCTION
  #undef CAPABILITY

  #define CAPABILITY IC79SL_bg 
  START_CAPABILITY
    #define FUNCTION IC79SL_bg
    START_FUNCTION(double)
    DEPENDENCY(IC79SL_data, nudata)
    #undef FUNCTION
  #undef CAPABILITY

  #define CAPABILITY IC79SL_loglike 
  START_CAPABILITY
    #define FUNCTION IC79SL_loglike
    START_FUNCTION(double)
    DEPENDENCY(IC79SL_data, nudata)
    #undef FUNCTION
  #undef CAPABILITY

  #define CAPABILITY IC79SL_pvalue 
  START_CAPABILITY
    #define FUNCTION IC79SL_pvalue
    START_FUNCTION(double)
    DEPENDENCY(IC79SL_data, nudata)
    #undef FUNCTION
  #undef CAPABILITY

  #define CAPABILITY IC79SL_nobs 
  START_CAPABILITY
    #define FUNCTION IC79SL_nobs
    START_FUNCTION(int)
    DEPENDENCY(IC79SL_data, nudata)
    #undef FUNCTION
  #undef CAPABILITY

  #define CAPABILITY IceCube_likelihood
  START_CAPABILITY

    #define FUNCTION IC79_loglike
    START_FUNCTION(double)
    DEPENDENCY(IC79WH_loglike, double)
    DEPENDENCY(IC79WL_loglike, double)
    DEPENDENCY(IC79SL_loglike, double)
    #undef FUNCTION

    #define FUNCTION IC_loglike
    START_FUNCTION(double)
    DEPENDENCY(IC22_loglike, double)
    DEPENDENCY(IC79WH_loglike, double)
    DEPENDENCY(IC79WL_loglike, double)
    DEPENDENCY(IC79SL_loglike, double)
    #undef FUNCTION

  #undef CAPABILITY

  #define CAPABILITY UnitTest_DarkBit
  START_CAPABILITY
    #define FUNCTION UnitTest_DarkBit
    START_FUNCTION(int)
    DEPENDENCY(DD_couplings, Gambit::DarkBit::DD_couplings)
    DEPENDENCY(RD_oh2, double)
    DEPENDENCY(GA_AnnYield, Funk::Funk)
    DEPENDENCY(TH_ProcessCatalog, Gambit::DarkBit::TH_ProcessCatalog)
    DEPENDENCY(DarkMatter_ID, DarkMatter_ID_type)
    #undef FUNCTION
  #undef CAPABILITY

  #define CAPABILITY SimYieldTable
  START_CAPABILITY
    #define FUNCTION SimYieldTable_DarkSusy
    START_FUNCTION(Gambit::DarkBit::SimYieldTable)
    BACKEND_REQ(dshayield, (), double, (double&,double&,int&,int&,int&))
    #undef FUNCTION 
    #define FUNCTION SimYieldTable_MicrOmegas
    START_FUNCTION(Gambit::DarkBit::SimYieldTable)
    BACKEND_REQ(dNdE, (), double, (double,double,int,int))
    #undef FUNCTION
    #define FUNCTION SimYieldTable_PPPC
    START_FUNCTION(Gambit::DarkBit::SimYieldTable)
    #undef FUNCTION
  #undef CAPABILITY

  #define CAPABILITY DarkMatter_ID
  START_CAPABILITY
    #define FUNCTION DarkMatter_ID_SingletDM
    START_FUNCTION(DarkMatter_ID_type)
    ALLOW_MODELS(SingletDM)
    #undef FUNCTION
    #define FUNCTION DarkMatter_ID_MSSM25atQ
    START_FUNCTION(DarkMatter_ID_type)
    ALLOW_MODELS(MSSM25atQ, CMSSM)
    #undef FUNCTION
  #undef CAPABILITY

#undef MODULE
#endif /* defined(__DarkBit_rollcall_hpp__) */<|MERGE_RESOLUTION|>--- conflicted
+++ resolved
@@ -103,11 +103,8 @@
     #undef FUNCTION
     #define FUNCTION RD_spectrum_SingletDM
       START_FUNCTION(Gambit::DarkBit::RD_spectrum_type)
-<<<<<<< HEAD
-=======
       DEPENDENCY(TH_ProcessCatalog, Gambit::DarkBit::TH_ProcessCatalog)
       ALLOW_MODELS(SingletDM)
->>>>>>> 1dd87131
     #undef FUNCTION
   #undef CAPABILITY
 
