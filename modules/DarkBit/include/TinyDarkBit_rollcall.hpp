//  GAMBIT: Global and Modular BSM Inference Tool
//  *********************************************
//
//  Rollcall header for module TinyDarkBit
//
//  Compile-time registration of available obser-
//  vables and likelihoods, as well as their
//  dependencies.
//
//  Add to this if you want to add an observable
//  or likelihood to this module.
//
//  *********************************************
//
//  Authors
//  =======
//
//  (add name and date if you modify)
//
//  Pat Scott
//  2013 Jan, Feb 04
//
//  Christoph Weniger (c.weniger@uva.nl)
//  2013 Jan, Jun
//  *********************************************

#ifndef __TinyDarkBit_rollcall_hpp__
#define __TinyDarkBit_rollcall_hpp__

#include <module_macros.hpp>
#include <types_DarkBit.hpp>

//PS This will go into the rollcall system eventually, when the darksusy backend is converted to the rollcall style
#include "backend-darksusy.hpp"
#ifdef IN_CORE
  namespace GAMBIT { namespace TinyDarkBit { GAMBIT::Backend::DarkSUSY myDarkSUSY; } }
#else
  namespace GAMBIT { namespace TinyDarkBit { extern GAMBIT::Backend::DarkSUSY myDarkSUSY; } }
#endif

#define MODULE TinyDarkBit
START_MODULE

  #define CAPABILITY initialise
  START_CAPABILITY
    #define FUNCTION initDS
    START_FUNCTION(int)
    #undef FUNCTION
  #undef CAPABILITY

  #define CAPABILITY CMSSM_definition
  START_CAPABILITY 
    #define FUNCTION CMSSM_definition 
    START_FUNCTION(double)
    DEPENDENCY(m0, double)
    DEPENDENCY(m1, double)
    #undef FUNCTION
  #undef CAPABILITY
  
  #define CAPABILITY SLHA
  START_CAPABILITY 
    #define FUNCTION SLHA
    START_FUNCTION(double)
    DEPENDENCY(CMSSM_definition, double)
    #undef FUNCTION
  #undef CAPABILITY

  #define CAPABILITY Wstruct
  START_CAPABILITY 
    #define FUNCTION Wstruct
    START_FUNCTION(GAMBIT::types::Wstruct)
    DEPENDENCY(SLHA, double) 
    #undef FUNCTION
  #undef CAPABILITY

  #define CAPABILITY Weff
  START_CAPABILITY 
    #define FUNCTION Weff
    START_FUNCTION(double)
    DEPENDENCY(SLHA, double) 
      #define BACKEND_REQ LibFirst_returnResult_capability
      START_BACKEND_REQ(double)
      BACKEND_OPTION(LibFirst, 1.0)
      #undef BACKEND_REQ
<<<<<<< HEAD
=======
    #undef FUNCTION
    #define FUNCTION Weff_alt1
    START_FUNCTION(double)
>>>>>>> ab313f35
    #undef FUNCTION
  #undef CAPABILITY

  #define CAPABILITY omega_DM
  START_CAPABILITY 
    #define FUNCTION omega_DM
    START_FUNCTION(double)
    DEPENDENCY(Weff, double)
    DEPENDENCY(Wstruct, GAMBIT::types::Wstruct)
    #undef FUNCTION
  #undef CAPABILITY

  #define CAPABILITY dssusy
  START_CAPABILITY
    #define FUNCTION dssusy
    START_FUNCTION(int)
    DEPENDENCY(m1, double)
    DEPENDENCY(m2, double)
    DEPENDENCY(m3, double)
      #define BACKEND_REQ dsinit
      START_BACKEND_REQ(void)
      BACKEND_OPTION(DarkSUSY, 0.1)
      #undef BACKEND_REQ
      #define BACKEND_REQ dssusy
      START_BACKEND_REQ(void)
      BACKEND_OPTION(DarkSUSY, 0.1)
      #undef BACKEND_REQ
      #define BACKEND_REQ DarkSUSY_setmssmpar_capability
      START_BACKEND_REQ(void)
      BACKEND_OPTION(DarkSUSY, 0.1)
      #undef BACKEND_REQ
      #define BACKEND_REQ DarkSUSY_getmssmpar_capability
      START_BACKEND_REQ(DS_MSSMPAR)
      BACKEND_OPTION(DarkSUSY, 0.1)
      #undef BACKEND_REQ
    #undef FUNCTION
  #undef CAPABILITY

  #define CAPABILITY dsrdomega
  START_CAPABILITY
    #define FUNCTION dsrdomega
    START_FUNCTION(double)
    DEPENDENCY(dssusy, int)
      #define BACKEND_REQ dsrdomega
      START_BACKEND_REQ(double)
      BACKEND_OPTION(DarkSUSY, 0.1)
      #undef BACKEND_REQ
    #undef FUNCTION
  #undef CAPABILITY

#undef MODULE

#endif /* defined(__TinyDarkBit_rollcall_hpp__) */
<|MERGE_RESOLUTION|>--- conflicted
+++ resolved
@@ -82,12 +82,9 @@
       START_BACKEND_REQ(double)
       BACKEND_OPTION(LibFirst, 1.0)
       #undef BACKEND_REQ
-<<<<<<< HEAD
-=======
     #undef FUNCTION
     #define FUNCTION Weff_alt1
     START_FUNCTION(double)
->>>>>>> ab313f35
     #undef FUNCTION
   #undef CAPABILITY
 
