//   GAMBIT: Global and Modular BSM Inference Tool
//   *********************************************
///  \file
///
///  Type definition header for module DarkBit.
///
///  Compile-time registration of type definitions 
///  required for the rest of the code to
///  communicate with DarkBit.
///
///  Add to this if you want to define a new type
///  for the functions in DarkBit to return, but
///  you don't expect that type to be needed by 
///  any other modules.
///
///  *********************************************
///
///  Authors (add name and date if you modify):
///   
///  \author Christoph Weniger
///          (c.weniger@uva.nl)
///  \date 2012 Mar, 2014 Jan
///
///  \author Torsten Bringmann
///          (torsten.bringmann@fys.uio.no)
///  \date 2013 Jun
///
///  \author Pat Scott 
///          (patscott@physics.mcgill.ca)
///  \date 2013 Oct
///  \date 2014 Jan, Apr
///
///  \author Lars A. Dal  
///          (l.a.dal@fys.uio.no)
///  \date 2014 Mar
///  *********************************************


#ifndef __DarkBit_types_hpp__
#define __DarkBit_types_hpp__

#include <cmath>
#include <algorithm>

#include <gsl/gsl_integration.h>

namespace Gambit
{

  namespace DarkBit
  {    
    struct DD_couplings
    {
      double gps;
      double gns;
      double gpa;
      double gna;
    };

    class DSgamma3bdyKinFunc : public BF::BaseFunction
    {
      typedef double(*BEptr)(int&, double&, double&);
      public:
<<<<<<< HEAD
        DSgamma3bdyKinFunc(int& chn, double& M, double& m1, double& m2, BEptr ib, BEptr fsr, bool& doFSR, bool& doIB)
        : BaseFunction("DSgamma3bdyKinFunc", 2)
=======
        DSgamma3bdyKinFunc(int& chn, double& M, double& m2, BEptr ib, BEptr fsr, bool& doFSR, bool& doIB)
        : BF::BaseFunction("DSgamma3bdyKinFunc", 2)
>>>>>>> 28234cc1
        {
          M_DM = M;
          IBch = chn;
          IBfunc = ib;
          FSRfunc = fsr;
          m_1 = m1;
          m_2 = m2;
          calculateFSR = doFSR;
          calculateIB = doIB;
        }
        shared_ptr<DSgamma3bdyKinFunc> set_calculateFSR(bool doFSR)
        {
            this->calculateFSR = doFSR;
            return static_pointer_cast<DSgamma3bdyKinFunc> (shared_from_this());
        }        
        shared_ptr<DSgamma3bdyKinFunc> set_calculateIB(bool doIB)
        {
            this->calculateFSR = doIB;
            return static_pointer_cast<DSgamma3bdyKinFunc> (shared_from_this());
        }  
        double value(const BF::BFargVec &args)
        {
          double E_gamma = args[0];
          double E1 = args[1];
          double E2 = 2*M_DM-E_gamma-E1;  
          if((E1 < m_1) || (E_gamma+E1 > 2*M_DM) || (E2 < m_2))
            return 0;
          double x = E_gamma/M_DM;
          double y = (m_2*m_2+4*M_DM*(E_gamma+E1-M_DM))/(4*M_DM*M_DM);
          // TODO: Check if IB and ISR are summed correctly
          double result = 0;       
          if(calculateFSR && (FSRfunc != NULL)) 
            result += FSRfunc(IBch,x,y);
          if(calculateIB) 
            result += IBfunc(IBch,x,y);
          std::cout << E_gamma << "\t" << E1 << "\t" << x << "\t" << y << "\t" << result << std::endl;
          return result;
        }
      private:
        bool calculateIB;
        bool calculateFSR;
        BEptr IBfunc;
        BEptr FSRfunc;
        double M_DM;
        double m_1;        
        double m_2;
        int IBch;
    };

    // A simple example
    struct Wstruct
    {
      double valA;
      double valB;
    };

    struct RDspectype
    {
    //coannihilating particles
      int n_co;
      int part_co[1000],dof_co[1000];
      double mass_co[1000];
    //location and type of resonances
      int n_res;
      int part_res[10];
      double mass_res[10], width_res[10];
    //location of thresholds
      int n_thr;
      double E_thr[100];
    };

    struct RDrestype
    {
    //location of resonances and thresholds
      int n_res, n_thr;
      double E_res[10], dE_res[10], E_thr[100];
    };

    // A double in, double out function pointer.  FIXME Probably actually better if this goes in 
    // shared_types.hpp eventually, as it will likely be needed by other modules too at some stage. 
    typedef double(*fptr_dd)(double&);


    /////////////////////////////////////////////////
    // General DarkBit annihilation/decay descriptor
    /////////////////////////////////////////////////
    
    // TH_Channel describes a annihilation/decay channels, e.g. 
    // chi --> gamma gamma, chi chi --> mu+ mu-
    //
    // TH_Process groupes channels together according to initial states,
    // e.g. chi --> everything, chi chi --> everything
    //
    // TH_ProcessCatalog describes all initial states relevant for DarkBit
    

    struct TH_ParticleProperty
    {
        TH_ParticleProperty(double mass, unsigned int spin2) : mass(mass), spin2(spin2) {};

        double mass;
        unsigned int spin2;  // Spin times two
    };

    struct TH_Channel
    {
        // Constructor
        TH_Channel(std::vector<std::string> finalStateIDs, BF::BFptr dSigmadE) :
            finalStateIDs(finalStateIDs), nFinalStates(finalStateIDs.size()),
            dSigmadE(dSigmadE)
        {
            if ( nFinalStates < 2 )
            {
                std::cout << "ERROR: Need at least two final state particles. " << std::endl;
                exit(1);
            }
        }

        // Final state identifiers
        std::vector<std::string> finalStateIDs;

        // Number of final state particles in this channel
        int nFinalStates;

        // Energy dependence of final state particles
        // Includes v_rel as last argument in case of annihilation
        // TODO: Implement checks
        BF::BFptr dSigmadE;  

        // Compare final states
        bool isChannel(std::string p0, std::string p1, std::string p2 =
                "", std::string p3 = "")
        {
            if ( nFinalStates == 2 and p0 == finalStateIDs[0] and p1 == finalStateIDs[1] ) return true;
            if ( nFinalStates == 3 and p0 == finalStateIDs[0] and p1 == finalStateIDs[1] and p2 == finalStateIDs[2] ) return true;
            if ( nFinalStates == 4 and p0 == finalStateIDs[0] and p1 == finalStateIDs[1] and p2 == finalStateIDs[2] and p3 == finalStateIDs[3] ) return true;
            return false;
        }

        // New version that allows permutations of the final states
        //bool isChannel(std::string p0, std::string p1, std::string p2 = "", std::string p3 = "")
        //{
        //    std::vector<std::string> inIDs;
        //    if      (p2=="") inIDs = {p0,p1};
        //    else if (p3=="") inIDs = {p0,p1,p2};
        //    else             inIDs = {p0,p1,p2,p3};
        //    return std::is_permutation(finalStateIDs.begin(), finalStateIDs.end(), inIDs.begin());
        //}
        // CW: std::vector initializatino with lists, as well as
        // is_permutatino, is not yet supported by g++ 4.5.4, so I am going
        // back to the original version of isChannel().

        // Generic flags
        std::map<std::string, bool> flags;
    };

    struct TH_Process
    {
        // Constructor for decay process
        TH_Process(std::string particle1ID) : isAnnihilation(false), particle1ID(particle1ID), particle2ID("") {}

        // Constructor for annihilation process
        TH_Process(std::string particle1ID, std::string particle2ID) :
            isAnnihilation(true), particle1ID(particle1ID),
            particle2ID(particle2ID)
        {
            if (particle1ID.compare(particle2ID) > 0)
            {
                std::cout << "ERROR: particle identifiers should be in alphabetical order." << std::endl;
                exit(1);
            }
        }

        // Compare initial states
        bool isProcess(std::string p1, std::string p2 = "") const
        {
            return (p1 == this->particle1ID and p2 == this->particle2ID);
        }

        // Annihilation or decay?
        bool isAnnihilation;

        // Decaying particle or particle pair
        std::string particle1ID;
        std::string particle2ID;

        // Generic flags
        std::map<std::string, bool> flags;

        // List of channels
        std::vector<TH_Channel> channelList;
    };

    struct TH_ProcessCatalog
    {
        std::vector<TH_Process> processList;
        std::map<std::string, TH_ParticleProperty> particleProperties;

        TH_Process getProcess(std::string id1, std::string id2 = "") const
        {
            for (std::vector<TH_Process>::const_iterator it = processList.begin(); it != processList.end(); ++it)
                if ( it -> isProcess(id1, id2) ) return processList[0];
            std::cout << "Process with initial states " << id1 << " " << id2 << " missing." << std::endl;
            exit(1);
        }

        TH_ParticleProperty getParticleProperty(std::string id) const
        {
            return particleProperties.at(id);
        }

    };


    //////////////////////////////////////////////
    // General Dark Matter Halos and Halo Catalog
    //////////////////////////////////////////////

    struct DMhalo
    {
        public:
            // Dummy constructor doing nothing
            DMhalo() {}

            DMhalo(std::string name, double r0, BF::BFptr rho, BF::BFptr drho2dv)
            {
                this->name = name;
                this->r0 = r0;
                this->rho = rho;
                this->drho2dv= drho2dv;
                // TODO: Add smoothing scale
            }

            std::string getName() {return name;}
            BF::BFptr getDensity() {return rho;}
            BF::BFptr getDensitySquared() {return drho2dv;}

        private:
            std::string name;  // Name of this halo (Milky Way, M31, ...)
            double r0;  // Position in comoving Galactic coordinates (l [-180...180 deg], b [deg], R [kpc])
            BF::BFptr rho;
            BF::BFptr drho2dv;
    };

    // This catalog is supposed to contain all DM halos that are relevant for a
    // given analysis (Milky way halo, satellites, galaxy clusters, their
    // memeber galaxies, etc).  However, unobserved subhalos are *not* included
    // here, but part of DMhalo
    struct DMhaloCatalog
    {
      public:
        DMhaloCatalog() {}  // Dummy constructor

        void addDMhalo(shared_ptr<DMhalo> newHalo)
        {
          this->myHalos.push_back(newHalo);
        }

        std::vector<shared_ptr<DMhalo> > getHaloList() {return myHalos;}

        void show()
        {
            std::cout << "List of registered halos:" << std::endl;
            for(std::vector<shared_ptr<DMhalo> >::iterator it = myHalos.begin(); it != myHalos.end(); ++it)
            {
                std::cout << (*it)->getName() << std::endl;
            }
        }

      private:
        std::vector<shared_ptr<DMhalo> > myHalos;
    };


    /////////////////////
    // Sky maps and sums
    /////////////////////

    struct SuperHealpix
    {
        // TODO: Implement normal healpix for now
    };

    struct Jlayer
    {
        Jlayer() {}  // Dummy constructor

        Jlayer(shared_ptr<SuperHealpix> map, double redshift)
        {
            this->myHealpix = map;
            this->redshift = redshift;
        }

        shared_ptr<SuperHealpix> getMap() {return myHealpix;}

        double getRedshift() {return redshift;}

        private:
            shared_ptr<SuperHealpix> myHealpix;
            double redshift;  // redshift z
    };

    // J-value catalog
    struct JlayerCatalog
    {
        public:
            void addJlayer(shared_ptr<Jlayer> J)
            {
                this->myJlayers.push_back(J);
            }

            void setJfunc(shared_ptr<double> func)
            {
                this->Jfunc = func;
            }

        private:
            std::vector<shared_ptr<Jlayer> > myJlayers;
            shared_ptr<double> Jfunc;
    };


    //////////////////////////
    // Physics implementation 
    //////////////////////////

    class BFdmradialProfile: public BF::BaseFunction
    {
        public:
            BFdmradialProfile(std::string type, int ndim, BF::BFargVec pars) : BF::BaseFunction("DMradialProfile", ndim), ndim(ndim)
            {
                if (ndim != 1 and ndim != 3) failHard("ERROR: DM profile can be only generated as 1-dim radial profile or 3-dim density function.");

                if (type == "NFW")
                {
                    if (pars.size() != 2) failHard("NFW profile requires two parameters (scale radius and scale density).");
                    this->rs = pars[0];
                    this->rhos = pars[1];
                    this->ptrF = &BFdmradialProfile::NFW;
                }
                // TODO: Implement 
                // - Einasto profile
                // - cored isothermal profile
                // - alpha-beta-gamma profile
            }

        private:
            // Redirection to profiles
            double value(const BF::BFargVec &vec)
            {
                if (ndim == 1)
                {
                    return (this->*ptrF)(vec[0]);
                }
                else
                {
                    double r = 0;
                    for (int i = 0; i < ndim; i++)
                    {
                        r += vec[i] * vec[i];
                    }
                    r = sqrt(r);
                    return (this->*ptrF)(r);
                }
            }

            // Dark matter profile parameters
            double rs;  // Scale radius [kpc]
            double rhos;  // Scale density [GeV/cm^3]

            // Dimensionality (either 1 or 3)
            int ndim;

            // Pointer to member function that implements DM profile
            double (BFdmradialProfile::*ptrF)(double);  

            // The profiles
            double NFW(double r)
            {
            return rhos / (r/rs) / (1+r/rs) / (1+r/rs);
            }
    };
  }
}

#endif // defined __DarkBit_types_hpp__



// Old code

    // TODO:
    // - add access functions
    // - add ini functions
    // TODO later:
    // - select convention for energy dependence
    // - select relevant particle properties

//    struct Decay
//    {
//      public:
//        // Renormalize branching fractions to sum up to one
//        void normalize()
//        {
//          double sum = 0;
//          for (std::map<std::string, double>::iterator it = BRmap.begin(); it
//              != BRmap.end(); it++)
//          {
//            sum += it->second;
//          }
//          for (std::map<std::string, double>::iterator it = BRmap.begin(); it
//              != BRmap.end(); it++)
//          {
//            it->second = it->second/sum;
//          }
//        }
//
//        // Set branching fraction
//        void set(std::string key, double BR)
//        {
//          if (BR >= 0)
//          {
//            BRmap[key] = BR;
//          }
//          else
//          {
//            std::cout << "DarkBit WARNING: I am ignoring a negative value for BR " 
//            << key << " :" << BR << " !" << std::endl;
//          }
//        }
//
//        // Get list of non-zero branching fraction keys
//        std::vector<std::string> getBRlist() const
//        {
//          std::vector<std::string> list;
//          for (std::map<std::string, double>::const_iterator it = BRmap.begin(); it
//              != BRmap.end(); it++)
//          {
//            list.push_back(it->first);
//          }
//          return list;
//        }
//
//        // Read branching fraction
//        double get(std::string key) const
//        {
//          std::map<std::string, double>::const_iterator it = BRmap.find(key);
//          if (it != BRmap.end())
//          {
//            return it->second;
//          }
//          else
//          {
//            return 0;  // Returns zero by default
//          }
//        }
//
//        // Check whether normalized
//        bool isNormalized() 
//        {
//          double sum = 0;
//          for (std::map<std::string, double>::iterator it = BRmap.begin(); it
//              != BRmap.end(); it++)
//          {
//            sum += it->second;
//          }
//          return (abs(sum-1) < 1e-6);
//        }
//
//        // DM mass
//        double DMmass;
//
//        // Annihilation cross-section averaged over relative velocity
//        double sigmaV;
//
//      private:
//        // Map with branching ratios
//        std::map<std::string, double> BRmap;
//    };<|MERGE_RESOLUTION|>--- conflicted
+++ resolved
@@ -61,13 +61,8 @@
     {
       typedef double(*BEptr)(int&, double&, double&);
       public:
-<<<<<<< HEAD
         DSgamma3bdyKinFunc(int& chn, double& M, double& m1, double& m2, BEptr ib, BEptr fsr, bool& doFSR, bool& doIB)
         : BaseFunction("DSgamma3bdyKinFunc", 2)
-=======
-        DSgamma3bdyKinFunc(int& chn, double& M, double& m2, BEptr ib, BEptr fsr, bool& doFSR, bool& doIB)
-        : BF::BaseFunction("DSgamma3bdyKinFunc", 2)
->>>>>>> 28234cc1
         {
           M_DM = M;
           IBch = chn;
