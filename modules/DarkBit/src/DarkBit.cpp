//   GAMBIT: Global and Modular BSM Inference Tool
//   *********************************************
///  \file
///
///  Functions of module DarkBit
///
///  *********************************************
///
///  Authors (add name and date if you modify):
///   
///  \author Torsten Bringmann
///          (torsten.bringmann@desy.de) 
///  \date 2013 Jun
///  \date 2014 Mar [RD interface to DS finally working]
///
///  \author Christoph Weniger
///          (c.weniger@uva.nl)
///  \date 2013 Jul
///  \date 2014 Jan, Feb, Mar, Apr
///
///  \author Lars A. Dal  
///          (l.a.dal@fys.uio.no)
<<<<<<< HEAD
///  \date 2014 Mar, Jul
///  
///  \author Christopher Savage
///          (chris@savage.name)
///  \date 2014 Oct
///  
=======
///  \date 2014 Mar, Jul, Sep, Oct
///
>>>>>>> ff4f50fe
///  *********************************************

#include <dlfcn.h>
#include <fstream>
#include <iostream>
#include <algorithm>

#include "gambit_module_headers.hpp"
#include "DarkBit_types.hpp"
#include "DarkBit_rollcall.hpp"
#include "util_macros.hpp"

//PS: this is OK here, in a source file, *but not in headers like DarkBit_types.hpp*!!!
using namespace Gambit::BF;

namespace Gambit {

  namespace DarkBit {

//////////////////////////////////////////////////////////////////////////
//
//                 Initialization functions for DarkBit
//
// Note: This goes into the backend init functions, once they are there
//
//////////////////////////////////////////////////////////////////////////

    /*
    void DarkBit_PointInit_Default()
    {
      using namespace Pipes::DarkBit_PointInit_Default;
      // Nothing
    }
    */

    /*
    void DarkBit_PointInit_MSSM7()
    {
      using namespace Pipes::DarkBit_PointInit_MSSM7;

      // Initialize DarkSUSY if run for the first time
      bool static first_time = true;
      if (first_time) 
      {
          std::cout << "DarkSUSY initialization" << std::endl;
          BEreq::dsinit();
          BEreq::dsrdinit();
          first_time = false;
      }

      // Set up mssmpar structure
      // Hard-coded values for now
      int i, unphys=0, hwarning=0;
      DS_MSSMPAR mssmpar;
      mssmpar.m1 = 500;
      mssmpar.m2 = 1000;
      mssmpar.m3 = 3500;
      mssmpar.mu=400;
      mssmpar.ma=1000;
      mssmpar.tanbe=10;
      for(i=0; i<=2; i++){
        mssmpar.mass2u[i]=mssmpar.mass2q[i]=mssmpar.mass2d[i]=2000*2000;
        mssmpar.mass2e[i]=mssmpar.mass2l[i]=2000*2000;
      }
      for(i=0; i<=1; i++){
        mssmpar.asoftu[i]=0;
        mssmpar.asoftd[i]=0;
      }
      mssmpar.asofte[0] = 0;
      mssmpar.asofte[1] = 0;
      mssmpar.asoftu[2] = 1;
      mssmpar.asoftd[2] = 1;
      mssmpar.asofte[2] = 0;

      // And initialize DS
      *BEreq::mssmpar = mssmpar;
      BEreq::dssusy(unphys, hwarning);
    }
    */

    /*
    eaSLHA mySLHA;

    //The function below has been moved into the DarkSUSY
    //backend initialization and should be eventually deleted.
    void DarkBit_PointInit_MSSM()
    {
      using namespace Pipes::DarkBit_PointInit_MSSM;
      using namespace SLHAea;

      // Initialize DarkSUSY if run for the first time
      bool static first_time = true;
      if (first_time) 
      {
          std::cout << "DarkSUSY initialization" << std::endl;
          BEreq::dsinit();
          BEreq::dsrdinit();
          first_time = false;
      }

      // Save eaSLHA file to disc
      mySLHA = *Dep::MSSMspectrum;
      ofstream ofs("DarkBit_temp.slha");
      ofs << mySLHA;
      ofs.close();

      // Initialize SUSY spectrum from SLHA
      int len = 17;
      int flag = 15;
      char * filename = "DarkBit_temp.slha";
      BEreq::dsSLHAread(byVal(filename),flag, byVal(len));
      BEreq::dsprep();

    }
    */

    /*
    void DarkBit_PointInit_CMSSM()
    {
      using namespace Pipes::DarkBit_PointInit_CMSSM;

      // Initialize DarkSUSY if run for the first time
      bool static first_time = true;
      if (first_time) 
      {
          std::cout << "DarkSUSY initialization" << std::endl;
          BEreq::dsinit();
          BEreq::dsrdinit();
          first_time = false;
      }

      // Setup mSUGRA model from CMSSM parameters
      double am0 = *Param["M0"];  // m0
      double amhf = *Param["M12"];  // m_1/2
      double aa0 = *Param["A0"];  // A0
      double asgnmu = *Param["sgnmu"];  // sign(mu)
      double atanbe = *Param["tanb"];  // tan(beta)
      int unphys, hwarning;
      std::cout << "Initialize dsgive_model_isasugra with" << std::endl;
      std::cout << am0 << " " << amhf << " " << aa0 << " " << asgnmu << " " << atanbe << std::endl;
      BEreq::dsgive_model_isasugra(am0, amhf, aa0, asgnmu, atanbe);
      BEreq::dssusy_isasugra(unphys, hwarning);
    }
    */

    void getMSSMspectrum(eaSLHA &result)
    {
      using namespace Pipes::getMSSMspectrum;
	  eaSLHA spectrum;

      // Read filename from yml ini file
      std::string filename = runOptions->getValue<std::string>("filename");
      std::cout << "Filename is " << filename << std::endl;

      std::ifstream ifs(filename.c_str());  // This might require char [] instead
      if(!ifs.good())
      {
          std::cout << "ERROR: File not found." << std::endl;
          exit(1);
      }
      ifs >> spectrum;
      ifs.close();
      result = spectrum;
    }

//////////////////////////////////////////////////////////////////////////
//
//                    DarkSUSY Relic density routines
//
//////////////////////////////////////////////////////////////////////////

    void RD_spectrum_SUSY(RDspectype &result)
    {
      using namespace Pipes::RD_spectrum_SUSY;

      RDspectype myres;
      int copr[2];           // flag for which coannihilation processes to include
      double mcofr;          // maximal coannihilating particle mass
      int colist[26],lcolist; //potential coannihilating partilces

      // NB: eventually, this function should not be BE-dependent anymore!
      // DarkSUSY conventions like the ones below are only used until we have 
      // decided on a format for the model representation
      // CAREFUL: arrays start with 0 in c++, but with 1 in FORTRAN,
      // BUT some arrays (e.g. "mass", "width" & "kdof") are defined to start with 0 in DS...
      int kgamma=13,kw=14,kz=15,kt=11,kh1=17,kh2=18,kh3=19,khc=20;

      // read out DS mass spectrum and relevant particle info
      DS_PACODES DSpart = *BEreq::pacodes;
      DS_MSPCTM mymspctm= *BEreq::mspctm;
      DS_INTDOF myintdof= *BEreq::intdof;
      DS_WIDTHS mywidths= *BEreq::widths;

      // determine relevant coannihilating particles
      // set by hand which coannihilation processes to include
      // this should eventually be done via some driver/init file
      copr[0]=1;    // charginos and neutrlino
      copr[1]=1;    // sfermions
      mcofr=2.1;

      // first add neutralino=WIMP=least massive 'coannihilating particle'
      lcolist=0; myres.n_co=1;
      myres.mass_co[0]=mymspctm.mass[DSpart.kn[0]];
      myres.dof_co[0]=myintdof.kdof[DSpart.kn[0]];
      myres.part_co[0]=DSpart.kn[0]; 
      if  (copr[0]!=0){     //include  neutralino & chargino coannihilation
        for (int i=1; i<4; i++) {
         colist[i-1]=DSpart.kn[i];
        }
        colist[3]=DSpart.kcha[0];
        colist[4]=DSpart.kcha[1];
        lcolist=5;
      }
      if (copr[1]!=0){     //include sfermion coannihilation
        for (int i=0; i<6; i++) {
         colist[lcolist+i]=DSpart.ksl[i];
        }
        for (int i=0; i<3; i++) {
         colist[lcolist+6+i]=DSpart.ksnu[i];
        }
        for (int i=0; i<6; i++) {
         colist[lcolist+9+i]=DSpart.ksqu[i];
        }
        for (int i=0; i<6; i++) {
         colist[lcolist+15+i]=DSpart.ksqd[i];
        }
        lcolist += 21;
      }
      // only keep sparticles that are not too heavy
      for (int i=0; i<lcolist; i++) {
        if (mymspctm.mass[colist[i]]/myres.mass_co[0]< mcofr){        
          myres.n_co += 1;
          myres.mass_co[myres.n_co-1]=mymspctm.mass[colist[i]];
          myres.dof_co[myres.n_co-1]=myintdof.kdof[colist[i]];
          myres.part_co[myres.n_co-1]=colist[i];
//          std::cout << "coann type, mass: " << colist[i] <<", "<< myres.mass_co[myres.n_co-1] << std::endl;
        }
      }
            
      // determine resonances for LSP annihilation
      myres.n_res=0;
      int reslist[] = {kz,kh1,kh2,kh3,kw,khc};
      int resmax=sizeof(reslist) / sizeof(reslist[0]);
      if (myres.n_co==1){
        resmax -= 2;    // the last 2 resonances in the list can only appear for coannihilations
      }
      for (int i=0; i<resmax; i++) {
        if (mymspctm.mass[reslist[i]]/myres.mass_co[0]>2){        
          myres.mass_res[myres.n_res]=mymspctm.mass[reslist[i]];
          myres.width_res[myres.n_res]=mywidths.width[reslist[i]];
          if (reslist[i]==kh1 && mywidths.width[kh1]<0.1){
            myres.width_res[myres.n_res]=0.1; // narrow res treatment adopted in DS
          }
          myres.n_res += 1;
//          std::cout << "res type, mass: " << reslist[i] <<", "<< myres.mass_res[myres.n_res-1] << std::endl;
        }
      }

      // determine thresholds; lowest threshold = 2*WIMP rest mass  (unlike DS convention!)
      myres.E_thr[0]=2*myres.mass_co[0];
      myres.n_thr=1;
      int thrlist[] = {kw,kz,kt};
      int thrmax=sizeof(thrlist) / sizeof(thrlist[0]);
      for (int i=0; i<thrmax; i++) {
        if (mymspctm.mass[thrlist[i]]>myres.mass_co[0]){        
          myres.E_thr[myres.n_thr]=2*mymspctm.mass[thrlist[i]];
          myres.n_thr += 1;
//          std::cout << "thr type, energy: " << thrlist[i] <<", "<< myres.E_thr[myres.n_thr-1] << std::endl;   
        }
      }
      // now add coannihilation thresholds
      if (myres.n_co > 1){
        for (int i=0; i<myres.n_co; i++) {
          for (int j=std::max(1,i); j<myres.n_co; j++) {
            myres.E_thr[myres.n_thr]=myres.mass_co[i]+myres.mass_co[j];
            myres.n_thr += 1;
//           std::cout << "coann thr mass1, mass2: " << myres.mass_co[i] <<", "<< myres.mass_co[j] << std::endl;   
          }
        }
      }

      result=myres;

    } // function RD_spectrum_SUSY

    void RD_thresholds_resonances_ordered(RDrestype &result)
    {
      using namespace Pipes::RD_thresholds_resonances_ordered;

      //read out location and number of resonances and thresholds provided by
      //capability RD_spectrum
      RDspectype specres = *Dep::RD_spectrum;
      result.n_res=specres.n_res;
      result.n_thr=specres.n_thr;
      for (int i=0; i<result.n_res; i++) {
        result.E_res[i]=specres.mass_res[i];
        result.dE_res[i]=specres.width_res[i];       
      }
      for (int i=0; i<result.n_thr; i++) {
        result.E_thr[i]=specres.E_thr[i];
      }
      //now order
      double tmp;
      for (int i=0; i<result.n_thr-1; i++) {
        for (int j=i+1; j<result.n_thr; j++) {
          if (result.E_thr[j]<result.E_thr[i]) {
            tmp=result.E_thr[i];
            result.E_thr[i]=result.E_thr[j];
            result.E_thr[j]=tmp;
          }
        }
      }
      for (int i=0; i<result.n_res-1; i++) {
        for (int j=i+1; j<result.n_res; j++) {
          if (result.E_res[j]<result.E_res[i]) {
            tmp=result.E_res[i];
            result.E_res[i]=result.E_res[j];
            result.E_res[j]=tmp;
            tmp=result.dE_res[i];
            result.dE_res[i]=result.dE_res[j];
            result.dE_res[j]=tmp;
          }
        }
      }
//      for (int i=0; i<result.n_res; i++) {
//        std::cout << "res "<<i<<": " << result.E_res[i] << std::endl;
//    }
//      for (int i=0; i<result.n_thr; i++) {
//        std::cout << "thr "<<i<<": " << result.E_thr[i] << std::endl;
//    }

 
    } // function RD_thresholds_resonances_ordered

    void RD_eff_annrate_SUSY_DSprep_func(int &result)
    {
      using namespace Pipes::RD_eff_annrate_SUSY_DSprep_func;

      //read out location and number of resonances and thresholds from RDspectrum
      RDspectype specres = *Dep::RD_spectrum;

      //write info about coannihilating particles to DS common blocks
      //[this is essentially the model-dependent part of dsrdstart]
      DS_RDMGEV myrdmgev;
      myrdmgev.nco = specres.n_co;
      for (int i=0; i<myrdmgev.nco; i++) {
         myrdmgev.mco[i]=fabs(specres.mass_co[i]);
         myrdmgev.mdof[i]=specres.dof_co[i];
         myrdmgev.kcoann[i]=specres.part_co[i];
      }
      // now order
      double tmp; int itmp;
      for (int i=0; i<myrdmgev.nco-1; i++) {
        for (int j=i+1; j<myrdmgev.nco; j++) {
          if (myrdmgev.mco[j]<myrdmgev.mco[i]) {
            tmp=myrdmgev.mco[i];
            myrdmgev.mco[i]=myrdmgev.mco[j];
            myrdmgev.mco[j]=tmp;
            itmp=myrdmgev.mdof[i];
            myrdmgev.mdof[i]=myrdmgev.mdof[j];
            myrdmgev.mdof[j]=itmp;
            itmp=myrdmgev.kcoann[i];
            myrdmgev.kcoann[i]=myrdmgev.kcoann[j];
            myrdmgev.kcoann[j]=itmp;
          }
        }
      }
      *BEreq::rdmgev = myrdmgev;

//        for (int i=0; i<myrdmgev.nco; i++) {
//          std::cout << "co: "<< myrdmgev.kcoann[i]<<" " << myrdmgev.mdof[i]<<" " <<  myrdmgev.mco[i] << std::endl;
//        }

      result=1; // everthing OK

    } // function RD_eff_annrate_SUSY_DSprep_func

    void RD_eff_annrate_SUSY(double(*&result)(double&))
    {
      using namespace Pipes::RD_eff_annrate_SUSY;

      // This is supposed to specify that BE=DS is used to determine Weff
      if (1==1) {
        result=BEreq::dsanwx.pointer();
      }
      // similar for other BEs...

    } // function RD_eff_annrate_SUSY

    void RD_oh2_general(double &result)
    {
      using namespace Pipes::RD_oh2_general;

      //retrieve ordered list of resonances and thresholds from RD_thresholds_resonances
      RDrestype myres = *Dep::RD_thresholds_resonances;
      double mwimp=myres.E_thr[0]/2;

      // HERE STARTS A GIANT IF STATEMENT (which tb does not like and) WHICH 
      // SPECIFIES THAT THE FOLLOWING CODE USES BE=DS FOR THE RD CALCULATION
      if (1==1) {
        // what follows below is the standard accurate calculation of oh2 in DS (fast=0 in dsrdomega)
        // fast=1 to be added...!? Further TODO: keep track of error flags

        // the following replaces dsrdcom -- which cannot be linked properly!?
        DS_RDPARS myrdpars;
        myrdpars.cosmin=0.996195;myrdpars.waccd=0.005;myrdpars.dpminr=1.0e-4;
        myrdpars.dpthr=5.0e-4;myrdpars.wdiffr=0.05;myrdpars.wdifft=0.02;
        myrdpars.hstep=0.01;myrdpars.hmin=1.0e-9;myrdpars.compeps=0.01;
        myrdpars.xinit=2.0;myrdpars.xfinal=200.0;myrdpars.umax=10.0;myrdpars.cfr=0.5;
        *BEreq::rdpars = myrdpars;
        DS_RDSWITCH myrdswitch;
        myrdswitch.thavint=1;myrdswitch.rdprt=0;
        *BEreq::rdswitch = myrdswitch;
        DS_RDLUN myrdlun;
        myrdlun.rdlulog=6;myrdlun.rdluerr=6;
        *BEreq::rdlun = myrdlun;
        DS_RDPADD myrdpadd;
        myrdpadd.pdivr=2.0;myrdpadd.dpres=0.5;myrdpadd.nlow=20;myrdpadd.nhigh=10;
        myrdpadd.npres=4;myrdpadd.nthup=4;myrdpadd.cthtest=0;myrdpadd.spltest=1;
        *BEreq::rdpadd = myrdpadd;

        DS_RDERRORS myrderrors;
        myrderrors.rderr=0;myrderrors.rdwar=0;myrderrors.rdinit=1234;
        *BEreq::rderrors = myrderrors;

        // write information about thresholds and resonances to DS common blocks
        // [this is the model-independent part of dsrdstart]
        DS_RDMGEV myrdmgev = *BEreq::rdmgev; //NB:the other variables in that block have already been set!!!
        DS_RDPTH myrdpth;
        myrdmgev.nres=myres.n_res;
        for (int i=0; i<myres.n_res; i++) {
          myrdmgev.rgev[i]=myres.E_res[i];
          myrdmgev.rwid[i]=myres.dE_res[i];
        }
        // convert to momenta
        *BEreq::rdmgev = myrdmgev;
        myrdpth.nth=myres.n_thr-1;   // NB: DS does not count 2* WIMP rest mass as thr
        myrdpth.pth[0]=0; myrdpth.incth[0]=1;
        for (int i=2; i<=myres.n_thr; i++) {
          myrdpth.pth[i-1]=sqrt(pow(myres.E_thr[i-1],2)/4-pow(mwimp,2));
          myrdpth.incth[i-1]=1;
        }
        *BEreq::rdpth = myrdpth;

        // determine starting point for integration of Boltzmann eq
        DS_RDDOF myrddof = *BEreq::rddof;
        double xstart=std::max(myrdpars.xinit,1.0001*mwimp/myrddof.tgev[0]);
        double tstart=mwimp/xstart;
        int k; myrddof.khi=myrddof.nf; myrddof.klo=1;
        while (myrddof.khi > myrddof.klo+1){
          k=(myrddof.khi+myrddof.klo)/2;
          if (myrddof.tgev[k-1] < tstart){
            myrddof.khi=k;
          }
          else {
            myrddof.klo=k;
          }
        }
        *BEreq::rddof=myrddof;

        // follow narrow res treatment for SM Higgs adopted in DS
        DS_WIDTHS mywidths= *BEreq::widths;
        int kh1=17; double widthkh1= mywidths.width[kh1];    
        if (mywidths.width[kh1]<0.1) {
          mywidths.width[kh1]=0.1;
          *BEreq::widths=mywidths;
        }

        BEreq::dsrdtab(byVal(*Dep::RD_eff_annrate),xstart); // tabulate invariant rate
        BEreq::dsrdthlim();                                 // determine integration limit

        // now solve Boltzmann eqn using tabulated rate
        double xend, yend, xf; int nfcn;
        BEreq::dsrdeqn(byVal(BEreq::dsrdwintp.pointer()),xstart,xend,yend,xf,nfcn);
        // using the untabulated rate gives the same result but is usually slower: 
        // BEreq::dsrdeqn(byVal(*Dep::RD_eff_annrate),xstart,xend,yend,xf,nfcn);
        

        // change SM Higgs width back to standard value
        mywidths.width[kh1]=widthkh1;
        *BEreq::widths=mywidths;

        result = 0.70365e8*myrddof.fh[myrddof.nf-1]*mwimp*yend;

      } // USING BE=DS

      std::cout << "oh2 =" << result << std::endl;

    } // function RD_oh2_general


//////////////////////////////////////////////////////////////////////////
//
//                        Cascade Decays
//
//////////////////////////////////////////////////////////////////////////

    /*
    void decayChainLoopManager()
    {
      using namespace Pipes::decayChainLoopManager;
      unsigned int nEvents = 5;
      Loop::executeIteration(0);
      unsigned int 
      #pragma omp parallel shared()
      {
        #pragma omp for
        for(unsigned long it = 1; it < nEvents-1; it++)
        {
          Loop::executeIteration(it);   
        }
      }
      Loop::executeIteration(nEvents-1);
    }
    */

    void chain_test(double &result)
    {
        using namespace DecayChain;
        using namespace Pipes::chain_test;        
        std::cout << std::endl << "Running decay chain test!" << std::endl << std::endl;
        DecayTable dt(*Dep::TH_ProcessCatalog);
        dt.printTable();
        ChainParticle testChain(vec3(0), &dt, "test1");
        testChain.generateDecayChainMC(-1,-1);
        testChain.printChain();
        testChain.generateDecayChainMC(-1,-1);
        testChain.printChain();
        testChain.generateDecayChainMC(-1,-1);
        testChain.printChain();
        testChain.generateDecayChainMC(-1,-1);
        testChain.printChain();
        testChain.generateDecayChainMC(-1,-1);
        testChain.printChain();
        result = 0;
    }



//////////////////////////////////////////////////////////////////////////
//
//                        Gamma-ray yields
//
//////////////////////////////////////////////////////////////////////////


    void GA_AnnYield_DarkSUSY(BFptr &result)
    {
        //////////////////////////////////////////////////////////////////////////
        // Calculates annihilation spectra for general process catalogs, using
        // DarkSUSY as a backend.  This function returns 
        //
        //   dN/dE*(sv)/mDM**2 (E, v)  [cm^3/s/GeV^3]
        //
        // the energy spectrum of photons times sigma*v/m^2, as function of
        // energy (GeV) and velocity (c).  By default, only the v=0 component
        // is calculated.  
        //
        // The return type is a GAMBIT Base Function object as function which
        // is only defined for v=0.
        //////////////////////////////////////////////////////////////////////////
        
        using namespace Pipes::GA_AnnYield_DarkSUSY;

        ////////////////////
        // 1) Initialization
        ////////////////////

<<<<<<< HEAD
      // Grid and energy range used in interpolating functions.
      double Emin, Emax; 
      // Energy range from ini-file options
      Emin = runOptions->getValueOrDef<double>(1e-1, "Emin");
      Emax = runOptions->getValueOrDef<double>(1e4,  "Emax");
      //int n = 230*log10(Emax/Emin);  // 1% energy resolution must be enough
      int n = 10*log10(Emax/Emin);  // 10% energy resolution must be enough
      std::vector<double> xgrid = logspace(-1., 3., n);
      std::vector<double> ygrid = linspace(0., 0., n);
=======
        // Grid and energy range used in interpolating functions.
        // Default energy range
        double Emin = 1e-1; 
        double Emax = 1e4;  
        if (runOptions->hasKey("Emin") and runOptions->hasKey("Emax"))
        {
            // Energy range from ini-file options
            Emin = runOptions->getValue<double>("Emin");
            Emax = runOptions->getValue<double>("Emax");
        }
        // 1% energy resolution must be enough
        int n = 230*log10(Emax/Emin);
        std::vector<double> xgrid = logspace(-1., 3., n);
        std::vector<double> ygrid = linspace(0., 0., n);
>>>>>>> ff4f50fe

        // Get annihilation process from process catalog
        TH_Process annProc = (*Dep::TH_ProcessCatalog).getProcess((std::string)"chi_10", (std::string)"chi_10");

        // Get particle mass from process catalog
        double mass = (*Dep::TH_ProcessCatalog).getParticleProperty("chi_10").mass;


        ///////////////////////////////////////////////////////////
        // 2) Construction of "model-independent" two-body spectrum
        ///////////////////////////////////////////////////////////

        // Loop over all channels for that process
        for (std::vector<TH_Channel>::iterator it = annProc.channelList.begin();
              it != annProc.channelList.end(); ++it)
        {
<<<<<<< HEAD
          // Find channel
          if      ( it->isChannel("Z0"    , "Z0"     )) ch = 12;
          else if ( it->isChannel("W+"    , "W-"     )) ch = 13;
          else if ( it->isChannel("nu_e"  , "~nu_e"  )) ch = 14;
          else if ( it->isChannel("e+"    , "e-"     )) ch = 15;
          else if ( it->isChannel("nu_mu" , "~nu_mu" )) ch = 16;
          else if ( it->isChannel("mu+"   , "mu-"    )) ch = 17;
          else if ( it->isChannel("nu_tau", "~nu_tau")) ch = 18;
          else if ( it->isChannel("tau+"  , "tau-"   )) ch = 19;
          else if ( it->isChannel("u"     , "ubar"   )) ch = 20;
          else if ( it->isChannel("d"     , "dbar"   )) ch = 21;
          else if ( it->isChannel("c"     , "cbar"   )) ch = 22;
          else if ( it->isChannel("s"     , "sbar"   )) ch = 23;
          else if ( it->isChannel("t"     , "tbar"   )) ch = 24;
          else if ( it->isChannel("b"     , "bbar"   )) ch = 25;
          else if ( it->isChannel("g"     , "g"      )) ch = 26;
          else
          {
              std::cout << "ERROR: Unsupport two-body final state." << std::endl;
              exit(1);
          }
      
          // Build up ygrid
          sigmav = (*it->dSigmadE)(0.);  // (sv)(v=0) for two-body final state
          std::cout << "ch = " << ch << "; mass = " << mass << "; sigmav = " << sigmav << std::endl;
          for (int i = 0; i<n; i++)
          {
              ygrid[i] += sigmav * BEreq::dshayield(mass, xgrid[i], ch, yieldk, flag);
          }
=======
            int flag = 0;
            int ch = 0;
            int yieldk = 152;
            double sigmav;
            if ( it->nFinalStates == 2 )
            {
                // Find channel
                if      ( it->isChannel("Z0"    , "Z0"     )) ch = 12;
                else if ( it->isChannel("W+"    , "W-"     )) ch = 13;
                else if ( it->isChannel("nu_e"  , "~nu_e"  )) ch = 14;
                else if ( it->isChannel("e+"    , "e-"     )) ch = 15;
                else if ( it->isChannel("nu_mu" , "~nu_mu" )) ch = 16;
                else if ( it->isChannel("mu+"   , "mu-"    )) ch = 17;
                else if ( it->isChannel("nu_tau", "~nu_tau")) ch = 18;
                else if ( it->isChannel("tau+"  , "tau-"   )) ch = 19;
                else if ( it->isChannel("u"     , "ubar"   )) ch = 20;
                else if ( it->isChannel("d"     , "dbar"   )) ch = 21;
                else if ( it->isChannel("c"     , "cbar"   )) ch = 22;
                else if ( it->isChannel("s"     , "sbar"   )) ch = 23;
                else if ( it->isChannel("t"     , "tbar"   )) ch = 24;
                else if ( it->isChannel("b"     , "bbar"   )) ch = 25;
                else if ( it->isChannel("g"     , "g"      )) ch = 26;
                else
                {
                    std::cout << "ERROR: Unsupported two-body final state." << std::endl;
                    exit(1);
                }
                // Build up ygrid
                sigmav = (*it->dSigmadE)(0.);  // (sv)(v=0) for two-body final state
                for (int i = 0; i<n; i++)
                {
                    ygrid[i] += sigmav * BEreq::dshayield(mass, xgrid[i], ch, yieldk, flag);
                }
            }
>>>>>>> ff4f50fe
        }

        // Construct base function object from table interpolation
        BFptr DiffYield2Body(new BFinterpolation(xgrid, ygrid, 1));

        /////////////////////////////
        // 3) Three-body final states
        /////////////////////////////

        BFptr DiffYield3Body(new BFconstant(0., 1));  // Initial spectrum = 0

        // Masses used by integration limit functions
        double m_e      = (*Dep::TH_ProcessCatalog).getParticleProperty("e-"    ).mass;
        double m_mu     = (*Dep::TH_ProcessCatalog).getParticleProperty("mu-"   ).mass;
        double m_tau    = (*Dep::TH_ProcessCatalog).getParticleProperty("tau-"  ).mass;
        double m_u      = (*Dep::TH_ProcessCatalog).getParticleProperty("u"     ).mass;
        double m_d      = (*Dep::TH_ProcessCatalog).getParticleProperty("d"     ).mass;
        double m_c      = (*Dep::TH_ProcessCatalog).getParticleProperty("c"     ).mass;
        double m_s      = (*Dep::TH_ProcessCatalog).getParticleProperty("s"     ).mass;
        double m_t      = (*Dep::TH_ProcessCatalog).getParticleProperty("t"     ).mass;
        double m_b      = (*Dep::TH_ProcessCatalog).getParticleProperty("b"     ).mass;
        double m_W      = (*Dep::TH_ProcessCatalog).getParticleProperty("W-"    ).mass;

        // Loop over all channels for that process
        for (std::vector<TH_Channel>::iterator it = annProc.channelList.begin();
              it != annProc.channelList.end(); ++it)
        {
            double m1,m2;
            int yieldk = 152;
            BFptr dsigmavde;
            if ( it->nFinalStates == 3 )
            {
                // Find channel
                if      ( it->isChannel("gamma", "W+"    , "W-"     )){m1 = m_W;    m2 = m_W;  }   
             // else if ( it->isChannel("gamma", "W+"    , "H-"     )){m1 = m_W;    m2 = m_Hc; }
             // else if ( it->isChannel("gamma", "W-"    , "H+"     )){m1 = m_W;    m2 = m_Hc; }
             // else if ( it->isChannel("gamma", "H+"    , "H-"     )){m1 = m_Hc;   m2 = m_Hc; }    
                else if ( it->isChannel("gamma", "e+"    , "e-"     )){m1 = m_e;    m2 = m_e;  }
                else if ( it->isChannel("gamma", "mu+"   , "mu-"    )){m1 = m_mu;   m2 = m_mu; }
                else if ( it->isChannel("gamma", "tau+"  , "tau-"   )){m1 = m_tau;  m2 = m_tau;}
                else if ( it->isChannel("gamma", "u"     , "ubar"   )){m1 = m_u;    m2 = m_u;  }
                else if ( it->isChannel("gamma", "d"     , "dbar"   )){m1 = m_d;    m2 = m_d;  }
                else if ( it->isChannel("gamma", "c"     , "cbar"   )){m1 = m_c;    m2 = m_c;  }
                else if ( it->isChannel("gamma", "s"     , "sbar"   )){m1 = m_s;    m2 = m_s;  }
                else if ( it->isChannel("gamma", "t"     , "tbar"   )){m1 = m_t;    m2 = m_t;  }
                else if ( it->isChannel("gamma", "b"     , "bbar"   )){m1 = m_b;    m2 = m_b;  }
                else
                {
                    std::cout << "ERROR: Unsupported three-body final state." << std::endl;
                    exit(1);
                }
                // Generate photon spectrum in v=0 limit from primary photon.
                // (we just ignore the contributions from the second and third
                // particle and integrate out the corresponding kinematical
                // variable).
                typedef shared_ptr<intLimitFunc> ILptr;
                dsigmavde = it->dSigmadE->integrate(1,ILptr(new DSg3_IntLims_E1(mass,m1,m2)));
                // Add up individual constributions
                DiffYield3Body = DiffYield3Body->sum(dsigmavde);
            }
        }
        cout << "Yield calculated!" << endl;
        // Resample function
        DiffYield3Body = DiffYield3Body->tabulate(xgrid);

        // Sum two- and three-body spectra, devide by mass squared, fix valid
        // range, and add additional parameter for velocity (though the result is
        // velocity independent).
        result = DiffYield2Body->sum(DiffYield3Body)->mult(pow(mass, -2.))->validRange(0, Emin, Emax)->addPar(1);
    }


//////////////////////////////////////////////////////////////////////////
//
//      General catalogue for annihilation/decay process definition
//
//////////////////////////////////////////////////////////////////////////

    void TH_ProcessCatalog_CMSSM(Gambit::DarkBit::TH_ProcessCatalog &result)
    {
        using namespace Pipes::TH_ProcessCatalog_CMSSM;
        
        // Get DarkSUSY mass spectrum
        DS_MSPCTM mymspctm= *BEreq::mspctm;
        // DM mass
        double mass = mymspctm.mass[42];
        // Instantiate new ProcessCatalog
        TH_ProcessCatalog catalog;                   
        // and annihilation process                   
        TH_Process process((std::string)"chi_10", (std::string)"chi_10");   
        // Helper variable
        int index;
        // Macro for setting up 2-body decays
        // TODO: Move dshayield from GA_AnnYield into this (?)
        // TODO: Add check for whether or not process is kinematically allowed
        #define SETUP_DS_PROCESS(NAME, PARTCH, P1, P2)                                          \
            /* Set cross-section */                                                             \
            index = PARTCH;                                                                     \
            double CAT(sigma_,NAME) = BEreq::dssigmav(index);                                   \
            /* Create associated kinematical functions (just dependent on vrel)                 \
            *  here: s-wave, vrel independent 1-dim constant function */                        \
            BFptr CAT(kinematicFunction_,NAME)(new BFconstant(CAT(sigma_,NAME),1));             \
            /* Create channel identifier string */                                              \
            std::vector<std::string> CAT(finalStates_,NAME);                                    \
            CAT(finalStates_,NAME).push_back(STRINGIFY(P1));                                    \
            CAT(finalStates_,NAME).push_back(STRINGIFY(P2));                                    \
            /* Create channel and push it into channel list of process */                       \
            TH_Channel CAT(channel_,NAME)(CAT(finalStates_,NAME), CAT(kinematicFunction_,NAME));\
            process.channelList.push_back(CAT(channel_,NAME));
             
        // SETUP_DS_PROCESS(H1H1,      1 , H1,     H1      )
        // SETUP_DS_PROCESS(H1H2,      2 , H1,     H2      )
        // SETUP_DS_PROCESS(H2H2,      3 , H2,     H2      )
        // SETUP_DS_PROCESS(H3H3,      4 , H3,     H3      )
        // SETUP_DS_PROCESS(H1H3,      5 , H1,     H3      )
        // SETUP_DS_PROCESS(H2H3,      6 , H2,     H3      )
        // SETUP_DS_PROCESS(HpHm,      7 , H+,     H-      )
        // SETUP_DS_PROCESS(H1Z0,      8 , H1,     Z0      )
        // SETUP_DS_PROCESS(H2Z0,      9 , H2,     Z0      )
        // SETUP_DS_PROCESS(H3Z0,      10, H3,     Z0      )
        // SETUP_DS_PROCESS(WpHm,      11, W+,     H-      )  // TODO: Check how this is implemented in DS
        // SETUP_DS_PROCESS(WmHp,      11, W-,     H+      )  // TODO: Check how this is implemented in DS
        SETUP_DS_PROCESS(Z0Z0,      12, Z0,     Z0      )
        SETUP_DS_PROCESS(WW,        13, W+,     W-      )
        SETUP_DS_PROCESS(nuenue,    14, nu_e,   ~nu_e   )
        SETUP_DS_PROCESS(ee,        15, e+,     e-      )
        SETUP_DS_PROCESS(numnum,    16, nu_mu,  ~nu_mu  )
        SETUP_DS_PROCESS(mumu,      17, mu+,    mu-     )
        SETUP_DS_PROCESS(nutnut,    18, nu_tau, ~nu_tau )
        SETUP_DS_PROCESS(tautau,    19, tau+,   tau-    )
        SETUP_DS_PROCESS(uubar,     20, u,      ubar    )
        SETUP_DS_PROCESS(ddbar,     21, d,      dbar    )
        SETUP_DS_PROCESS(ccbar,     22, c,      cbar    )
        SETUP_DS_PROCESS(ssbar,     23, s,      sbar    )
        SETUP_DS_PROCESS(ttbar,     24, t,      tbar    )
        SETUP_DS_PROCESS(bbbar,     25, b,      bbar    )
        SETUP_DS_PROCESS(gluglu,    26, g,      g       )
        // SETUP_DS_PROCESS(gammagamma,28, gamma,  gamma   )
        // SETUP_DS_PROCESS(Z0gamma,   29, Z0,     gamma   )
        #undef SETUP_DS_PROCESS
        
        // Set DarkSUSY DM mass parameter used in 3-body decays
        BEreq::IBintvars->ibcom_mx = mass;

        // Masses of relevant particles
        double m_e      = mymspctm.mass[2];
        double m_mu     = mymspctm.mass[4];
        double m_tau    = mymspctm.mass[6];
        double m_u      = mymspctm.mass[7];
        double m_d      = mymspctm.mass[8];
        double m_c      = mymspctm.mass[9];
        double m_s      = mymspctm.mass[10];
        double m_t      = mymspctm.mass[11];
        double m_b      = mymspctm.mass[12];
        double m_W      = mymspctm.mass[14];
        
        // Macro for setting up 3-body decays with gammas
        // TODO: Channel is now only added if kinematically allowed. Might want to do this in a different way.
        #define SETUP_DS_PROCESS_GAMMA3BODY(NAME, IBCH, P1, P2, M_1, M_2, IBFUNC, SV_IDX)                                   \
            if(M_1 + M_2 < 2*mass)                                                                                          \
            {                                                                                                               \
                index = SV_IDX;                                                                                             \
                double sv = BEreq::dssigmav(index);                                                                         \
                BFptr   CAT(kinematicFunction_,NAME)                                                                        \
                        (new DSgamma3bdyKinFunc(IBCH, mass, M_1, M_2, STRIP_PARENS(IBFUNC), sv));                           \
                /* Create channel identifier string */                                                                      \
                std::vector<std::string> CAT(finalStates_,NAME);                                                            \
                CAT(finalStates_,NAME).push_back("gamma");                                                                  \
                CAT(finalStates_,NAME).push_back(STRINGIFY(P1));                                                            \
                CAT(finalStates_,NAME).push_back(STRINGIFY(P2));                                                            \
                /* Create channel and push it into channel list of process */                                               \
                TH_Channel CAT(channel_,NAME)(CAT(finalStates_,NAME), CAT(kinematicFunction_,NAME));                        \
                process.channelList.push_back(CAT(channel_,NAME));                                                          \
            }                                        
        
        SETUP_DS_PROCESS_GAMMA3BODY(gammaWW,        1, W+,     W-,      m_W,    m_W,    (BEreq::dsIBwwdxdy.pointer()),  13 )     
        // SETUP_DS_PROCESS_GAMMA3BODY(gammaWpHm,      2, W+,     H-,      m_W,    m_Hc,   (BEreq::dsIBwhdxdy.pointer()),  11 )   // TODO: Check how DarkSUSY sums W+H- and W-H+ results.         
        // SETUP_DS_PROCESS_GAMMA3BODY(gammaWmHp,      2, W-,     H+,      m_W,    m_Hc,   (BEreq::dsIBwhdxdy.pointer()),  11 )   // TODO: Check how DarkSUSY sums W+H- and W-H+ results.
        // SETUP_DS_PROCESS_GAMMA3BODY(gammaHpHm,      3, H+,     H-,      m_Hc,   m_Hc,   (BEreq::dsIBhhdxdy.pointer()),  0  )                    
        SETUP_DS_PROCESS_GAMMA3BODY(gammaee,        4, e+,      e-,     m_e,    m_e,    (BEreq::dsIBffdxdy.pointer()) , 15 )
        SETUP_DS_PROCESS_GAMMA3BODY(gammamumu,      5, mu+,     mu-,    m_mu,   m_mu,   (BEreq::dsIBffdxdy.pointer()) , 17 )
        SETUP_DS_PROCESS_GAMMA3BODY(gammatautau,    6, tau+,    tau-,   m_tau,  m_tau,  (BEreq::dsIBffdxdy.pointer()) , 19 )
        SETUP_DS_PROCESS_GAMMA3BODY(gammauubar,     7, u,       ubar,   m_u,    m_u,    (BEreq::dsIBffdxdy.pointer()) , 20 )
        SETUP_DS_PROCESS_GAMMA3BODY(gammaddbar,     8, d,       dbar,   m_d,    m_d,    (BEreq::dsIBffdxdy.pointer()) , 21 )            
        SETUP_DS_PROCESS_GAMMA3BODY(gammaccbar,     9, c,       cbar,   m_c,    m_c,    (BEreq::dsIBffdxdy.pointer()) , 22 )
        SETUP_DS_PROCESS_GAMMA3BODY(gammassbar,     10,s,       sbar,   m_s,    m_s,    (BEreq::dsIBffdxdy.pointer()) , 23 )
        SETUP_DS_PROCESS_GAMMA3BODY(gammattbar,     11,t,       tbar,   m_t,    m_t,    (BEreq::dsIBffdxdy.pointer()) , 24 )
        SETUP_DS_PROCESS_GAMMA3BODY(gammabbbar,     12,b,       bbar,   m_b,    m_b,    (BEreq::dsIBffdxdy.pointer()) , 25 )
        #undef SETUP_DS_PROCESS_GAMMA3BODY
        
        // Add process to provess list
        catalog.processList.push_back(process);

        // Finally, store properties of the different particles. Constructor for TH_ParticleProperty takes particle mass and 2*spin.
        catalog.particleProperties.insert(std::pair<std::string, TH_ParticleProperty> ("chi_10" , TH_ParticleProperty(mass,     1)));
        catalog.particleProperties.insert(std::pair<std::string, TH_ParticleProperty> ("e-"     , TH_ParticleProperty(m_e,      1)));
        catalog.particleProperties.insert(std::pair<std::string, TH_ParticleProperty> ("e+"     , TH_ParticleProperty(m_e,      1)));
        catalog.particleProperties.insert(std::pair<std::string, TH_ParticleProperty> ("mu-"    , TH_ParticleProperty(m_mu,     1)));
        catalog.particleProperties.insert(std::pair<std::string, TH_ParticleProperty> ("mu+"    , TH_ParticleProperty(m_mu,     1)));
        catalog.particleProperties.insert(std::pair<std::string, TH_ParticleProperty> ("tau-"   , TH_ParticleProperty(m_tau,    1)));
        catalog.particleProperties.insert(std::pair<std::string, TH_ParticleProperty> ("tau+"   , TH_ParticleProperty(m_tau,    1)));
        catalog.particleProperties.insert(std::pair<std::string, TH_ParticleProperty> ("u"      , TH_ParticleProperty(m_u,      1)));
        catalog.particleProperties.insert(std::pair<std::string, TH_ParticleProperty> ("ubar"   , TH_ParticleProperty(m_u,      1)));
        catalog.particleProperties.insert(std::pair<std::string, TH_ParticleProperty> ("d"      , TH_ParticleProperty(m_d,      1)));
        catalog.particleProperties.insert(std::pair<std::string, TH_ParticleProperty> ("dbar"   , TH_ParticleProperty(m_d,      1)));
        catalog.particleProperties.insert(std::pair<std::string, TH_ParticleProperty> ("c"      , TH_ParticleProperty(m_c,      1)));
        catalog.particleProperties.insert(std::pair<std::string, TH_ParticleProperty> ("cbar"   , TH_ParticleProperty(m_c,      1)));
        catalog.particleProperties.insert(std::pair<std::string, TH_ParticleProperty> ("s"      , TH_ParticleProperty(m_s,      1)));
        catalog.particleProperties.insert(std::pair<std::string, TH_ParticleProperty> ("sbar"   , TH_ParticleProperty(m_s,      1)));
        catalog.particleProperties.insert(std::pair<std::string, TH_ParticleProperty> ("t"      , TH_ParticleProperty(m_t,      1)));
        catalog.particleProperties.insert(std::pair<std::string, TH_ParticleProperty> ("tbar"   , TH_ParticleProperty(m_t,      1)));
        catalog.particleProperties.insert(std::pair<std::string, TH_ParticleProperty> ("b"      , TH_ParticleProperty(m_b,      1)));
        catalog.particleProperties.insert(std::pair<std::string, TH_ParticleProperty> ("bbar"   , TH_ParticleProperty(m_b,      1)));
        catalog.particleProperties.insert(std::pair<std::string, TH_ParticleProperty> ("W-"     , TH_ParticleProperty(m_W,      2)));
        catalog.particleProperties.insert(std::pair<std::string, TH_ParticleProperty> ("W+"     , TH_ParticleProperty(m_W,      2)));
                

        // Temporary dummy particles for testing the decay chain code
        TH_ParticleProperty test1Property(10, 0);
        TH_ParticleProperty test2Property(5, 0);
        TH_ParticleProperty test3Property(4, 0);
        TH_ParticleProperty test4Property(1, 0);
        TH_ParticleProperty test5Property(1, 0);
        TH_ParticleProperty test6Property(3, 0);        
        catalog.particleProperties.insert(std::pair<std::string, TH_ParticleProperty> ("test1", test1Property));
        catalog.particleProperties.insert(std::pair<std::string, TH_ParticleProperty> ("test2", test2Property));
        catalog.particleProperties.insert(std::pair<std::string, TH_ParticleProperty> ("test3", test3Property));
        catalog.particleProperties.insert(std::pair<std::string, TH_ParticleProperty> ("test4", test4Property));
        catalog.particleProperties.insert(std::pair<std::string, TH_ParticleProperty> ("test5", test5Property));
        catalog.particleProperties.insert(std::pair<std::string, TH_ParticleProperty> ("test6", test6Property));        
        BFptr test1_23width( new BFconstant(1.0,1));    
        BFptr test1_24width( new BFconstant(2.0,1));    
        BFptr test1_456width(new BFconstant(3.0,1));    
        BFptr test2_56width( new BFconstant(0.5,1));                                 
        std::vector<std::string> finalStates_1_23;
        std::vector<std::string> finalStates_1_24;
        std::vector<std::string> finalStates_1_456;
        std::vector<std::string> finalStates_2_56;                                  
        TH_Process test1_decay("test1");     
        finalStates_1_23.push_back("test2");              
        finalStates_1_23.push_back("test3");                                            
        TH_Channel channel_1_23(finalStates_1_23, test1_23width);
        test1_decay.channelList.push_back(channel_1_23);
        finalStates_1_24.push_back("test2");              
        finalStates_1_24.push_back("test4");                                            
        TH_Channel channel_1_24(finalStates_1_24, test1_24width);
        test1_decay.channelList.push_back(channel_1_24);
        finalStates_1_456.push_back("test4");              
        finalStates_1_456.push_back("test5");      
        finalStates_1_456.push_back("test6");            
        TH_Channel channel_1_456(finalStates_1_456, test1_456width);
        test1_decay.channelList.push_back(channel_1_456);
        catalog.processList.push_back(test1_decay);
        TH_Process test2_decay("test2");     
        finalStates_2_56.push_back("test5");              
        finalStates_2_56.push_back("test6");                                                                                        
        TH_Channel channel_2_56(finalStates_2_56, test2_56width);
        test2_decay.channelList.push_back(channel_2_56);
        catalog.processList.push_back(test2_decay);
        
        // Return the finished process catalog
        result = catalog;
    }


//////////////////////////////////////////////////////////////////////////
//
//             Simple relic density routines for cross-checks
//                      (micromegas vs darksusy)
//
//////////////////////////////////////////////////////////////////////////

    void RD_oh2_DarkSUSY(double &result)
    {
        using namespace Pipes::RD_oh2_DarkSUSY;
        // Input
        int omtype;  // 0: no coann; 1: all coann
        int fast;  // 0: standard; 1: fast; 2: dirty

        // Set options via ini-file
        omtype = runOptions->getValueOrDef<int>(1, "omtype");
        fast = runOptions->getValueOrDef<int>(0, "fast");

        // Output
        double xf;  // freeze-out temperature
        int ierr;  // error flag
        int iwar;  // warming flag
        int nfc;  // number of function calls to effective annihilation cross section
        double oh2 = BEreq::dsrdomega(omtype,fast,xf,ierr,iwar,nfc);
        result = oh2;
        std::cout << "oh2 is " << oh2 << std::endl;
    }

    void RD_oh2_micromegas(double &oh2)
    {
    	using namespace Pipes::RD_oh2_micromegas;
        // Input
        int fast;     // fast: 1, accurate: 0
        double Beps;  // Beps=1e-5 recommended, Beps=1 switches coannihilation off

        // Set options via ini-file
        fast = runOptions->getValueOrDef<int>(0, "fast");
        Beps = runOptions->getValueOrDef<double>(1e-5, "Beps");
        cout << "Using fast: " << fast << " and Beps: " << Beps << endl;

        // Output
        double Xf;
        oh2 = BEreq::oh2(&Xf, byVal(fast), byVal(Beps));
        cout << "X_f = " << Xf << " Omega h^2 = " << oh2 << endl;
    }


//////////////////////////////////////////////////////////////////////////
//
//                    Simple likelihood functions
//
//////////////////////////////////////////////////////////////////////////

    void lnL_FermiLATdwarfsSimple(double &result)
    {
        using namespace Pipes::lnL_FermiLATdwarfsSimple;
        // Koushiappas' limits [arXiv:1108.2914]
        //
        // This is the tabulated Phi-Likelihood function from Koushiappas et al.
        // Above L = 36, we use linear extrapolation up to L = 360000
        //
        // phi (defined as phi = sigmav/mDM**2*Ntot/8/pi * 1e26)
        double xgridArray [101] = { 0. , 6.74308086122e-05 , 0.000123192463137 , 
        0.000171713798503 , 0.000215245918518 , 0.000255093268618 , 0.00029207805123 ,
        0.000326751732695 , 0.000359503469472 , 0.000390620122006 , 0.000420321264006,
        0.00044878042576 , 0.000476138421008 , 0.000502511975672 , 0.000527999496499,
        0.000552685056887 , 0.000576641243501 , 0.000599931255273 ,
        0.000622610497068 , 0.000644727821172 , 0.000666326515638 , 0.000687445105269,
        0.000708118010141 , 0.000728376093388 , 0.000748247120993 , 0.00076775615078,
        0.000786925863514 , 0.000805776846231 , 0.000824327835809 , 0.00084259592922,
        0.000860596765645 , 0.000878344684789 , 0.000895852864914 ,
        0.000913133443547 , 0.000930197623331 , 0.0009470557651 , 0.000963717469925 ,
        0.00098019165163 , 0.000996486601006 , 0.00101261004288 , 0.00102856918685 ,
        0.00104437077256 , 0.00106002111016 , 0.00107552611658 , 0.00109089134805 ,
        0.00110612202935 , 0.00112122308019 , 0.00113619913897 , 0.00115105458439 ,
        0.00116579355487 , 0.00118041996631 , 0.00119493752815 , 0.00120934975806 ,
        0.00122365999528 , 0.00123787141289 , 0.00125198702892 , 0.00126600971667 ,
        0.00127994221404 , 0.00129378713223 , 0.00130754696367 , 0.00132122408935 ,
        0.00133482078559 , 0.00134833923028 , 0.00136178150869 , 0.0013751496188 ,
        0.00138844547626 , 0.00140167091906 , 0.00141482771173 , 0.00142791754942 ,
        0.00144094206154 , 0.0014539028153 , 0.00146680131887 , 0.00147963902447 ,
        0.00149241733116 , 0.00150513758749 , 0.00151780109399 , 0.00153040910553 ,
        0.00154296283341 , 0.00155546344754 , 0.00156791207827 , 0.00158030981824 ,
        0.00159265772411 , 0.00160495681814 , 0.00161720808976 , 0.00162941249692 ,
        0.00164157096757 , 0.00165368440081 , 0.00166575366823 , 0.00167777961494 ,
        0.00168976306076 , 0.00170170480119 , 0.00171360560841 , 0.00172546623219 ,
        0.00173728740083 , 0.00174906982191 , 0.00176081418314 , 0.00177252115315 ,
        0.00178419138212 , 0.00179582550256 , 0.00180742412988 , 18.0 };
        //
        // Normalization w.r.t. p-value of phi=0
        //
        // chi^2
        double ygridArray [101] = { 0.0, 
        0.0513551, 0.177438, 0.35228, 0.561353, 0.795726, 1.04953, 1.3187, 1.60032, 
        1.89222, 2.19274, 2.50059, 2.81476, 3.13441, 3.45887, 3.78757, 4.12006,
        4.45594, 4.79486, 5.13653, 5.48072, 5.82719, 6.17576, 6.52625, 6.87853,
        7.23244, 7.58789, 7.94475, 8.30294, 8.66236, 9.02294, 9.38462, 9.74731,
        10.111, 10.4755, 10.841, 11.2072, 11.5742, 11.9419, 12.3104, 12.6795, 13.0492,
        13.4195, 13.7904, 14.1619, 14.5339, 14.9063, 15.2793, 15.6527, 16.0266,
        16.4008, 16.7755, 17.1506, 17.5261, 17.9019, 18.2781, 18.6546, 19.0315,
        19.4087, 19.7861, 20.1639, 20.542, 20.9203, 21.2989, 21.6778, 22.0569,
        22.4362, 22.8158, 23.1957, 23.5757, 23.956, 24.3365, 24.7171, 25.098, 25.4791,
        25.8604, 26.2418, 26.6235, 27.0053, 27.3872, 27.7694, 28.1517, 28.5342,
        28.9168, 29.2996, 29.6825, 30.0655, 30.4487, 30.8321, 31.2155, 31.5992,
        31.9829, 32.3667, 32.7507, 33.1348, 33.519, 33.9034, 34.2878, 34.6724,
        35.0571, 350000.0 };
        // Convert arrays to vectors.
        std::vector<double> xgrid(xgridArray, xgridArray + sizeof xgridArray / sizeof xgridArray[0]);
        std::vector<double> ygrid(ygridArray, ygridArray + sizeof ygridArray / sizeof ygridArray[0]);
        // Construct interpolated function, using GAMBIT base functions.
        BFptr dwarf_likelihood(new BFinterpolation(xgrid, ygrid, 1, "lin"));

        // Integate spectrum 
        // (the zero velocity limit of the differential annihilation
        // cross-section as function of individual final state photons)
        //std::ofstream os;
        //os.open("test.dat");
        //(*Dep::GA_AnnYield)->writeToFile(logspace(-1., 5., 10000), os);
        //os.close();
        double AnnYieldint = (*(*Dep::GA_AnnYield)->fixPar(1, 0.)->integrate(0, 1, 100)->set_epsrel(1e-3))();
        std::cout << "AnnYieldInt (1-100 GeV): " << AnnYieldint << std::endl;

        // Calculate phi-value
        double phi = AnnYieldint / 8. / 3.14159265 * 1e26;

        // And return final likelihood
        result = 0.5*(*dwarf_likelihood)(phi);
        std::cout << "dwarf_likelihood: " << result << std::endl;
        std::cout << "phi: " << phi << std::endl;
    }

    void lnL_FermiLATdwarfs_gamLike(double &result)
    {
        using namespace Pipes::lnL_FermiLATdwarfs_gamLike;
        
        double mass = (*Dep::TH_ProcessCatalog).getParticleProperty("chi_10").mass;

        std::vector<double> x = logspace(-1, 2.698, 100);  // from 0.1 to 500 GeV
        std::vector<double> y = (*((*Dep::GA_AnnYield)->mult(1/mass/mass/8./3.1415))->fixPar(1,0.))(x);

        result = BEreq::lnL_dwarfs(x, y);

        std::cout << "GamLike likelihood is lnL = " << result << std::endl;
    }

    void lnL_FermiGC_gamLike(double &result)
    {
        using namespace Pipes::lnL_FermiGC_gamLike;
        
        double mass = (*Dep::TH_ProcessCatalog).getParticleProperty("chi_10").mass;
        BFptr mult (new BFconstant(1/mass/mass/8./3.1415, 0));

        std::vector<double> x = logspace(-1, 2.698, 100);  // from 0.1 to 500 GeV
        std::vector<double> y = (*((*Dep::GA_AnnYield) * mult)->fixPar(1,0.))(x);

        result = BEreq::lnL_GC(x, y);

        std::cout << "GamLike likelihood is lnL = " << result << std::endl;
    }

    void lnL_oh2_Simple(double &result)
    {
      using namespace Pipes::lnL_oh2_Simple;
      double oh2 = *Dep::RD_oh2;
      double oh2_mean, oh2_err;
      oh2_mean = runOptions->getValueOrDef<double>(0.11, "oh2_mean");
      oh2_err  = runOptions->getValueOrDef<double>(0.01, "oh2_err");
      result = -0.5*pow(oh2 - oh2_mean, 2)/pow(oh2_err, 2);  // lnL = -0.5 * chisq
      std::cout << "lnL_oh2_Simple yields " << result << std::endl;
    }

    void dump_GammaSpectrum(double &result)
    {
        using namespace Pipes::dump_GammaSpectrum;
        // Construct interpolated function, using GAMBIT base functions.
        BFptr spectrum = (*Dep::GA_AnnYield)->fixPar(1, 0.);
        std::string filename = runOptions->getValueOrDef<std::string>("", "filename");
        std::ofstream myfile (filename);
        if (myfile.is_open())
        {
            for (int i = 0; i<=50; i++)
            {
                double energy = pow(10., i/10. - 2.);

                myfile << energy << " " << (*spectrum)(energy) << "\n";
            }
            myfile.close();
        }
        result = 0.;
    }


//////////////////////////////////////////////////////////////////////////
//
//                 Direct detection couplings
//
//////////////////////////////////////////////////////////////////////////

    void DD_couplings_DarkSUSY(Gambit::DarkBit::DD_couplings &result)
    {
        using namespace Pipes::DD_couplings_DarkSUSY;
        // Calling DarkSUSY subroutine dsddgpgn(gps,gns,gpa,gna)
        // to set all four couplings.
        BEreq::dsddgpgn(result.gps, result.gns, result.gpa, result.gna);
<<<<<<< HEAD
        double factor = runOptions->getValueOrDef<double>(1., "rescale_couplings");
        result.gps *= factor;
        result.gns *= factor;
        result.gpa *= factor;
        result.gna *= factor;
        result.M_DM = (*BEreq::mspctm).mass[41];
=======
        result.M_DM = (*BEreq::mspctm).mass[42];        
>>>>>>> ff4f50fe
        std::cout << "dsddgpgn gives: \n";
        std::cout << " gps: " << result.gps << "\n";
        std::cout << " gns: " << result.gns << "\n";
        std::cout << " gpa: " << result.gpa << "\n";
        std::cout << " gna: " << result.gna << std::endl;
        cout << " M_DM = " << result.M_DM << endl;
    }

    void DD_couplings_micrOMEGAs(Gambit::DarkBit::DD_couplings &result)
    {
        using namespace Pipes::DD_couplings_micrOMEGAs;
        //TODO: Add error catching to below function
        BEreq::nucleonAmplitudes(byVal(BEreq::FeScLoop.pointer()), &result.gps, &result.gpa, &result.gns, &result.gna);
        // Rescaling to agree with DarkSUSY convention:
        result.gps *= 2;
        result.gpa *= 2;
        result.gns *= 2;
        result.gna *= 2;
        result.M_DM = (*BEreq::MOcommon).par[1];
        //TODO: Move the following to logging/printer system.
        cout << "micrOMEGAs nucleonAmplitudes gives:" << endl;
        cout << " gps: " << result.gps << endl;
        cout << " gns: " << result.gns << endl;
        cout << " gpa: " << result.gpa << endl;
        cout << " gna: " << result.gna << endl;
        cout << " M_DM = " << result.M_DM << endl;
    }


//////////////////////////////////////////////////////////////////////////
//
//                Direct detection likelihoods
//
//////////////////////////////////////////////////////////////////////////

    // Uses LUX 2013 result:
    //   Akerib et al., PRL 112, 091303 (2014) [arxiv:1310.8214]
    void lnL_LUX_2013(double &result)
    {
        using namespace Pipes::lnL_LUX_2013;
        // TODO: The WIMP parameters need to be set only once per
        // model, across all experiments.  Need to figure out
        // how to do this....
        double M_DM = (*Dep::DD_couplings).M_DM;
        double Gps = (*Dep::DD_couplings).gps;
        double Gpa = (*Dep::DD_couplings).gpa;
        double Gns = (*Dep::DD_couplings).gns;
        double Gna = (*Dep::DD_couplings).gna;                        
        BEreq::DDCalc0_SetWIMP_mG(&M_DM,&Gps,&Gns,&Gpa,&Gna);
        // TODO: This calculation needs to be done only once per
        // model and could also potentially be set up as a
        // dependency.
        BEreq::DDCalc0_LUX_2013_CalcRates();
        result = BEreq::DDCalc0_LUX_2013_LogLikelihood();
        std::cout << "LUX 2013 likelihood: " << result << std::endl;
    }

    // Estimated argon-based DARWIN sensitivity:
    //   Conrad et al., arxiv:14MM.XXXX
    void lnL_DARWIN_Ar_2014(double &result)
    {
        using namespace Pipes::lnL_DARWIN_Ar_2014;
        // TODO: The WIMP parameters need to be set only once per
        // model, across all experiments.  Need to figure out
        // how to do this....
        double M_DM = (*Dep::DD_couplings).M_DM;
        double Gps = (*Dep::DD_couplings).gps;
        double Gpa = (*Dep::DD_couplings).gpa;
        double Gns = (*Dep::DD_couplings).gns;
        double Gna = (*Dep::DD_couplings).gna;                        
        BEreq::DDCalc0_SetWIMP_mG(&M_DM,&Gps,&Gns,&Gpa,&Gna);
        // TODO: This calculation needs to be done only once per
        // model and could also potentially be set up as a
        // dependency.
        BEreq::DDCalc0_DARWIN_Ar_2014_CalcRates();
        result = BEreq::DDCalc0_DARWIN_Ar_2014_LogLikelihood();
        std::cout << "DARWIN argon (2014 estimate) likelihood: " << result << std::endl;
    }

    // Estimated xenon-based DARWIN sensitivity:
    //   Conrad et al., arxiv:14MM.XXXX
    void lnL_DARWIN_Xe_2014(double &result)
    {
        using namespace Pipes::lnL_DARWIN_Xe_2014;
        // TODO: The WIMP parameters need to be set only once per
        // model, across all experiments.  Need to figure out
        // how to do this....
        double M_DM = (*Dep::DD_couplings).M_DM;
        double Gps = (*Dep::DD_couplings).gps;
        double Gpa = (*Dep::DD_couplings).gpa;
        double Gns = (*Dep::DD_couplings).gns;
        double Gna = (*Dep::DD_couplings).gna;                        
        BEreq::DDCalc0_SetWIMP_mG(&M_DM,&Gps,&Gns,&Gpa,&Gna);
        // TODO: This calculation needs to be done only once per
        // model and could also potentially be set up as a
        // dependency.
        BEreq::DDCalc0_DARWIN_Xe_2014_CalcRates();
        result = BEreq::DDCalc0_DARWIN_Xe_2014_LogLikelihood();
        std::cout << "DARWIN xenon (2014 estimate) likelihood: " << result << std::endl;
    }

    // Simple test likelihood (in case DDCalc0 does not work)
    void lnL_DD_test(double &result)
    {
        using namespace Pipes::lnL_DD_test;
        result = 0;
    }


//////////////////////////////////////////////////////////////////////////
//
//            Neutrino telescope likelihoods and observables
//
//////////////////////////////////////////////////////////////////////////

    // The following information applies for all *_full IceCube functions. 
    // Units:   mwimp          GeV
    //          annrate        s^-1
    //          nuyield(Enu,p) m^-2 GeV^-1 annihilation^-1
    //            --> Enu       neutrino energy (GeV)
    //            --> p         p=1 for neutrino yield, p=2 for nubar yield 

    // 22-string IceCube sample: predicted signal and background counts, observed counts and likelihoods.
    void IC22_full(nudata &result)
    {
      using namespace Pipes::IC22_full;
      double sigpred, bgpred, lnLike, pval;
      int totobs;
      char experiment[300] = "IC-22";
      BEreq::nubounds(experiment[0], *Dep::mwimp, *Dep::annrate, byVal(*Dep::nuyield), sigpred, bgpred, 
       totobs, lnLike, pval, 4, false, 0.0, 0.0);
      result.signal = sigpred;
      result.bg = bgpred;
      result.nobs = totobs;
      result.loglike = lnLike;
      result.pvalue = pval;
    }
    // 22-string extractor module functions
    void IC22_signal (double &result) { result = Pipes::IC22_signal ::Dep::IC22_data->signal;  }
    void IC22_bg     (double &result) { result = Pipes::IC22_bg     ::Dep::IC22_data->bg;      }
    void IC22_nobs   (int    &result) { result = Pipes::IC22_nobs   ::Dep::IC22_data->nobs;    }
    void IC22_loglike(double &result) { result = Pipes::IC22_loglike::Dep::IC22_data->loglike; }
    void IC22_pvalue (double &result) { result = Pipes::IC22_pvalue ::Dep::IC22_data->pvalue;  }

    // 79-string IceCube WH sample: predicted signal and background counts, observed counts and likelihoods.
    void IC79WH_full(nudata &result)
    {
      using namespace Pipes::IC79WH_full;
      double sigpred, bgpred, lnLike, pval;
      int totobs;
      char experiment[300] = "IC-79 WH";
      BEreq::nubounds(experiment[0], *Dep::mwimp, *Dep::annrate, byVal(*Dep::nuyield), sigpred, bgpred, 
       totobs, lnLike, pval, 4, false, 0.0, 0.0);
      result.signal = sigpred;
      result.bg = bgpred;
      result.nobs = totobs;
      result.loglike = lnLike;
      result.pvalue = pval;
    }
    // 79-string WH extractor module functions
    void IC79WH_signal (double &result) { result = Pipes::IC79WH_signal ::Dep::IC79WH_data->signal;  }
    void IC79WH_bg     (double &result) { result = Pipes::IC79WH_bg     ::Dep::IC79WH_data->bg;      }
    void IC79WH_nobs   (int    &result) { result = Pipes::IC79WH_nobs   ::Dep::IC79WH_data->nobs;    }
    void IC79WH_loglike(double &result) { result = Pipes::IC79WH_loglike::Dep::IC79WH_data->loglike; }
    void IC79WH_pvalue (double &result) { result = Pipes::IC79WH_pvalue ::Dep::IC79WH_data->pvalue;  }

    // 79-string IceCube WL sample: predicted signal and background counts, observed counts and likelihoods.
    void IC79WL_full(nudata &result)
    {
      using namespace Pipes::IC79WL_full;
      double sigpred, bgpred, lnLike, pval;
      int totobs;
      char experiment[300] = "IC-79 WL";
      BEreq::nubounds(experiment[0], *Dep::mwimp, *Dep::annrate, byVal(*Dep::nuyield), sigpred, bgpred, 
       totobs, lnLike, pval, 4, false, 0.0, 0.0);
      result.signal = sigpred;
      result.bg = bgpred;
      result.nobs = totobs;
      result.loglike = lnLike;
      result.pvalue = pval;
    }
    // 79-string WL extractor module functions
    void IC79WL_signal (double &result) { result = Pipes::IC79WL_signal ::Dep::IC79WL_data->signal;  }
    void IC79WL_bg     (double &result) { result = Pipes::IC79WL_bg     ::Dep::IC79WL_data->bg;      }
    void IC79WL_nobs   (int    &result) { result = Pipes::IC79WL_nobs   ::Dep::IC79WL_data->nobs;    }
    void IC79WL_loglike(double &result) { result = Pipes::IC79WL_loglike::Dep::IC79WL_data->loglike; }
    void IC79WL_pvalue (double &result) { result = Pipes::IC79WL_pvalue ::Dep::IC79WL_data->pvalue;  }

    // 79-string IceCube SL sample: predicted signal and background counts, observed counts and likelihoods.
    void IC79SL_full(nudata &result)
    {
      using namespace Pipes::IC79SL_full;
      double sigpred, bgpred, lnLike, pval;
      int totobs;
      char experiment[300] = "IC-79 SL";
      BEreq::nubounds(experiment[0], *Dep::mwimp, *Dep::annrate, byVal(*Dep::nuyield), sigpred, bgpred, 
       totobs, lnLike, pval, 4, false, 0.0, 0.0);
      result.signal = sigpred;
      result.bg = bgpred;
      result.nobs = totobs;
      result.loglike = lnLike;
      result.pvalue = pval;
    }
    // 79-string SL extractor module functions
    void IC79SL_signal (double &result) { result = Pipes::IC79SL_signal ::Dep::IC79SL_data->signal;  }
    void IC79SL_bg     (double &result) { result = Pipes::IC79SL_bg     ::Dep::IC79SL_data->bg;      }
    void IC79SL_nobs   (int    &result) { result = Pipes::IC79SL_nobs   ::Dep::IC79SL_data->nobs;    }
    void IC79SL_loglike(double &result) { result = Pipes::IC79SL_loglike::Dep::IC79SL_data->loglike; }
    void IC79SL_pvalue (double &result) { result = Pipes::IC79SL_pvalue ::Dep::IC79SL_data->pvalue;  }

    // Composite IceCube likelihood function.
    void IC_loglike(double &result)
    {
      using namespace Pipes::IC_loglike;
      result = *Dep::IC22_loglike + *Dep::IC79WH_loglike + *Dep::IC79WL_loglike + *Dep::IC79SL_loglike; 
    }


    //The following are just toy functions to allow the neutrino likelihoods to be tested.  
    //They should be deleted when real functions are added to provide the WIMP mass, solar
    //annihilation rate and neutrino yield.
    double DarkBit_toyield(double&, int&)                   { return 1.e-26;             }
    void nuyield_toy      (nuyield_functype &result)        { result = &DarkBit_toyield; }
    void mwimp_toy        (double &result)                  { result = 250.0;            }
    void annrate_toy      (double &result)                  { result = 1.e20;            }


    void TH_ProcessCatalog_SingletDM(Gambit::DarkBit::TH_ProcessCatalog &result)
    {
        using namespace Pipes::TH_ProcessCatalog_SingletDM;
        std::vector<std::string> finalStates;

        double mass = *Param["mass"];
        double lambda = *Param["lambda"];  // Lambda is interpreted as sv for now

        // TODO: Update to real singlet DM
        double sigma_bb     = 1e-26 * lambda * lambda * 0.8;  // partial sv
        double sigma_tautau = 1e-26 * lambda * lambda * 0.2;  // partial sv

        // Initialize catalog
        TH_ProcessCatalog catalog;                                      // Instantiate new ProcessCatalog
        TH_Process process_ann((std::string)"chi_10", (std::string)"chi_10");   // and annihilation process

        // Initialize channel bb
        BFptr kinematicFunction_bb(new BFconstant(sigma_bb,1));
        finalStates.clear();
        finalStates.push_back("b");
        finalStates.push_back("bbar");
        TH_Channel channel_bb(finalStates, kinematicFunction_bb);
        process_ann.channelList.push_back(channel_bb);

        // Initialize channel tautau
        BFptr kinematicFunction_tautau(new BFconstant(sigma_tautau,1));
        finalStates.clear();
        finalStates.push_back("tau+");
        finalStates.push_back("tau-");
        TH_Channel channel_tautau(finalStates, kinematicFunction_tautau);
        process_ann.channelList.push_back(channel_tautau);
             
        // And process on process list
        catalog.processList.push_back(process_ann);

        // Finally, store properties of "chi" in particleProperty list
        TH_ParticleProperty chiProperty(mass, 1);  // Set mass and 2*spin
        catalog.particleProperties.insert(std::pair<std::string, TH_ParticleProperty> ("chi_10", chiProperty));

        result = catalog;
    }



/*
// Tests for Torsten

    void provideN_func(int &result)
    {
      using namespace Pipes::provideN_func;
      result=1000;
    }

    void provideF_func(double(*&result)(double&))
    {
      using namespace Pipes::provideF_func;
      result = BEreq::funcGauss.pointer();
    }

    void CalcAv_func(double &result)
    {
      using namespace Pipes::CalcAv_func;
      int n=*Dep::provideN;
      result = BEreq::average(byVal(*Dep::provideF), n);
      std::cout << "CalcAv_func: " << result << std::endl;
    }
*/
/*    
    void RD_oh2_SingletDM(double &result)
    {
      using namespace Pipes::RD_oh2_SingletDM;
      //double sigmaV = (*Dep::GA_BRs).sigmaV;
      //result = 0.11/sigmaV * 3e-26;
      result = 0;
    }

    void TH_ProcessCatalog_SingletDM(Gambit::DarkBit::TH_ProcessCatalog &result)
    {
        using namespace Pipes::TH_ProcessCatalog_CMSSM;

        DS_MSPCTM mymspctm= *BEreq::mspctm;
        // TODO:  Check if this is really DM mass
        double mass = mymspctm.mass[41];  // Hardcoded array index
        double sigmaTot = 3e-26;

        std::cout << "Generate ProcessCatalog for chi with mass=" << mass << " GeV and cs=" << sigmaTot << " cm3/s." << std::endl;

        TH_ProcessCatalog catalog;  // Instantiate new ProcessCatalog
        TH_Process process((std::string)"chi", (std::string)"chi");  // and annihilation process

        // Set cross-sections
        double sigma_mumu = 0.5 * sigmaTot;
        double sigma_bbbar = 0.5 * sigmaTot;

        // Create associated kinematical functions (just dependent on vrel)
        // here: s-wave, vrel independent 1-dim constant function
        BFptr kinematicFunction_mumu(new BFconstant(sigma_mumu, 1));
        BFptr kinematicFunction_bbbar(new BFconstant(sigma_bbbar, 1));

        // Create channel identifier strings
        std::vector<std::string> finalStates_mumu;// {"mu+", "mu-"};
        finalStates_mumu.push_back("mu+");
        finalStates_mumu.push_back("mu-");
        std::vector<std::string> finalStates_bbbar;// {"b", "bbar"};
        finalStates_bbbar.push_back("b");
        finalStates_bbbar.push_back("bbar");

        // Create channels
        TH_Channel channel_mumu(finalStates_mumu, kinematicFunction_mumu);
        TH_Channel channel_bbbar(finalStates_bbbar, kinematicFunction_bbbar);

        // Push them on channel list of process
        process.channelList.push_back(channel_mumu);
        process.channelList.push_back(channel_bbbar);

        // And process on processe list
        catalog.processList.push_back(process);

        // Finally, store properties of "chi" in particleProperty list
        TH_ParticleProperty chiProperty(mass, 1);  // Set mass and 2*spin
        catalog.particleProperties.insert(std::pair<std::string, TH_ParticleProperty> ("chi", chiProperty));

        result = catalog;
    }
*/

  }
}<|MERGE_RESOLUTION|>--- conflicted
+++ resolved
@@ -20,17 +20,12 @@
 ///
 ///  \author Lars A. Dal  
 ///          (l.a.dal@fys.uio.no)
-<<<<<<< HEAD
-///  \date 2014 Mar, Jul
+///  \date 2014 Mar, Jul, Sep, Oct
 ///  
 ///  \author Christopher Savage
 ///          (chris@savage.name)
 ///  \date 2014 Oct
 ///  
-=======
-///  \date 2014 Mar, Jul, Sep, Oct
-///
->>>>>>> ff4f50fe
 ///  *********************************************
 
 #include <dlfcn.h>
@@ -599,7 +594,6 @@
         // 1) Initialization
         ////////////////////
 
-<<<<<<< HEAD
       // Grid and energy range used in interpolating functions.
       double Emin, Emax; 
       // Energy range from ini-file options
@@ -609,22 +603,6 @@
       int n = 10*log10(Emax/Emin);  // 10% energy resolution must be enough
       std::vector<double> xgrid = logspace(-1., 3., n);
       std::vector<double> ygrid = linspace(0., 0., n);
-=======
-        // Grid and energy range used in interpolating functions.
-        // Default energy range
-        double Emin = 1e-1; 
-        double Emax = 1e4;  
-        if (runOptions->hasKey("Emin") and runOptions->hasKey("Emax"))
-        {
-            // Energy range from ini-file options
-            Emin = runOptions->getValue<double>("Emin");
-            Emax = runOptions->getValue<double>("Emax");
-        }
-        // 1% energy resolution must be enough
-        int n = 230*log10(Emax/Emin);
-        std::vector<double> xgrid = logspace(-1., 3., n);
-        std::vector<double> ygrid = linspace(0., 0., n);
->>>>>>> ff4f50fe
 
         // Get annihilation process from process catalog
         TH_Process annProc = (*Dep::TH_ProcessCatalog).getProcess((std::string)"chi_10", (std::string)"chi_10");
@@ -641,37 +619,6 @@
         for (std::vector<TH_Channel>::iterator it = annProc.channelList.begin();
               it != annProc.channelList.end(); ++it)
         {
-<<<<<<< HEAD
-          // Find channel
-          if      ( it->isChannel("Z0"    , "Z0"     )) ch = 12;
-          else if ( it->isChannel("W+"    , "W-"     )) ch = 13;
-          else if ( it->isChannel("nu_e"  , "~nu_e"  )) ch = 14;
-          else if ( it->isChannel("e+"    , "e-"     )) ch = 15;
-          else if ( it->isChannel("nu_mu" , "~nu_mu" )) ch = 16;
-          else if ( it->isChannel("mu+"   , "mu-"    )) ch = 17;
-          else if ( it->isChannel("nu_tau", "~nu_tau")) ch = 18;
-          else if ( it->isChannel("tau+"  , "tau-"   )) ch = 19;
-          else if ( it->isChannel("u"     , "ubar"   )) ch = 20;
-          else if ( it->isChannel("d"     , "dbar"   )) ch = 21;
-          else if ( it->isChannel("c"     , "cbar"   )) ch = 22;
-          else if ( it->isChannel("s"     , "sbar"   )) ch = 23;
-          else if ( it->isChannel("t"     , "tbar"   )) ch = 24;
-          else if ( it->isChannel("b"     , "bbar"   )) ch = 25;
-          else if ( it->isChannel("g"     , "g"      )) ch = 26;
-          else
-          {
-              std::cout << "ERROR: Unsupport two-body final state." << std::endl;
-              exit(1);
-          }
-      
-          // Build up ygrid
-          sigmav = (*it->dSigmadE)(0.);  // (sv)(v=0) for two-body final state
-          std::cout << "ch = " << ch << "; mass = " << mass << "; sigmav = " << sigmav << std::endl;
-          for (int i = 0; i<n; i++)
-          {
-              ygrid[i] += sigmav * BEreq::dshayield(mass, xgrid[i], ch, yieldk, flag);
-          }
-=======
             int flag = 0;
             int ch = 0;
             int yieldk = 152;
@@ -706,7 +653,6 @@
                     ygrid[i] += sigmav * BEreq::dshayield(mass, xgrid[i], ch, yieldk, flag);
                 }
             }
->>>>>>> ff4f50fe
         }
 
         // Construct base function object from table interpolation
@@ -735,7 +681,6 @@
               it != annProc.channelList.end(); ++it)
         {
             double m1,m2;
-            int yieldk = 152;
             BFptr dsigmavde;
             if ( it->nFinalStates == 3 )
             {
@@ -1176,16 +1121,12 @@
         // Calling DarkSUSY subroutine dsddgpgn(gps,gns,gpa,gna)
         // to set all four couplings.
         BEreq::dsddgpgn(result.gps, result.gns, result.gpa, result.gna);
-<<<<<<< HEAD
         double factor = runOptions->getValueOrDef<double>(1., "rescale_couplings");
         result.gps *= factor;
         result.gns *= factor;
         result.gpa *= factor;
         result.gna *= factor;
-        result.M_DM = (*BEreq::mspctm).mass[41];
-=======
         result.M_DM = (*BEreq::mspctm).mass[42];        
->>>>>>> ff4f50fe
         std::cout << "dsddgpgn gives: \n";
         std::cout << " gps: " << result.gps << "\n";
         std::cout << " gns: " << result.gns << "\n";
