//   GAMBIT: Global and Modular BSM Inference Tool
//   *********************************************
///  \file
///
///  Functions of module DarkBit
///
///  *********************************************
///
///  Authors (add name and date if you modify):
///   
///  \author Torsten Bringmann
///          (torsten.bringmann@desy.de) 
///  \date 2013 Jun
///  \date 2014 Mar [RD interface to DS finally working]
///
///  \author Christoph Weniger
///          (c.weniger@uva.nl)
///  \date 2013 Jul
///  \date 2014 Jan, Feb, Mar, Apr
///
///  \author Lars A. Dal  
///          (l.a.dal@fys.uio.no)
///  \date 2014 Mar, Jul, Sep, Oct
///  
///  \author Christopher Savage
///          (chris@savage.name)
///  \date 2014 Oct
///  \date 2015 Jan, Feb
///  
///  *********************************************

#include <dlfcn.h>
#include <fstream>
#include <iostream>
#include <algorithm>
#include <cmath>
#include <fstream>

#include "gambit/Utils/gambit_module_headers.hpp"
#include "gambit/Utils/util_macros.hpp"
#include "gambit/Utils/base_functions.hpp"
#include "gambit/DarkBit/DarkBit_types.hpp"
#include "gambit/DarkBit/DarkBit_rollcall.hpp"

using namespace Gambit::BF;

namespace Gambit {

  namespace DarkBit {

//////////////////////////////////////////////////////////////////////////
//
//                 Initialization functions for DarkBit
//
// Note: This goes into the backend init functions, once they are there
//
//////////////////////////////////////////////////////////////////////////

    /*
    void DarkBit_PointInit_Default()
    {
      using namespace Pipes::DarkBit_PointInit_Default;
      // Nothing
    }
    */

    /*
    void DarkBit_PointInit_MSSM7()
    {
      using namespace Pipes::DarkBit_PointInit_MSSM7;

      // Initialize DarkSUSY if run for the first time
      bool static first_time = true;
      if (first_time) 
      {
          logger() << "DarkSUSY initialization" << std::endl;
          BEreq::dsinit();
          BEreq::dsrdinit();
          first_time = false;
      }

      // Set up mssmpar structure
      // Hard-coded values for now
      int i, unphys=0, hwarning=0;
      DS_MSSMPAR mssmpar;
      mssmpar.m1 = 500;
      mssmpar.m2 = 1000;
      mssmpar.m3 = 3500;
      mssmpar.mu=400;
      mssmpar.ma=1000;
      mssmpar.tanbe=10;
      for(i=0; i<=2; i++){
        mssmpar.mass2u[i]=mssmpar.mass2q[i]=mssmpar.mass2d[i]=2000*2000;
        mssmpar.mass2e[i]=mssmpar.mass2l[i]=2000*2000;
      }
      for(i=0; i<=1; i++){
        mssmpar.asoftu[i]=0;
        mssmpar.asoftd[i]=0;
      }
      mssmpar.asofte[0] = 0;
      mssmpar.asofte[1] = 0;
      mssmpar.asoftu[2] = 1;
      mssmpar.asoftd[2] = 1;
      mssmpar.asofte[2] = 0;

      // And initialize DS
      *BEreq::mssmpar = mssmpar;
      BEreq::dssusy(unphys, hwarning);
    }
    */

    /*
    eaSLHA mySLHA;

    //The function below has been moved into the DarkSUSY
    //backend initialization and should be eventually deleted.
    void DarkBit_PointInit_MSSM()
    {
      using namespace Pipes::DarkBit_PointInit_MSSM;
      using namespace SLHAea;

      // Initialize DarkSUSY if run for the first time
      bool static first_time = true;
      if (first_time) 
      {
          logger() << "DarkSUSY initialization" << std::endl;
          BEreq::dsinit();
          BEreq::dsrdinit();
          first_time = false;
      }

      // Save eaSLHA file to disc
      mySLHA = *Dep::MSSMspectrum;
      ofstream ofs("DarkBit_temp.slha");
      ofs << mySLHA;
      ofs.close();

      // Initialize SUSY spectrum from SLHA
      int len = 17;
      int flag = 15;
      char * filename = "DarkBit_temp.slha";
      BEreq::dsSLHAread(byVal(filename),flag, byVal(len));
      BEreq::dsprep();

    }
    */

    /*
    void DarkBit_PointInit_CMSSM()
    {
      using namespace Pipes::DarkBit_PointInit_CMSSM;

      // Initialize DarkSUSY if run for the first time
      bool static first_time = true;
      if (first_time) 
      {
          logger() << "DarkSUSY initialization" << std::endl;
          BEreq::dsinit();
          BEreq::dsrdinit();
          first_time = false;
      }

      // Setup mSUGRA model from CMSSM parameters
      double am0 = *Param["M0"];  // m0
      double amhf = *Param["M12"];  // m_1/2
      double aa0 = *Param["A0"];  // A0
      double asgnmu = *Param["sgnmu"];  // sign(mu)
      double atanbe = *Param["tanb"];  // tan(beta)
      int unphys, hwarning;
      logger() << "Initialize dsgive_model_isasugra with" << std::endl;
      logger() << am0 << " " << amhf << " " << aa0 << " " << asgnmu << " " << atanbe << std::endl;
      BEreq::dsgive_model_isasugra(am0, amhf, aa0, asgnmu, atanbe);
      BEreq::dssusy_isasugra(unphys, hwarning);
    }
    */

    void getMSSMspectrum(eaSLHA &result)
    {
      using namespace Pipes::getMSSMspectrum;
	  eaSLHA spectrum;
      static unsigned int counter = 0;

      // Read filename from yml ini file
      std::vector<std::string> filenames = runOptions->getValue<std::vector<std::string> >("filenames");

      std::string filename = filenames[counter];

      logger() << "Read slha file " << filename << std::endl;
      std::ifstream ifs(filename.c_str());  // This might require char [] instead
      if(!ifs.good())
      {
          logger() << "ERROR: File not found." << std::endl;
          exit(1);
      }
      ifs >> spectrum;
      ifs.close();
      result = spectrum;
      counter++;
      if ( counter >= filenames.size() )
          counter = 0;   // Reset counter.
    }


//////////////////////////////////////////////////////////////////////////
//
//                    Backend point initialization
//
//////////////////////////////////////////////////////////////////////////

    // Initialize DarkSUSY to the current model point.  Only selected
    // MSSM parameter spaces are implemented.  Returns bool indicating
    // if point initialization was successful, which is essentially
    // always true for models that satisfy the dependency resolver.
    void DarkSUSY_PointInit_MSSM(bool &result)
    {
      using namespace Pipes::DarkSUSY_PointInit_MSSM;
      result = false;
      
      // CMSSM
      if (ModelInUse("CMSSM"))
      {
        // Setup mSUGRA model from CMSSM parameters
        double am0    = *Param["M0"];     // m0
        double amhf   = *Param["M12"];    // m_1/2
        double aa0    = *Param["A0"];     // A0
        double asgnmu = *Param["sgnmu"];  // sign(mu)
        double atanbe = *Param["tanb"];   // tan(beta)
        logger() << "Initializing DarkSUSY via dsgive_model_isasugra:" << std::endl;
        logger() << "  m0        =" << am0    << std::endl;
        logger() << "  m_1/2     =" << amhf   << std::endl;
        logger() << "  A0        =" << aa0    << std::endl;
        logger() << "  sign(mu)  =" << asgnmu << std::endl;
        logger() << "  tan(beta) =" << atanbe << std::endl;
        BEreq::dsgive_model_isasugra(am0, amhf, aa0, asgnmu, atanbe);
        int unphys, hwarning;
        BEreq::dssusy_isasugra(unphys, hwarning);
        //result = (unphys == 0) && (hwarning == 0);
        if (unphys < 0) {
          //logger() << "ERROR: model point is theoretically inconsistent (DarkSUSY)."
          //         << std::endl;
          DarkBit_warning().raise(LOCAL_INFO,
              "Model point is theoretically inconsistent (DarkSUSY).");
          invalid_point().raise("Model point is theoretically inconsistent (DarkSUSY).");
          result = false;
        } else if (unphys > 0) {
          //logger() << "ERROR: neutralino is not the LSP (DarkSUSY)." << std::endl;
          DarkBit_warning().raise(LOCAL_INFO,
              "Neutralino is not the LSP (DarkSUSY).");
          invalid_point().raise("Neutralino is not the LSP (DarkSUSY).");
          result = false;
        } else if (hwarning != 0) {
          //logger() << "WARNING: radiative corrections in Higgs sector outside "
          //            "range of validity (DarkSUSY)." << std::endl;
          DarkBit_warning().raise(LOCAL_INFO,
            "Radiative corrections in Higgs sector outside range of validity (DarkSUSY).");
          result = true;
        } else {
          result = true;
        }
      }
      
      // use SLHA for initialization initialization
      else if (ModelInUse("CMSSM_demo") or ModelInUse("MSSM25atQ"))
      {
        // Save eaSLHA file to disk
        eaSLHA mySLHA = *Dep::MSSMspectrum;
        std::ofstream ofs("DarkBit_temp.slha");
        ofs << mySLHA;
        ofs.close();

        // Initialize SUSY spectrum from SLHA
        int len = 17;
        int flag = 15;
        char * filename = "DarkBit_temp.slha";
        logger() << "Initializing DarkSUSY via SLHA." << std::endl;
        BEreq::dsSLHAread(byVal(filename),flag,byVal(len));
        BEreq::dsprep();
        result = true;
      }

      // Better way to log this?
      if (!result) {
        DarkBit_warning().raise(LOCAL_INFO,
            "DarkSUSY point initialization failed.");
        invalid_point().raise("DarkSUSY point initialization failed.");
      }

      if ( runOptions->getValueOrDef( false, "show_higgs_widths" ) )
      {
        int unit = 6;
        BEreq::dswwidth(unit);
      }
    }

    void DarkSUSY_PointInit_NoMSSM(bool &result)
    {
        using namespace Pipes::DarkSUSY_PointInit_NoMSSM;
        result = true;
    }


//////////////////////////////////////////////////////////////////////////
//
//                    DarkSUSY Relic density routines
//
//////////////////////////////////////////////////////////////////////////

    // TODO: Needs to be cleaned up!
    void RD_spectrum_SUSY(RD_spectrum_type &result)
    {
      using namespace Pipes::RD_spectrum_SUSY;

      std::vector<int> colist; //potential coannihilating partilces (indices)

      // flags for which coannihilation processes to include
      // set by hand which coannihilation processes to include
      // this should eventually be done via some driver/init file
      bool wantCharginosNeutralinos = true;
      bool wantSfermions = true;
      // maximal coannihilating particle mass
      double maximalMass = 2.1;

      // NB: eventually, this function should not be BE-dependent anymore!
      // DarkSUSY conventions like the ones below are only used until we have 
      // decided on a format for the model representation
      // CAREFUL: arrays start with 0 in c++, but with 1 in FORTRAN,
      // BUT some arrays (e.g. "mass", "width" & "kdof") are defined to start with 0 in DS...
      int kgamma=13,kw=14,kz=15,kt=11,kh1=17,kh2=18,kh3=19,khc=20;

      // read out DS mass spectrum and relevant particle info
      DS_PACODES DSpart = *BEreq::pacodes;
      DS_MSPCTM mymspctm= *BEreq::mspctm;
      DS_INTDOF myintdof= *BEreq::intdof;
      DS_WIDTHS mywidths= *BEreq::widths;

      // first add neutralino=WIMP=least massive 'coannihilating particle'
      result.coannihilatingParticles.push_back(RD_coannihilating_particle(DSpart.kn[0], myintdof.kdof[DSpart.kn[0]],mymspctm.mass[DSpart.kn[0]]));

      //include  neutralino & chargino coannihilation
      if(wantCharginosNeutralinos)
      {
        for (int i=1; i<4; i++)
          colist.push_back(DSpart.kn[i]);
        colist.push_back(DSpart.kcha[0]);
        colist.push_back(DSpart.kcha[1]);
      }

      //include sfermion coannihilation
      if(wantSfermions)
      {
        for (int i=0; i<6; i++)
         colist.push_back(DSpart.ksl[i]);
        for (int i=0; i<3; i++)
         colist.push_back(DSpart.ksnu[i]);
        for (int i=0; i<6; i++)
         colist.push_back(DSpart.ksqu[i]);
        for (int i=0; i<6; i++)
         colist.push_back(DSpart.ksqd[i]);
      }

      // only keep sparticles that are not too heavy
      for (size_t i=0; i<colist.size(); i++)
        if (mymspctm.mass[colist[i]]/mymspctm.mass[DSpart.kn[0]] < maximalMass)
          result.coannihilatingParticles.push_back(RD_coannihilating_particle(colist[i], myintdof.kdof[colist[i]], mymspctm.mass[colist[i]]));

      colist.clear();

      // determine resonances for LSP annihilation
      int reslist[] = {kz,kh1,kh2,kh3,kw,khc};
      int resmax=sizeof(reslist) / sizeof(reslist[0]);

      if (result.coannihilatingParticles.size() == 1)
        resmax -= 2;    // the last 2 resonances in the list can only appear for coannihilations

      for (int i=0; i<resmax; i++)
      {
        if (mymspctm.mass[reslist[i]]/result.coannihilatingParticles[0].mass > 2.)
        {
          if (reslist[i]==kh1 && mywidths.width[kh1] < 0.1)
            result.resonances.push_back(TH_Resonance(mymspctm.mass[reslist[i]], 0.1)); // narrow res treatment adopted in DS
          else
            result.resonances.push_back(TH_Resonance(mymspctm.mass[reslist[i]], mywidths.width[reslist[i]]));
        }
      }

      // determine thresholds; lowest threshold = 2*WIMP rest mass  (unlike DS convention!)
      result.threshold_energy.push_back(2*result.coannihilatingParticles[0].mass);
      int thrlist[] = {kw,kz,kt};
      int thrmax=sizeof(thrlist) / sizeof(thrlist[0]);
      for (int i=0; i<thrmax; i++)
        if (mymspctm.mass[thrlist[i]]>result.coannihilatingParticles[0].mass)
          result.threshold_energy.push_back(2*mymspctm.mass[thrlist[i]]);

      // now add coannihilation thresholds
      if (result.coannihilatingParticles.size() > 1)
        for (int i=0; i<(int)result.coannihilatingParticles.size(); i++)
          for (int j=std::max(1,i); j<(int)result.coannihilatingParticles.size(); j++)
            result.threshold_energy.push_back(result.coannihilatingParticles[i].mass+result.coannihilatingParticles[j].mass);

    } // function RD_spectrum_SUSY

    void RD_thresholds_resonances_from_ProcessCatalog(TH_resonances_thresholds &result)
    {
      using namespace Pipes::RD_thresholds_resonances_from_ProcessCatalog;

      TH_Process annihilation = (*Dep::TH_ProcessCatalog).getProcess((std::string)"chi_10", (std::string)"chi_10");

      result = TH_resonances_thresholds(annihilation.thresholdResonances);
    }

    void RD_thresholds_resonances_from_spectrum(TH_resonances_thresholds &result)
    {
      using namespace Pipes::RD_thresholds_resonances_from_spectrum;

      //read out location and number of resonances and thresholds provided by
      //capability RD_spectrum
      RD_spectrum_type spectype = *Dep::RD_spectrum;
      result = TH_resonances_thresholds(spectype.resonances, spectype.threshold_energy);

      //now order
      double tmp;
      for (std::size_t i=0; i<result.threshold_energy.size()-1; i++)
      {
        for (std::size_t j=i+1; j<result.threshold_energy.size(); j++)
        {
          if (result.threshold_energy[j]<result.threshold_energy[i])
          {
            tmp=result.threshold_energy[i];
            result.threshold_energy[i]=result.threshold_energy[j];
            result.threshold_energy[j]=tmp;
          }
        }
      }

      TH_Resonance tmp2;
      for (std::size_t i=0; i<result.resonances.size()-1; i++)
      {
        for (std::size_t j=i+1; j<result.resonances.size(); j++)
        {
          if (result.resonances[j].energy < result.resonances[i].energy)
          {
            tmp2=result.resonances[i];
            result.resonances[i]=result.resonances[j];
            result.resonances[j]=tmp2;
          }
        }
      }
    } // function RD_thresholds_resonances_from_spectrum

    void RD_eff_annrate_SUSY_DSprep_func(int &result)
    {
      using namespace Pipes::RD_eff_annrate_SUSY_DSprep_func;

      //read out location and number of resonances and thresholds from RDspectrum
      RD_spectrum_type specres = *Dep::RD_spectrum;

      //write info about coannihilating particles to DS common blocks
      //[this is essentially the model-dependent part of dsrdstart]
      DS_RDMGEV myrdmgev;
      myrdmgev.nco = specres.coannihilatingParticles.size();
      for (int i=0; i<myrdmgev.nco; i++) {
         myrdmgev.mco[i]=fabs(specres.coannihilatingParticles[i].mass);
         myrdmgev.mdof[i]=specres.coannihilatingParticles[i].degreesOfFreedom;
         myrdmgev.kcoann[i]=specres.coannihilatingParticles[i].index;
      }
      // now order
      double tmp; int itmp;
      for (int i=0; i<myrdmgev.nco-1; i++) {
        for (int j=i+1; j<myrdmgev.nco; j++) {
          if (myrdmgev.mco[j]<myrdmgev.mco[i]) {
            tmp=myrdmgev.mco[i];
            myrdmgev.mco[i]=myrdmgev.mco[j];
            myrdmgev.mco[j]=tmp;
            itmp=myrdmgev.mdof[i];
            myrdmgev.mdof[i]=myrdmgev.mdof[j];
            myrdmgev.mdof[j]=itmp;
            itmp=myrdmgev.kcoann[i];
            myrdmgev.kcoann[i]=myrdmgev.kcoann[j];
            myrdmgev.kcoann[j]=itmp;
          }
        }
      }
      *BEreq::rdmgev = myrdmgev;

//        for (int i=0; i<myrdmgev.nco; i++) {
//          logger() << "co: "<< myrdmgev.kcoann[i]<<" " << myrdmgev.mdof[i]<<" " <<  myrdmgev.mco[i] << std::endl;
//        }

      result=1; // everthing OK

    } // function RD_eff_annrate_SUSY_DSprep_func

    void RD_eff_annrate_SUSY(double(*&result)(double&))
    {
      using namespace Pipes::RD_eff_annrate_SUSY;

      // This is supposed to specify that BE=DS is used to determine Weff
      if (1==1) {
        result=BEreq::dsanwx.pointer();
      }
      // similar for other BEs...

    } // function RD_eff_annrate_SUSY

    void RD_oh2_general(double &result)
    {
      using namespace Pipes::RD_oh2_general;

      //retrieve ordered list of resonances and thresholds from RD_thresholds_resonances
      TH_resonances_thresholds myres = *Dep::RD_thresholds_resonances;
      double mwimp=myres.threshold_energy[0]/2;

      // HERE STARTS A GIANT IF STATEMENT (which tb does not like and) WHICH 
      // SPECIFIES THAT THE FOLLOWING CODE USES BE=DS FOR THE RD CALCULATION
      if (1==1) {
        // what follows below is the standard accurate calculation of oh2 in DS (fast=0 in dsrdomega)
        // fast=1 to be added...!? Further TODO: keep track of error flags

        // the following replaces dsrdcom -- which cannot be linked properly!?
        DS_RDPARS myrdpars;
        myrdpars.cosmin=0.996195;myrdpars.waccd=0.005;myrdpars.dpminr=1.0e-4;
        myrdpars.dpthr=5.0e-4;myrdpars.wdiffr=0.05;myrdpars.wdifft=0.02;
        myrdpars.hstep=0.01;myrdpars.hmin=1.0e-9;myrdpars.compeps=0.01;
        myrdpars.xinit=2.0;myrdpars.xfinal=200.0;myrdpars.umax=10.0;myrdpars.cfr=0.5;
        *BEreq::rdpars = myrdpars;
        DS_RDSWITCH myrdswitch;
        myrdswitch.thavint=1;myrdswitch.rdprt=0;
        *BEreq::rdswitch = myrdswitch;
        DS_RDLUN myrdlun;
        myrdlun.rdlulog=6;myrdlun.rdluerr=6;
        *BEreq::rdlun = myrdlun;
        DS_RDPADD myrdpadd;
        myrdpadd.pdivr=2.0;myrdpadd.dpres=0.5;myrdpadd.nlow=20;myrdpadd.nhigh=10;
        myrdpadd.npres=4;myrdpadd.nthup=4;myrdpadd.cthtest=0;myrdpadd.spltest=1;
        *BEreq::rdpadd = myrdpadd;

        DS_RDERRORS myrderrors;
        myrderrors.rderr=0;myrderrors.rdwar=0;myrderrors.rdinit=1234;
        *BEreq::rderrors = myrderrors;

        // write information about thresholds and resonances to DS common blocks
        // [this is the model-independent part of dsrdstart]
        DS_RDMGEV myrdmgev = *BEreq::rdmgev; //NB:the other variables in that block have already been set!!!
        DS_RDPTH myrdpth;
        myrdmgev.nres=myres.resonances.size();
        for (std::size_t i=0; i<myres.resonances.size(); i++) {
          myrdmgev.rgev[i]=myres.resonances[i].energy;
          myrdmgev.rwid[i]=myres.resonances[i].width;
        }
        // convert to momenta
        *BEreq::rdmgev = myrdmgev;
        myrdpth.nth=myres.threshold_energy.size()-1;   // NB: DS does not count 2* WIMP rest mass as thr
        myrdpth.pth[0]=0; myrdpth.incth[0]=1;
        for (std::size_t i=2; i<=myres.threshold_energy.size(); i++) {
          myrdpth.pth[i-1]=sqrt(pow(myres.threshold_energy[i-1],2)/4-pow(mwimp,2));
          myrdpth.incth[i-1]=1;
        }
        *BEreq::rdpth = myrdpth;

        // determine starting point for integration of Boltzmann eq
        DS_RDDOF myrddof = *BEreq::rddof;
        double xstart=std::max(myrdpars.xinit,1.0001*mwimp/myrddof.tgev[0]);
        double tstart=mwimp/xstart;
        int k; myrddof.khi=myrddof.nf; myrddof.klo=1;
        while (myrddof.khi > myrddof.klo+1){
          k=(myrddof.khi+myrddof.klo)/2;
          if (myrddof.tgev[k-1] < tstart){
            myrddof.khi=k;
          }
          else {
            myrddof.klo=k;
          }
        }
        *BEreq::rddof=myrddof;

        // follow narrow res treatment for SM Higgs adopted in DS
        DS_WIDTHS mywidths= *BEreq::widths;
        int kh1=17; double widthkh1= mywidths.width[kh1];    
        if (mywidths.width[kh1]<0.1) {
          mywidths.width[kh1]=0.1;
          *BEreq::widths=mywidths;
        }

        BEreq::dsrdtab(byVal(*Dep::RD_eff_annrate),xstart); // tabulate invariant rate
        BEreq::dsrdthlim();                                 // determine integration limit

        // now solve Boltzmann eqn using tabulated rate
        double xend, yend, xf; int nfcn;
        BEreq::dsrdeqn(byVal(BEreq::dsrdwintp.pointer()),xstart,xend,yend,xf,nfcn);
        // using the untabulated rate gives the same result but is usually slower: 
        // BEreq::dsrdeqn(byVal(*Dep::RD_eff_annrate),xstart,xend,yend,xf,nfcn);
        

        // change SM Higgs width back to standard value
        mywidths.width[kh1]=widthkh1;
        *BEreq::widths=mywidths;

        result = 0.70365e8*myrddof.fh[myrddof.nf-1]*mwimp*yend;

      } // USING BE=DS

      logger() << "oh2 =" << result << std::endl;

    } // function RD_oh2_general


//////////////////////////////////////////////////////////////////////////
//
//                        Cascade Decays
//
//////////////////////////////////////////////////////////////////////////


    // Special events for event loop
    enum cascadeMC_SpecialEvents {MC_INIT=-1, MC_NEXT_STATE=-2, MC_FINALIZE=-3};
    
    // Function for retrieving list of final states for cascade decays
    void cascadeMC_FinalStates(std::vector<std::string> &list)
    {
        list.clear();
        using namespace Pipes::cascadeMC_FinalStates;  
        list = runOptions->getValueOrDef<std::vector<std::string> >(list,"cMC_finalStates");       
    }     
    
    // Print list of final states for debug purposes
    void cascadeMC_printFinalStates(bool &dummy)
    {
        dummy=true;
        using namespace Pipes::cascadeMC_printFinalStates;     
        const std::vector<std::string> &list = *Dep::cascadeMC_FinalStates;
        logger() << "Cascade decay final state list contains: " << std::endl;
        for(size_t i=0; i<list.size(); i++)
        {
            logger() << i << ": " << list[i] << std::endl;
        }
    }   

    // Function setting up the decay table used in decay chains
    void cascadeMC_DecayTable(Gambit::DarkBit::DecayChain::DecayTable &table)
    {
        using namespace DecayChain;
        using namespace Pipes::cascadeMC_DecayTable;     
        std::cout << "cascadeMC_DecayTable" << std::endl;
        table = DecayTable(*Dep::TH_ProcessCatalog, *Dep::SimYieldTable);
    }
        
    // Loop manager for cascade decays
    void cascadeMC_LoopManager()
    {
        using namespace Pipes::cascadeMC_LoopManager;     
        std::vector<std::string> chainList = *Dep::GA_missingFinalStates;
        // Get YAML options
        int cMC_minEvents = runOptions->getValueOrDef<int>(100, "cMC_minEvents");        
        int cMC_maxEvents = runOptions->getValueOrDef<int>(10000, "cMC_maxEvents"); 
        
        // Initialization run
        Loop::executeIteration(MC_INIT);

        // Check whether there is anything to do
        if ( chainList.size() == 0 ) 
        {
            std::cout << "Nothing to do." << std::endl;
            return;
        }

        // Iterate over initial state particles
        for(std::vector<std::string>::const_iterator cit =chainList.begin(); cit != chainList.end(); cit++)
        {
            int it;
            int counter = 0;
            bool finished = false;
            // Set next initial state
            Loop::executeIteration(MC_NEXT_STATE);
            // Event generation loop
            // FIXME: Uncomment when done testing
//            #pragma omp parallel private(it) shared(counter, finished)
            {
                while (!finished)
                {
                    #pragma omp critical (cascadeMC_Counter)
                    {
                        counter++;
                        it = counter;
                    }
                    Loop::executeIteration(it);
                    #pragma omp critical (cascadeMC_Counter)
                        if((*Loop::done and (counter >= cMC_minEvents)) or (counter >= cMC_maxEvents)) finished=true;
                }
            }
            Loop::reset();
        }
        Loop::executeIteration(MC_FINALIZE);
    }
    
    // Function selecting initial state for decay chain
    void cascadeMC_InitialState(std::string &pID)
    {
        using namespace DecayChain;
        using namespace Pipes::cascadeMC_InitialState;  
        std::vector<std::string> chainList = *Dep::GA_missingFinalStates;
        static int iteration;
        switch(*Loop::iteration)
        {
            case MC_INIT:
                iteration = -1;
                return;
            case MC_NEXT_STATE:
                iteration++;
                break;
            case MC_FINALIZE:
                return;
        }
        if(int(chainList.size()) <= iteration)
        {
            DarkBit_error().raise(LOCAL_INFO, "Desync between cascadeMC_LoopManager and cascadeMC_InitialState");
        }
        else
            pID = chainList[iteration];
        /*
        std::cout << "cascadeMC_InitialState" << std::endl;            
        std::cout << "Iteration: " << *Loop::iteration << std::endl;
        std::cout << "Number of states to simulate: " << chainList.size() << std::endl;
        */
    }
    
    // Event counter for cascade decays
    void cascadeMC_EventCount(std::map<std::string, int> &counts)
    {
        // std::cout << "cascadeMC_EventCount" << std::endl;           
        using namespace Pipes::cascadeMC_EventCount;     
        static std::map<std::string, int> counters;
        switch(*Loop::iteration)
        {
            case MC_INIT:
                counters.clear();
                break;
            case MC_NEXT_STATE:
                counters[*Dep::cascadeMC_InitialState] = 0;
                break;    
            case MC_FINALIZE:
                // For performance, only return the actual result once finished    
                counts=counters;
                break;
            default:          
                #pragma omp atomic
                    counters[*Dep::cascadeMC_InitialState]++;
        }
    }    
    
    // Function for generating decay chains
    void cascadeMC_GenerateChain(Gambit::DarkBit::DecayChain::ChainContainer &chain)
    {
        //std::cout << "cascadeMC_GenerateChain" << std::endl;        
        using namespace DecayChain;
        using namespace Pipes::cascadeMC_GenerateChain;    
        static int    cMC_maxChainLength; 
        static double cMC_Emin;
        switch(*Loop::iteration)
        {
            case MC_INIT:
                cMC_maxChainLength = runOptions->getValueOrDef<int>    (-1, "cMC_maxChainLength");
                cMC_Emin           = runOptions->getValueOrDef<double> (-1, "cMC_Emin"); 
                return;
            case MC_NEXT_STATE:
            case MC_FINALIZE:
                return;
        }
        ChainParticle* chn = new ChainParticle(vec3(0), &(*Dep::cascadeMC_DecayTable), *Dep::cascadeMC_InitialState); 
        chn->generateDecayChainMC(cMC_maxChainLength,cMC_Emin); 
        chain=ChainContainer(chn);
    }
    
    // Function for sampling SimYieldTables (tabulated spectra). 
    // This is a convenience function used in cascadeMC_Histograms, and does not have an associated capability.
    void cascadeMC_sampleSimYield( const SimYieldTable &table, const Gambit::DarkBit::DecayChain::ChainParticle* endpoint, std::string finalState, 
            const TH_ProcessCatalog &catalog, std::map<std::string, std::map<std::string, SimpleHist> > &histList, std::string initialState, 
            double weight, double (*dshayield)(double&,double&,int&,int&,int&), int cMC_minSpecSamples, int cMC_maxSpecSamples, double cMC_specValidThreshold)
    {
        //std::cout << "cascadeMC_sampleSimYield" << std::endl;          
        std::string p1,p2;
        switch(endpoint->getnChildren())
        {
            case 0:
                p1 = endpoint->getpID();
                p2 = "";  
                break;
            case 2:
                p1=(*endpoint)[0]->getpID();
                p2=(*endpoint)[1]->getpID();   
                break;
            default:
                DarkBit_error().raise(LOCAL_INFO, "cascadeMC_sampleSimYield called with invalid endpoint state.");
        }
        const SimYieldChannel &chn = table.getChannel(p1 , p2, finalState);          
        // Get Lorentz boost information
        double gamma,beta;
        endpoint->getBoost(gamma,beta);    
        const double gammaBeta = gamma*beta;              
        // Mass of final state squared
        // FIXME: Get mass from somewhere else
        const double m = catalog.particleProperties.at(finalState).mass;
        const double msq = m*m;
        // Get histogram edges
        double histEmin, histEmax;
        histList[initialState][finalState].getEdges(histEmin, histEmax);

        // Calculate energies to sample between. 
        // A particle decaying isotropically in its rest frame will give a box spectrum. 
        // This is assumed and used here to add box contributions rather than points to the histograms.
        // Limits are chosen such that we only sample energies that can contribute to histogram bins.
        const double Ecmin = std::max( gamma*histEmin - gammaBeta*sqrt(histEmin*histEmin-msq) , chn.Ecm_min );
        const double Ecmax = std::min(std::min( 
                               gamma*histEmax + gammaBeta*sqrt(histEmax*histEmax-msq) ,     // Highest energy that can contribute to the histogram
                               chn.Ecm_max ),                                               // Highest energy in SimYieldChannel
                               0.5*(endpoint->m*endpoint->m + msq)/endpoint->m );           // Estimate for highest kinematically allowed CoM energy
        if(Ecmin>=Ecmax) return;    
<<<<<<< HEAD
        const double logmin = log(Ecmin);
        const double logmax = log(Ecmax);                  
        const double dlogE=logmax-logmin;       
=======
        // TODO: Lars --> Your code produces a "too large" Ecmin.  Note that
        // this quantity ends up as cutoff in the photon spectrum as well
        // (dNdE).  A 10 GeV cutoff is not what we want there.  Please have a
        // look where and how Ecmin is used, and *check the output* after
        // making changes.
        Ecmin = 0.1;
        Ecmax = 100;
        double logmin = log(Ecmin);
        double logmax = log(Ecmax);                  
        double dlogE=logmax-logmin;       
>>>>>>> fc9a5211
        
        // Some debug information
        if(false)
        {
            std::cout << endpoint->E_Lab() << std::endl;
            std::cout << endpoint->p_Lab() << std::endl;
            std::cout << "Lorentz factors gamma, beta: " << gamma << ", " << beta << std::endl;
            std::cout << "Initial state: " << initialState << std::endl;
            std::cout << "Channel: " << p1 << " " << p2 << std::endl;
            std::cout << "Final particles: " << finalState << std::endl;
            std::cout << "Event weight: "    << weight << std::endl;
            std::cout << "cMC_specValidThreshold: "    << cMC_specValidThreshold << std::endl;
            std::cout << "histEmin/histEmax: " << histEmin << " " << histEmax << std::endl;
            std::cout << "chn.Ecm_min/max: " << chn.Ecm_min << " " << chn.Ecm_max << std::endl;
            std::cout << "Ecmin/max: " << Ecmin << " " << Ecmax << std::endl;
            std::cout << "Final state mass^2: " << msq << std::endl;
        }
        
        double specSum=0;
        int Nsampl=0;
        int samplCounter = 0;
        SimpleHist spectrum(histList[initialState][finalState].binLower);        
        // Dynamic sampling of tabulated spectrum.
        // specSum/Nsampl gives an estimate for how many particles our sampling so far corresponds to.
        // To reduce noise, keep sampling until Nsampl>=specSum/Nsampl or maxSamples is reached
        while(((Nsampl<cMC_minSpecSamples) or (Nsampl*Nsampl<specSum)) and (samplCounter<cMC_maxSpecSamples))
        {
            samplCounter++;
            // Draw an energy in the CoM frame of the endpoint. Logarithmic sampling.
            double E_CoM= exp(logmin+(logmax-logmin)*Random::draw());
            double dN_dE;
            // TODO: Make ABSOLUTELY SURE the below is threadsafe!
            if(false)   // Comparison, calling DS directly VS using Funktion objects
            {
                int flag = 0;     
                int yieldk = 152; 
                int ch = 25;       
                double Esmpl =  0.5*endpoint->m;
                dN_dE = dshayield(Esmpl, E_CoM, ch, yieldk, flag);
            }
            else
            {
                dN_dE= chn.dNdE->eval("E", E_CoM, "Ecm", endpoint->m);
            }
            // Only accept point if dN_dE is above threshold value
            if(dN_dE > cMC_specValidThreshold)
            {
                double weight2 = E_CoM*dlogE*dN_dE;
                specSum += weight2;
                weight2 *= weight;
                double tmp1 = gamma*E_CoM;
                double tmp2 = gammaBeta*sqrt(E_CoM*E_CoM-msq);
                // Add box spectrum to histogram
                spectrum.addBox(tmp1-tmp2,tmp1+tmp2,weight2);
                Nsampl++;
            }
        }
        spectrum.multiply(1.0/Nsampl);
        // Add bin contents of spectrum histogram to main histogram as weighted events
        #pragma omp critical (cascadeMC_histList)
            histList[initialState][finalState].addHistAsWeights_sameBin(spectrum);
    }
    
    // Function responsible for histogramming, and evaluating end conditions for event loop
    void cascadeMC_Histograms(std::map<std::string, std::map<std::string, SimpleHist> > &result)
    {
        //std::cout << "cascadeMC_Histograms" << std::endl; 
        using namespace DecayChain;
        using namespace Pipes::cascadeMC_Histograms; 
            
        // FIXME: Temporary
        double (*dshayield)(double&,double&,int&,int&,int&) = BEreq::dshayield.pointer();
        
        // YAML options
        static int    cMC_minSpecSamples;
        static int    cMC_maxSpecSamples;
        static double cMC_specValidThreshold;
        static int    cMC_endCheckFrequency; 
        static double cMC_gammaBGPower;
        static double cMC_gammaRelError;      
        // Histogram list shared between all threads
        static std::map<std::string, std::map<std::string, SimpleHist> > histList;

        switch(*Loop::iteration)
        {
            case MC_INIT:
                // Initialization
                cMC_minSpecSamples     = runOptions->getValueOrDef<int>   (5,    "cMC_minSpecSamples");    
                cMC_maxSpecSamples     = runOptions->getValueOrDef<int>   (25,   "cMC_maxSpecSamples"); 
                cMC_specValidThreshold = runOptions->getValueOrDef<double>(0.0,  "cMC_specValidThreshold");    
                cMC_endCheckFrequency  = runOptions->getValueOrDef<int>   (25,   "cMC_endCheckFrequency");    
                cMC_gammaBGPower       = runOptions->getValueOrDef<double>(-2.5, "cMC_gammaBGPower");
                cMC_gammaRelError      = runOptions->getValueOrDef<double>(0.01, "cMC_gammaRelError");     
                histList.clear();
                return;
            case MC_NEXT_STATE:
                // Initialize histograms
                for(std::vector<std::string>::const_iterator it = Dep::cascadeMC_FinalStates->begin(); it!=Dep::cascadeMC_FinalStates->end(); ++it)
                {
<<<<<<< HEAD
                    if(false)
                    {
                        std::cout << "Defining new histList entry!!!" << std::endl;
                        std::cout << "for: " << *Dep::cascadeMC_InitialState << " " << *it << std::endl;
                    }
                    // FIXME: This defines 50 bins from 1e-3 to 1e3 GeV.
                    // Should not be hardcoded.
                    histList[*Dep::cascadeMC_InitialState][*it]=SimpleHist(100,0.001,1000.0,true);
=======
                    std::cout << "Defining new histList entry!!!" << std::endl;
                    std::cout << "for: " << *Dep::cascadeMC_InitialState << " " << *it << std::endl;
                    // FIXME: Lars --> This defines 50 bins from 1e-3 to 1e3
                    // GeV.  Should not be hardcoded.  Please retrieve this
                    // from the ini-file instead.
                    histList[*Dep::cascadeMC_InitialState][*it]=SimpleHist(200,0.001,1000.0,true);
>>>>>>> fc9a5211
                }
                return;
            case MC_FINALIZE:
                // For performance, only return the actual result once finished
                result = histList;
                return;
        }
        // Get list of endpoint states for this chain
        vector<const ChainParticle*> endpoints;
        (*Dep::cascadeMC_ChainEvent).chain->collectEndpointStates(endpoints, false);
        // Iterate over final states of interest
        for(std::vector<std::string>::const_iterator pit = Dep::cascadeMC_FinalStates->begin(); pit!=Dep::cascadeMC_FinalStates->end(); ++pit)
        {
            // std::cout << "Deriving histograms for final state " << *pit << std::endl;
            // Iterate over all endpoint states of the decay chain. These can either be final state particles themselves or parents of final state particles.
            // The reason for not using only final state particles is that certain endpoints (e.g. quark-antiquark pairs) cannot be handled as separate particles.
            for(vector<const ChainParticle*>::const_iterator it =endpoints.begin(); it != endpoints.end(); it++)
            {
                // std::cout << "  working on endpoint (only first particle shown) " << (*it)[0].getpID() << std::endl;
                // Get weighting factor (correction for mismatch between decay width of available decay channels and total decay width)
                double weight = (*it)->getWeight();                
                // Analyze single particle endpoints            
                if((*it)->getnChildren() ==0)
                {
                    // Check if the final state itself is the particle we are looking for
                    if((*it)->getpID()==*pit)
                    {
                        double E = (*it)->E_Lab();
                        #pragma omp critical (cascadeMC_histList)
                            histList[*Dep::cascadeMC_InitialState][*pit].addEvent(E,weight);
                    }
                    // Check if tabulated spectra exist for this final state
                    else if((*Dep::SimYieldTable).hasChannel( (*it)->getpID(), *pit ))
                    {
                        cascadeMC_sampleSimYield(*Dep::SimYieldTable, *it, *pit, *Dep::TH_ProcessCatalog, histList, *Dep::cascadeMC_InitialState, weight, dshayield,
                                                 cMC_minSpecSamples, cMC_maxSpecSamples, cMC_specValidThreshold);
                    }
                }
                // Analyze multiparticle endpoints (the endpoint particle is here the parent of final state particles)  
                else
                {
                    bool hasTabulated = false;
                    if((*it)->getnChildren() == 2)
                    {
                        // std::cout << "  check whether two-body final state is tabulated: " << (*(*it))[0]->getpID() << " " << (*(*it))[1]->getpID() << std::endl;
                        // Check if tabulated spectra exist for this final state
                        if((*Dep::SimYieldTable).hasChannel( (*(*it))[0]->getpID() , (*(*it))[1]->getpID(), *pit ))
                        {
                            // std::cout << "  ...it actually is!" << std::endl;
                            hasTabulated = true;                          
                            cascadeMC_sampleSimYield(*Dep::SimYieldTable, *it, *pit, *Dep::TH_ProcessCatalog, histList, *Dep::cascadeMC_InitialState, weight, dshayield,
                                                     cMC_minSpecSamples, cMC_maxSpecSamples, cMC_specValidThreshold);
                        }
                    }
                    if(!hasTabulated)
                    {
                        for(int i=0; i<((*it)->getnChildren()); i++)
                        {
                            const ChainParticle* child = (*(*it))[i];
                            // Check if the child particle is the particle we are looking for
                            if(child->getpID()==*pit)
                            {
                                double E = child->E_Lab();
                                #pragma omp critical (cascadeMC_histList)
                                    histList[*Dep::cascadeMC_InitialState][*pit].addEvent(E,weight);
                            }
                            // Check if tabulated spectra exist for this final state
                            else if((*Dep::SimYieldTable).hasChannel( child->getpID(), *pit ))
                            {
                                cascadeMC_sampleSimYield(*Dep::SimYieldTable, child, *pit, *Dep::TH_ProcessCatalog, histList, *Dep::cascadeMC_InitialState, weight, dshayield,
                                                         cMC_minSpecSamples, cMC_maxSpecSamples, cMC_specValidThreshold);
                            }
                        }
                    }
                }  
            }
        }
        // Check if finished every cMC_endCheckFrequency events
        if((*Loop::iteration % cMC_endCheckFrequency) == 0)
        {   
            enum status{untouched,unfinished,finished};
            status cond = untouched;
            for(std::vector<std::string>::const_iterator it = Dep::cascadeMC_FinalStates->begin(); it != Dep::cascadeMC_FinalStates->end(); ++it)
            {
                // End conditions currently only implemented for gamma final state
                if(*it=="gamma")
                {                  
                    SimpleHist hist;
                    #pragma omp critical (cascadeMC_histList)
                        hist = histList[*Dep::cascadeMC_InitialState][*it];
                    double sbRatioMax=-1.0;
                    int maxBin=0;
                    for(int i=0; i<hist.nBins; i++)
                    {
                        double E = hist.binCenter(i);
                        double background = pow(E,cMC_gammaBGPower);
                        double sbRatio = hist.binVals[i]/background;
                        if(sbRatio>sbRatioMax)
                        {
                            sbRatioMax = sbRatio;
                            maxBin=i;
                        }
                    }
                    // Check if end condition is fulfilled. If not, set cond to unfinished
                    if(hist.getRelError(maxBin) > cMC_gammaRelError) cond = unfinished;
                    // If end condition is fulfilled, set cond to finished, unless already set to unfinished by another condition
                    else if(cond != unfinished) cond = finished;
                }
            }
            // Break Monte Carlo loop if all end conditions are fulfilled
            if(cond==finished)
            {
                Loop::wrapup();
            }
        }        
    }
    
    // Convenience function for getting a Funk::Funk object of a given spectrum.
    // This function has no associated capability.
    // Function retrieving specific spectra (like cascadeMC_gammaSpectra) should call this function.
    void cascadeMC_fetchSpectra(std::map<std::string, Funk::Funk> &spectra, std::string finalState, 
                                const std::vector<std::string> &ini, const std::vector<std::string> &fin, 
                                const std::map<std::string, std::map<std::string,SimpleHist> > &h,
                                const std::map<std::string,int> &eventCounts)
    {
        spectra.clear();
        // Check if final state has been calculated
        bool calculated = (std::find(fin.begin(), fin.end(), finalState) != fin.end());
        for(std::vector<std::string>::const_iterator it = ini.begin(); it != ini.end(); ++it )
        {
            // std::cout << "Trying to get cascade spectra for initial state: " << *it << std::endl;
            if(calculated)
            {
                // std::cout << finalState << "...was calculated!" << std::endl;
                SimpleHist hist = h.at(*it).at(finalState);
                hist.divideByBinSize();
                std::vector<double> E = hist.getBinCenters();
                std::vector<double> dN_dE = hist.getBinValues();
                // Normalize to per-event spectrum
                int i = 0;
                for (std::vector<double>::iterator it2=dN_dE.begin();it2!=dN_dE.end();++it2)
                {
                    *it2 /= eventCounts.at(*it);
                    *it2 += 1e-30;  // Quasi zero
                    // FIXME: Show spectrum only for debug purposes                 
                    std::cout << E[i] << " " << *it2 << std::endl;    
                    i++;                                       
                }
                spectra[*it] = Funk::Funk(new Funk::FunkInterp("E", E, dN_dE, "log"));
            }
            else
            {
                // std::cout << finalState << "...was not calculated!" << std::endl;
                spectra[*it] = Funk::zero("E");
            }
        }
    }         
    
    // Function requesting and returning gamma ray spectra from cascade decays        
    void cascadeMC_gammaSpectra(std::map<std::string, Funk::Funk> &spectra)
    {
        // std::cout << "cascadeMC_gammaSpectra" << std::endl;        
        using namespace Pipes::cascadeMC_gammaSpectra;
        cascadeMC_fetchSpectra(spectra, "gamma", *Dep::GA_missingFinalStates, *Dep::cascadeMC_FinalStates, *Dep::cascadeMC_Histograms, *Dep::cascadeMC_EventCount);
    }    
        
        
    void cascadeMC_PrintResult(bool &dummy)
    {
        dummy=true;
        using namespace Pipes::cascadeMC_PrintResult; 
        logger() << "************************" << std::endl;     
        logger() << "Cascade decay results:" << std::endl;  
        logger() << "------------------------" << std::endl;     
        std::map<std::string, std::map<std::string,SimpleHist> > cascadeMC_HistList = *Dep::cascadeMC_Histograms;
                    
        for(std::map<std::string, std::map<std::string,SimpleHist> >::iterator it = cascadeMC_HistList.begin(); it != cascadeMC_HistList.end(); ++it )
        {
            logger() << "Initial state: " << (it->first) << ":" << std::endl;
            int nEvents = (*Dep::cascadeMC_EventCount).at(it->first);
            logger() << "Number of events: " << nEvents << std::endl;
            for(std::map<std::string,SimpleHist>::iterator it2 = (it->second).begin(); it2 != (it->second).end(); ++it2 )
            {
                logger() << (it2->first) << ": ";
                //(it2->second).divideByBinSize();
                (it2->second).multiply(1.0/nEvents);
                for(int i=0;i<50;i++)
                {
                    logger() << (it2->second).binVals[i] << "  ";
                }
                logger() << std::endl;
            }
            logger() << "------------------------" << std::endl;    
        }
        logger() << "************************" << std::endl;
    }

    // Unit test for decay chains
    void cascadeMC_UnitTest(bool &dummy)
    {
        dummy=true;
        using namespace Pipes::cascadeMC_UnitTest;            
        using namespace DecayChain;    
        using std::ios;
        logger() << std::endl << "Running cascadeMC_UnitTest" << std::endl << std::endl;
        DecayTable dt(*Dep::cascadeMC_test_TH_ProcessCatalog, *Dep::SimYieldTable);
        dt.printTable();
        ChainParticle testChain(vec3(0), &dt, "test8");
        testChain.generateDecayChainMC(-1,-1);       
        testChain.printChain();
        std::ofstream out;
        out.open("./cascadMC_testOutput.dat", ios::out);
        for(int i=0; i< 100000; i++)
        {
            double m0_11 = sqrt(2*dot((*testChain[0]).p_Lab(), (*(*testChain[1])[1]).p_Lab()));               
            double m00_110 = sqrt(2*dot((*(*testChain[0])[0]).p_Lab(), (*(*(*testChain[1])[1])[0]).p_Lab()));   
            out << m0_11 << "   " << m00_110 << std::endl;
            testChain.reDrawAngles();
        }
        logger() << std::endl << "Output data written to ./cascadMC_testOutput.dat" << std::endl << std::endl;
        out.close();
    }

    // Process catalog for testing purposes
    void cascadeMC_test_TH_ProcessCatalog(Gambit::DarkBit::TH_ProcessCatalog &result)
    {
        using namespace Pipes::cascadeMC_test_TH_ProcessCatalog;
        
        // Instantiate new ProcessCatalog
        TH_ProcessCatalog catalog;      

        // Dummy particles for testing the cascade decay code
        TH_ParticleProperty test1Property(10, 0);
        TH_ParticleProperty test2Property(5, 0);
        TH_ParticleProperty test3Property(4, 0);
        TH_ParticleProperty test4Property(1, 0);
        TH_ParticleProperty test5Property(1, 0);
        TH_ParticleProperty test6Property(0, 0);   
        TH_ParticleProperty test7Property(1e-7, 0);           
        TH_ParticleProperty test8Property(10, 0);                 
        TH_ParticleProperty test9Property(7, 0);     
             
        catalog.particleProperties.insert(std::pair<std::string, TH_ParticleProperty> ("test1", test1Property));
        catalog.particleProperties.insert(std::pair<std::string, TH_ParticleProperty> ("test2", test2Property));
        catalog.particleProperties.insert(std::pair<std::string, TH_ParticleProperty> ("test3", test3Property));
        catalog.particleProperties.insert(std::pair<std::string, TH_ParticleProperty> ("test4", test4Property));
        catalog.particleProperties.insert(std::pair<std::string, TH_ParticleProperty> ("test5", test5Property));
        catalog.particleProperties.insert(std::pair<std::string, TH_ParticleProperty> ("test6", test6Property)); 
        catalog.particleProperties.insert(std::pair<std::string, TH_ParticleProperty> ("test7", test7Property));         
        catalog.particleProperties.insert(std::pair<std::string, TH_ParticleProperty> ("test8", test8Property));    
        catalog.particleProperties.insert(std::pair<std::string, TH_ParticleProperty> ("test9", test9Property));              
        
        // test1 decays       
        Funk::Funk test1_23width = Funk::one();
        Funk::Funk test1_24width = 2*Funk::one();
        Funk::Funk test1_456width = 3*Funk::one();
        std::vector<std::string> finalStates_1_23;
        std::vector<std::string> finalStates_1_24;
        std::vector<std::string> finalStates_1_456;
        TH_Process test1_decay("test1");             
        finalStates_1_23.push_back("test2");              
        finalStates_1_23.push_back("test3");             
        test1_decay.genRateTotal = (test1_23width->eval() + test1_24width->eval() + test1_456width->eval())*2*Funk::one();
        TH_Channel channel_1_23(finalStates_1_23, test1_23width);   
        test1_decay.channelList.push_back(channel_1_23);
        finalStates_1_24.push_back("test2");              
        finalStates_1_24.push_back("test4");                                            
        TH_Channel channel_1_24(finalStates_1_24, test1_24width);     
        test1_decay.channelList.push_back(channel_1_24);
        finalStates_1_456.push_back("test4");              
        finalStates_1_456.push_back("test5");      
        finalStates_1_456.push_back("test6");            
        TH_Channel channel_1_456(finalStates_1_456, test1_456width); 
        test1_decay.channelList.push_back(channel_1_456);
        catalog.processList.push_back(test1_decay);

        // test2 decays 
        Funk::Funk test2_56width = 0.5*Funk::one();
        std::vector<std::string> finalStates_2_56; 
        TH_Process test2_decay("test2");     
        finalStates_2_56.push_back("test5");              
        finalStates_2_56.push_back("test6");                                                               
        test2_decay.genRateTotal = test2_56width->eval()*Funk::one();
        TH_Channel channel_2_56(finalStates_2_56, test2_56width);
        test2_decay.channelList.push_back(channel_2_56);
        catalog.processList.push_back(test2_decay);        
        
        // test7 decays 
        Funk::Funk test7_66width = Funk::one();   
        std::vector<std::string> finalStates_7_66;
        TH_Process test7_decay("test7");     
        finalStates_7_66.push_back("test6");              
        finalStates_7_66.push_back("test6");                                                               
        test7_decay.genRateTotal = test7_66width->eval()*Funk::one();
        TH_Channel channel_7_66(finalStates_7_66, test7_66width);
        test7_decay.channelList.push_back(channel_7_66);
        catalog.processList.push_back(test7_decay);        
        
        // test8 decays 
        Funk::Funk test8_79width = Funk::one();   
        std::vector<std::string> finalStates_8_79;
        TH_Process test8_decay("test8");     
        finalStates_8_79.push_back("test7");              
        finalStates_8_79.push_back("test9");                                                               
        test8_decay.genRateTotal = test8_79width->eval()*Funk::one();
        TH_Channel channel_8_79(finalStates_8_79, test8_79width);
        test8_decay.channelList.push_back(channel_8_79);
        catalog.processList.push_back(test8_decay);        
        
        // test9 decays      
        Funk::Funk test9_47width = Funk::one();
        std::vector<std::string> finalStates_9_47;           
        TH_Process test9_decay("test9");     
        finalStates_9_47.push_back("test4");              
        finalStates_9_47.push_back("test7");                                                               
        test9_decay.genRateTotal = test9_47width->eval()*Funk::one();
        TH_Channel channel_9_47(finalStates_9_47, test9_47width);
        test9_decay.channelList.push_back(channel_9_47);
        catalog.processList.push_back(test9_decay);
   
        // Return the finished process catalog
        result = catalog;
    }



//////////////////////////////////////////////////////////////////////////
//
//                        Gamma-ray yields
//
//////////////////////////////////////////////////////////////////////////

    template <int i>
    double gamma3bdy_limits(double Eg, double M_DM, double m1, double m2)
    {
        double x = Eg/M_DM;
        double x0, x1;
        // Check if kinematic constraints are satisfied
        if((1.-pow(m1+m2,2)/(4*M_DM*M_DM))<=x)
        {
            x0 = x1 = 0;
        }
        else
        {
            double eta = pow(m1/M_DM,2);
            double diffeta=pow(m2/M_DM,2);
            diffeta   = 0.25*(eta-diffeta);
            double f1 = 0.25*eta + diffeta*x/(2*(1-x));
            double f2 = sqrt(pow(1+diffeta/(1-x),2)-eta/(1-x));
            double aint = f1 + 0.5*(1-f2)*x;
            double bint = f1 + 0.5*(1+f2)*x;
            // Now convert these limits to limits on E1
            double f3 = pow(0.5*m2/M_DM,2);
            x0 = M_DM*(1-x+aint-f3);
            x1 = M_DM*(1-x+bint-f3);
        }
        if ( i == 0 ) return x0;
        else return x1;
    }

    /* Structure
     * ---------
     *
     * 1) Go through process catalogue and find all final states that require
     * to be calculated in the cascade code.  To this end, check whether
     * two-body channels are tabulated for two-body final states, and whether
     * one-particle spectra exist for one-particle final states.
     *
     * 2) Calculate via the cascade code the missing energy spectra.
     *
     * 3) Put together the full spectrum.
     *
     */

    void GA_missingFinalStates(std::vector<std::string> &result)
    {
        using namespace Pipes::GA_missingFinalStates;
        std::set<std::string> missingFinalStates;

        if ( runOptions->getValueOrDef(false, "ignore_all") ) return;

        TH_Process process = (*Dep::TH_ProcessCatalog).getProcess((std::string)"chi_10", (std::string)"chi_10");

        // Add only gamma-ray spectra for two and three body final states
        for (std::vector<TH_Channel>::iterator it = process.channelList.begin(); it != process.channelList.end(); ++it)
        {
            if ( it->nFinalStates == 2 )
            {
                if ( not runOptions->getValueOrDef(false, "ignore_two_body") )
                {
                    if ( not Dep::SimYieldTable->hasChannel(it->finalStateIDs[0], it->finalStateIDs[1], "gamma") )
                    {
                        missingFinalStates.insert(it->finalStateIDs[0]);
                        missingFinalStates.insert(it->finalStateIDs[1]);
                    }
                }
            }
            else if ( it->nFinalStates == 3 )
            {
                if ( not runOptions->getValueOrDef(false, "ignore_three_body") )
                {
                    if ( not Dep::SimYieldTable->hasChannel(it->finalStateIDs[0], "gamma") )
                        missingFinalStates.insert(it->finalStateIDs[0]);
                    if ( not Dep::SimYieldTable->hasChannel(it->finalStateIDs[1], "gamma") )
                        missingFinalStates.insert(it->finalStateIDs[1]);
                    if ( not Dep::SimYieldTable->hasChannel(it->finalStateIDs[2], "gamma") )
                        missingFinalStates.insert(it->finalStateIDs[2]);
                }
            }
        }
        
        // FIXME: For testing, add phip as missing final state
        missingFinalStates.insert("phip");
        
        std::cout << "Number of missing final states: " << missingFinalStates.size() << std::endl;
        for (auto it = missingFinalStates.begin(); it != missingFinalStates.end(); it++)
        {
            std::cout << *it << std::endl;
        }

        missingFinalStates.erase("gamma");  // gamma final states do not need simulation
        result.assign(missingFinalStates.begin(), missingFinalStates.end());
    }

    /*
    // This function will finally return spectra convolved with the three-body
    // decay kinematics.
    Funk::Funk convspec(Funk::Funk s0, Funk::Funk s1, Funk::Funk s2, Funk::Funk dNdE1dE2)
    {
        Funk::Funk spec = Funk::zero("E", "v");
        return spec;
    }
    */

    // This function boosts an energy spectrum of isotropic
    // particles into another frame (and isotropizes again).
    //   gamma: Lorentz boost factor
    //   dNdE: Spectrum
    //   mass: mass of particle
    Funk::Funk boost_dNdE(Funk::Funk dNdE, double gamma, double mass)
    {
        if ( gamma < 1 ) 
        {
            DarkBit_error().raise(LOCAL_INFO, "boost_dNdE: Requested Lorentz boost with gamma < 1");
        }
        double betaGamma = sqrt(gamma*gamma-1);
        Funk::Funk Ep = Funk::var("Ep");
        Funk::Funk E = Funk::var("E");
<<<<<<< HEAD
        Funk::Funk halfBox = betaGamma*sqrt(E*E-mass*mass);
        Funk::Funk integrand = (dNdE/(2*halfBox))->set("E", Ep);
        return integrand->gsl_integration("Ep", E*gamma-halfBox, E*gamma+halfBox);
=======
        // TODO: --> Lars, please check what is going on
        // Your new code (does not work properly):
        //Funk::Funk integrand = dNdE->set("E", Ep);
        //Funk::Funk halfBox = betaGamma*sqrt(E*E-mass*mass);
        //return dNdE->gsl_integration("Ep", E*gamma-halfBox, E*gamma+halfBox) / (2*halfBox);
        // My previous code (works at least visually correct):
        Funk::Funk integrand = dNdE->set("E", Ep)/(2*(gamma*gamma-1)*Ep);
        return integrand->gsl_integration("Ep", E/(gamma+sqrt(gamma*gamma-1)), E/(gamma-sqrt(gamma*gamma-1)));
>>>>>>> fc9a5211
    }

    void GA_AnnYield_General(Funk::Funk &result)
    {
        using namespace Pipes::GA_AnnYield_General;

        // Grid and energy range used in interpolating functions.
        double Emin, Emax, line_width;
        Emin = runOptions->getValueOrDef<double>(1e-1, "Emin");
        Emax = runOptions->getValueOrDef<double>(1e4,  "Emax");
        line_width = runOptions->getValueOrDef<double>(0.03,  "line_width");

        // Get annihilation process from process catalog
        TH_Process annProc = (*Dep::TH_ProcessCatalog).getProcess((std::string)"chi_10", (std::string)"chi_10");

        // Get particle mass from process catalog
        double mass = (*Dep::TH_ProcessCatalog).getParticleProperty("chi_10").mass;
        double Ecm = 2*mass;

        // Loop over all channels for that process
        Funk::Funk Yield = Funk::zero("v", "E");

        // Adding known two-body channels
        for (std::vector<TH_Channel>::iterator it = annProc.channelList.begin();
              it != annProc.channelList.end(); ++it)
        {
            if ( it->nFinalStates == 2 and Dep::SimYieldTable->hasChannel(it->finalStateIDs[0], it->finalStateIDs[1], "gamma") )
            {
                Yield = Yield +
                    it->genRate*(*Dep::SimYieldTable)(it->finalStateIDs[0], it->finalStateIDs[1], "gamma", mass*2);
            }
            // FIXME: Implement missing Z gamma final state
            else if ( it->nFinalStates == 2 and it->finalStateIDs[0] == "gamma" and it->finalStateIDs[1] == "gamma" )
            {
                Funk::Funk E = Funk::var("E");
                Yield = Yield + 2*it->genRate*exp(-pow((E-mass)/line_width/E,2)/2)/E/sqrt(2*M_PI)/line_width/E;
            }
            else if ( it->nFinalStates == 2 )
            {
                Funk::Funk spec0 = Funk::zero("E");
                Funk::Funk spec1 = Funk::zero("E");
                // FIXME: Check default behaviour of adding one-particle final
                // states.
                if ( Dep::SimYieldTable->hasChannel(it->finalStateIDs[0], "gamma") )
                {
                    spec0 = (*Dep::SimYieldTable)(it->finalStateIDs[0], "gamma");
                }
                else if ( Dep::cascadeMC_gammaSpectra->count(it->finalStateIDs[0]) )
                {
                    spec0 = Dep::cascadeMC_gammaSpectra->at(it->finalStateIDs[0]);
                }
                if ( Dep::SimYieldTable->hasChannel(it->finalStateIDs[1], "gamma") )
                {
                    spec1 = (*Dep::SimYieldTable)(it->finalStateIDs[1], "gamma");
                }
                else if ( Dep::cascadeMC_gammaSpectra->count(it->finalStateIDs[1]) )
                {
                    spec1 = Dep::cascadeMC_gammaSpectra->at(it->finalStateIDs[1]);
                }
                double m0 = (*Dep::TH_ProcessCatalog).getParticleProperty(it->finalStateIDs[0]).mass;
                double m1 = (*Dep::TH_ProcessCatalog).getParticleProperty(it->finalStateIDs[1]).mass;
                double gamma0 = (Ecm*Ecm+m0*m0-m1*m1)/(2*Ecm*m0);
                double gamma1 = (Ecm*Ecm-m0*m0+m1*m1)/(2*Ecm*m1);
<<<<<<< HEAD
                std::cout << Ecm << " " << m0 << " " << m1 << std::endl;
                std::cout << "gammas: " << gamma0 << ", " << gamma1 << std::endl;                
                Yield = Yield + boost_dNdE(spec0, gamma0, 0.0) + boost_dNdE(spec1, gamma1, 0.0);

                // FIXME: This is debug information. Remove it when no longer necessary.
                std::cout << "Spectrum debug info:" << std:: endl;
                double E=5.0;
                double factor=1.125;
                std::vector<double> Evals;
                std::cout.precision(5);
                std::cout.setf( std::ios::fixed, std:: ios::floatfield );
                int Nen = 20;
                std::cout << "Energies:" << std:: endl;
                for(int i=0; i<Nen;i++)
                {
                    E*=factor;
                    Evals.push_back(E);
                    std::cout << E << "  ";
                }
                std::cout << std::endl; 
                std::cout << it->finalStateIDs[0] << "-spectrum:" << std:: endl;
                for(int i=0; i<Nen;i++)
                {
                    std::cout << spec0->eval("E", Evals[i]) << "  ";
                }
                std::cout << std::endl; 
                std::cout << it->finalStateIDs[1] << "-spectrum:" << std:: endl;
                for(int i=0; i<Nen;i++)
                {
                    std::cout << spec1->eval("E", Evals[i])<< "  ";
                }
                std::cout << std::endl;
                std::cout << "gamma result:" << std:: endl;
                for(int i=0; i<Nen;i++)
                {
                    std::cout << Yield->eval("v", 0, "E", Evals[i])<< "  ";
                }
                std::cout << std::endl;  
                
                if(runOptions->getValueOrDef<bool> (false,"test_printMore"))
                {
                    Funk::Funk phipSpec  = Dep::cascadeMC_gammaSpectra->at("phip");                
                    std::cout << "phip-spectrum:" << std:: endl;
                    for(int i=0; i<Nen;i++)
                    {
                        std::cout << phipSpec->eval("E", Evals[i])<< "  ";
                    }
                    std::cout << std::endl;
                    Funk::Funk specDirect = (*Dep::SimYieldTable)("b", "bbar", "gamma", (*Dep::TH_ProcessCatalog).getParticleProperty("phi").mass);
                    std::cout << "phi-spectrum (b bbar) direct:" << std:: endl;
                    for(int i=0; i<Nen;i++)
                    {
                        std::cout << specDirect->eval("E", Evals[i])<< "  ";
                    }
                    std::cout << std::endl;
                    
                    Funk::Funk specDirectB = 2.0*boost_dNdE(specDirect,gamma1,0.0);
                    std::cout << "2 * phi-spectrum (b bbar) direct, boosted:" << std:: endl;
                    for(int i=0; i<Nen;i++)
                    {
                        std::cout << specDirectB->eval("E", Evals[i])<< "  ";
                    }
                    std::cout << std::endl;
                }
                
                // Debug information ends here
=======
                Yield = Yield + (boost_dNdE(spec0, gamma0, 0.0) + boost_dNdE(spec1, gamma1, 0.0)) * it->genRate;
>>>>>>> fc9a5211
            }
        }

        // Adding three-body final states
        for (std::vector<TH_Channel>::iterator it = annProc.channelList.begin();
              it != annProc.channelList.end(); ++it)
        {
            /*
            if ( it->nFinalStates == 3
                    and Dep::SimYieldTable->hasChannel(it->finalStateIDs[0], "gamma")
                    and Dep::SimYieldTable->hasChannel(it->finalStateIDs[1], "gamma")
                    and Dep::SimYieldTable->hasChannel(it->finalStateIDs[2], "gamma")
                    )
            {
                Funk::Funk dNdE1dE2 = it->genRate->set("v",0.);
                Funk::Funk spec0 = (*Dep::SimYieldTable)(it->finalStateIDs[0], "gamma");
                Funk::Funk spec1 = (*Dep::SimYieldTable)(it->finalStateIDs[1], "gamma");
                Funk::Funk spec2 = (*Dep::SimYieldTable)(it->finalStateIDs[2], "gamma");
                Yield = Yield + convspec(spec0, spec1, spec2, dNdE1dE2);
            }
            */
            if ( it->nFinalStates == 3 and it->finalStateIDs[0] == "gamma" )
            {
                double m1 = (*Dep::TH_ProcessCatalog).getParticleProperty(it->finalStateIDs[1]).mass;
                double m2 = (*Dep::TH_ProcessCatalog).getParticleProperty(it->finalStateIDs[2]).mass;
                Funk::Funk E1_low =  Funk::func(gamma3bdy_limits<0>, Funk::var("E"), mass, m1, m2);
                Funk::Funk E1_high =  Funk::func(gamma3bdy_limits<1>, Funk::var("E"), mass, m1, m2);
                Funk::Funk dsigmavde = it->genRate->gsl_integration("E1", E1_low, E1_high);
                Yield = Yield + dsigmavde;
            }
        }

        result = Yield/(mass*mass);
        
    }

    void GA_AnnYield_DarkSUSY(Funk::Funk &result)
    {
        //////////////////////////////////////////////////////////////////////////
        // Calculates annihilation spectra for general process catalogs, using
        // DarkSUSY as a backend.  This function returns 
        //
        //   dN/dE*(sv)/mDM**2 (E, v)  [cm^3/s/GeV^3]
        //
        // the energy spectrum of photons times sigma*v/m^2, as function of
        // energy (GeV) and velocity (c).  By default, only the v=0 component
        // is calculated.  
        //
        // The return type is a GAMBIT Base Function object as function which
        // is only defined for v=0.
        //////////////////////////////////////////////////////////////////////////
        
        using namespace Pipes::GA_AnnYield_DarkSUSY;

        ////////////////////
        // 1) Initialization
        ////////////////////

      // Grid and energy range used in interpolating functions.
      double Emin, Emax; 
      // Energy range from ini-file options
      Emin = runOptions->getValueOrDef<double>(1e-1, "Emin");
      Emax = runOptions->getValueOrDef<double>(1e4,  "Emax");
      //int n = 230*log10(Emax/Emin);  // 1% energy resolution must be enough
      int n = 10*log10(Emax/Emin);  // 10% energy resolution must be enough
      std::vector<double> xgrid = logspace(-1., 3., n);
      std::vector<double> ygrid(n);

        // Get annihilation process from process catalog
        TH_Process annProc = (*Dep::TH_ProcessCatalog).getProcess((std::string)"chi_10", (std::string)"chi_10");

        // Get particle mass from process catalog
        double mass = (*Dep::TH_ProcessCatalog).getParticleProperty("chi_10").mass;


        ///////////////////////////////////////////////////////////
        // 2) Construction of "model-independent" two-body spectrum
        ///////////////////////////////////////////////////////////

        // Loop over all channels for that process

        Funk::Funk DiffYield2Body = Funk::zero("E", "v");

        for (std::vector<TH_Channel>::iterator it = annProc.channelList.begin();
              it != annProc.channelList.end(); ++it)
        {
            int flag = 0;
            int ch = 0;
            int yieldk = 152;
            double sigmav;
            if ( it->nFinalStates == 2 )
            {

//               if (Channel exists in SimYieldTable then readout
//                                                   else determine from cascade routine
//                                                   else error: unsupported)
// TODO: implement above, delete block below            
            
                // Find channel
                if      ( it->isChannel("Z0"    , "Z0"     )) ch = 12;
                else if ( it->isChannel("W+"    , "W-"     )) ch = 13;
                else if ( it->isChannel("nu_e"  , "~nu_e"  )) ch = 14;
                else if ( it->isChannel("e+"    , "e-"     )) ch = 15;
                else if ( it->isChannel("nu_mu" , "~nu_mu" )) ch = 16;
                else if ( it->isChannel("mu+"   , "mu-"    )) ch = 17;
                else if ( it->isChannel("nu_tau", "~nu_tau")) ch = 18;
                else if ( it->isChannel("tau+"  , "tau-"   )) ch = 19;
                else if ( it->isChannel("u"     , "ubar"   )) ch = 20;
                else if ( it->isChannel("d"     , "dbar"   )) ch = 21;
                else if ( it->isChannel("c"     , "cbar"   )) ch = 22;
                else if ( it->isChannel("s"     , "sbar"   )) ch = 23;
                else if ( it->isChannel("t"     , "tbar"   )) ch = 24;
                else if ( it->isChannel("b"     , "bbar"   )) ch = 25;
                else if ( it->isChannel("g"     , "g"      )) ch = 26;
                else
                {
                    logger() << "ERROR: Unsupported two-body final state." << std::endl;
                    exit(1);
                }

                sigmav = it->genRate->eval("v",0.);  // (sv)(v=0) for two-body final state
                DiffYield2Body = DiffYield2Body + 
                    Funk::func(BEreq::dshayield.pointer(), mass, Funk::var("E"), ch, yieldk, flag) * sigmav;
            }
        }


        /////////////////////////////
        // 3) Three-body final states
        /////////////////////////////

        Funk::Funk DiffYield3Body = Funk::zero("E", "v");  // Initial spectrum = 0

        // Loop over all channels for that process
        for (std::vector<TH_Channel>::iterator it = annProc.channelList.begin();
              it != annProc.channelList.end(); ++it)
        {
            double m1,m2;
            if ( it->nFinalStates == 3 )
            {
                // Find channel
                

//                if channel=("gamma",X,Y)  m1=mass(X), m2=mass(Y) 
// TODO: replace the following block by the above line      
          
// it-> channelContains("gamma")          
//                it->FinalStateIDs[0]=="gamma"
  
                              
                if      ( it->isChannel("gamma", "W+"    , "W-"     )){m1 = (*Dep::TH_ProcessCatalog).getParticleProperty("W+"  ).mass; m2 = (*Dep::TH_ProcessCatalog).getParticleProperty("W-"  ).mass;  }   
                else if ( it->isChannel("gamma", "W+"    , "H-"     )){m1 = (*Dep::TH_ProcessCatalog).getParticleProperty("W+"  ).mass; m2 = (*Dep::TH_ProcessCatalog).getParticleProperty("H-"  ).mass;  }   
                else if ( it->isChannel("gamma", "W-"    , "H+"     )){m1 = (*Dep::TH_ProcessCatalog).getParticleProperty("W-"  ).mass; m2 = (*Dep::TH_ProcessCatalog).getParticleProperty("H+"  ).mass;  }   
                else if ( it->isChannel("gamma", "H+"    , "H-"     )){m1 = (*Dep::TH_ProcessCatalog).getParticleProperty("H+"  ).mass; m2 = (*Dep::TH_ProcessCatalog).getParticleProperty("H-"  ).mass;  }     
                else if ( it->isChannel("gamma", "e+"    , "e-"     )){m1 = (*Dep::TH_ProcessCatalog).getParticleProperty("e+"  ).mass; m2 = (*Dep::TH_ProcessCatalog).getParticleProperty("e-"  ).mass;  }   
                else if ( it->isChannel("gamma", "mu+"   , "mu-"    )){m1 = (*Dep::TH_ProcessCatalog).getParticleProperty("mu+" ).mass; m2 = (*Dep::TH_ProcessCatalog).getParticleProperty("mu-" ).mass;  }   
                else if ( it->isChannel("gamma", "tau+"  , "tau-"   )){m1 = (*Dep::TH_ProcessCatalog).getParticleProperty("tau+").mass; m2 = (*Dep::TH_ProcessCatalog).getParticleProperty("tau-").mass;  }   
                else if ( it->isChannel("gamma", "u"     , "ubar"   )){m1 = (*Dep::TH_ProcessCatalog).getParticleProperty("u"   ).mass; m2 = (*Dep::TH_ProcessCatalog).getParticleProperty("ubar").mass;  }   
                else if ( it->isChannel("gamma", "d"     , "dbar"   )){m1 = (*Dep::TH_ProcessCatalog).getParticleProperty("d"   ).mass; m2 = (*Dep::TH_ProcessCatalog).getParticleProperty("dbar").mass;  }   
                else if ( it->isChannel("gamma", "c"     , "cbar"   )){m1 = (*Dep::TH_ProcessCatalog).getParticleProperty("c"   ).mass; m2 = (*Dep::TH_ProcessCatalog).getParticleProperty("cbar").mass;  }   
                else if ( it->isChannel("gamma", "s"     , "sbar"   )){m1 = (*Dep::TH_ProcessCatalog).getParticleProperty("s"   ).mass; m2 = (*Dep::TH_ProcessCatalog).getParticleProperty("sbar").mass;  }   
                else if ( it->isChannel("gamma", "t"     , "tbar"   )){m1 = (*Dep::TH_ProcessCatalog).getParticleProperty("t"   ).mass; m2 = (*Dep::TH_ProcessCatalog).getParticleProperty("tbar").mass;  }   
                else if ( it->isChannel("gamma", "b"     , "bbar"   )){m1 = (*Dep::TH_ProcessCatalog).getParticleProperty("b"   ).mass; m2 = (*Dep::TH_ProcessCatalog).getParticleProperty("bbar").mass;  }   
                else
                {
                    logger() << "ERROR: Unsupported three-body final state." << std::endl;
                    exit(1);
                }
                // Generate photon spectrum in v=0 limit from primary photon.
                // (we just ignore the contributions from the second and third
                // particle and integrate out the corresponding kinematical
                // variable).
                Funk::Funk E1_low =  Funk::func(gamma3bdy_limits<0>, Funk::var("E"), mass, m1, m2);
                Funk::Funk E1_high =  Funk::func(gamma3bdy_limits<1>, Funk::var("E"), mass, m1, m2);
                Funk::Funk dsigmavde = it->genRate->gsl_integration("E1", E1_low, E1_high);
                DiffYield3Body = DiffYield3Body + dsigmavde;

                /*
                logger() << "Test output three-body annihilation:" << std::endl;
                it->printChannel();
                logger() << "  m1  = " << m1 << std::endl;
                logger() << "  m2  = " << m2 << std::endl;
                logger() << "  mDM = " << mass << std::endl;
                logger() << "Boundaries (E=10 GeV):" << std::endl;
                logger() << "  E1 = " << E1_low->eval("E", 10) << std::endl;
                logger() << "  E2 = " << E1_high->eval("E", 10) << std::endl;
                logger() << "dsigmavde (E=10 GeV) = " << it->genRate->set("E1", E1_low*1.02)->eval("E", 10) << std::endl;
                logger() << "dsigmavde (E=10 GeV) = " << it->genRate->set("E1", E1_high/1.02)->eval("E", 10) << std::endl;
                logger() << "dsigmavde (E=10 GeV) = " << it->genRate->set("E1", sqrt(E1_low*E1_high))->eval("E", 10) << std::endl;
                logger() << "dsigmavde (E=10 GeV) = " << it->genRate->gsl_integration("E1", E1_low, E1_high)->eval("E", 10) << std::endl;
                */
            }
        }
        logger() << "Yield calculated!" << endl;
        // Resample function
        //DiffYield3Body = DiffYield3Body->tabulate(xgrid);

        // Sum two- and three-body spectra, devide by mass squared, fix valid
        // range, and add additional parameter for velocity (though the result is
        // velocity independent).
        // TODO: Add validity range
        result = (DiffYield2Body + DiffYield3Body)/(mass*mass);
    }


//////////////////////////////////////////////////////////////////////////
//
//      General catalogue for annihilation/decay process definition
//
//////////////////////////////////////////////////////////////////////////

    double DSgamma3bdy(double(*IBfunc)(int&,double&,double&), int IBch, double Eg, double E1, double M_DM, double m_1, double m_2)
    {
        double E2 = 2*M_DM - Eg - E1;  
        double p12 = E1*E1-m_1*m_1;
        double p22 = E2*E2-m_2*m_2;
        double p22min = Eg*Eg+p12-2*Eg*sqrt(p12);
        double p22max = Eg*Eg+p12+2*Eg*sqrt(p12);
        // Check if the process is kinematically allowed
        if((E1 < m_1) || (E2 < m_2) || (p22<p22min) || (p22>p22max))
        {
            return 0;
        }
        double x = Eg/M_DM;  // x = E_gamma/mx
        double y = (m_2*m_2 + 4*M_DM * (M_DM - E2) ) / (4*M_DM*M_DM);  // y = (p+k)^2/(4 mx^2),
            // where p denotes the W+ momentum and k the photon momentum.
            // (note that the expressions above and below only apply to the v->0 limit)
        double result = IBfunc(IBch,x,y);          
        /*
        logger() << "  x, y = " << x << ", " << y << std::endl;
        logger() << "  E, E1, E2 = " << Eg << ", " << E1 << ", " << E2 << std::endl;
        logger() << "  mDM, m1, m2 = " << M_DM << ", " << m_1 << ", " << m_2 << std::endl;
        logger() << "  IBfunc = " << result << std::endl;
        */
        return std::max(0., result) / (M_DM*M_DM); // M_DM^-2 is from the Jacobi determinant
    }

    void TH_ProcessCatalog_CMSSM(Gambit::DarkBit::TH_ProcessCatalog &result)
    {
        using namespace Pipes::TH_ProcessCatalog_CMSSM;
        
        // Instantiate new ProcessCatalog
        TH_ProcessCatalog catalog;      
        // and DM annihilation process                   
        TH_Process process((std::string)"chi_10", (std::string)"chi_10");   
        
        // Get DarkSUSY mass spectrum
        DS_MSPCTM mymspctm= *BEreq::mspctm;
        
        // Store properties of relevant particles. Constructor for TH_ParticleProperty takes particle mass and 2*spin.
        // Make sure to add any particles used as final states in 2 or 3-body decays.
        catalog.particleProperties.insert(std::pair<std::string, TH_ParticleProperty> ("nu_e"   , TH_ParticleProperty(mymspctm.mass[1],     1)));
        catalog.particleProperties.insert(std::pair<std::string, TH_ParticleProperty> ("~nu_e"  , TH_ParticleProperty(mymspctm.mass[1],     1)));
        catalog.particleProperties.insert(std::pair<std::string, TH_ParticleProperty> ("e-"     , TH_ParticleProperty(mymspctm.mass[2],     1)));
        catalog.particleProperties.insert(std::pair<std::string, TH_ParticleProperty> ("e+"     , TH_ParticleProperty(mymspctm.mass[2],     1)));
        catalog.particleProperties.insert(std::pair<std::string, TH_ParticleProperty> ("nu_mu"  , TH_ParticleProperty(mymspctm.mass[3],     1)));
        catalog.particleProperties.insert(std::pair<std::string, TH_ParticleProperty> ("~nu_mu" , TH_ParticleProperty(mymspctm.mass[3],     1)));
        catalog.particleProperties.insert(std::pair<std::string, TH_ParticleProperty> ("mu-"    , TH_ParticleProperty(mymspctm.mass[4],     1)));
        catalog.particleProperties.insert(std::pair<std::string, TH_ParticleProperty> ("mu+"    , TH_ParticleProperty(mymspctm.mass[4],     1)));
        catalog.particleProperties.insert(std::pair<std::string, TH_ParticleProperty> ("nu_tau" , TH_ParticleProperty(mymspctm.mass[5],     1)));
        catalog.particleProperties.insert(std::pair<std::string, TH_ParticleProperty> ("~nu_tau", TH_ParticleProperty(mymspctm.mass[5],     1)));
        catalog.particleProperties.insert(std::pair<std::string, TH_ParticleProperty> ("tau-"   , TH_ParticleProperty(mymspctm.mass[6],     1)));
        catalog.particleProperties.insert(std::pair<std::string, TH_ParticleProperty> ("tau+"   , TH_ParticleProperty(mymspctm.mass[6],     1)));
        catalog.particleProperties.insert(std::pair<std::string, TH_ParticleProperty> ("u"      , TH_ParticleProperty(mymspctm.mass[7],     1)));
        catalog.particleProperties.insert(std::pair<std::string, TH_ParticleProperty> ("ubar"   , TH_ParticleProperty(mymspctm.mass[7],     1)));
        catalog.particleProperties.insert(std::pair<std::string, TH_ParticleProperty> ("d"      , TH_ParticleProperty(mymspctm.mass[8],     1)));
        catalog.particleProperties.insert(std::pair<std::string, TH_ParticleProperty> ("dbar"   , TH_ParticleProperty(mymspctm.mass[8],     1)));
        catalog.particleProperties.insert(std::pair<std::string, TH_ParticleProperty> ("c"      , TH_ParticleProperty(mymspctm.mass[9],     1)));
        catalog.particleProperties.insert(std::pair<std::string, TH_ParticleProperty> ("cbar"   , TH_ParticleProperty(mymspctm.mass[9],     1)));
        catalog.particleProperties.insert(std::pair<std::string, TH_ParticleProperty> ("s"      , TH_ParticleProperty(mymspctm.mass[10],    1)));
        catalog.particleProperties.insert(std::pair<std::string, TH_ParticleProperty> ("sbar"   , TH_ParticleProperty(mymspctm.mass[10],    1)));
        catalog.particleProperties.insert(std::pair<std::string, TH_ParticleProperty> ("t"      , TH_ParticleProperty(mymspctm.mass[11],    1)));
        catalog.particleProperties.insert(std::pair<std::string, TH_ParticleProperty> ("tbar"   , TH_ParticleProperty(mymspctm.mass[11],    1)));
        catalog.particleProperties.insert(std::pair<std::string, TH_ParticleProperty> ("b"      , TH_ParticleProperty(mymspctm.mass[12],    1)));
        catalog.particleProperties.insert(std::pair<std::string, TH_ParticleProperty> ("bbar"   , TH_ParticleProperty(mymspctm.mass[12],    1)));
        catalog.particleProperties.insert(std::pair<std::string, TH_ParticleProperty> ("gamma"  , TH_ParticleProperty(mymspctm.mass[13],    2)));
        catalog.particleProperties.insert(std::pair<std::string, TH_ParticleProperty> ("W-"     , TH_ParticleProperty(mymspctm.mass[14],    2)));
        catalog.particleProperties.insert(std::pair<std::string, TH_ParticleProperty> ("W+"     , TH_ParticleProperty(mymspctm.mass[14],    2)));   
        catalog.particleProperties.insert(std::pair<std::string, TH_ParticleProperty> ("Z0"     , TH_ParticleProperty(mymspctm.mass[15],    2)));   
        catalog.particleProperties.insert(std::pair<std::string, TH_ParticleProperty> ("g"      , TH_ParticleProperty(mymspctm.mass[16],    2)));  
        catalog.particleProperties.insert(std::pair<std::string, TH_ParticleProperty> ("H1"     , TH_ParticleProperty(mymspctm.mass[17],    0)));  
        catalog.particleProperties.insert(std::pair<std::string, TH_ParticleProperty> ("H2"     , TH_ParticleProperty(mymspctm.mass[18],    0)));  
        catalog.particleProperties.insert(std::pair<std::string, TH_ParticleProperty> ("H3"     , TH_ParticleProperty(mymspctm.mass[19],    0)));  
        catalog.particleProperties.insert(std::pair<std::string, TH_ParticleProperty> ("H-"     , TH_ParticleProperty(mymspctm.mass[20],    0)));     
        catalog.particleProperties.insert(std::pair<std::string, TH_ParticleProperty> ("H+"     , TH_ParticleProperty(mymspctm.mass[20],    0)));          
        // DM mass   
        catalog.particleProperties.insert(std::pair<std::string, TH_ParticleProperty> ("chi_10" , TH_ParticleProperty(mymspctm.mass[42],    1)));
        
        // Set DarkSUSY DM mass parameter used in 3-body decays
        BEreq::IBintvars->ibcom_mx = catalog.getParticleProperty("chi_10").mass;
                
        // Helper variables
        int index; 
        double m_1, m_2, sv;

        // Macro for setting up 2-body decays
        // TODO: Move dshayield from GA_AnnYield into this (?)
        #define SETUP_DS_PROCESS(NAME, PARTCH, P1, P2, PREFACTOR)                                   \
            /* Check if process is kinematically allowed */                                         \
            m_1 = catalog.getParticleProperty(STRINGIFY(P1)).mass;                                  \
            m_2 = catalog.getParticleProperty(STRINGIFY(P1)).mass;                                  \
            if(m_1 + m_2 < 2*catalog.getParticleProperty("chi_10").mass)                            \
            {                                                                                       \
                /* Set cross-section */                                                             \
                index = PARTCH;                                                                     \
                double CAT(sigma_,NAME) = BEreq::dssigmav(index);                                   \
                /* Create associated kinematical functions (just dependent on vrel)                 \
                *  here: s-wave, vrel independent 1-dim constant function */                        \
                Funk::Funk CAT(kinematicFunction_,NAME) = Funk::cnst(CAT(sigma_,NAME)*PREFACTOR, "v");\
                /* Create channel identifier string */                                              \
                std::vector<std::string> CAT(finalStates_,NAME);                                    \
                CAT(finalStates_,NAME).push_back(STRINGIFY(P1));                                    \
                CAT(finalStates_,NAME).push_back(STRINGIFY(P2));                                    \
                /* Create channel and push it into channel list of process */                       \
                TH_Channel CAT(channel_,NAME)(CAT(finalStates_,NAME), CAT(kinematicFunction_,NAME));\
                process.channelList.push_back(CAT(channel_,NAME));                                  \
            }
             
        SETUP_DS_PROCESS(H1H1,      1 , H1,     H1,     1   )
        SETUP_DS_PROCESS(H1H2,      2 , H1,     H2,     1   )
        SETUP_DS_PROCESS(H2H2,      3 , H2,     H2,     1   )
        SETUP_DS_PROCESS(H3H3,      4 , H3,     H3,     1   )
        SETUP_DS_PROCESS(H1H3,      5 , H1,     H3,     1   )
        SETUP_DS_PROCESS(H2H3,      6 , H2,     H3,     1   )
        SETUP_DS_PROCESS(HpHm,      7 , H+,     H-,     1   )
        SETUP_DS_PROCESS(H1Z0,      8 , H1,     Z0,     1   )
        SETUP_DS_PROCESS(H2Z0,      9 , H2,     Z0,     1   )
        SETUP_DS_PROCESS(H3Z0,      10, H3,     Z0,     1   )
        SETUP_DS_PROCESS(WpHm,      11, W+,     H-,     0.5 )  // Prefactor 0.5 since W+H- and W-H+ are summed in DS
        SETUP_DS_PROCESS(WmHp,      11, W-,     H+,     0.5 )  // Prefactor 0.5 since W+H- and W-H+ are summed in DS
        SETUP_DS_PROCESS(Z0Z0,      12, Z0,     Z0,     1   )
        SETUP_DS_PROCESS(WW,        13, W+,     W-,     1   )
        SETUP_DS_PROCESS(nuenue,    14, nu_e,   ~nu_e,  1   )
        SETUP_DS_PROCESS(ee,        15, e+,     e-,     1   )
        SETUP_DS_PROCESS(numnum,    16, nu_mu,  ~nu_mu, 1   )
        SETUP_DS_PROCESS(mumu,      17, mu+,    mu-,    1   )
        SETUP_DS_PROCESS(nutnut,    18, nu_tau, ~nu_tau,1   )
        SETUP_DS_PROCESS(tautau,    19, tau+,   tau-,   1   )
        SETUP_DS_PROCESS(uubar,     20, u,      ubar,   1   )
        SETUP_DS_PROCESS(ddbar,     21, d,      dbar,   1   )
        SETUP_DS_PROCESS(ccbar,     22, c,      cbar,   1   )
        SETUP_DS_PROCESS(ssbar,     23, s,      sbar,   1   )
        SETUP_DS_PROCESS(ttbar,     24, t,      tbar,   1   )
        SETUP_DS_PROCESS(bbbar,     25, b,      bbar,   1   )
        SETUP_DS_PROCESS(gluglu,    26, g,      g,      1   )
        SETUP_DS_PROCESS(gammagamma,28, gamma,  gamma,  1   )
//        SETUP_DS_PROCESS(Z0gamma,   29, Z0,     gamma,  1   )
        // Undef the macro so it doesn't propagate through GAMBIT
        #undef SETUP_DS_PROCESS
        
        double M_DM = catalog.getParticleProperty("chi_10").mass;

        // Macro for setting up 3-body decays with gammas
        #define SETUP_DS_PROCESS_GAMMA3BODY(NAME, IBCH, P1, P2, IBFUNC, SV_IDX, PREFACTOR)                                  \
            /* Check if process is kinematically allowed */                                                                 \
            m_1 = catalog.getParticleProperty(STRINGIFY(P1)).mass;                                                          \
            m_2 = catalog.getParticleProperty(STRINGIFY(P2)).mass;                                                          \
            if(m_1 + m_2 < 2*M_DM)                                                                                          \
            {                                                                                                               \
                index = SV_IDX;                                                                                             \
                sv = PREFACTOR*BEreq::dssigmav(index);  /* TODO: Check whether this works */                                \
                Funk::Funk CAT(kinematicFunction_,NAME) = sv*Funk::func(DSgamma3bdy, STRIP_PARENS(IBFUNC), IBCH, Funk::var("E"), Funk::var("E1"), M_DM, m_1, m_2);\
                /* Create channel identifier string */                                                                      \
                std::vector<std::string> CAT(finalStates_,NAME);                                                            \
                CAT(finalStates_,NAME).push_back("gamma");                                                                  \
                CAT(finalStates_,NAME).push_back(STRINGIFY(P1));                                                            \
                CAT(finalStates_,NAME).push_back(STRINGIFY(P2));                                                            \
                /* Create channel and push it into channel list of process */                                               \
                TH_Channel CAT(channel_,NAME)(CAT(finalStates_,NAME), CAT(kinematicFunction_,NAME));                        \
                process.channelList.push_back(CAT(channel_,NAME));                                                          \
            }                                        
        
        if ( not runOptions->getValueOrDef<bool>(false, "ignore_three_body") )
        {
            SETUP_DS_PROCESS_GAMMA3BODY(gammaWW,        1, W+,      W-,     (BEreq::dsIBwwdxdy.pointer()),  13, 1   )     
            SETUP_DS_PROCESS_GAMMA3BODY(gammaWpHm,      2, W+,      H-,     (BEreq::dsIBwhdxdy.pointer()),  11, 0.5 )   // Prefactor 0.5 since W+H- and W-H+ are summed in DS        
            SETUP_DS_PROCESS_GAMMA3BODY(gammaWmHp,      2, W-,      H+,     (BEreq::dsIBwhdxdy.pointer()),  11, 0.5 )   // Prefactor 0.5 since W+H- and W-H+ are summed in DS
            SETUP_DS_PROCESS_GAMMA3BODY(gammaHpHm,      3, H+,      H-,     (BEreq::dsIBhhdxdy.pointer()),  0,  1   )                    
            SETUP_DS_PROCESS_GAMMA3BODY(gammaee,        4, e+,      e-,     (BEreq::dsIBffdxdy.pointer()) , 15, 1   )
            SETUP_DS_PROCESS_GAMMA3BODY(gammamumu,      5, mu+,     mu-,    (BEreq::dsIBffdxdy.pointer()) , 17, 1   )
            SETUP_DS_PROCESS_GAMMA3BODY(gammatautau,    6, tau+,    tau-,   (BEreq::dsIBffdxdy.pointer()) , 19, 1   )
            SETUP_DS_PROCESS_GAMMA3BODY(gammauubar,     7, u,       ubar,   (BEreq::dsIBffdxdy.pointer()) , 20, 1   )
            SETUP_DS_PROCESS_GAMMA3BODY(gammaddbar,     8, d,       dbar,   (BEreq::dsIBffdxdy.pointer()) , 21, 1   )            
            SETUP_DS_PROCESS_GAMMA3BODY(gammaccbar,     9, c,       cbar,   (BEreq::dsIBffdxdy.pointer()) , 22, 1   )
            SETUP_DS_PROCESS_GAMMA3BODY(gammassbar,     10,s,       sbar,   (BEreq::dsIBffdxdy.pointer()) , 23, 1   )
            SETUP_DS_PROCESS_GAMMA3BODY(gammattbar,     11,t,       tbar,   (BEreq::dsIBffdxdy.pointer()) , 24, 1   )
            SETUP_DS_PROCESS_GAMMA3BODY(gammabbbar,     12,b,       bbar,   (BEreq::dsIBffdxdy.pointer()) , 25, 1   )
        }
        // Undef the macro so it doesn't propagate through GAMBIT
        #undef SETUP_DS_PROCESS_GAMMA3BODY
        
        // Add process to provess list
        catalog.processList.push_back(process);                
   
        // Return the finished process catalog
        result = catalog;
    }


//////////////////////////////////////////////////////////////////////////
//
//             Simple relic density routines for cross-checks
//                      (micromegas vs darksusy)
//
//////////////////////////////////////////////////////////////////////////

    void RD_oh2_DarkSUSY(double &result)
    {
        using namespace Pipes::RD_oh2_DarkSUSY;
        // Input
        int omtype;  // 0: no coann; 1: all coann
        int fast;  // 0: standard; 1: fast; 2: dirty

        // Set options via ini-file
        omtype = runOptions->getValueOrDef<int>(1, "omtype");
        fast = runOptions->getValueOrDef<int>(0, "fast");

        // Output
        double xf;  // freeze-out temperature
        int ierr;  // error flag
        int iwar;  // warming flag
        int nfc;  // number of function calls to effective annihilation cross section
        double oh2 = BEreq::dsrdomega(omtype,fast,xf,ierr,iwar,nfc);
        result = oh2;
        logger() << "oh2 is " << oh2 << std::endl;
    }

    void RD_oh2_micromegas(double &oh2)
    {
    	using namespace Pipes::RD_oh2_micromegas;
        // Input
        int fast;     // fast: 1, accurate: 0
        double Beps;  // Beps=1e-5 recommended, Beps=1 switches coannihilation off

        // Set options via ini-file
        fast = runOptions->getValueOrDef<int>(0, "fast");
        Beps = runOptions->getValueOrDef<double>(1e-5, "Beps");
        logger() << "Using fast: " << fast << " and Beps: " << Beps << endl;

        // Output
        double Xf;
        oh2 = BEreq::oh2(&Xf, byVal(fast), byVal(Beps));
        logger() << "X_f = " << Xf << " Omega h^2 = " << oh2 << endl;
    }


//////////////////////////////////////////////////////////////////////////
//
//                    Simple likelihood functions
//
//////////////////////////////////////////////////////////////////////////

    void lnL_FermiLATdwarfsSimple(double &result)
    {
        using namespace Pipes::lnL_FermiLATdwarfsSimple;
        // Koushiappas' limits [arXiv:1108.2914]
        //
        // This is the tabulated Phi-Likelihood function from Koushiappas et al.
        // Above L = 36, we use linear extrapolation up to L = 360000
        //
        // phi (defined as phi = sigmav/mDM**2*Ntot/8/pi * 1e26)
        double xgridArray [101] = { 0. , 6.74308086122e-05 , 0.000123192463137 , 
        0.000171713798503 , 0.000215245918518 , 0.000255093268618 , 0.00029207805123 ,
        0.000326751732695 , 0.000359503469472 , 0.000390620122006 , 0.000420321264006,
        0.00044878042576 , 0.000476138421008 , 0.000502511975672 , 0.000527999496499,
        0.000552685056887 , 0.000576641243501 , 0.000599931255273 ,
        0.000622610497068 , 0.000644727821172 , 0.000666326515638 , 0.000687445105269,
        0.000708118010141 , 0.000728376093388 , 0.000748247120993 , 0.00076775615078,
        0.000786925863514 , 0.000805776846231 , 0.000824327835809 , 0.00084259592922,
        0.000860596765645 , 0.000878344684789 , 0.000895852864914 ,
        0.000913133443547 , 0.000930197623331 , 0.0009470557651 , 0.000963717469925 ,
        0.00098019165163 , 0.000996486601006 , 0.00101261004288 , 0.00102856918685 ,
        0.00104437077256 , 0.00106002111016 , 0.00107552611658 , 0.00109089134805 ,
        0.00110612202935 , 0.00112122308019 , 0.00113619913897 , 0.00115105458439 ,
        0.00116579355487 , 0.00118041996631 , 0.00119493752815 , 0.00120934975806 ,
        0.00122365999528 , 0.00123787141289 , 0.00125198702892 , 0.00126600971667 ,
        0.00127994221404 , 0.00129378713223 , 0.00130754696367 , 0.00132122408935 ,
        0.00133482078559 , 0.00134833923028 , 0.00136178150869 , 0.0013751496188 ,
        0.00138844547626 , 0.00140167091906 , 0.00141482771173 , 0.00142791754942 ,
        0.00144094206154 , 0.0014539028153 , 0.00146680131887 , 0.00147963902447 ,
        0.00149241733116 , 0.00150513758749 , 0.00151780109399 , 0.00153040910553 ,
        0.00154296283341 , 0.00155546344754 , 0.00156791207827 , 0.00158030981824 ,
        0.00159265772411 , 0.00160495681814 , 0.00161720808976 , 0.00162941249692 ,
        0.00164157096757 , 0.00165368440081 , 0.00166575366823 , 0.00167777961494 ,
        0.00168976306076 , 0.00170170480119 , 0.00171360560841 , 0.00172546623219 ,
        0.00173728740083 , 0.00174906982191 , 0.00176081418314 , 0.00177252115315 ,
        0.00178419138212 , 0.00179582550256 , 0.00180742412988 , 18.0 };
        //
        // Normalization w.r.t. p-value of phi=0
        //
        // chi^2
        double ygridArray [101] = { 0.0, 
        0.0513551, 0.177438, 0.35228, 0.561353, 0.795726, 1.04953, 1.3187, 1.60032, 
        1.89222, 2.19274, 2.50059, 2.81476, 3.13441, 3.45887, 3.78757, 4.12006,
        4.45594, 4.79486, 5.13653, 5.48072, 5.82719, 6.17576, 6.52625, 6.87853,
        7.23244, 7.58789, 7.94475, 8.30294, 8.66236, 9.02294, 9.38462, 9.74731,
        10.111, 10.4755, 10.841, 11.2072, 11.5742, 11.9419, 12.3104, 12.6795, 13.0492,
        13.4195, 13.7904, 14.1619, 14.5339, 14.9063, 15.2793, 15.6527, 16.0266,
        16.4008, 16.7755, 17.1506, 17.5261, 17.9019, 18.2781, 18.6546, 19.0315,
        19.4087, 19.7861, 20.1639, 20.542, 20.9203, 21.2989, 21.6778, 22.0569,
        22.4362, 22.8158, 23.1957, 23.5757, 23.956, 24.3365, 24.7171, 25.098, 25.4791,
        25.8604, 26.2418, 26.6235, 27.0053, 27.3872, 27.7694, 28.1517, 28.5342,
        28.9168, 29.2996, 29.6825, 30.0655, 30.4487, 30.8321, 31.2155, 31.5992,
        31.9829, 32.3667, 32.7507, 33.1348, 33.519, 33.9034, 34.2878, 34.6724,
        35.0571, 350000.0 };
        // Convert arrays to vectors.
        std::vector<double> xgrid(xgridArray, xgridArray + sizeof xgridArray / sizeof xgridArray[0]);
        std::vector<double> ygrid(ygridArray, ygridArray + sizeof ygridArray / sizeof ygridArray[0]);
        // Construct interpolated function, using GAMBIT base functions.
        auto dwarf_likelihood = Funk::interp("phi", xgrid, ygrid);

        // Integate spectrum 
        // (the zero velocity limit of the differential annihilation
        // cross-section as function of individual final state photons)
        //std::ofstream os;
        //os.open("test.dat");
        //(*Dep::GA_AnnYield)->writeToFile(logspace(-1., 5., 10000), os);
        //os.close();
        // TODO: Make this take ->set_epsrel(1e-3)
        double AnnYieldint = (*Dep::GA_AnnYield)->set("v", 0.)->gsl_integration("E", 1, 100)->eval();
        logger() << "AnnYieldInt (1-100 GeV): " << AnnYieldint << std::endl;

        // Calculate phi-value
        double phi = AnnYieldint / 8. / M_PI * 1e26;

        // And return final likelihood
        result = 0.5*dwarf_likelihood->eval("phi", phi);
        logger() << "dwarf_likelihood: " << result << std::endl;
        logger() << "phi: " << phi << std::endl;
    }

    void lnL_FermiLATdwarfs_gamLike(double &result)
    {
        using namespace Pipes::lnL_FermiLATdwarfs_gamLike;

        result = 0;

        std::vector<double> x = logspace(-1, 2.698, 100);  // from 0.1 to 500 GeV
        std::vector<double> y = ((*Dep::GA_AnnYield)/8./M_PI)->set("v", 0)->vector("E", x);

        if ( runOptions->getValueOrDef<bool>(true, "use_dwarfs") )
          result += BEreq::lnL_dwarfs(x, y);
        if ( runOptions->getValueOrDef<bool>(false, "use_GC") )
          result += BEreq::lnL_GC(x, y);

        logger() << "GamLike likelihood is lnL = " << result << std::endl;
    }

    void lnL_FermiGC_gamLike(double &result)
    {
        using namespace Pipes::lnL_FermiGC_gamLike;
        
        double mass = (*Dep::TH_ProcessCatalog).getParticleProperty("chi_10").mass;

        std::vector<double> x = logspace(-1, 2.698, 100);  // from 0.1 to 500 GeV
        std::vector<double> y = (*Dep::GA_AnnYield/(mass*mass*8*M_PI))->set("v",0.)->vector("E", x);

        result = BEreq::lnL_GC(x, y);

        logger() << "GamLike likelihood is lnL = " << result << std::endl;
    }

    void lnL_oh2_Simple(double &result)
    {
      using namespace Pipes::lnL_oh2_Simple;
      double oh2 = *Dep::RD_oh2;
      double oh2_mean, oh2_err;
      oh2_mean = runOptions->getValueOrDef<double>(0.11, "oh2_mean");
      oh2_err  = runOptions->getValueOrDef<double>(0.01, "oh2_err");
      result = -0.5*pow(oh2 - oh2_mean, 2)/pow(oh2_err, 2);  // lnL = -0.5 * chisq
      logger() << "lnL_oh2_Simple yields " << result << std::endl;
    }

    void dump_GammaSpectrum(double &result)
    {
        using namespace Pipes::dump_GammaSpectrum;
        // Construct interpolated function, using GAMBIT base functions.
        Funk::Funk spectrum = (*Dep::GA_AnnYield)->set("v", 0.);
        std::string filename = runOptions->getValueOrDef<std::string>("dNdE.dat", "filename");
        logger() << "FILENAME for gamma dump: " << filename << std::endl;
        std::ofstream myfile (filename);
        if (myfile.is_open())
        {
            for (int i = 0; i<=50; i++)
            {
                double energy = pow(10., i/10. - 2.);

                myfile << energy << " " << spectrum->eval("E", energy) << "\n";
            }
            myfile.close();
        }
        result = 0.;
    }


//////////////////////////////////////////////////////////////////////////
//
//                 Direct detection couplings
//
//////////////////////////////////////////////////////////////////////////

    void DD_couplings_DarkSUSY(Gambit::DarkBit::DD_couplings &result)
    {
        using namespace Pipes::DD_couplings_DarkSUSY;
        if (*Dep::DarkSUSY_PointInit) {
          result.M_DM = (*BEreq::mspctm).mass[42];        
          // Calling DarkSUSY subroutine dsddgpgn(gps,gns,gpa,gna)
          // to set all four couplings.
          BEreq::dsddgpgn(result.gps, result.gns, result.gpa, result.gna);
          double factor = runOptions->getValueOrDef<double>(1., "rescale_couplings");
          result.gps *= factor;
          result.gns *= factor;
          result.gpa *= factor;
          result.gna *= factor;
          logger() << "M_DM = " << result.M_DM << std::endl;
          logger() << "DarkSUSY dsddgpgn gives:" << std::endl;
          logger() << " gps = " << result.gps << std::endl;
          logger() << " gns = " << result.gns << std::endl;
          logger() << " gpa = " << result.gpa << std::endl;
          logger() << " gna = " << result.gna << std::endl;
        } else {
          result.M_DM = (*BEreq::mspctm).mass[42];        
          // Set couplings to zero if DarkSUSY point initialization
          // was not successful
          result.gps = 0.0; result.gns = 0.0;
          result.gpa = 0.0; result.gna = 0.0;
          logger() << "M_DM = " << result.M_DM << std::endl;
          logger() << "DarkSUSY point initialization failed:" << std::endl;
          logger() << " couplings set to zero." << std::endl;
        }
    }

    void DD_couplings_micrOMEGAs(Gambit::DarkBit::DD_couplings &result)
    {
        using namespace Pipes::DD_couplings_micrOMEGAs;
        //TODO: Add error catching to below function
        double p1[2], p2[2], p3[2], p4[2];
        BEreq::nucleonAmplitudes(byVal(BEreq::FeScLoop.pointer()), byVal(p1), byVal(p2), byVal(p3), byVal(p4));
        // Rescaling to agree with DarkSUSY convention:
        result.gps = p1[0]*2;
        result.gpa = p2[0]*2;
        result.gns = p3[0]*2;
        result.gna = p4[0]*2;
        result.M_DM = (*BEreq::MOcommon).par[1];
        //TODO: Move the following to logging/printer system.
        logger() << "micrOMEGAs nucleonAmplitudes gives:" << endl;
        logger() << " gps: " << result.gps << endl;
        logger() << " gns: " << result.gns << endl;
        logger() << " gpa: " << result.gpa << endl;
        logger() << " gna: " << result.gna << endl;
        logger() << " M_DM = " << result.M_DM << endl;
    }


//////////////////////////////////////////////////////////////////////////
//
//            Direct detection DDCalc0 intermediate routines
//
//////////////////////////////////////////////////////////////////////////

  // Set the WIMP mass and couplings (dummy result).
  // TODO: Move halo settings from backend to here?
  void SetWIMP_DDCalc0(bool &result) {
    using namespace Pipes::SetWIMP_DDCalc0;
    double M    = (*Dep::DD_couplings).M_DM;
    double GpSI = (*Dep::DD_couplings).gps;
    double GnSI = (*Dep::DD_couplings).gns;
    double GpSD = (*Dep::DD_couplings).gpa;
    double GnSD = (*Dep::DD_couplings).gna;                        
    BEreq::DDCalc0_SetWIMP_mG(&M,&GpSI,&GnSI,&GpSD,&GnSD);
    result = true;
    // Print out WIMP-nucleon cross-sections.
    // This part is optional as WIMP is already set.
    double sigmapSI,sigmanSI,sigmapSD,sigmanSD;
    BEreq::DDCalc0_GetWIMP_msigma(&M,&sigmapSI,&sigmanSI,&sigmapSD,&sigmanSD);
    logger() << "DDCalc0 WIMP-nucleon cross-sections [pb]:" << std::endl;
    logger() << "  sigmapSI = " << sigmapSI << std::endl;
    logger() << "  sigmanSI = " << sigmanSI << std::endl;
    logger() << "  sigmapSD = " << sigmapSD << std::endl;
    logger() << "  sigmanSD = " << sigmanSD << std::endl;
  }

  // Performs DDCalc0 internal rate calculations for the XENON100 2012
  // result at the current model point (dummy result).
  void CalcRates_XENON100_2012_DDCalc0(bool &result) {
    using namespace Pipes::CalcRates_XENON100_2012_DDCalc0;
    BEreq::DDCalc0_XENON100_2012_CalcRates();
    result = true;
  }

  // Performs DDCalc0 internal rate calculations for the LUX 2013
  // result at the current model point (dummy result).
  void CalcRates_LUX_2013_DDCalc0(bool &result) {
    using namespace Pipes::CalcRates_LUX_2013_DDCalc0;
    BEreq::DDCalc0_LUX_2013_CalcRates();
    result = true;
  }

  // Performs DDCalc0 internal rate calculations for the future
  // argon-based DARWIN experiment (estimated sensitivity, as of
  // 2015) at the current model point (dummy result).
  void CalcRates_DARWIN_Ar_2015_DDCalc0(bool &result) {
    using namespace Pipes::CalcRates_DARWIN_Ar_2015_DDCalc0;
    BEreq::DDCalc0_DARWIN_Ar_2015_CalcRates();
    result = true;
  }

  // Performs DDCalc0 internal rate calculations for the future
  // xenon-based DARWIN experiment (estimated sensitivity, as of
  // 2015) at the current model point (dummy result).
  void CalcRates_DARWIN_Xe_2015_DDCalc0(bool &result) {
    using namespace Pipes::CalcRates_DARWIN_Xe_2015_DDCalc0;
    BEreq::DDCalc0_DARWIN_Xe_2015_CalcRates();
    result = true;
  }



//////////////////////////////////////////////////////////////////////////
//
//                Direct detection likelihoods/observables
//
//////////////////////////////////////////////////////////////////////////

  // XENON100 2012 -----------------------------------------------------
  // Aprile et al., PRL 109, 181301 (2013) [arxiv:1207.5988]
  
  // Log-likelihood
  void XENON100_2012_LogLikelihood_DDCalc0(double &result) {
    using namespace Pipes::XENON100_2012_LogLikelihood_DDCalc0;
    result = BEreq::DDCalc0_XENON100_2012_LogLikelihood();
    logger() << "XENON100 2012 log-likelihood: " << result << std::endl;
  }
  
  // Observed events (integer)
  void XENON100_2012_Events_DDCalc0(int &result) {
    using namespace Pipes::XENON100_2012_Events_DDCalc0;
    result = BEreq::DDCalc0_XENON100_2012_Events();
    logger() << "XENON100 2012 events: " << result << std::endl;
  }
  
  // Background expectation
  void XENON100_2012_Background_DDCalc0(double &result) {
    using namespace Pipes::XENON100_2012_Background_DDCalc0;
    result = BEreq::DDCalc0_XENON100_2012_Background();
    logger() << "XENON100 2012 background: " << result << std::endl;
  }
  
  // Signal expectation
  void XENON100_2012_Signal_DDCalc0(double &result) {
    using namespace Pipes::XENON100_2012_Signal_DDCalc0;
    result = BEreq::DDCalc0_XENON100_2012_Signal();
    logger() << "XENON100 2012 signal: " << result << std::endl;
  }
  
  // Signal expectation (spin-independent)
  void XENON100_2012_SignalSI_DDCalc0(double &result) {
    using namespace Pipes::XENON100_2012_SignalSI_DDCalc0;
    result = BEreq::DDCalc0_XENON100_2012_SignalSI();
    logger() << "XENON100 2012 signal (SI): " << result << std::endl;
  }
  
  // Signal expectation (spin-dependent)
  void XENON100_2012_SignalSD_DDCalc0(double &result) {
    using namespace Pipes::XENON100_2012_SignalSD_DDCalc0;
    result = BEreq::DDCalc0_XENON100_2012_SignalSD();
    logger() << "XENON100 2012 signal (SD): " << result << std::endl;
  }
  
  
  // LUX 2013 ----------------------------------------------------------
  // Akerib et al., PRL 112, 091303 (2014) [arxiv:1310.8214]
  
  // Log-likelihood
  void LUX_2013_LogLikelihood_DDCalc0(double &result) {
    using namespace Pipes::LUX_2013_LogLikelihood_DDCalc0;
    result = BEreq::DDCalc0_LUX_2013_LogLikelihood();
    logger() << "LUX 2013 log-likelihood: " << result << std::endl;
  }
  
  // Observed events (integer)
  void LUX_2013_Events_DDCalc0(int &result) {
    using namespace Pipes::LUX_2013_Events_DDCalc0;
    result = BEreq::DDCalc0_LUX_2013_Events();
    logger() << "LUX 2013 events: " << result << std::endl;
  }
  
  // Background expectation
  void LUX_2013_Background_DDCalc0(double &result) {
    using namespace Pipes::LUX_2013_Background_DDCalc0;
    result = BEreq::DDCalc0_LUX_2013_Background();
    logger() << "LUX 2013 background: " << result << std::endl;
  }
  
  // Signal expectation
  void LUX_2013_Signal_DDCalc0(double &result) {
    using namespace Pipes::LUX_2013_Signal_DDCalc0;
    result = BEreq::DDCalc0_LUX_2013_Signal();
    logger() << "LUX 2013 signal: " << result << std::endl;
  }
  
  // Signal expectation (spin-independent)
  void LUX_2013_SignalSI_DDCalc0(double &result) {
    using namespace Pipes::LUX_2013_SignalSI_DDCalc0;
    result = BEreq::DDCalc0_LUX_2013_SignalSI();
    logger() << "LUX 2013 signal (SI): " << result << std::endl;
  }
  
  // Signal expectation (spin-dependent)
  void LUX_2013_SignalSD_DDCalc0(double &result) {
    using namespace Pipes::LUX_2013_SignalSD_DDCalc0;
    result = BEreq::DDCalc0_LUX_2013_SignalSD();
    logger() << "LUX 2013 signal (SD): " << result << std::endl;
  }
  
  
  // DARWIN argon-based ------------------------------------------------
  // Estimated argon-based DARWIN sensitivity (as of 2015):
  //   Conrad et al., arxiv:15MM.NNNNN
  
  // Log-likelihood
  void DARWIN_Ar_2015_LogLikelihood_DDCalc0(double &result) {
    using namespace Pipes::DARWIN_Ar_2015_LogLikelihood_DDCalc0;
    result = BEreq::DDCalc0_DARWIN_Ar_2015_LogLikelihood();
    logger() << "DARWIN argon-based (2015 estimate) log-likelihood: " << result << std::endl;
  }
  
  // Observed events (integer)
  void DARWIN_Ar_2015_Events_DDCalc0(int &result) {
    using namespace Pipes::DARWIN_Ar_2015_Events_DDCalc0;
    result = BEreq::DDCalc0_DARWIN_Ar_2015_Events();
    logger() << "DARWIN argon-based (2015 estimate) events: " << result << std::endl;
  }
  
  // Background expectation
  void DARWIN_Ar_2015_Background_DDCalc0(double &result) {
    using namespace Pipes::DARWIN_Ar_2015_Background_DDCalc0;
    result = BEreq::DDCalc0_DARWIN_Ar_2015_Background();
    logger() << "DARWIN argon-based (2015 estimate) background: " << result << std::endl;
  }
  
  // Signal expectation
  void DARWIN_Ar_2015_Signal_DDCalc0(double &result) {
    using namespace Pipes::DARWIN_Ar_2015_Signal_DDCalc0;
    result = BEreq::DDCalc0_DARWIN_Ar_2015_Signal();
    logger() << "DARWIN argon-based (2015 estimate) signal: " << result << std::endl;
  }
  
  // Signal expectation (spin-independent)
  void DARWIN_Ar_2015_SignalSI_DDCalc0(double &result) {
    using namespace Pipes::DARWIN_Ar_2015_SignalSI_DDCalc0;
    result = BEreq::DDCalc0_DARWIN_Ar_2015_SignalSI();
    logger() << "DARWIN argon-based (2015 estimate) signal (SI): " << result << std::endl;
  }
  
  // Signal expectation (spin-dependent)
  void DARWIN_Ar_2015_SignalSD_DDCalc0(double &result) {
    using namespace Pipes::DARWIN_Ar_2015_SignalSD_DDCalc0;
    result = BEreq::DDCalc0_DARWIN_Ar_2015_SignalSD();
    logger() << "DARWIN argon-based (2015 estimate) signal (SD): " << result << std::endl;
  }
  
  
  // DARWIN xenon-based ------------------------------------------------
  // Estimated xenon-based DARWIN sensitivity (as of 2015):
  //   Conrad et al., arxiv:15MM.NNNNN
  
  // Log-likelihood
  void DARWIN_Xe_2015_LogLikelihood_DDCalc0(double &result) {
    using namespace Pipes::DARWIN_Xe_2015_LogLikelihood_DDCalc0;
    result = BEreq::DDCalc0_DARWIN_Xe_2015_LogLikelihood();
    logger() << "DARWIN xenon-based (2015 estimate) log-likelihood: " << result << std::endl;
  }
  
  // Observed events (integer)
  void DARWIN_Xe_2015_Events_DDCalc0(int &result) {
    using namespace Pipes::DARWIN_Xe_2015_Events_DDCalc0;
    result = BEreq::DDCalc0_DARWIN_Xe_2015_Events();
    logger() << "DARWIN xenon-based (2015 estimate) events: " << result << std::endl;
  }
  
  // Background expectation
  void DARWIN_Xe_2015_Background_DDCalc0(double &result) {
    using namespace Pipes::DARWIN_Xe_2015_Background_DDCalc0;
    result = BEreq::DDCalc0_DARWIN_Xe_2015_Background();
    logger() << "DARWIN xenon-based (2015 estimate) background: " << result << std::endl;
  }
  
  // Signal expectation
  void DARWIN_Xe_2015_Signal_DDCalc0(double &result) {
    using namespace Pipes::DARWIN_Xe_2015_Signal_DDCalc0;
    result = BEreq::DDCalc0_DARWIN_Xe_2015_Signal();
    logger() << "DARWIN xenon-based (2015 estimate) signal: " << result << std::endl;
  }
  
  // Signal expectation (spin-independent)
  void DARWIN_Xe_2015_SignalSI_DDCalc0(double &result) {
    using namespace Pipes::DARWIN_Xe_2015_SignalSI_DDCalc0;
    result = BEreq::DDCalc0_DARWIN_Xe_2015_SignalSI();
    logger() << "DARWIN xenon-based (2015 estimate) signal (SI): " << result << std::endl;
  }
  
  // Signal expectation (spin-dependent)
  void DARWIN_Xe_2015_SignalSD_DDCalc0(double &result) {
    using namespace Pipes::DARWIN_Xe_2015_SignalSD_DDCalc0;
    result = BEreq::DDCalc0_DARWIN_Xe_2015_SignalSD();
    logger() << "DARWIN xenon-based (2015 estimate) signal (SD): " << result << std::endl;
  }



//////////////////////////////////////////////////////////////////////////
//
//            Neutrino telescope likelihoods and observables
//
//////////////////////////////////////////////////////////////////////////

    // The following information applies for all *_full IceCube functions. 
    // Units:   mwimp          GeV
    //          annrate        s^-1
    //          nuyield(Enu,p) m^-2 GeV^-1 annihilation^-1
    //            --> Enu       neutrino energy (GeV)
    //            --> p         p=1 for neutrino yield, p=2 for nubar yield 

    //The following are just toy functions to allow the neutrino likelihoods to be tested.  
    //They should be deleted when real functions are added to provide the WIMP mass, solar
    //annihilation rate and neutrino yield.
    typedef void (*context_func)();
    void DarkBit_context  ()                                {}// logger() << "test" << endl; }
    double DarkBit_toyield(const double&, const int&, void*& context)
    {
      context_func* context_function_ptr = static_cast<context_func*>(context);
      context_func context_function = *context_function_ptr;
      context_function();
      return 1.e-26;
    }
    void nuyield_toy      (nuyield_functype &result)        { result = &DarkBit_toyield; }
    void mwimp_toy        (double &result)                  { result = 250.0;            }
    void annrate_toy      (double &result)                  { result = 1.e20;            }

    // 22-string IceCube sample: predicted signal and background counts, observed counts and likelihoods.
    void IC22_full(nudata &result)
    {
      using namespace Pipes::IC22_full;
      double sigpred, bgpred, lnLike, pval;
      int totobs;
      char experiment[300] = "IC-22";
      context_func cf = DarkBit_context;
      void* context = &cf;
      BEreq::nubounds(experiment[0], *Dep::mwimp, *Dep::annrate, byVal(*Dep::nuyield), sigpred, bgpred, 
       totobs, lnLike, pval, 4, false, 0.0, 0.0, context);
      result.signal = sigpred;
      result.bg = bgpred;
      result.nobs = totobs;
      result.loglike = lnLike;
      result.pvalue = pval;
    }
    // 22-string extractor module functions
    void IC22_signal (double &result) { result = Pipes::IC22_signal ::Dep::IC22_data->signal;  }
    void IC22_bg     (double &result) { result = Pipes::IC22_bg     ::Dep::IC22_data->bg;      }
    void IC22_nobs   (int    &result) { result = Pipes::IC22_nobs   ::Dep::IC22_data->nobs;    }
    void IC22_loglike(double &result) { result = Pipes::IC22_loglike::Dep::IC22_data->loglike; }
    void IC22_pvalue (double &result) { result = Pipes::IC22_pvalue ::Dep::IC22_data->pvalue;  }

    // 79-string IceCube WH sample: predicted signal and background counts, observed counts and likelihoods.
    void IC79WH_full(nudata &result)
    {
      using namespace Pipes::IC79WH_full;
      double sigpred, bgpred, lnLike, pval;
      int totobs;
      char experiment[300] = "IC-79 WH";
      context_func cf = DarkBit_context;
      void* context = &cf;
      BEreq::nubounds(experiment[0], *Dep::mwimp, *Dep::annrate, byVal(*Dep::nuyield), sigpred, bgpred, 
       totobs, lnLike, pval, 4, false, 0.0, 0.0, context);
      result.signal = sigpred;
      result.bg = bgpred;
      result.nobs = totobs;
      result.loglike = lnLike;
      result.pvalue = pval;
    }
    // 79-string WH extractor module functions
    void IC79WH_signal (double &result) { result = Pipes::IC79WH_signal ::Dep::IC79WH_data->signal;  }
    void IC79WH_bg     (double &result) { result = Pipes::IC79WH_bg     ::Dep::IC79WH_data->bg;      }
    void IC79WH_nobs   (int    &result) { result = Pipes::IC79WH_nobs   ::Dep::IC79WH_data->nobs;    }
    void IC79WH_loglike(double &result) { result = Pipes::IC79WH_loglike::Dep::IC79WH_data->loglike; }
    void IC79WH_pvalue (double &result) { result = Pipes::IC79WH_pvalue ::Dep::IC79WH_data->pvalue;  }

    // 79-string IceCube WL sample: predicted signal and background counts, observed counts and likelihoods.
    void IC79WL_full(nudata &result)
    {
      using namespace Pipes::IC79WL_full;
      double sigpred, bgpred, lnLike, pval;
      int totobs;
      char experiment[300] = "IC-79 WL";
      context_func cf = DarkBit_context;
      void* context = &cf;
      BEreq::nubounds(experiment[0], *Dep::mwimp, *Dep::annrate, byVal(*Dep::nuyield), sigpred, bgpred, 
       totobs, lnLike, pval, 4, false, 0.0, 0.0, context);
      result.signal = sigpred;
      result.bg = bgpred;
      result.nobs = totobs;
      result.loglike = lnLike;
      result.pvalue = pval;
    }
    // 79-string WL extractor module functions
    void IC79WL_signal (double &result) { result = Pipes::IC79WL_signal ::Dep::IC79WL_data->signal;  }
    void IC79WL_bg     (double &result) { result = Pipes::IC79WL_bg     ::Dep::IC79WL_data->bg;      }
    void IC79WL_nobs   (int    &result) { result = Pipes::IC79WL_nobs   ::Dep::IC79WL_data->nobs;    }
    void IC79WL_loglike(double &result) { result = Pipes::IC79WL_loglike::Dep::IC79WL_data->loglike; }
    void IC79WL_pvalue (double &result) { result = Pipes::IC79WL_pvalue ::Dep::IC79WL_data->pvalue;  }

    // 79-string IceCube SL sample: predicted signal and background counts, observed counts and likelihoods.
    void IC79SL_full(nudata &result)
    {
      using namespace Pipes::IC79SL_full;
      double sigpred, bgpred, lnLike, pval;
      int totobs;
      char experiment[300] = "IC-79 SL";
      context_func cf = DarkBit_context;
      void* context = &cf;
      BEreq::nubounds(experiment[0], *Dep::mwimp, *Dep::annrate, byVal(*Dep::nuyield), sigpred, bgpred, 
       totobs, lnLike, pval, 4, false, 0.0, 0.0, context);
      result.signal = sigpred;
      result.bg = bgpred;
      result.nobs = totobs;
      result.loglike = lnLike;
      result.pvalue = pval;
    }
    // 79-string SL extractor module functions
    void IC79SL_signal (double &result) { result = Pipes::IC79SL_signal ::Dep::IC79SL_data->signal;  }
    void IC79SL_bg     (double &result) { result = Pipes::IC79SL_bg     ::Dep::IC79SL_data->bg;      }
    void IC79SL_nobs   (int    &result) { result = Pipes::IC79SL_nobs   ::Dep::IC79SL_data->nobs;    }
    void IC79SL_loglike(double &result) { result = Pipes::IC79SL_loglike::Dep::IC79SL_data->loglike; }
    void IC79SL_pvalue (double &result) { result = Pipes::IC79SL_pvalue ::Dep::IC79SL_data->pvalue;  }

    // Composite IceCube likelihood function.
    void IC_loglike(double &result)
    {
      using namespace Pipes::IC_loglike;
      result = *Dep::IC22_loglike + *Dep::IC79WH_loglike + *Dep::IC79WL_loglike + *Dep::IC79SL_loglike; 
    }

///////////////////////////////////////////////////

    DEF_FUNKTRAIT(RD_EFF_ANNRATE_FROM_PROCESSCATALOG_TRAIT)  // carries pointer to Weff
    void RD_eff_annrate_from_ProcessCatalog(double(*&result)(double&))
    {
        using namespace Pipes::RD_eff_annrate_from_ProcessCatalog;

        TH_Process annProc = (*Dep::TH_ProcessCatalog).getProcess((std::string)"chi_10", (std::string)"chi_10");
        double mDM = *Param["mass"];
        const double GeV2tocm3s1 = 1.17e-17;

        auto Weff = Funk::zero("peff");
        auto peff = Funk::var("peff");
        auto s = 4*(peff*peff + mDM*mDM);

        for (std::vector<TH_Channel>::iterator it = annProc.channelList.begin();
                it != annProc.channelList.end(); ++it)
        {
            Weff = Weff + it->genRate->set("v", 2*peff/sqrt(mDM*mDM+peff*peff))*s/GeV2tocm3s1;
        }
        result = Weff->plain<RD_EFF_ANNRATE_FROM_PROCESSCATALOG_TRAIT>("peff");
    }

    void UnitTest_DarkBit(int &result)
    {
        using namespace Pipes::UnitTest_DarkBit;
        /* This function depends on all relevant DM observables (indirect and
         * direct) and dumps them into convenient files in YAML format, which
         * afterwards can be checked against the expectations.
         */

        static unsigned int counter = 0;

        double M_DM = (*Dep::DD_couplings).M_DM;
        double Gps = (*Dep::DD_couplings).gps;
        double Gpa = (*Dep::DD_couplings).gpa;
        double Gns = (*Dep::DD_couplings).gns;
        double Gna = (*Dep::DD_couplings).gna;
        double oh2 = *Dep::RD_oh2;
        TH_Process annProc = (*Dep::TH_ProcessCatalog).getProcess((std::string)"chi_10", (std::string)"chi_10");
        Funk::Funk spectrum = (*Dep::GA_AnnYield)->set("v", 0.);

        std::ostringstream filename;
        filename << runOptions->getValueOrDef<std::string>("UnitTest_DarkBit", "fileroot");
        filename << "_" << counter << ".yml";
        counter++;

        std::ofstream os;
        os.open(filename.str());
        if(os)
        {
          // Standard output.
          os << "# Direct detection couplings\n";
          os << "DDcouplings:\n";
          os << "  gps: " << Gps << "\n";
          os << "  gpa: " << Gpa << "\n";
          os << "  gns: " << Gns << "\n";
          os << "  gna: " << Gna << "\n";
          os << "\n";
          os << "# Particle masses [GeV] \n";
          os << "ParticleMasses:\n";
          os << "  Mchi: " << M_DM << "\n";
          os << "\n";
          os << "# Relic density Omega h^2\n";
          os << "RelicDensity:\n";
          os << "  oh2: " << oh2 << "\n";
          os << "\n";

          // Output gamma-ray spectrum (grid be set in YAML file).
          double x_min = runOptions->getValueOrDef<double>(0.1, "GA_AnnYield", "Emin");
          double x_max = runOptions->getValueOrDef<double>(10000, "GA_AnnYield", "Emax");
          int n = runOptions->getValueOrDef<double>(26, "GA_AnnYield", "nbins");
          std::vector<double> x = logspace(log10(x_min), log10(x_max), n);  // from 0.1 to 500 GeV
          std::vector<double> y = spectrum->vector("E", x);
          os << "# Annihilation spectrum dNdE [1/GeV]\n";
          os << "GammaRaySpectrum:\n";
          os << "  E: [";
          for (std::vector<double>::iterator it = x.begin(); it != x.end(); it++)
            os << *it << ", ";
          os  << "]\n";
          os << "  dNdE: [";
          for (std::vector<double>::iterator it = y.begin(); it != y.end(); it++)
            os << *it << ", ";
          os  << "]\n";
          os << std::endl;

          os << "# Annihilation rates\n";
          os << "AnnihilationRates:\n";
          for (std::vector<TH_Channel>::iterator it = annProc.channelList.begin();
              it != annProc.channelList.end(); ++it)
          {
            os << "  ";
            for (std::vector<std::string>::iterator jt = it->finalStateIDs.begin(); jt!=it->finalStateIDs.end(); jt++)
            {
              os << *jt << "";
            }
            if (it->finalStateIDs.size() == 2)
            os << ": " << it->genRate->eval("v", 0);
            if (it->finalStateIDs.size() == 3)
            os << ": " << it->genRate->eval("v", 0., "E", 0., "E1", 0.);
            os << "\n";
          }
          os << std::endl;
        }
        else
        {
          logger() << "Warning: outputfile not open for writing." << std::endl;
        }
        os.close();
        result = 0;
    }

    void SimYieldTable_DarkSusy(SimYieldTable& result)
    {
        using namespace Pipes::SimYieldTable_DarkSusy;

        static bool initialized = false;
        if ( not initialized )
        {
            int flag = 0;      // some flag
            int yieldk = 152;  // gamma ray yield
            int ch = 0;        // channel information
            Funk::Funk dNdE;

            #define ADD_CHANNEL(ch, P1, P2, FINAL, EcmMin, EcmMax)                                                    \
                dNdE = Funk::func(BEreq::dshayield.pointer(), Funk::var("mwimp"), Funk::var("E"), ch, yieldk, flag)->set("mwimp", Funk::var("Ecm")/2);  \
                result.addChannel(dNdE, P1, P2, FINAL, EcmMin, EcmMax);  // specifies also center of mass energy range
            ADD_CHANNEL(12, "Z0", "Z0", "gamma", 0., 10000.)
            ADD_CHANNEL(13, "W+", "W-", "gamma", 0., 10000.)
            ADD_CHANNEL(14, "nu_e", "~nu_e", "gamma", 0., 10000.)
            ADD_CHANNEL(15, "e+", "e-", "gamma", 0., 10000.)
            ADD_CHANNEL(16, "nu_mu", "~nu_mu", "gamma", 0., 10000.)
            ADD_CHANNEL(17, "mu+", "mu-", "gamma", 0., 10000.)
            ADD_CHANNEL(18, "nu_tau", "~nu_tau", "gamma", 0., 10000.)
            ADD_CHANNEL(19, "tau+", "tau-", "gamma", 0., 10000.)
            ADD_CHANNEL(20, "u", "ubar", "gamma", 0., 10000.)
            ADD_CHANNEL(21, "d", "dbar", "gamma", 0., 10000.)
            ADD_CHANNEL(22, "c", "cbar", "gamma", 0., 10000.)
            ADD_CHANNEL(23, "s", "sbar", "gamma", 0., 10000.)
            ADD_CHANNEL(24, "t", "tbar", "gamma", 0., 10000.)
            ADD_CHANNEL(25, "b", "bbar", "gamma", 0., 10000.)
            ADD_CHANNEL(26, "g", "g", "gamma", 0., 10000.)
            #undef ADD_CHANNEL

            // Add spectrum of single Z0 decay at rest
            // FIXME: This is only for testing purposes and should be removed
            // again later.
            dNdE = Funk::func(BEreq::dshayield.pointer(), 92*2, Funk::var("E"), 12, yieldk, flag);
            result.addChannel(dNdE/2, "Z0", "gamma", 10., 10000.);

            result.addChannel(Funk::zero("Ecm", "E"), "H1", "H1", "gamma", 4., 10000.);
            result.addChannel(Funk::zero("Ecm", "E"), "H1", "H2", "gamma", 4., 10000.);
            result.addChannel(Funk::zero("Ecm", "E"), "H2", "H2", "gamma", 4., 10000.);
            result.addChannel(Funk::zero("Ecm", "E"), "H3", "H3", "gamma", 4., 10000.);
            result.addChannel(Funk::zero("Ecm", "E"), "H1", "H3", "gamma", 4., 10000.);
            result.addChannel(Funk::zero("Ecm", "E"), "H2", "H3", "gamma", 4., 10000.);
            result.addChannel(Funk::zero("Ecm", "E"), "H+", "H-", "gamma", 4., 10000.);
            result.addChannel(Funk::zero("Ecm", "E"), "H1", "Z0", "gamma", 4., 10000.);
            result.addChannel(Funk::zero("Ecm", "E"), "H2", "Z0", "gamma", 4., 10000.);
            result.addChannel(Funk::zero("Ecm", "E"), "H3", "Z0", "gamma", 4., 10000.);
            result.addChannel(Funk::zero("Ecm", "E"), "W+", "H-", "gamma", 4., 10000.);
            result.addChannel(Funk::zero("Ecm", "E"), "W-", "H+", "gamma", 4., 10000.);

            initialized = true;
        }
    }

    void SimYieldTable_MicrOmegas(SimYieldTable& result)
    {
        using namespace Pipes::SimYieldTable_MicrOmegas;

        static bool initialized = false;
        int outN = 0;  // gamma

        if ( not initialized )
        {
            Funk::Funk dNdE;

            #define ADD_CHANNEL(inP, P1, P2, FINAL, EcmMin, EcmMax)                                                   \
                dNdE = Funk::func(BEreq::dNdE.pointer(), Funk::var("Ecm"), Funk::var("E"), inP, outN)/Funk::var("E"); \
                result.addChannel(dNdE, P1, P2, FINAL, EcmMin, EcmMax);  // specifies also center of mass energy range
            ADD_CHANNEL(0, "g", "g", "gamma", 4., 10000.)
            ADD_CHANNEL(1, "d", "dbar", "gamma", 4., 10000.)
            ADD_CHANNEL(2, "u", "ubar", "gamma", 4., 10000.)
            ADD_CHANNEL(3, "s", "sbar", "gamma", 4., 10000.)
            ADD_CHANNEL(4, "c", "cbar", "gamma", 4., 10000.)
            ADD_CHANNEL(5, "b", "bbar", "gamma", 4., 10000.)
            ADD_CHANNEL(6, "t", "tbar", "gamma", 4., 10000.)
            ADD_CHANNEL(7, "e+", "e-", "gamma", 4., 10000.)
            ADD_CHANNEL(8, "mu+", "mu-", "gamma", 4., 10000.)
            ADD_CHANNEL(9, "tau+", "tau-", "gamma", 4., 10000.)
            ADD_CHANNEL(10, "Z0", "Z0", "gamma", 4., 10000.)
            ADD_CHANNEL(13, "W+", "W-", "gamma", 4., 10000.)
            #undef ADD_CHANNEL
            initialized = true;
            result.addChannel(Funk::zero("Ecm", "E"), "nu_e", "~nu_e", "gamma", 4., 10000.);
            result.addChannel(Funk::zero("Ecm", "E"), "nu_mu", "~nu_mu", "gamma", 4., 10000.);
            result.addChannel(Funk::zero("Ecm", "E"), "nu_tau", "~nu_tau", "gamma", 4., 10000.);
        }
    }

    void ToyAnnYield(Funk::Funk& result)
    {
        using namespace Pipes::ToyAnnYield;

        double mass = 100;
        Funk::Funk dNdE_bb = (*Dep::SimYieldTable)("b", "bbar", "gamma", mass);

        logger() << dNdE_bb->eval("E", 10) << std::endl;

        result = dNdE_bb;  // Fix units
    }
  }
}<|MERGE_RESOLUTION|>--- conflicted
+++ resolved
@@ -814,22 +814,10 @@
                                chn.Ecm_max ),                                               // Highest energy in SimYieldChannel
                                0.5*(endpoint->m*endpoint->m + msq)/endpoint->m );           // Estimate for highest kinematically allowed CoM energy
         if(Ecmin>=Ecmax) return;    
-<<<<<<< HEAD
+        // TODO: Correct now?
         const double logmin = log(Ecmin);
         const double logmax = log(Ecmax);                  
         const double dlogE=logmax-logmin;       
-=======
-        // TODO: Lars --> Your code produces a "too large" Ecmin.  Note that
-        // this quantity ends up as cutoff in the photon spectrum as well
-        // (dNdE).  A 10 GeV cutoff is not what we want there.  Please have a
-        // look where and how Ecmin is used, and *check the output* after
-        // making changes.
-        Ecmin = 0.1;
-        Ecmax = 100;
-        double logmin = log(Ecmin);
-        double logmax = log(Ecmax);                  
-        double dlogE=logmax-logmin;       
->>>>>>> fc9a5211
         
         // Some debug information
         if(false)
@@ -929,7 +917,6 @@
                 // Initialize histograms
                 for(std::vector<std::string>::const_iterator it = Dep::cascadeMC_FinalStates->begin(); it!=Dep::cascadeMC_FinalStates->end(); ++it)
                 {
-<<<<<<< HEAD
                     if(false)
                     {
                         std::cout << "Defining new histList entry!!!" << std::endl;
@@ -938,14 +925,6 @@
                     // FIXME: This defines 50 bins from 1e-3 to 1e3 GeV.
                     // Should not be hardcoded.
                     histList[*Dep::cascadeMC_InitialState][*it]=SimpleHist(100,0.001,1000.0,true);
-=======
-                    std::cout << "Defining new histList entry!!!" << std::endl;
-                    std::cout << "for: " << *Dep::cascadeMC_InitialState << " " << *it << std::endl;
-                    // FIXME: Lars --> This defines 50 bins from 1e-3 to 1e3
-                    // GeV.  Should not be hardcoded.  Please retrieve this
-                    // from the ini-file instead.
-                    histList[*Dep::cascadeMC_InitialState][*it]=SimpleHist(200,0.001,1000.0,true);
->>>>>>> fc9a5211
                 }
                 return;
             case MC_FINALIZE:
@@ -1394,20 +1373,10 @@
         double betaGamma = sqrt(gamma*gamma-1);
         Funk::Funk Ep = Funk::var("Ep");
         Funk::Funk E = Funk::var("E");
-<<<<<<< HEAD
+        // TODO: Correct now?
         Funk::Funk halfBox = betaGamma*sqrt(E*E-mass*mass);
         Funk::Funk integrand = (dNdE/(2*halfBox))->set("E", Ep);
         return integrand->gsl_integration("Ep", E*gamma-halfBox, E*gamma+halfBox);
-=======
-        // TODO: --> Lars, please check what is going on
-        // Your new code (does not work properly):
-        //Funk::Funk integrand = dNdE->set("E", Ep);
-        //Funk::Funk halfBox = betaGamma*sqrt(E*E-mass*mass);
-        //return dNdE->gsl_integration("Ep", E*gamma-halfBox, E*gamma+halfBox) / (2*halfBox);
-        // My previous code (works at least visually correct):
-        Funk::Funk integrand = dNdE->set("E", Ep)/(2*(gamma*gamma-1)*Ep);
-        return integrand->gsl_integration("Ep", E/(gamma+sqrt(gamma*gamma-1)), E/(gamma-sqrt(gamma*gamma-1)));
->>>>>>> fc9a5211
     }
 
     void GA_AnnYield_General(Funk::Funk &result)
@@ -1471,10 +1440,10 @@
                 double m1 = (*Dep::TH_ProcessCatalog).getParticleProperty(it->finalStateIDs[1]).mass;
                 double gamma0 = (Ecm*Ecm+m0*m0-m1*m1)/(2*Ecm*m0);
                 double gamma1 = (Ecm*Ecm-m0*m0+m1*m1)/(2*Ecm*m1);
-<<<<<<< HEAD
                 std::cout << Ecm << " " << m0 << " " << m1 << std::endl;
                 std::cout << "gammas: " << gamma0 << ", " << gamma1 << std::endl;                
-                Yield = Yield + boost_dNdE(spec0, gamma0, 0.0) + boost_dNdE(spec1, gamma1, 0.0);
+                // TODO: Correct?
+                Yield = Yield + (boost_dNdE(spec0, gamma0, 0.0) + boost_dNdE(spec1, gamma1, 0.0)) * it->genRate;
 
                 // FIXME: This is debug information. Remove it when no longer necessary.
                 std::cout << "Spectrum debug info:" << std:: endl;
@@ -1538,9 +1507,6 @@
                 }
                 
                 // Debug information ends here
-=======
-                Yield = Yield + (boost_dNdE(spec0, gamma0, 0.0) + boost_dNdE(spec1, gamma1, 0.0)) * it->genRate;
->>>>>>> fc9a5211
             }
         }
 
