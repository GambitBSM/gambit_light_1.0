--- conflicted
+++ resolved
@@ -747,7 +747,6 @@
     {
         //std::cout << "cascadeMC_GenerateChain" << std::endl;        
         using namespace DecayChain;
-<<<<<<< HEAD
         using namespace Pipes::cascadeMC_GenerateChain;    
         static int    cMC_maxChainLength; 
         static double cMC_Emin;
@@ -762,14 +761,6 @@
                 return;
         }
         ChainParticle* chn = new ChainParticle(vec3(0), &(*Dep::cascadeMC_DecayTable), *Dep::cascadeMC_InitialState); 
-=======
-        using namespace Pipes::cascadeMC_GenerateChain;     
-        if(*Loop::iteration == MC_INIT or *Loop::iteration == MC_NEXT_STATE or *Loop::iteration == MC_FINALIZE) return;
-        ChainParticle* chn = new ChainParticle(vec3(0), &(*Dep::cascadeMC_DecayTable), *Dep::cascadeMC_InitialState);
-        // Get YAML options
-        int cMC_maxChainLength  = runOptions->getValueOrDef<int>    (-1, "cMC_maxChainLength");
-        double cMC_Emin         = runOptions->getValueOrDef<double> (-1, "cMC_Emin");        
->>>>>>> 6dfa8a5e
         chn->generateDecayChainMC(cMC_maxChainLength,cMC_Emin); 
         chain=ChainContainer(chn);
     }
@@ -777,13 +768,8 @@
     // Function for sampling SimYieldTables (tabulated spectra). 
     // This is a convenience function used in cascadeMC_Histograms, and does not have an associated capability.
     void cascadeMC_sampleSimYield( const SimYieldTable &table, const Gambit::DarkBit::DecayChain::ChainParticle* endpoint, std::string finalState, 
-<<<<<<< HEAD
             const TH_ProcessCatalog &catalog, std::map<std::string, std::map<std::string, SimpleHist> > &histList, std::string initialState, 
             double weight, double (*dshayield)(double&,double&,int&,int&,int&), int cMC_minSpecSamples, int cMC_maxSpecSamples, double cMC_specValidThreshold)
-=======
-            const TH_ProcessCatalog &catalog, int cMC_minSpecSamples, int cMC_maxSpecSamples, double cMC_Emin, 
-            std::map<std::string, std::map<std::string, SimpleHist> > &histList, std::string initialState, double weight)
->>>>>>> 6dfa8a5e
     {
         //std::cout << "cascadeMC_sampleSimYield" << std::endl;          
         std::string p1,p2;
@@ -855,7 +841,6 @@
         {
             samplCounter++;
             // Draw an energy in the CoM frame of the endpoint. Logarithmic sampling.
-<<<<<<< HEAD
             double E_CoM= exp(logmin+(logmax-logmin)*Random::draw());
             double dN_dE;
             // TODO: Make ABSOLUTELY SURE the below is threadsafe!
@@ -883,23 +868,6 @@
                 spectrum.addBox(tmp1-tmp2,tmp1+tmp2,weight2);
                 Nsampl++;
             }
-=======
-            E_CoM[Nsampl]= exp(logmin+(logmax-logmin)*Random::draw());
-            // TODO: Make ABSOLUTELY SURE the below is threadsafe!
-            dN_dE[Nsampl]= chn.dNdE->eval("E", E_CoM[Nsampl], "Ecm", endpoint->m);
-            specSum += E_CoM[Nsampl]*dlogE*dN_dE[Nsampl];
-            Nsampl++;
-        }
-        SimpleHist spectrum(histList[initialState][finalState].binLower);
-        for(int i=0; i<Nsampl; i++)    
-        {
-            double weight2 = weight*E_CoM[i]*dlogE*dN_dE[i];
-            // Calculate box limits
-            double tmp1 = gamma*E_CoM[i];
-            double tmp2 = gammaBeta*sqrt(E_CoM[i]*E_CoM[i]-m*m);
-            // Add box spectrum to histogram
-            spectrum.addBox(tmp1-tmp2,tmp1+tmp2,weight2);
->>>>>>> 6dfa8a5e
         }
         spectrum.multiply(1.0/Nsampl);
         // Add bin contents of spectrum histogram to main histogram as weighted events
@@ -913,20 +881,9 @@
         //std::cout << "cascadeMC_Histograms" << std::endl; 
         using namespace DecayChain;
         using namespace Pipes::cascadeMC_Histograms; 
-<<<<<<< HEAD
             
         // FIXME: Temporary
         double (*dshayield)(double&,double&,int&,int&,int&) = BEreq::dshayield.pointer();
-=======
-      
-        // Get YAML options
-        int    cMC_minSpecSamples     = runOptions->getValueOrDef<int>   (5,    "cMC_minSpecSamples");    
-        int    cMC_maxSpecSamples     = runOptions->getValueOrDef<int>   (25,   "cMC_maxSpecSamples");    
-        double cMC_Emin               = runOptions->getValueOrDef<double>(-1,   "cMC_Emin");
-        int    cMC_endCheckFrequency  = runOptions->getValueOrDef<int>   (25,   "cMC_endCheckFrequency");    
-        double cMC_gammaBGPower       = runOptions->getValueOrDef<double>(-2.5, "cMC_gammaBGPower");
-        double cMC_gammaRelError      = runOptions->getValueOrDef<double>(0.01, "cMC_gammaRelError");        
->>>>>>> 6dfa8a5e
         
         // YAML options
         static int    cMC_minSpecSamples;
@@ -980,11 +937,7 @@
             // The reason for not using only final state particles is that certain endpoints (e.g. quark-antiquark pairs) cannot be handled as separate particles.
             for(vector<const ChainParticle*>::const_iterator it =endpoints.begin(); it != endpoints.end(); it++)
             {
-<<<<<<< HEAD
                 // std::cout << "  working on endpoint (only first particle shown) " << (*it)[0].getpID() << std::endl;
-=======
-                std::cout << "  working on endpoint (only first particle shown) " << (*it)[0].getpID() << std::endl;
->>>>>>> 6dfa8a5e
                 // Get weighting factor (correction for mismatch between decay width of available decay channels and total decay width)
                 double weight = (*it)->getWeight();                
                 // Analyze single particle endpoints            
@@ -1000,13 +953,8 @@
                     // Check if tabulated spectra exist for this final state
                     else if((*Dep::SimYieldTable).hasChannel( (*it)->getpID(), *pit ))
                     {
-<<<<<<< HEAD
                         cascadeMC_sampleSimYield(*Dep::SimYieldTable, *it, *pit, *Dep::TH_ProcessCatalog, histList, *Dep::cascadeMC_InitialState, weight, dshayield,
                                                  cMC_minSpecSamples, cMC_maxSpecSamples, cMC_specValidThreshold);
-=======
-                        cascadeMC_sampleSimYield(*Dep::SimYieldTable, *it, *pit, *Dep::TH_ProcessCatalog, cMC_minSpecSamples, 
-                                                  cMC_maxSpecSamples, cMC_Emin, histList, *Dep::cascadeMC_InitialState, weight);
->>>>>>> 6dfa8a5e
                     }
                 }
                 // Analyze multiparticle endpoints (the endpoint particle is here the parent of final state particles)  
@@ -1021,13 +969,8 @@
                         {
                             // std::cout << "  ...it actually is!" << std::endl;
                             hasTabulated = true;                          
-<<<<<<< HEAD
                             cascadeMC_sampleSimYield(*Dep::SimYieldTable, *it, *pit, *Dep::TH_ProcessCatalog, histList, *Dep::cascadeMC_InitialState, weight, dshayield,
                                                      cMC_minSpecSamples, cMC_maxSpecSamples, cMC_specValidThreshold);
-=======
-                            cascadeMC_sampleSimYield(*Dep::SimYieldTable, *it, *pit, *Dep::TH_ProcessCatalog, cMC_minSpecSamples,
-                                                      cMC_maxSpecSamples, cMC_Emin, histList, *Dep::cascadeMC_InitialState, weight);
->>>>>>> 6dfa8a5e
                         }
                     }
                     if(!hasTabulated)
@@ -1531,7 +1474,7 @@
                     }
                     std::cout << std::endl;
                     Funk::Funk specDirect = (*Dep::SimYieldTable)("b", "bbar", "gamma", (*Dep::TH_ProcessCatalog).getParticleProperty("phi").mass);
-                    std::cout << "phi-spectrum direct:" << std:: endl;
+                    std::cout << "phi-spectrum (b bbar) direct:" << std:: endl;
                     for(int i=0; i<Nen;i++)
                     {
                         std::cout << specDirect->eval("E", Evals[i])<< "  ";
@@ -1539,7 +1482,7 @@
                     std::cout << std::endl;
                     
                     Funk::Funk specDirectB = 2.0*boost_dNdE(specDirect,gamma1,0.0);
-                    std::cout << "2 * phi-spectrum direct, boosted:" << std:: endl;
+                    std::cout << "2 * phi-spectrum (b bbar) direct, boosted:" << std:: endl;
                     for(int i=0; i<Nen;i++)
                     {
                         std::cout << specDirectB->eval("E", Evals[i])<< "  ";
