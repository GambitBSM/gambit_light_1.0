--- conflicted
+++ resolved
@@ -12,25 +12,20 @@
 ///          (c.weniger@uva.nl)
 ///  \date Oct 2014, Apr 2015
 ///
-<<<<<<< HEAD
 ///  \author Torsten Bringmann 
 ///  \date May 2015
-=======
+///
 ///  \author Pat Scott
 ///          <p.scott@imperial.ac.uk>
 ///  \date 2015 May
->>>>>>> 96de0220
 ///
 ///  *********************************************
 
 #include "gambit/Elements/gambit_module_headers.hpp"
 #include "gambit/Elements/virtualH.hpp"
 #include "gambit/DarkBit/DarkBit_rollcall.hpp"
-<<<<<<< HEAD
 #include "gambit/Utils/ASCIItableReader.hpp"
 #include "boost/make_shared.hpp"
-=======
->>>>>>> 96de0220
 
 namespace Gambit
 {
@@ -41,19 +36,13 @@
     class SingletDM
     {
       public:
-<<<<<<< HEAD
         /// Initialize SingletDM object (branching ratios etc)
         SingletDM(
             TH_ProcessCatalog &catalog,
             std::map<std::string, Funk::Funk> & arg_f_vs_mass)
-=======
-        /// Initialize SingletDM object
-        SingletDM()
->>>>>>> 96de0220
         {
           mh   = catalog.getParticleProperty("h0_1").mass;
           // FIXME: This should not be hard-coded
-<<<<<<< HEAD
           v0   = 246.0;
           alpha_s = 0.12;
           mb   = catalog.getParticleProperty("b").mass;
@@ -64,15 +53,6 @@
           f_vs_mass = arg_f_vs_mass;
           Gamma = f_vs_mass["Gamma"]->bind("mass");
           Gamma_mh = Gamma->eval(mh);
-=======
-          mh = 125.7;  // FIXME
-          v0 = 246.0;  // FIXME
-          alpha_s = 0.12;   // FIXME
-          mb = 5;  // FIXME
-          mc = 1;  // FIXME
-          mtau = 1;  // FIXME
-          mt = 172;  // FIXME
->>>>>>> 96de0220
         };
         ~SingletDM() {}
 
@@ -192,14 +172,10 @@
         }
 
       private:
-<<<<<<< HEAD
         std::map<std::string, Funk::Funk> f_vs_mass;
         Funk::BoundFunk Gamma;
 
         double Gamma_mh, mh, v0, alpha_s, mb, mc, mtau, mt;
-=======
-         double Gamma_mh, mh, v0, alpha_s, mb, mc, mtau, mt;
->>>>>>> 96de0220
     };
 
     void DarkMatter_ID_SingletDM(std::string & result)
@@ -213,17 +189,11 @@
     void DD_couplings_SingletDM(DarkBit::DD_couplings &result)
     {
       using namespace Pipes::DD_couplings_SingletDM;
-<<<<<<< HEAD
       double mass = *Param["mass"];
       double lambda = *Param["lambda"];
       // FIXME: It would be cleaner if this actually does not come from the
       // process catalog, but instead from the Spectrum Object
       double mh = (*Dep::TH_ProcessCatalog).getParticleProperty("h0_1").mass;
-=======
-      double mass = *Param["mass"];     // FIXME to come from SS_spectrum
-      double lambda = *Param["lambda"]; // FIXME to come from SS_spectrum
-      double mh = 125.7;                // FIXME to come from SS_spectrum
->>>>>>> 96de0220
 
       // TODO: Double check expressions (taken from Cline et al. 2013)
       double fp = 2./9. + 7./9.*(*Param["fpu"] + *Param["fpd"] + *Param["fps"]);
@@ -233,7 +203,6 @@
       result.gns = lambda*fn*m_proton/pow(mh,2)/mass/2;
       result.gpa = 0;  // Only SI cross-section
       result.gna = 0;
-<<<<<<< HEAD
 
       logger() << "Singlet DM DD couplings:" << std::endl;
       logger() << " gps = " << result.gps << std::endl;
@@ -260,9 +229,6 @@
         f_vs_mass[*it] = Funk::interp("mass", table["mass"], table[*it]);
       }
       return f_vs_mass;
-=======
-      result.M_DM = mass;
->>>>>>> 96de0220
     }
 
     /// Set up process catalogue for Singlet DM.
@@ -272,28 +238,8 @@
       using std::vector;
       using std::string;
 
-<<<<<<< HEAD
       double mass = *Param["mass"];
       double lambda = *Param["lambda"];
-=======
-      static SingletDM singletDM;
-      //const Spectrum* SS = *Dep::SS_spectrum;
-
-      std::vector<std::string> finalStates;
-      double mass, lambda, mW, mb, mZ, mc, mtau, mt;
-
-      mass = *Param["mass"];     //FIXME to come from SS_spectrum
-      lambda = *Param["lambda"]; //FIXME to come from SS_spectrum
-      //mZ = SS->phys.get_Pole_Mass("Z");
-      //mW = SS->phys.get_Pole_Mass("W");
-      mZ = m_Zboson;  // FIXME
-      mW = m_Wboson;  // FIXME
-      mb = 5;  // FIXME
-      mc = 1;  // FIXME
-      mtau = 1;  // FIXME
-      mt = 172;  // FIXME
-      double mh = 125.7;  // FIXME
->>>>>>> 96de0220
 
       // Initialize catalog
       TH_ProcessCatalog catalog;
@@ -372,7 +318,7 @@
 
       // Instantiate tables (only once)
       static std::map<std::string, Funk::Funk> f_vs_mass = 
-        get_f_vs_mass("DarkBit/data/Higgs_decay_1101.0593.dat");
+        get_f_vs_mass("Elements/data/Higgs_decay_1101.0593.dat");
 
       /////////////////////////////
       // Import Decay information
