--- conflicted
+++ resolved
@@ -154,7 +154,6 @@
       // use SLHA for initialization initialization of MSSM25atQ or CMSSM
       else if (ModelInUse("MSSM25atQ") or ModelInUse("CMSSM"))
       {
-<<<<<<< HEAD
         // Save eaSLHA file to disk
         //eaSLHA mySLHA = *Dep::MSSM_spectrum;
         const Spectrum* mySpec = *Dep::MSSM_spectrum;
@@ -191,22 +190,6 @@
             result = true;
           }
         }
-=======
-        // Save SLHAstruct to disk as file
-        SLHAstruct mySLHA = *Dep::MSSM_spectrum;
-        std::ofstream ofs("DarkBit_temp.slha");
-        ofs << mySLHA;
-        ofs.close();
-
-        // Initialize SUSY spectrum from SLHA
-        int len = 17;
-        int flag = 15;
-        const char * filename = "DarkBit_temp.slha";
-        logger() << "Initializing DarkSUSY via SLHA." << std::endl;
-        BEreq::dsSLHAread(byVal(filename),flag,byVal(len));
-        BEreq::dsprep();
-        result = true;
->>>>>>> ccdd7b35
       }
 
       if (!result) {
