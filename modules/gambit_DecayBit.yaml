# DecayBit test file (in YAML)
# Only needs DecayBit and backend SUSYHIT.
#
# Pat Scott <p.scott@imperial.ac.uk>
# Oct 2014
 
###################################
# Input parameter declarations
###################################

Parameters:
  #StandardModel_SLHA2: !import StandardModel_SLHA2_defaults.yaml
  MSSM25atQ: !import LesHouches.in.MSSM_1.yaml

Priors:
    # none: all parameters fixed.


##############################
# Printer setup
##############################

Printer:

  # Select printer to use via string tag
  # (currently only ascii printer available)
  printer: ascii

  # This options node is passed on wholesale to
  # the printer object; required options may
  # therefore vary according to the selected
  # printer. 
  options:
    # name of output file
    output_file: "runs/DecayBit_test/samples/gambit_output.txt"
    # name of info file (explains content of output file)
    info_file: "runs/DecayBit_test/samples/gambit_output.info"

Scanner:
<<<<<<< HEAD
  use_scanner: toy_mcmc
  
  scanners:
    toy_mcmc:
      plugin: toy_mcmc
      point_number: 2
      output_file:  output
      like:  Likelihood
=======

  use_scanner: toy_mcmc

  scanners:
  
    toy_mcmc:
      plugin: toy_mcmc
      options:
        point_number: 2
        output_file:  output
        like:  Likelihood

>>>>>>> 5b5e97e7
            
ObsLikes:

   # Test DecayBit    
  - purpose:      Test
    capability:   decay_rates
    type:         DecayTable

Rules:

   # None needed
   

#########################
# Logging setup
#########################

Logger:

  # Redirection of specific messages according to tags
  # Can redirect to stdout or stderr by specifying these as the "filenames". 
  # Obviously this also means it is impossible to redirect output to actual
  # files with these names.

  prefix : "runs/DecayBit_test/logs/"
  redirection:
    [Debug] : "debug.log"
    [Default] : "default.log"
    [Error] : "errors.log"
    [Warning] : "warnings.log"
    [Core,Error] : "core_errors.log"
    [Core,Error,Fatal] : "fatal_core_errors.log"
    [Dependency Resolver] : "dependency_resolver.log"
    [ExampleBit_A] : "ExampleBit_A.log"
    [ExampleBit_B] : "ExampleBit_B.log"
    [DecayBit] : "DecayBit.log"


##########################
# Name/Value Section
##########################

KeyValues:

  dependency_resolution:
    prefer_model_specific_functions: true

  likelihood:
    model_invalid_for_lnlike_below: -1e6
<|MERGE_RESOLUTION|>--- conflicted
+++ resolved
@@ -37,7 +37,7 @@
     info_file: "runs/DecayBit_test/samples/gambit_output.info"
 
 Scanner:
-<<<<<<< HEAD
+
   use_scanner: toy_mcmc
   
   scanners:
@@ -46,20 +46,6 @@
       point_number: 2
       output_file:  output
       like:  Likelihood
-=======
-
-  use_scanner: toy_mcmc
-
-  scanners:
-  
-    toy_mcmc:
-      plugin: toy_mcmc
-      options:
-        point_number: 2
-        output_file:  output
-        like:  Likelihood
-
->>>>>>> 5b5e97e7
             
 ObsLikes:
 
