--- conflicted
+++ resolved
@@ -139,11 +139,7 @@
 BE_VARIABLE(GENERAL_VAR(DS_RDPADD, rdpadd),     "rdpadd_",    "rdpadd")
 
 //BE_INI_DEPENDENCY(MSSMspectrum, eaSLHA)
-<<<<<<< HEAD
-BE_INI_CONDITIONAL_DEPENDENCY(MSSMspectrum, eaSLHA, MSSM)
-=======
 BE_INI_CONDITIONAL_DEPENDENCY(MSSMspectrum, eaSLHA, CMSSM_demo)
->>>>>>> ced97824
 
 BE_INI_FUNCTION
 {
@@ -160,11 +156,7 @@
     }
 
     // Check if model requires SLHA initialization
-<<<<<<< HEAD
-    if(std::find(Models->begin(), Models->end(), "MSSM") != Models->end())
-=======
     if(std::find(Models->begin(), Models->end(), "CMSSM_demo") != Models->end())
->>>>>>> ced97824
     {
         // Save eaSLHA file to disk
         eaSLHA mySLHA = *Dep::MSSMspectrum;
