//   GAMBIT: Global and Modular BSM Inference Tool
//   *********************************************
///  \file
///
///  Fronted header for the DarkSUSY backend
///
///  Compile-time registration of available 
///  functions and variables from this backend.
///
///  *********************************************
///
///  Authors (add name and date if you modify):
///   
///  \author Anders Kvellestad
///          (anders.kvellestad@fys.uio.no)
///  \date 2013 Mar
///
///  \author Pat Scott 
///          (patscott@physics.mcgill.ca)
///  \date 2013 Apr
///
///  \author Christoph Weniger
///          (c.weniger@uva.nl)
///  \date 2013 Jul
///
///  \author Torsten Bringmann
///          (torsten.bringmann@fys.uio.no)
///  \date 2013 Jul, 2014 Mar
///
///  \author Lars A. Dal  
///          (l.a.dal@fys.uio.no)
///  \date 2014 Mar
///  *********************************************

#ifdef BACKENDRENAME
  #define BACKENDNAME BACKENDRENAME
#else
  #define BACKENDNAME DarkSUSY
#endif
#define VERSION 5.1.1
#define SAFE_VERSION 5_1_1


/* The following macro loads the library using dlmopen 
 * when this header file is included somewhere. */

LOAD_LIBRARY

/* Next we use macros BE_VARIABLE and BE_FUNCTION to load pointers 
 * (using dlsym) to the variables and functions within the library.
 *  
 * The macros also set up a minimal interface providing 'get/set'
 * functions for the library variables and function pointers 
 * for the library functions.
 *  
 * These functions are then wrapped in functors that the core can connect 
 * to the modules via the rollcall system */
 
/* Syntax for BE_FUNCTION:
 * BE_FUNCTION([choose function name], [type], [arguement types], "[exact symbol name]", "[choose capability name]")
 * 
 * The last argument (capability name) is optional. 
 * If left out (as done below) it will default to "[backend name]_[function name]_capability"
 * (e.g. "LibFirst_initialize_capability")  */

// BE_FUNCTION(initialize, void, (int), "_Z10initializei")
// BE_FUNCTION(someFunction, void, (), "_Z12someFunctionv")
// BE_FUNCTION(returnResult, double, (), "_Z12returnResultv")

BE_FUNCTION(dsinit, void, (), "dsinit_", "dsinit")
BE_FUNCTION(dssusy, void, (int&,int&), "dssusy_", "dssusy")
BE_FUNCTION(dsrdomega, double, (int&,int&,double&,int&,int&,int&), "dsrdomega_", "dsrdomega")
BE_FUNCTION(dsrdinit, void, (), "dsrdinit_", "dsrdinit")
BE_FUNCTION(dsrdset, void, (char*, int&, char*, int&), "dsrdset_", "dsrdset")
BE_FUNCTION(dsrdthlim, void, (), "dsrdthlim_", "dsrdthlim")
BE_FUNCTION(dsrdtab, void, (double(*)(double&), double&), "dsrdtab_", "dsrdtab")
BE_FUNCTION(dsrdeqn, void, (double(*)(double&),double&,double&,double&,double&,int&), "dsrdeqn_", "dsrdeqn")
BE_FUNCTION(dsrdwintp, double, (double&), "dsrdwintp_", "dsrdwintp")
BE_FUNCTION(dsanwx, double, (double&), "dsanwx_", "dsanwx")
BE_FUNCTION(dshayield, double, (double&,double&,int&,int&,int&), "dshayield_", "dshayield")
BE_FUNCTION(dssusy_isasugra, void, (int&,int&), "dssusy_isasugra_", "dssusy_isasugra")
BE_FUNCTION(dsgive_model_isasugra, void, (double&,double&,double&,double&,double&), "dsgive_model_isasugra_", "dsgive_model_isasugra")
BE_FUNCTION(dssigmav, double, (int&), "dssigmav_", "dssigmav")
BE_FUNCTION(dsIBffdxdy, double, (int&, double&, double&), "dsibffdxdy_", "dsIBffdxdy")
BE_FUNCTION(dsIBfsrdxdy, double, (int&, double&, double&), "dsibfsrdxdy_", "dsIBfsrdxdy")
BE_FUNCTION(dsIBhhdxdy, double, (int&, double&, double&), "dsibhhdxdy_", "dsIBhhdxdy")
BE_FUNCTION(dsIBwhdxdy, double, (int&, double&, double&), "dsibwhdxdy_", "dsIBwhdxdy")
BE_FUNCTION(dsIBwwdxdy, double, (int&, double&, double&), "dsibwwdxdy_", "dsIBwwdxdy")
BE_FUNCTION(dsddgpgn, void, (double&, double&, double&, double&), "dsddgpgn_", "dsddgpgn")
BE_FUNCTION(dsSLHAread, void, (char*, int&, int), "dsslharead_", "dsSLHAread")
BE_FUNCTION(dsprep, void, (), "dsprep_", "dsprep")
BE_FUNCTION(dsIByieldone, double, (double&, int&, int&, int&), "dsibyieldone_", "dsibyieldone")
<<<<<<< HEAD
BE_FUNCTION(dswwidth, void, (int&), "dswwidth_", "dswwidth")
=======
//BE_FUNCTION(dsddset, void, (Fstring<2>*, Fstring<10>*), "dsddset_", "dsddset")
>>>>>>> 16fba694

//BE_FUNCTION(initialize, void, (int), "_Z10initializei", "LibFirst_initialize_capability")
//BE_FUNCTION(someFunction, void, (), "_Z12someFunctionv", "LibFirst_someFunction_capability")
//BE_FUNCTION(returnResult, double, (), "_Z12returnResultv", "LibFirst_returnResult_capability")

/* We have now created the following:
 *
 * - Function pointers
 * Gambit::Backends::LibFirst::initialize       type: void (*)(int)
 * Gambit::Backends::LibFirst::someFunction     type: void (*)()
 * Gambit::Backends::LibFirst::returnResult     type: double (*)()
 *
 * - Functors
 * Gambit::Backends::LibFirst::Functown::initialize       type: Gambit::backend_functor<void,int>
 * Gambit::Backends::LibFirst::Functown::someFunction     type: Gambit::backend_functor<void>
 * Gambit::Backends::LibFirst::Functown::returnResult     type: Gambit::backend_functor<double>  */


/* Syntax for BE_VARIABLE:
 * BE_VARIABLE([type macro], "[exact symbol name]", "[choose capability name]")  
 * */
 
// TODO: Replace darksusy types with appropriate commonblock representations and use FORT_COMMONB macros here

BE_VARIABLE(DS_MSSMPAR, mssmpar,   "mssmpar_",   "mssmpar")   // Required to set up e.g. MSSM7

// Only read from
BE_VARIABLE(DS_MSPCTM, mspctm,     "mspctm_",    "mspctm")    // Mass spectrum
BE_VARIABLE(DS_INTDOF, intdof,     "intdof_",    "intdof")    // Particle degrees of freedom
BE_VARIABLE(DS_PACODES, pacodes,   "pacodes_",   "pacodes")   // Particles codes (mapped onto mssmpar etc)

// Used in RD_eff_annrate_SUSY_DSprep_func, RD_oh2_general and RD_thresholds_resonances_SingletDM
BE_VARIABLE(DS_RDMGEV, rdmgev,     "rdmgev_",    "rdmgev")    // more RD Contains information about coannihilation

// Used in RD_oh2_general and RD_spectrum_SUSY
// This is only written to for some narrow-width approximation to the SM higgs
BE_VARIABLE(DS_WIDTHS, widths,     "widths_",    "widths")    // Particle widths

// Appears only in RD_oh2_general
BE_VARIABLE(DS_RDPTH, rdpth,       "rdpth_",     "rdpth")     // gRD thresholds
BE_VARIABLE(DS_RDDOF, rddof,       "rddof_",     "rddof")     // gRD dofs
BE_VARIABLE(DS_RDERRORS, rderrors, "rderrors_", "rderrors")   // gRD errors
BE_VARIABLE(DS_RDPARS, rdpars,     "rdpars_",    "rdpars")    // gRD Parameters 
BE_VARIABLE(DS_RDSWITCH, rdswitch, "rdswitch_",  "rdswitch")  // gRD Switches
BE_VARIABLE(DS_RDLUN, rdlun,       "rdlun_",     "rdlun")     // gRD ???
BE_VARIABLE(DS_RDPADD, rdpadd,     "rdpadd_",    "rdpadd")    // gRD ???

BE_VARIABLE(DS_IBINTVARS,IBintvars,"ibintvars_", "IBintvars") // IB stuff

BE_VARIABLE(DS_DDCOM, ddcom, "ddcom_",    "ddcom")

// Point initialization off-loaded to DarkSUSY_PointInit capability.
// That capability has model dependencies, not the basic initialization
// done here.  Any capabilities that use DarkSUSY routines requiring
// DarkSUSY point initialization should have a dependency on
// DarkSUSY_PointInit.
//BE_INI_DEPENDENCY(MSSMspectrum, eaSLHA)
//BE_INI_CONDITIONAL_DEPENDENCY(MSSMspectrum, eaSLHA, CMSSM_demo, CMSSM, MSSM25atQ)

BE_INI_FUNCTION
{
    using namespace SLHAea;

    // Initialize DarkSUSY if run for the first time
    bool static scan_level = true;
    if (scan_level)
    {
    	std::cout << "DarkSUSY initialization" << std::endl;
        dsinit();
        dsrdinit();
        scan_level = false;

        if (runOptions->hasKey("dddn"))
        {
        	if (runOptions->getValue<int>("dddn")==1) ddcom->dddn = 1;
        	else if (runOptions->getValue<int>("dddn")==0) ddcom->dddn = 0;
        	else BackendIniBit_error().raise(LOCAL_INFO, "Invalid value of dddn "
        				"(only 0 or 1 permitted).");
        }

        if (runOptions->hasKey("ddpole"))
        {
        	if (runOptions->getValue<int>("ddpole")==1) ddcom->ddpole = 1;
        	else if (runOptions->getValue<int>("ddpole")==0)
        	{
        		ddcom->ddpole = 0;
        		if (runOptions->hasKey("dddn") && runOptions->getValue<int>("dddn")==1)
        			BackendIniBit_warning().raise(LOCAL_INFO, "ddpole = 0 ignored "
        					"by DarkSUSY because dddn = 1.");
        	}
        	else BackendIniBit_error().raise(LOCAL_INFO, "Invalid value of ddpole "
        				"(only 0 or 1 permitted).");
        }

    }

  // POINT INITIALIZATION MOVE TO DARKSUSY_POINTINIT CAPABILITY/FUNCTION
  /*
    // Check if model requires SLHA initialization
    if (ModelInUse("CMSSM_demo") or ModelInUse("MSSM25atQ"))
    {
        // Save eaSLHA file to disk
        eaSLHA mySLHA = *Dep::MSSMspectrum;
        std::ofstream ofs("DarkBit_temp.slha");
        ofs << mySLHA;
        ofs.close();

        // Initialize SUSY spectrum from SLHA
        int len = 17;
        int flag = 15;
        char * filename = "DarkBit_temp.slha";
        dsSLHAread(byVal(filename),flag, byVal(len));
        dsprep();
    }

    if (ModelInUse("CMSSM"))
    {
        // Setup mSUGRA model from CMSSM parameters
        double am0 = *Param["M0"];  // m0
        double amhf = *Param["M12"];  // m_1/2
        double aa0 = *Param["A0"];  // A0
        double asgnmu = *Param["sgnmu"];  // sign(mu)
        double atanbe = *Param["tanb"];  // tan(beta)
        int unphys, hwarning;
        std::cout << "Initialize dsgive_model_isasugra with" << std::endl;
        std::cout << am0 << " " << amhf << " " << aa0 << " " << asgnmu << " " << atanbe << std::endl;
        dsgive_model_isasugra(am0, amhf, aa0, asgnmu, atanbe);
        dssusy_isasugra(unphys, hwarning);
    }
  */

    // MSSM-7 ???
    /*
      // Initialize DarkSUSY if run for the first time
      bool static first_time = true;
      if (first_time) 
      {
          std::cout << "DarkSUSY initialization" << std::endl;
          BEreq::dsinit();
          BEreq::dsrdinit();
          first_time = false;
      }

      // Set up mssmpar structure
      // Hard-coded values for now
      int i, unphys=0, hwarning=0;
      DS_MSSMPAR mssmpar;
      mssmpar.m1 = 500;
      mssmpar.m2 = 1000;
      mssmpar.m3 = 3500;
      mssmpar.mu=400;
      mssmpar.ma=1000;
      mssmpar.tanbe=10;
      for(i=0; i<=2; i++){
        mssmpar.mass2u[i]=mssmpar.mass2q[i]=mssmpar.mass2d[i]=2000*2000;
        mssmpar.mass2e[i]=mssmpar.mass2l[i]=2000*2000;
      }
      for(i=0; i<=1; i++){
        mssmpar.asoftu[i]=0;
        mssmpar.asoftd[i]=0;
      }
      mssmpar.asofte[0] = 0;
      mssmpar.asofte[1] = 0;
      mssmpar.asoftu[2] = 1;
      mssmpar.asoftd[2] = 1;
      mssmpar.asofte[2] = 0;

      // And initialize DS
      *BEreq::mssmpar = mssmpar;
      BEreq::dssusy(unphys, hwarning);
      */
}
DONE

// BE_VARIABLE(SomeInt, int, "someInt")
// BE_VARIABLE(SomeDouble, double, "someDouble")

/* We have now created the following:
 *
 * - Pointers
 * Gambit::Backends::LibFirst::SomeInt      type: int*
 * Gambit::Backends::LibFirst::SomeDouble   type: double*
 *
 * - Functions
 * Gambit::Backends::LibFirst::getSomeInt   type: int ()    
 * Gambit::Backends::LibFirst::setSomeInt   type: void (int)
 *
 * - Functors
 * Gambit::Backends::LibFirst::Functown::getSomeInt   type: Gambit::backend_functor<int>
 * Gambit::Backends::LibFirst::Functown::setSomeInt   type: Gambit::backend_functor<void,int>  */


/* At this point we have a minimal interface to the loaded library.
 * Any additional convenince functions could be constructed below 
 * using the available pointers/functions. All convenience functions must be
 * registred/wrapped via the macro BE_CONV_FUNCTION (see below). */


//namespace Gambit
//{
//  namespace Backends
//  {
//    namespace CAT_3(BACKENDNAME,_,SAFE_VERSION)
//    {
//       /* Convenience functions go here */
//       double awesomenessByAnders(int a)
//       {
//         initialize(a);
//         someFunction();
//         return returnResult();
//       }
// 
//    } /* end namespace BACKENDNAME_SAFE_VERSION */
//  } /* end namespace Backends */
//} /* end namespace Gambit */

/* Now register any convenience functions and wrap them in functors. 
 *
 * Syntax for BE_CONV_FUNCTION:
 * BE_CONV_FUNCTION([function name], type, "[choose capability name]")
 * 
 * As with BE_FUNCTION, the last argument is optional. */

// BE_CONV_FUNCTION(awesomenessByAnders, double, "awesomeness")


// Undefine macros to avoid conflict with other backends
#include "gambit/Backends/backend_undefs.hpp"
<|MERGE_RESOLUTION|>--- conflicted
+++ resolved
@@ -90,11 +90,8 @@
 BE_FUNCTION(dsSLHAread, void, (char*, int&, int), "dsslharead_", "dsSLHAread")
 BE_FUNCTION(dsprep, void, (), "dsprep_", "dsprep")
 BE_FUNCTION(dsIByieldone, double, (double&, int&, int&, int&), "dsibyieldone_", "dsibyieldone")
-<<<<<<< HEAD
 BE_FUNCTION(dswwidth, void, (int&), "dswwidth_", "dswwidth")
-=======
 //BE_FUNCTION(dsddset, void, (Fstring<2>*, Fstring<10>*), "dsddset_", "dsddset")
->>>>>>> 16fba694
 
 //BE_FUNCTION(initialize, void, (int), "_Z10initializei", "LibFirst_initialize_capability")
 //BE_FUNCTION(someFunction, void, (), "_Z12someFunctionv", "LibFirst_someFunction_capability")
@@ -162,7 +159,7 @@
     bool static scan_level = true;
     if (scan_level)
     {
-    	std::cout << "DarkSUSY initialization" << std::endl;
+        std::cout << "DarkSUSY initialization" << std::endl;
         dsinit();
         dsrdinit();
         scan_level = false;
@@ -293,13 +290,15 @@
  * registred/wrapped via the macro BE_CONV_FUNCTION (see below). */
 
 
-//namespace Gambit
-//{
-//  namespace Backends
-//  {
-//    namespace CAT_3(BACKENDNAME,_,SAFE_VERSION)
-//    {
+// namespace Gambit
+// {
+//   namespace Backends
+//   {
+//     namespace CAT_3(BACKENDNAME,_,SAFE_VERSION)
+//     {
+// 
 //       /* Convenience functions go here */
+// 
 //       double awesomenessByAnders(int a)
 //       {
 //         initialize(a);
@@ -307,9 +306,10 @@
 //         return returnResult();
 //       }
 // 
-//    } /* end namespace BACKENDNAME_SAFE_VERSION */
-//  } /* end namespace Backends */
-//} /* end namespace Gambit */
+//     } /* end namespace BACKENDNAME_SAFE_VERSION */                                          
+//   } /* end namespace Backends */                                                
+// } /* end namespace Gambit */                                                   
+
 
 /* Now register any convenience functions and wrap them in functors. 
  *
