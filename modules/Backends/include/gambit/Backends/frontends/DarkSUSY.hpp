--- conflicted
+++ resolved
@@ -147,12 +147,6 @@
         std::cout << "DarkSUSY initialization" << std::endl;
         dsinit();
         dsrdinit();
-<<<<<<< HEAD
-        // Initialize yield tables for use in cascade decays (initialize more if needed)
-        dshainit(151); // Initialize positron tables
-        dshainit(152); // Initialize gamma ray tables
-        dshainit(154); // Initialize antiproton tables        
-=======
         
         // Initialize yield tables for use in cascade decays (initialize more if needed)
         dshainit(151); // Initialize positron tables
@@ -166,7 +160,6 @@
         int tmp5 = 0; 
         dshayield(tmp1,tmp2,tmp3,tmp4,tmp5); 
         
->>>>>>> efb0792b
         scan_level = false;
 
         if (runOptions->hasKey("dddn"))
