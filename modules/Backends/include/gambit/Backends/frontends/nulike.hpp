//   GAMBIT: Global and Modular BSM Inference Tool
//   *********************************************
///  \file
///
///  Frontend header for the nulike backend.
///
///  Compile-time registration of available 
///  functions and variables from this backend.
///
///  *********************************************
///
///  Authors (add name and date if you modify):
///   
///  \author Pat Scott 
///          (patscott@physics.mcgill.ca)
///  \date 2013 May
///  \date 2014 March
///
///  *********************************************

#ifdef BACKENDRENAME
  #define BACKENDNAME BACKENDRENAME
#else
  #define BACKENDNAME nulike
#endif
#define VERSION 1.0.0
#define SAFE_VERSION 1_0_0

// Load it
LOAD_LIBRARY

// Import functions
BE_FUNCTION(nulike_init, void, (const char&, const char&, const char&, const char&, const char&, double&, double&, bool&, bool&), "nulike_init_", "nulike_init")
BE_FUNCTION(nulike_bounds, void, (const char&, const double&, const double&, double(*)(const double&, const int&, void*&), double&, double&, int&,
                                  double&, double&, const int&, const bool&, const bool&, const double&, const double&, void*&), "nulike_bounds", "nubounds")
BE_FUNCTION(nulike_lnpiln, double, (int&, double&, double&, double&), "nulike_lnpiln_", "lnlike_marg_poisson_lognormal_error")
BE_FUNCTION(nulike_lnpin,  double, (int&, double&, double&, double&), "nulike_lnpin_",  "lnlike_marg_poisson_gaussian_error")
// Arguments for the last two above are: 
//  int    nobs   number of observed events
//  double npred1 number of predicted events with no uncertainty
//  double npred2 number of predicted events with an associated prediction uncertainty due to e.g. efficiency error
//  double error  fractional uncertainty on prediction npred2
// Note that the split into npred1 and npred2 is just for distinguishing which part of the 
// predicition has the fractional uncertainty associated with it.  If the uncertainty is on
// the entire prediction, set npred1 = 0 and npred2 = total predicted events.

BE_INI_FUNCTION
{

  // Scan-level initialisation
  static bool scan_level = true;
  if (scan_level)
  {
<<<<<<< HEAD
    // Fixed string length in nulike (from nulike fortran header nucommon.h)
    const int nulike_clen = 300;
    // Set the estimated relative theoretical error in neutrino flux calculation 
    double theoryError = 0.05;
    // Choose a log-normal or a Gaussian distribution for the systematic error on the number of neutrino events
    bool uselogNorm = true;
    // Choose whether to precompute the background p-value.
    bool BGLikePrecompute = true;

    // Define analysis cut cone in degrees around solar position, analysis handle and datafiles for IceCube 22-string analysis, then initialise it.
    double phi_cut22 = 10.0;
    const char experiment_22[nulike_clen] = "IC-22";
    const char eventf_22[nulike_clen] = "../extras/nulike/data/IceCube/likelihood2012/events_10deg_IC22.dat";   //FIXME these names to go in a config file 
    const char BGf_22[nulike_clen]    = "../extras/nulike/data/IceCube/likelihood2012/BG_distributions_IC22.dat";
    const char file3_22[nulike_clen]  = "../extras/nulike/data/IceCube/likelihood2012/nuEffArea_IC22.dat";
    const char edispf_22[nulike_clen] = "../extras/nulike/data/IceCube/likelihood2012/energy_histograms_IC22.dat"; 
    nulike_init(experiment_22[0], eventf_22[0], BGf_22[0], file3_22[0], edispf_22[0], phi_cut22, theoryError, uselogNorm, BGLikePrecompute);

    // Define analysis handle and datafiles for IceCube 79-string WH analysis, then initialise it.
    const char experiment_79WH[nulike_clen] = "IC-79 WH";
    const char eventf_79WH[nulike_clen] = "../extras/nulike/data/IceCube/likelihood2014/IC79_Events_WH_llhInput_60Deg.txt";
    const char BGf_79WH[nulike_clen]    = "../extras/nulike/data/IceCube/likelihood2014/IC79_Background_distributions_WH.txt";
    char file3_79WH[nulike_clen]  = "../extras/nulike/data/IceCube/likelihood2014/IC79_Partial_Likelihoods_WH"; //(edispf and phi_cut ignored for IC79 analyses)
    for (int i=strlen(file3_79WH); i<nulike_clen; ++i) { file3_79WH[i] = ' '; } // Strip terminating null character for passing string to fortran.       
    nulike_init(experiment_79WH[0], eventf_79WH[0], BGf_79WH[0], file3_79WH[0], edispf_22[0], phi_cut22, theoryError, uselogNorm, BGLikePrecompute);

    // Define analysis handle and datafiles for IceCube 79-string WH analysis, then initialise it.
    const char experiment_79WL[nulike_clen] = "IC-79 WL";
    const char eventf_79WL[nulike_clen] = "../extras/nulike/data/IceCube/likelihood2014/IC79_Events_WL_llhInput_60Deg.txt";
    const char BGf_79WL[nulike_clen]    = "../extras/nulike/data/IceCube/likelihood2014/IC79_Background_distributions_WL.txt";
    char file3_79WL[nulike_clen]  = "../extras/nulike/data/IceCube/likelihood2014/IC79_Partial_Likelihoods_WL"; //(edispf and phi_cut ignored for IC79 analyses)
    for (int i=strlen(file3_79WL); i<nulike_clen; ++i) { file3_79WL[i] = ' '; } // Strip terminating null character for passing string to fortran.       
    nulike_init(experiment_79WL[0], eventf_79WL[0], BGf_79WL[0], file3_79WL[0], edispf_22[0], phi_cut22, theoryError, uselogNorm, BGLikePrecompute);

    // Define analysis handle and datafiles for IceCube 79-string SL analysis, then initialise it.
    const char experiment_79SL[nulike_clen] = "IC-79 SL";
    const char eventf_79SL[nulike_clen] = "../extras/nulike/data/IceCube/likelihood2014/IC79_Events_SL_llhInput_60Deg.txt";
    const char BGf_79SL[nulike_clen]    = "../extras/nulike/data/IceCube/likelihood2014/IC79_Background_distributions_SL.txt";
    char file3_79SL[nulike_clen]  = "../extras/nulike/data/IceCube/likelihood2014/IC79_Partial_Likelihoods_SL"; //(edispf and phi_cut ignored for IC79 analyses)
    for (int i=strlen(file3_79SL); i<nulike_clen; ++i) { file3_79SL[i] = ' '; } // Strip terminating null character for passing string to fortran.       
    nulike_init(experiment_79SL[0], eventf_79SL[0], BGf_79SL[0], file3_79SL[0], edispf_22[0], phi_cut22, theoryError, uselogNorm, BGLikePrecompute);
=======

    // Call initialisation functions only if nulike is actually to be used for nu limits.
    if (*InUse::nulike_bounds)
    {

      // Fixed string length in nulike (from nulike fortran header nucommon.h)
      const int clen = 300;
      // Set the estimated relative theoretical error in neutrino flux calculation 
      double theoryError = 0.05;
      // Choose a log-normal or a Gaussian distribution for the systematic error on the number of neutrino events
      bool uselogNorm = true;
      // Choose whether to precompute the background p-value.
      bool BGLikePrecompute = true;
  
      // Define analysis cut cone in degrees around solar position, analysis handle and 
      // datafiles for IceCube 22-string analysis, then initialise it.
      double phi_cut22 = 10.0;
      const char experiment_22[clen] = "IC-22";
      char eventf_22[clen], BGf_22[clen], file3_22[clen], edispf_22[clen];
      Utils::strcpy2f(eventf_22, clen, runOptions->getValueOrDef<str>(backendDir +
       "/../data/IceCube/likelihood2012/events_10deg_IC22.dat", "IC22_event_file"));      
      Utils::strcpy2f(BGf_22, clen, runOptions->getValueOrDef<str>(backendDir +
       "/../data/IceCube/likelihood2012/BG_distributions_IC22.dat", "IC22_BG_file"));
      Utils::strcpy2f(file3_22, clen, runOptions->getValueOrDef<str>(backendDir +
       "/../data/IceCube/likelihood2012/nuEffArea_IC22.dat", "IC22_EffA_file"));
      Utils::strcpy2f(edispf_22, clen, runOptions->getValueOrDef<str>(backendDir +
       "/../data/IceCube/likelihood2012/energy_histograms_IC22.dat", "IC22_Edisp_file"));
      nulike_init(experiment_22[0], eventf_22[0], BGf_22[0], file3_22[0], edispf_22[0],
                  phi_cut22, theoryError, uselogNorm, BGLikePrecompute);
  
      // Define analysis handle and datafiles for IceCube 79-string WH analysis, 
      // then initialise it; edispf and phi_cut are ignored for 2014-type analyses.
      const char experiment_79WH[clen] = "IC-79 WH";
      char eventf_79WH[clen], BGf_79WH[clen], file3_79WH[clen];
      Utils::strcpy2f(eventf_79WH, clen, runOptions->getValueOrDef<str>(backendDir +
       "/../data/IceCube/likelihood2014/IC79_Events_WH_10degrees.dat", "IC79WH_event_file"));
      Utils::strcpy2f(BGf_79WH, clen, runOptions->getValueOrDef<str>(backendDir +
       "/../data/IceCube/likelihood2014/IC79_Background_distributions_WH.dat", "IC79WH_BG_file"));
      Utils::strcpy2f(file3_79WH, clen, runOptions->getValueOrDef<str>(backendDir +
       "/../data/IceCube/likelihood2014/IC79_Partial_Likelihoods_WH", "IC79WH_partial_like_dir"));
      nulike_init(experiment_79WH[0], eventf_79WH[0], BGf_79WH[0], file3_79WH[0], edispf_22[0], 
                  phi_cut22, theoryError, uselogNorm, BGLikePrecompute);
  
      // Define analysis handle and datafiles for IceCube 79-string WL analysis, then initialise it.
      const char experiment_79WL[clen] = "IC-79 WL";
      char eventf_79WL[clen], BGf_79WL[clen], file3_79WL[clen];
      Utils::strcpy2f(eventf_79WL, clen, runOptions->getValueOrDef<str>(backendDir +
       "/../data/IceCube/likelihood2014/IC79_Events_WL_10degrees.dat", "IC79WL_event_file"));
      Utils::strcpy2f(BGf_79WL, clen, runOptions->getValueOrDef<str>(backendDir +
       "/../data/IceCube/likelihood2014/IC79_Background_distributions_WL.dat", "IC79WL_BG_file"));
      Utils::strcpy2f(file3_79WL, clen, runOptions->getValueOrDef<str>(backendDir +
       "/../data/IceCube/likelihood2014/IC79_Partial_Likelihoods_WL", "IC79WL_partial_like_dir"));
      nulike_init(experiment_79WL[0], eventf_79WL[0], BGf_79WL[0], file3_79WL[0], edispf_22[0], 
                  phi_cut22, theoryError, uselogNorm, BGLikePrecompute);
                    
      // Define analysis handle and datafiles for IceCube 79-string SL analysis, then initialise it.
      const char experiment_79SL[clen] = "IC-79 SL";
      char eventf_79SL[clen], BGf_79SL[clen], file3_79SL[clen];
      Utils::strcpy2f(eventf_79SL, clen, runOptions->getValueOrDef<str>(backendDir +
       "/../data/IceCube/likelihood2014/IC79_Events_SL_10degrees.dat", "IC79SL_event_file"));
      Utils::strcpy2f(BGf_79SL, clen, runOptions->getValueOrDef<str>(backendDir +
       "/../data/IceCube/likelihood2014/IC79_Background_distributions_SL.dat", "IC79SL_BG_file"));
      Utils::strcpy2f(file3_79SL, clen, runOptions->getValueOrDef<str>(backendDir +
       "/../data/IceCube/likelihood2014/IC79_Partial_Likelihoods_SL", "IC79SL_partial_like_dir"));
      nulike_init(experiment_79SL[0], eventf_79SL[0], BGf_79SL[0], file3_79SL[0], edispf_22[0], 
                  phi_cut22, theoryError, uselogNorm, BGLikePrecompute);
                  
    }

>>>>>>> e7954859
  }
  scan_level = false;

}
DONE

// Undefine macros to avoid conflict with other backends
#include "gambit/Backends/backend_undefs.hpp"
<|MERGE_RESOLUTION|>--- conflicted
+++ resolved
@@ -51,49 +51,6 @@
   static bool scan_level = true;
   if (scan_level)
   {
-<<<<<<< HEAD
-    // Fixed string length in nulike (from nulike fortran header nucommon.h)
-    const int nulike_clen = 300;
-    // Set the estimated relative theoretical error in neutrino flux calculation 
-    double theoryError = 0.05;
-    // Choose a log-normal or a Gaussian distribution for the systematic error on the number of neutrino events
-    bool uselogNorm = true;
-    // Choose whether to precompute the background p-value.
-    bool BGLikePrecompute = true;
-
-    // Define analysis cut cone in degrees around solar position, analysis handle and datafiles for IceCube 22-string analysis, then initialise it.
-    double phi_cut22 = 10.0;
-    const char experiment_22[nulike_clen] = "IC-22";
-    const char eventf_22[nulike_clen] = "../extras/nulike/data/IceCube/likelihood2012/events_10deg_IC22.dat";   //FIXME these names to go in a config file 
-    const char BGf_22[nulike_clen]    = "../extras/nulike/data/IceCube/likelihood2012/BG_distributions_IC22.dat";
-    const char file3_22[nulike_clen]  = "../extras/nulike/data/IceCube/likelihood2012/nuEffArea_IC22.dat";
-    const char edispf_22[nulike_clen] = "../extras/nulike/data/IceCube/likelihood2012/energy_histograms_IC22.dat"; 
-    nulike_init(experiment_22[0], eventf_22[0], BGf_22[0], file3_22[0], edispf_22[0], phi_cut22, theoryError, uselogNorm, BGLikePrecompute);
-
-    // Define analysis handle and datafiles for IceCube 79-string WH analysis, then initialise it.
-    const char experiment_79WH[nulike_clen] = "IC-79 WH";
-    const char eventf_79WH[nulike_clen] = "../extras/nulike/data/IceCube/likelihood2014/IC79_Events_WH_llhInput_60Deg.txt";
-    const char BGf_79WH[nulike_clen]    = "../extras/nulike/data/IceCube/likelihood2014/IC79_Background_distributions_WH.txt";
-    char file3_79WH[nulike_clen]  = "../extras/nulike/data/IceCube/likelihood2014/IC79_Partial_Likelihoods_WH"; //(edispf and phi_cut ignored for IC79 analyses)
-    for (int i=strlen(file3_79WH); i<nulike_clen; ++i) { file3_79WH[i] = ' '; } // Strip terminating null character for passing string to fortran.       
-    nulike_init(experiment_79WH[0], eventf_79WH[0], BGf_79WH[0], file3_79WH[0], edispf_22[0], phi_cut22, theoryError, uselogNorm, BGLikePrecompute);
-
-    // Define analysis handle and datafiles for IceCube 79-string WH analysis, then initialise it.
-    const char experiment_79WL[nulike_clen] = "IC-79 WL";
-    const char eventf_79WL[nulike_clen] = "../extras/nulike/data/IceCube/likelihood2014/IC79_Events_WL_llhInput_60Deg.txt";
-    const char BGf_79WL[nulike_clen]    = "../extras/nulike/data/IceCube/likelihood2014/IC79_Background_distributions_WL.txt";
-    char file3_79WL[nulike_clen]  = "../extras/nulike/data/IceCube/likelihood2014/IC79_Partial_Likelihoods_WL"; //(edispf and phi_cut ignored for IC79 analyses)
-    for (int i=strlen(file3_79WL); i<nulike_clen; ++i) { file3_79WL[i] = ' '; } // Strip terminating null character for passing string to fortran.       
-    nulike_init(experiment_79WL[0], eventf_79WL[0], BGf_79WL[0], file3_79WL[0], edispf_22[0], phi_cut22, theoryError, uselogNorm, BGLikePrecompute);
-
-    // Define analysis handle and datafiles for IceCube 79-string SL analysis, then initialise it.
-    const char experiment_79SL[nulike_clen] = "IC-79 SL";
-    const char eventf_79SL[nulike_clen] = "../extras/nulike/data/IceCube/likelihood2014/IC79_Events_SL_llhInput_60Deg.txt";
-    const char BGf_79SL[nulike_clen]    = "../extras/nulike/data/IceCube/likelihood2014/IC79_Background_distributions_SL.txt";
-    char file3_79SL[nulike_clen]  = "../extras/nulike/data/IceCube/likelihood2014/IC79_Partial_Likelihoods_SL"; //(edispf and phi_cut ignored for IC79 analyses)
-    for (int i=strlen(file3_79SL); i<nulike_clen; ++i) { file3_79SL[i] = ' '; } // Strip terminating null character for passing string to fortran.       
-    nulike_init(experiment_79SL[0], eventf_79SL[0], BGf_79SL[0], file3_79SL[0], edispf_22[0], phi_cut22, theoryError, uselogNorm, BGLikePrecompute);
-=======
 
     // Call initialisation functions only if nulike is actually to be used for nu limits.
     if (*InUse::nulike_bounds)
@@ -129,9 +86,9 @@
       const char experiment_79WH[clen] = "IC-79 WH";
       char eventf_79WH[clen], BGf_79WH[clen], file3_79WH[clen];
       Utils::strcpy2f(eventf_79WH, clen, runOptions->getValueOrDef<str>(backendDir +
-       "/../data/IceCube/likelihood2014/IC79_Events_WH_10degrees.dat", "IC79WH_event_file"));
+       "/../data/IceCube/likelihood2014/IC79_Events_WH_llhInput_60Deg.txt", "IC79WH_event_file"));
       Utils::strcpy2f(BGf_79WH, clen, runOptions->getValueOrDef<str>(backendDir +
-       "/../data/IceCube/likelihood2014/IC79_Background_distributions_WH.dat", "IC79WH_BG_file"));
+       "/../data/IceCube/likelihood2014/IC79_Background_distributions_WH.txt", "IC79WH_BG_file"));
       Utils::strcpy2f(file3_79WH, clen, runOptions->getValueOrDef<str>(backendDir +
        "/../data/IceCube/likelihood2014/IC79_Partial_Likelihoods_WH", "IC79WH_partial_like_dir"));
       nulike_init(experiment_79WH[0], eventf_79WH[0], BGf_79WH[0], file3_79WH[0], edispf_22[0], 
@@ -141,9 +98,9 @@
       const char experiment_79WL[clen] = "IC-79 WL";
       char eventf_79WL[clen], BGf_79WL[clen], file3_79WL[clen];
       Utils::strcpy2f(eventf_79WL, clen, runOptions->getValueOrDef<str>(backendDir +
-       "/../data/IceCube/likelihood2014/IC79_Events_WL_10degrees.dat", "IC79WL_event_file"));
+       "/../data/IceCube/likelihood2014/IC79_Events_WL_llhInput_60Deg.txt", "IC79WL_event_file"));
       Utils::strcpy2f(BGf_79WL, clen, runOptions->getValueOrDef<str>(backendDir +
-       "/../data/IceCube/likelihood2014/IC79_Background_distributions_WL.dat", "IC79WL_BG_file"));
+       "/../data/IceCube/likelihood2014/IC79_Background_distributions_WL.txt", "IC79WL_BG_file"));
       Utils::strcpy2f(file3_79WL, clen, runOptions->getValueOrDef<str>(backendDir +
        "/../data/IceCube/likelihood2014/IC79_Partial_Likelihoods_WL", "IC79WL_partial_like_dir"));
       nulike_init(experiment_79WL[0], eventf_79WL[0], BGf_79WL[0], file3_79WL[0], edispf_22[0], 
@@ -153,9 +110,9 @@
       const char experiment_79SL[clen] = "IC-79 SL";
       char eventf_79SL[clen], BGf_79SL[clen], file3_79SL[clen];
       Utils::strcpy2f(eventf_79SL, clen, runOptions->getValueOrDef<str>(backendDir +
-       "/../data/IceCube/likelihood2014/IC79_Events_SL_10degrees.dat", "IC79SL_event_file"));
+       "/../data/IceCube/likelihood2014/IC79_Events_SL_llhInput_60Deg.txt", "IC79SL_event_file"));
       Utils::strcpy2f(BGf_79SL, clen, runOptions->getValueOrDef<str>(backendDir +
-       "/../data/IceCube/likelihood2014/IC79_Background_distributions_SL.dat", "IC79SL_BG_file"));
+       "/../data/IceCube/likelihood2014/IC79_Background_distributions_WH.txt", "IC79SL_BG_file"));
       Utils::strcpy2f(file3_79SL, clen, runOptions->getValueOrDef<str>(backendDir +
        "/../data/IceCube/likelihood2014/IC79_Partial_Likelihoods_SL", "IC79SL_partial_like_dir"));
       nulike_init(experiment_79SL[0], eventf_79SL[0], BGf_79SL[0], file3_79SL[0], edispf_22[0], 
@@ -163,7 +120,6 @@
                   
     }
 
->>>>>>> e7954859
   }
   scan_level = false;
 
