--- conflicted
+++ resolved
@@ -33,199 +33,9 @@
 
 BE_VARIABLE(MicrOmegas::MOcommonSTR, mocommon_, "mocommon_", "MOcommon")
 BE_VARIABLE(int, ForceUG, "ForceUG", "ForceUG")
-<<<<<<< HEAD
-
-namespace Gambit
-{
-  namespace Backends
-  {
-    namespace CAT_3(BACKENDNAME,_,SAFE_VERSION)
-    {
-      double dNdE(double Ecm, double E, int inP, int outN)
-      {
-        // outN 0-5: gamma, e+, p-, nu_e, nu_mu, nu_tau
-        // inP:  0 - 6: glu, d, u, s, c, b, t
-        //       7 - 9: e, m, l
-        //       10 - 15: Z, ZT, ZL, W, WT, WL
-        double tab[250];  // NZ = 250
-        readSpectra();
-        mInterp(Ecm/2, inP, outN, tab);
-        return zInterp(log(E/Ecm*2), tab);
-      }
-
-    } /* end namespace BACKENDNAME_SAFE_VERSION */
-  } /* end namespace Backends */
-} /* end namespace Gambit */
-=======
->>>>>>> 35dfccd1
 
 BE_CONV_FUNCTION(dNdE, double, (double,double,int,int), "dNdE")
 
 BE_INI_DEPENDENCY(MSSM_spectrum, const Spectrum*)
-<<<<<<< HEAD
-
-BE_INI_FUNCTION
-{
-    using namespace SLHAea;
-
-    const Spectrum* mySpec = *Dep::MSSM_spectrum;
-    eaSLHA mySLHA = mySpec->getSLHAea();
-    std::ofstream ofs("DarkBit_temp.slha");
-    ofs << mySLHA;
-    ofs.close();
-
-    char * filename = "DarkBit_temp.slha";
-
-    // Initialize micromegas mass spectrum from SLHA
-    char cdmName[10];
-    int err;
-
-    // An attempt to avoid writing SLHA file to disk
-    // It doesn't work yet, so it is commented out
-    // Error catching needs to be added also, along with some way of dealing
-    // with running scales.
-
-/*      //Higgs Sector Parameters
-    //Scale = 91 GeV
-    err = BEreq::assignVal("MH3", to<double>(mySLHA.at("MASS").at(36).at(1)));
-    err = BEreq::assignVal("mu", to<double>(mySLHA.at("HMIX").at(1).at(1)));
-
-    //Soft SUSY Breaking Parameters
-    //Scale = 91 GeV
-    BEreq::assignVal("MG1",to<double>(mySLHA.at("MSOFT").at(1).at(1)));
-    BEreq::assignVal("MG2",to<double>(mySLHA.at("MSOFT").at(2).at(1)));
-    BEreq::assignVal("MG3",to<double>(mySLHA.at("MSOFT").at(3).at(1)));
-    BEreq::assignVal("Ml1",to<double>(mySLHA.at("MSOFT").at(31).at(1)));
-    BEreq::assignVal("Ml2",to<double>(mySLHA.at("MSOFT").at(32).at(1)));
-    BEreq::assignVal("Ml3",to<double>(mySLHA.at("MSOFT").at(33).at(1)));
-    BEreq::assignVal("Mr1",to<double>(mySLHA.at("MSOFT").at(34).at(1)));
-    BEreq::assignVal("Mr2",to<double>(mySLHA.at("MSOFT").at(35).at(1)));
-    BEreq::assignVal("Mr3",to<double>(mySLHA.at("MSOFT").at(36).at(1)));
-    BEreq::assignVal("Mq1",to<double>(mySLHA.at("MSOFT").at(41).at(1)));
-    BEreq::assignVal("Mq2",to<double>(mySLHA.at("MSOFT").at(42).at(1)));
-    BEreq::assignVal("Mq3",to<double>(mySLHA.at("MSOFT").at(43).at(1)));
-    BEreq::assignVal("Mu1",to<double>(mySLHA.at("MSOFT").at(44).at(1)));
-    BEreq::assignVal("Mu2",to<double>(mySLHA.at("MSOFT").at(45).at(1)));
-    BEreq::assignVal("Mu3",to<double>(mySLHA.at("MSOFT").at(46).at(1)));
-    BEreq::assignVal("Md1",to<double>(mySLHA.at("MSOFT").at(47).at(1)));
-    BEreq::assignVal("Md2",to<double>(mySLHA.at("MSOFT").at(48).at(1)));
-    BEreq::assignVal("Md3",to<double>(mySLHA.at("MSOFT").at(49).at(1)));
-
-    //Trilinear Couplings
-    //Scale = 91 GeV
-    BEreq::assignVal("At", to<double>(mySLHA.at("Au").at(3, 3).at(2)));
-    BEreq::assignVal("Ab", to<double>(mySLHA.at("Ad").at(3, 3).at(2)));
-    BEreq::assignVal("Al", to<double>(mySLHA.at("Ae").at(3, 3).at(2)));
-    try {
-        BEreq::assignVal("Am", to<double>(mySLHA.at("Ae").at(2, 2).at(2)));
-    }
-    catch (out_of_range &error){
-  	  BEreq::assignVal("Am", to<double>(mySLHA.at("Ae").at(3, 3).at(2)));
-    }
-    try{
-        BEreq::assignVal("Ad", to<double>(mySLHA.at("Ad").at(2, 2).at(2)));
-    }
-    catch (out_of_range &error){
-  	  BEreq::assignVal("Ad", to<double>(mySLHA.at("Ad").at(3, 3).at(2)));
-    }
-    try{
-        BEreq::assignVal("Au", to<double>(mySLHA.at("Au").at(2, 2).at(2)));
-    }
-    catch (out_of_range &error){
-  	  BEreq::assignVal("Au", to<double>(mySLHA.at("Au").at(3, 3).at(2)));
-    }
-
-    //Standard Model Parameters
-    BEreq::assignVal("alfSMZ",to<double>(mySLHA.at("SMINPUTS").at(3).at(1)));
-    BEreq::assignVal("MbMb",  to<double>(mySLHA.at("SMINPUTS").at(5).at(1)));
-    BEreq::assignVal("Mtp",   to<double>(mySLHA.at("SMINPUTS").at(6).at(1)));
-    BEreq::assignVal("Ml",    to<double>(mySLHA.at("SMINPUTS").at(7).at(1)));
-
-    //Masses
-    //Scale = MZ?
-    BEreq::assignVal("Mh",   to<double>(mySLHA.at("MASS").at(25).at(1)));
-    BEreq::assignVal("MHH",  to<double>(mySLHA.at("MASS").at(35).at(1)));
-    BEreq::assignVal("MHc",  to<double>(mySLHA.at("MASS").at(37).at(1)));
-    BEreq::assignVal("MNE1", to<double>(mySLHA.at("MASS").at(1000022).at(1)));
-    BEreq::assignVal("MNE2", to<double>(mySLHA.at("MASS").at(1000023).at(1)));
-    BEreq::assignVal("MNE3", to<double>(mySLHA.at("MASS").at(1000025).at(1)));
-    BEreq::assignVal("MNE4", to<double>(mySLHA.at("MASS").at(1000035).at(1)));
-    BEreq::assignVal("MC1",  to<double>(mySLHA.at("MASS").at(1000024).at(1)));
-    BEreq::assignVal("MC2",  to<double>(mySLHA.at("MASS").at(1000037).at(1)));
-    BEreq::assignVal("MSG",  to<double>(mySLHA.at("MASS").at(1000021).at(1)));
-    BEreq::assignVal("MSne", to<double>(mySLHA.at("MASS").at(1000012).at(1)));
-    BEreq::assignVal("MSnm", to<double>(mySLHA.at("MASS").at(1000014).at(1)));
-    BEreq::assignVal("MSnl", to<double>(mySLHA.at("MASS").at(1000016).at(1)));
-    BEreq::assignVal("MSeL", to<double>(mySLHA.at("MASS").at(1000011).at(1)));
-    BEreq::assignVal("MSeR", to<double>(mySLHA.at("MASS").at(2000011).at(1)));
-    BEreq::assignVal("MSmL", to<double>(mySLHA.at("MASS").at(1000013).at(1)));
-    BEreq::assignVal("MSmR", to<double>(mySLHA.at("MASS").at(2000013).at(1)));
-    BEreq::assignVal("MSl1", to<double>(mySLHA.at("MASS").at(1000015).at(1)));
-    BEreq::assignVal("MSl2", to<double>(mySLHA.at("MASS").at(2000015).at(1)));
-    BEreq::assignVal("MSdL", to<double>(mySLHA.at("MASS").at(1000001).at(1)));
-    BEreq::assignVal("MSdR", to<double>(mySLHA.at("MASS").at(2000001).at(1)));
-    BEreq::assignVal("MSuL", to<double>(mySLHA.at("MASS").at(1000002).at(1)));
-    BEreq::assignVal("MSuR", to<double>(mySLHA.at("MASS").at(2000002).at(1)));
-    BEreq::assignVal("MSsL", to<double>(mySLHA.at("MASS").at(1000003).at(1)));
-    BEreq::assignVal("MSsR", to<double>(mySLHA.at("MASS").at(2000003).at(1)));
-    BEreq::assignVal("MScL", to<double>(mySLHA.at("MASS").at(1000004).at(1)));
-    BEreq::assignVal("MScR", to<double>(mySLHA.at("MASS").at(2000004).at(1)));
-    BEreq::assignVal("MSb1", to<double>(mySLHA.at("MASS").at(1000005).at(1)));
-    BEreq::assignVal("MSb2", to<double>(mySLHA.at("MASS").at(2000005).at(1)));
-    BEreq::assignVal("MSt1", to<double>(mySLHA.at("MASS").at(1000006).at(1)));
-    BEreq::assignVal("MSt2", to<double>(mySLHA.at("MASS").at(2000006).at(1)));
-
-    //Mixing matrices
-    //Scale = QSUSY = Sqrt[MSt1*MSt2]
-    BEreq::assignVal("Zn11", to<double>(mySLHA.at("NMIX").at(1, 1).at(2)));
-    BEreq::assignVal("Zn12", to<double>(mySLHA.at("NMIX").at(1, 2).at(2)));
-    BEreq::assignVal("Zn13", to<double>(mySLHA.at("NMIX").at(1, 3).at(2)));
-    BEreq::assignVal("Zn14", to<double>(mySLHA.at("NMIX").at(1, 4).at(2)));
-    BEreq::assignVal("Zn21", to<double>(mySLHA.at("NMIX").at(2, 1).at(2)));
-    BEreq::assignVal("Zn22", to<double>(mySLHA.at("NMIX").at(2, 2).at(2)));
-    BEreq::assignVal("Zn23", to<double>(mySLHA.at("NMIX").at(2, 3).at(2)));
-    BEreq::assignVal("Zn24", to<double>(mySLHA.at("NMIX").at(2, 4).at(2)));
-    BEreq::assignVal("Zn31", to<double>(mySLHA.at("NMIX").at(3, 1).at(2)));
-    BEreq::assignVal("Zn32", to<double>(mySLHA.at("NMIX").at(3, 2).at(2)));
-    BEreq::assignVal("Zn33", to<double>(mySLHA.at("NMIX").at(3, 3).at(2)));
-    BEreq::assignVal("Zn34", to<double>(mySLHA.at("NMIX").at(3, 4).at(2)));
-    BEreq::assignVal("Zn41", to<double>(mySLHA.at("NMIX").at(4, 1).at(2)));
-    BEreq::assignVal("Zn42", to<double>(mySLHA.at("NMIX").at(4, 2).at(2)));
-    BEreq::assignVal("Zn43", to<double>(mySLHA.at("NMIX").at(4, 3).at(2)));
-    BEreq::assignVal("Zn44", to<double>(mySLHA.at("NMIX").at(4, 4).at(2)));
-    BEreq::assignVal("Zu11", to<double>(mySLHA.at("UMIX").at(1, 1).at(2)));
-    BEreq::assignVal("Zu12", to<double>(mySLHA.at("UMIX").at(1, 2).at(2)));
-    BEreq::assignVal("Zu21", to<double>(mySLHA.at("UMIX").at(2, 1).at(2)));
-    BEreq::assignVal("Zu22", to<double>(mySLHA.at("UMIX").at(2, 2).at(2)));
-    BEreq::assignVal("Zv11", to<double>(mySLHA.at("VMIX").at(1, 1).at(2)));
-    BEreq::assignVal("Zv12", to<double>(mySLHA.at("VMIX").at(1, 2).at(2)));
-    BEreq::assignVal("Zv21", to<double>(mySLHA.at("VMIX").at(2, 1).at(2)));
-    BEreq::assignVal("Zv22", to<double>(mySLHA.at("VMIX").at(2, 2).at(2)));
-    BEreq::assignVal("Zt11", to<double>(mySLHA.at("STOPMIX").at(1, 1).at(2)));
-    BEreq::assignVal("Zt12", to<double>(mySLHA.at("STOPMIX").at(1, 2).at(2)));
-    BEreq::assignVal("Zt21", to<double>(mySLHA.at("STOPMIX").at(2, 1).at(2)));
-    BEreq::assignVal("Zt22", to<double>(mySLHA.at("STOPMIX").at(2, 2).at(2)));
-    BEreq::assignVal("Zb11", to<double>(mySLHA.at("SBOTMIX").at(1, 1).at(2)));
-    BEreq::assignVal("Zb12", to<double>(mySLHA.at("SBOTMIX").at(1, 2).at(2)));
-    BEreq::assignVal("Zb21", to<double>(mySLHA.at("SBOTMIX").at(2, 1).at(2)));
-    BEreq::assignVal("Zb22", to<double>(mySLHA.at("SBOTMIX").at(2, 2).at(2)));
-    BEreq::assignVal("Zl11", to<double>(mySLHA.at("STAUMIX").at(1, 1).at(2)));
-    BEreq::assignVal("Zl12", to<double>(mySLHA.at("STAUMIX").at(1, 2).at(2)));
-    BEreq::assignVal("Zl21", to<double>(mySLHA.at("STAUMIX").at(2, 1).at(2)));
-    BEreq::assignVal("Zl22", to<double>(mySLHA.at("STAUMIX").at(2, 2).at(2)));
-
-    BEreq::assignVal("alpha",to<double>(mySLHA.at("ALPHA").back().front()));
-    //Scale = 0?
-    BEreq::assignVal("tB",   to<double>(mySLHA.at("HMIX").at(2).at(1))); */
-
-    // TODO: Add error checking
-    err = lesHinput(byVal(filename));
-    std::cout << "MicrOmegas lesHinput error code: " << err << std::endl;
-    err = sortOddParticles(byVal(cdmName));
-    std::cout << "MicrOmegas sortOddParticles error code: " << err << std::endl;
-}
-END_BE_INI_FUNCTION
-=======
->>>>>>> 35dfccd1
 
 #include "gambit/Backends/backend_undefs.hpp"