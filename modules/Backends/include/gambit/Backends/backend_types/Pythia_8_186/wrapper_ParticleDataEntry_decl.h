--- conflicted
+++ resolved
@@ -246,13 +246,10 @@
         
                 Pythia8::DecayChannel& pickChannel();
         
-<<<<<<< HEAD
-=======
                 void setResonancePtr(WrapperBase< Pythia8::Abstract_ResonanceWidths >* resonancePtrIn);
         
                 Pythia8::ResonanceWidths* getResonancePtr();
-        
->>>>>>> 137498f8
+
                 void resInit(WrapperBase< Pythia8::Abstract_Info >* infoPtrIn, WrapperBase< Pythia8::Abstract_Settings >* settingsPtrIn, WrapperBase< Pythia8::Abstract_ParticleData >* particleDataPtrIn, WrapperBase< Pythia8::Abstract_Couplings >* couplingsPtrIn);
         
                 double resWidth(int idSgn, double mHat, int idIn, bool openOnly, bool setBR);
