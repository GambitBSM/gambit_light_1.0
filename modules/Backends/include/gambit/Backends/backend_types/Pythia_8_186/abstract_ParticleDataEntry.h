--- conflicted
+++ resolved
@@ -263,13 +263,10 @@
     
                 virtual Pythia8::Abstract_DecayChannel* pickChannel__BOSS() =0;
     
-<<<<<<< HEAD
-=======
                 virtual void setResonancePtr__BOSS(Pythia8::Abstract_ResonanceWidths*) =0;
     
                 virtual Pythia8::Abstract_ResonanceWidths* getResonancePtr__BOSS() =0;
     
->>>>>>> 137498f8
                 virtual void resInit__BOSS(Pythia8::Abstract_Info*, Pythia8::Abstract_Settings*, Pythia8::Abstract_ParticleData*, Pythia8::Abstract_Couplings*) =0;
     
                 virtual double resWidth(int, double, int, bool, bool) =0;
