//   GAMBIT: Global and Modular BSM Inference Tool
//   *********************************************
///  \file
///
///  General macros for loading a shared library
///  and constructing pointers to the variables and
///  functions within the library. 
///
///  *********************************************
///
///  Authors (add name and date if you modify):
///   
///  \author Anders Kvellestad
///          (anders.kvellestad@fys.uio.no) 
///  \date 2013 Mar, Apr, Nov
///
///  \author Christoph Weniger
///          (c.weniger@uva.nl)
///  \date 2013 June
///
///  \author Pat Scott
///          (patscott@physics.mcgill.ca)
///  \date 2013 July
///  \date 2014 Jan, Mar, May
///  \date 2015 Feb
///
///  \author Lars A. Dal  
///          (l.a.dal@fys.uio.no)
///  \date 2014 Jan, Mar
///  \date 2015 Jan, Feb
///
///  *********************************************

#ifndef __BACKEND_MACROS_HPP__
#define __BACKEND_MACROS_HPP__

#include <iostream>
#include <string>
#include <dlfcn.h>
#include <map>
#include <sstream>

#include "gambit/Utils/util_macros.hpp"
#include "gambit/Utils/util_types.hpp"
#include "gambit/Utils/util_functions.hpp"
#include "gambit/Utils/standalone_error_handlers.hpp"
#include "gambit/Elements/types_rollcall.hpp"
#include "gambit/Elements/functors.hpp"
#include "gambit/Elements/module_macros_incore.hpp"
#include "gambit/Logs/log.hpp"
#include "gambit/Backends/ini_functions.hpp"
#ifndef STANDALONE
  #include "gambit/Core/ini_functions.hpp"
#endif

#include <boost/preprocessor/control/iif.hpp>
#include <boost/preprocessor/logical/bitand.hpp>
#include <boost/preprocessor/logical/bitor.hpp>
#include <boost/preprocessor/list/size.hpp>
#include <boost/preprocessor/seq/transform.hpp>
#include <boost/preprocessor/seq/for_each.hpp>
#include <boost/preprocessor/seq/for_each_i.hpp>
#include <boost/preprocessor/tuple/elem.hpp>
#include <boost/preprocessor/tuple/to_seq.hpp>
#include <boost/preprocessor/punctuation/comma_if.hpp>


/// Turn classloading off by default (this is redefined by BOSSed backends).
#define DO_CLASSLOADING 0

/// Declare the backend initialisation module BackendIniBit.
#define MODULE BackendIniBit
  START_MODULE
#undef MODULE

/// Dependency macro for point-level backend initialisation functions (in BackendIniBit)
#define BE_INI_DEPENDENCY(DEP, TYPE) CORE_DEPENDENCY(DEP, TYPE, BackendIniBit, CAT_5(BACKENDNAME,_,SAFE_VERSION,_,init), NOT_MODEL)

/// Model-conditional dependency macro for point-level backend initialisation functions (in BackendIniBit)
#define BE_INI_CONDITIONAL_DEPENDENCY(DEP, TYPE, ...)                                                                                             \
  CORE_START_CONDITIONAL_DEPENDENCY(BackendIniBit, CAT_5(BACKENDNAME,_,SAFE_VERSION,_,init), CAT_5(BACKENDNAME,_,SAFE_VERSION,_,init), DEP, TYPE) \
  ACTIVATE_DEP_MODEL(BackendIniBit, CAT_5(BACKENDNAME,_,SAFE_VERSION,_,init), CAT_5(BACKENDNAME,_,SAFE_VERSION,_,init), DEP, #__VA_ARGS__)

/// Macro for assigning allowed models to an entire backend.
#define BE_ALLOW_MODELS(...) BOOST_PP_SEQ_FOR_EACH(BE_ALLOW_MODEL_INTERMEDIATE, , BOOST_PP_TUPLE_TO_SEQ((__VA_ARGS__)))

/// Intermediate macro for expanding BE_ALLOW_MODELS.
#define BE_ALLOW_MODEL_INTERMEDIATE(r,data,MODEL) BE_ALLOW_MODEL(MODEL)

/// Boilerplate code for point-level backend initialisation function definitions
#define BE_INI_FUNCTION                                                     \
namespace Gambit                                                            \
{                                                                           \
  namespace BackendIniBit                                                   \
  {                                                                         \
    namespace Pipes                                                         \
    {                                                                       \
      namespace CAT_4(BACKENDNAME,_,SAFE_VERSION,_init)                     \
      {                                                                     \
        static const str backendDir = Backends::backendInfo().              \
         path_dir(STRINGIFY(BACKENDNAME), STRINGIFY(VERSION));              \
      }                                                                     \
    }                                                                       \
    void CAT_4(BACKENDNAME,_,SAFE_VERSION,_init)()                          \
    {                                                                       \
      using namespace Pipes :: CAT_4(BACKENDNAME,_,SAFE_VERSION,_init) ;    \
      using namespace Backends :: CAT_3(BACKENDNAME,_,SAFE_VERSION) ;       \
<<<<<<< HEAD

=======
      
//      logger().entering_backend(Logging::str2tag(STRINGIFY(BACKENDNAME)));
  
>>>>>>> 0522859a
/// Boilerplate code for convenience function definitions
#define BE_NAMESPACE                                                        \
namespace Gambit                                                            \
{                                                                           \
  namespace Backends                                                        \
  {                                                                         \
    namespace CAT_3(BACKENDNAME,_,SAFE_VERSION)                             \
    {                                                                       \
      namespace                                                             \

/// Closer for convenience and initialisation function definitional boilerplate.
#define DONE }}}    

/// Macro for assigning a single allowed model to an entire backend.
#define BE_ALLOW_MODEL(MODEL)                                               \
BE_NAMESPACE                                                                \
{                                                                           \
  int CAT(MODEL,_OK) = vectorstr_push_back(allowed_models,STRINGIFY(MODEL));\
}                                                                           \
DONE                                                                        \
        
/// Set all the allowed models for a given backend functor.
#define SET_ALLOWED_MODELS(NAME, MODELS)                                    \
int CAT(allowed_models_set_,NAME) =                                         \
 set_allowed_models(Functown::NAME, allowed_models, STRINGIFY(MODELS));

/// Make the inUse pipe for a given backend functor.                        
#define MAKE_INUSE_POINTER(NAME)                                            \
  namespace BackendIniBit                                                   \
  {                                                                         \
    namespace Pipes                                                         \
    {                                                                       \
      namespace CAT_5(BACKENDNAME,_,SAFE_VERSION,_,init)                    \
      {                                                                     \
        namespace InUse                                                     \
        {                                                                   \
          safe_ptr<bool> NAME = Backends::CAT_3(BACKENDNAME,_,SAFE_VERSION) \
                                ::Functown::NAME.inUsePtr();                \
        }                                                                   \
      }                                                                     \
    }                                                                       \
  }                                                                         \

/// Macro containing initialization code
#define LOAD_LIBRARY                                                        \
namespace Gambit                                                            \
{                                                                           \
  namespace Backends                                                        \
  {                                                                         \
    namespace CAT_3(BACKENDNAME,_,SAFE_VERSION)                             \
    {                                                                       \
                                                                            \
      void * pHandle;                                                       \
      void_voidFptr pSym;                                                   \
      bool present;                                                         \
      std::vector<str> allowed_models;                                      \
      int load = loadLibrary(STRINGIFY(BACKENDNAME), STRINGIFY(VERSION),    \
                             STRINGIFY(SAFE_VERSION), pHandle, present,     \
                             BOOST_PP_IF(DO_CLASSLOADING,true,false));      \
                                                                            \
      /* Register this backend with the Core if not running in standalone */\
      REGISTER_BACKEND(BACKENDNAME, VERSION, SAFE_VERSION)                  \
                                                                            \
      /* Register a LogTag for this backend with the logging system */      \
      int reg_log = register_backend_with_log(STRINGIFY(BACKENDNAME));      \
                                                                            \
      /* Make backend path easily available to convenience functions. */    \
      static const str backendDir = backendInfo().                          \
       path_dir(STRINGIFY(BACKENDNAME), STRINGIFY(VERSION));                \
    }                                                                       \
  }                                                                         \
}                                                                           \
                                                                            \
/* Register the factory functions for all classes loaded by this backend. */\
BOOST_PP_IIF(DO_CLASSLOADING, LOAD_ALL_FACTORIES, )                         \
                                                                            \
/* Register the initialisation function for this backend */                 \
CORE_START_CAPABILITY(BackendIniBit,                                        \
 CAT_5(BACKENDNAME,_,SAFE_VERSION,_,init))                                  \
CORE_DECLARE_FUNCTION(BackendIniBit,                                        \
 CAT_5(BACKENDNAME,_,SAFE_VERSION,_,init),                                  \
 CAT_5(BACKENDNAME,_,SAFE_VERSION,_,init),                                  \
 void,2)                                                                    \

/// Register this backend with the Core if not running in standalone mode.
#ifndef STANDALONE
  #define REGISTER_BACKEND(BE, VER, SAFEVER)                                \
   int CAT_4(BE,_,SAFEVER,_rego) =                                          \
    register_backend(STRINGIFY(BE), STRINGIFY(VER));                        
#else 
  #define REGISTER_BACKEND(BE, VER, SAFEVER) DUMMYARG(BE, VER, SAFEVER)   
#endif

/// Load factory functions for classes provided by this backend
#define LOAD_ALL_FACTORIES                                                                      \
 BOOST_PP_SEQ_FOR_EACH(LOAD_FACTORIES_FOR_TYPE, , CAT_4(BACKENDNAME,_,SAFE_VERSION,_all_data))                            

/// Load all factory functions for a given type.
#define LOAD_FACTORIES_FOR_TYPE(r,data,elem)                                                    \
namespace Gambit                                                                                \
{                                                                                               \
  namespace Backends                                                                            \
  {                                                                                             \
    namespace CAT_3(BACKENDNAME,_,SAFE_VERSION)                                                 \
    {                                                                                           \
      /*Alias the namespace that the classes live in, to avoid macro issues with "::" */        \
      namespace my_ns = ::CAT_3(BACKENDNAME,_,SAFE_VERSION);                                    \
                                                                                                \
      /*Typedef the wrapper type to avoid expanding type seq inside BOOST_PP_SEQ_FOR_EACH_I*/   \
      typedef ::CAT_3(BACKENDNAME,_,SAFE_VERSION)::BOOST_PP_SEQ_FOR_EACH_I(TRAILING_NSQUALIFIER,\
               , BOOST_PP_SEQ_SUBSEQ(BOOST_PP_TUPLE_ELEM(2,0,elem),0,                           \
                BOOST_PP_SUB(BOOST_PP_SEQ_SIZE(BOOST_PP_TUPLE_ELEM(2,0,elem)),1)))              \
              BOOST_PP_SEQ_ELEM(BOOST_PP_SUB(BOOST_PP_SEQ_SIZE(BOOST_PP_TUPLE_ELEM(2,0,elem)),1)\
               ,BOOST_PP_TUPLE_ELEM(2,0,elem))                                                  \
              CAT(BOOST_PP_SEQ_CAT(BOOST_PP_SEQ_TRANSFORM(APPEND_TOKEN,                         \
               NS_SEP, BOOST_PP_TUPLE_ELEM(2,0,elem))),wrapper);                                \
                                                                                                \
      /*Typedef the abstract type to avoid expanding type seq inside BOOST_PP_SEQ_FOR_EACH_I*/  \
      typedef ::CAT_3(BACKENDNAME,_,SAFE_VERSION)::BOOST_PP_SEQ_FOR_EACH_I(TRAILING_NSQUALIFIER,\
               , BOOST_PP_SEQ_SUBSEQ(BOOST_PP_TUPLE_ELEM(2,0,elem),0,                           \
                BOOST_PP_SUB(BOOST_PP_SEQ_SIZE(BOOST_PP_TUPLE_ELEM(2,0,elem)),1)))              \
              CAT(Abstract_,BOOST_PP_SEQ_ELEM(BOOST_PP_SUB(BOOST_PP_SEQ_SIZE(                   \
               BOOST_PP_TUPLE_ELEM(2,0,elem)),1), BOOST_PP_TUPLE_ELEM(2,0,elem)))               \
              CAT(BOOST_PP_SEQ_CAT(BOOST_PP_SEQ_TRANSFORM(APPEND_TOKEN,                         \
         NS_SEP, BOOST_PP_TUPLE_ELEM(2,0,elem))),abstract);                                     \
                                                                                                \
      /*Register the type with the backend info object*/                                        \
      int CAT(registered_type_,BOOST_PP_SEQ_CAT(BOOST_PP_SEQ_TRANSFORM(APPEND_TOKEN,            \
       NS_SEP, BOOST_PP_TUPLE_ELEM(2,0,elem)))) =                                               \
       register_type(STRINGIFY(BACKENDNAME)STRINGIFY(VERSION),                                  \
         STRINGIFY(BOOST_PP_SEQ_FOR_EACH_I(TRAILING_NSQUALIFIER, ,                              \
         BOOST_PP_SEQ_SUBSEQ(BOOST_PP_TUPLE_ELEM(2,0,elem),0,                                   \
         BOOST_PP_SUB(BOOST_PP_SEQ_SIZE(BOOST_PP_TUPLE_ELEM(2,0,elem)),1)))                     \
         BOOST_PP_SEQ_ELEM(BOOST_PP_SUB(BOOST_PP_SEQ_SIZE(BOOST_PP_TUPLE_ELEM(2,0,elem)),1),    \
         BOOST_PP_TUPLE_ELEM(2,0,elem))));                                                      \
                                                                                                \
    } /* end namespace BACKENDNAME_SAFE_VERSION */                                              \
  } /* end namespace Backends */                                                                \
} /* end namespace Gambit*/                                                                     \
                                                                                                \
/*Load up each factory in turn for this type*/                                                  \
BOOST_PP_SEQ_FOR_EACH_I(LOAD_NTH_FACTORY_FOR_TYPE,                                              \
 BOOST_PP_SEQ_CAT(BOOST_PP_SEQ_TRANSFORM(APPEND_TOKEN, NS_SEP,                                  \
 BOOST_PP_TUPLE_ELEM(2,0,elem))), BOOST_PP_TUPLE_ELEM(2,1,elem))                                \

/// Redirector from within BOOST_PP_SEQ_FOR_EACH_I to LOAD_SINGLE_FACTORY
#define LOAD_NTH_FACTORY_FOR_TYPE(r,data,i,elem)                                                \
 LOAD_SINGLE_FACTORY(data, CAT_3(data,factory,i), BOOST_PP_TUPLE_ELEM(2,1,elem),                \
 BOOST_PP_TUPLE_ELEM(2,0,elem), CAT(data,abstract), CAT(data,wrapper)::CAT(__factory,i) )       \

/// Load a single factory function from a backend
#define LOAD_SINGLE_FACTORY(BARENAME, NAME, ARGS, SYMBOLNAME, ABSTRACT, PTRNAME)                \
namespace Gambit                                                                                \
{                                                                                               \
  namespace Backends                                                                            \
  {                                                                                             \
    namespace CAT_3(BACKENDNAME,_,SAFE_VERSION)                                                 \
    {                                                                                           \
                                                                                                \
      /* Define a type NAME_type to be a suitable function pointer. */                          \
      typedef ABSTRACT*(*CAT(NAME,_type))CONVERT_VARIADIC_ARG(ARGS);                            \
                                                                                                \
      /* Get the pointer to the function in the shared library. */                              \
      const CAT(NAME,_type) NAME =                                                              \
       load_backend_symbol<CAT(NAME,_type)>(pHandle, pSym, SYMBOLNAME);                         \
                                                                                                \
      /* Function to throw an error if a backend is absent. */                                  \
      ABSTRACT* CAT(backend_not_loaded_,NAME)CONVERT_VARIADIC_ARG(ARGS)                         \
      {                                                                                         \
        std::ostringstream err;                                                                 \
        err << "The backend library" << std::endl                                               \
            << STRINGIFY(BACKENDNAME) << " v" << STRINGIFY(VERSION) << "," << std::endl         \
            << "which is supposed to contain the factory for class " << std::endl               \
            << fixns(STRINGIFY(BARENAME) STRINGIFY(CONVERT_VARIADIC_ARG(ARGS)))<<", "<<std::endl\
            << "is missing or catastrophically broken." << std::endl                            \
            << "Fix or find that backend yo -- or don't use the type." << std::endl;            \
        backend_error().raise(LOCAL_INFO BOOST_PP_COMMA() err.str());                           \
        return NULL;                                                                            \
      }                                                                                         \
                                                                                                \
      /* Function to throw an error if a factory hasn't loaded properly. */                     \
      ABSTRACT* CAT(factory_not_loaded_,NAME)CONVERT_VARIADIC_ARG(ARGS)                         \
      {                                                                                         \
        std::ostringstream err;                                                                 \
        err << "Factory for class " << fixns(STRINGIFY(BARENAME)                                \
                STRINGIFY(CONVERT_VARIADIC_ARG(ARGS)))                                          \
            << " did not load properly from " << std::endl                                      \
            << STRINGIFY(BACKENDNAME) << " v" << STRINGIFY(VERSION) << std::endl                \
            << "...so you can't make an object with it." << std::endl;                          \
        backend_error().raise(LOCAL_INFO BOOST_PP_COMMA() err.str());                           \
        return NULL;                                                                            \
      }                                                                                         \
                                                                                                \
    }                                                                                           \
  }                                                                                             \
}                                                                                               \
                                                                                                \
namespace CAT_3(BACKENDNAME,_,SAFE_VERSION)                                                     \
{                                                                                               \
  /* Define the static function pointer in the wrapper class for this factory. */               \
  Gambit::Backends::CAT_3(BACKENDNAME,_,SAFE_VERSION)::CAT(NAME,_type)                          \
   Gambit::Backends::CAT_3(BACKENDNAME,_,SAFE_VERSION)::PTRNAME =                               \
   Gambit::Backends::handover_factory_pointer(STRINGIFY(BACKENDNAME), STRINGIFY(VERSION),       \
   STRINGIFY(NAME), STRINGIFY(BARENAME), STRINGIFY(CONVERT_VARIADIC_ARG(ARGS)),                 \
   SYMBOLNAME, Gambit::Backends::CAT_3(BACKENDNAME,_,SAFE_VERSION)::present,                    \
   Gambit::Backends::CAT_3(BACKENDNAME,_,SAFE_VERSION)::NAME,                                   \
   &Gambit::Backends::CAT_3(BACKENDNAME,_,SAFE_VERSION)::CAT(backend_not_loaded_,NAME),         \
   &Gambit::Backends::CAT_3(BACKENDNAME,_,SAFE_VERSION)::CAT(factory_not_loaded_,NAME));        \
}                                                                                               \


/// \name Variadic redirection macro for BE_VARIABLE(TYPE, NAME, SYMBOLNAME, CAPABILITY, [(ALLOWED_MODELS)])
#define BE_VARIABLE_5(_1, _2, _3, _4, _5)      BE_VARIABLE_I(_1, _2, _3, _4, _5)  
#define BE_VARIABLE_4(_1, _2, _3, _4)          BE_VARIABLE_I(_1, _2, _3, _4, ()) 
#define BE_VARIABLE(...)                       VARARG(BE_VARIABLE, __VA_ARGS__)


/// \name Variadic redirection macro for BE_CONV_FUNCTION(NAME, TYPE, ARGSLIST, CAPABILITY, [(ALLOWED_MODELS)])
#define BE_CONV_FUNCTION_5(_1, _2, _3, _4, _5) BE_CONV_FUNCTION_FULL(_1, _2, _3, _4, _5)  
#define BE_CONV_FUNCTION_4(_1, _2, _3, _4)     BE_CONV_FUNCTION_FULL(_1, _2, _3, _4, ()) 
#define BE_CONV_FUNCTION(...)                  VARARG(BE_CONV_FUNCTION, __VA_ARGS__)


// Determine whether to make registration calls to the Core or not in BE_VARIABLE_I, depending on STANDALONE flag 
#ifdef STANDALONE
  #define BE_VARIABLE_I(TYPE, NAME, SYMBOLNAME, CAPABILITY, MODELS)           \
          BE_VARIABLE_I_MAIN(TYPE, NAME, SYMBOLNAME, CAPABILITY, MODELS)
#else
  #define BE_VARIABLE_I(TYPE, NAME, SYMBOLNAME, CAPABILITY, MODELS)           \
          BE_VARIABLE_I_MAIN(TYPE, NAME, SYMBOLNAME, CAPABILITY, MODELS)      \
          BE_VARIABLE_I_SUPP(NAME)
#endif


/// Main actual backend variable macro
#define BE_VARIABLE_I_MAIN(TYPE, NAME, SYMBOLNAME, CAPABILITY, MODELS)        \
namespace Gambit                                                              \
{                                                                             \
  namespace Backends                                                          \
  {                                                                           \
    namespace CAT_3(BACKENDNAME,_,SAFE_VERSION)                               \
    {                                                                         \
                                                                              \
      /* Set the variable pointer and the getptr function. */                 \
      TYPE* const NAME= load_backend_symbol<TYPE*>(pHandle, pSym, SYMBOLNAME);\
      TYPE* CAT(getptr,NAME)() { return NAME; }                               \
                                                                              \
      /* Create functor objects */                                            \
      namespace Functown                                                      \
      {                                                                       \
        backend_functor<TYPE*(*)(), TYPE*> NAME(                              \
        Gambit::Backends::CAT_3(BACKENDNAME,_,SAFE_VERSION)::CAT(getptr,NAME),\
        STRINGIFY(NAME),   /* functor name */                                 \
        CAPABILITY,        /* functor capability */                           \
        SAFE_STRINGIFY(TYPE*),                                                \
        STRINGIFY(BACKENDNAME),                                               \
        STRINGIFY(VERSION),                                                   \
        STRINGIFY(SAFE_VERSION),                                              \
        Models::ModelDB());                                                   \
      } /* end namespace Functown */                                          \
                                                                              \
      /* Set the allowed model properties of the functor. */                  \
      SET_ALLOWED_MODELS(NAME, MODELS)                                        \
                                                                              \
      /* Disable the functor if the library is missing or symbol not found. */\
      int CAT(vstatus_,NAME) = set_backend_functor_status(present,            \
       Functown::NAME, SYMBOLNAME);                                           \
                                                                              \
    } /* end namespace BACKENDNAME_SAFE_VERSION */                            \
  } /* end namespace Backends */                                              \
                                                                              \
  /* Create the safe pointer to the 'in use' flag of the functor. */          \
  MAKE_INUSE_POINTER(NAME)                                                    \
                                                                              \
} /* end namespace Gambit */                                                  \

/// Supplementary backend variable macro
#define BE_VARIABLE_I_SUPP(NAME)                                              \
namespace Gambit                                                              \
{                                                                             \
  namespace Backends                                                          \
  {                                                                           \
    namespace CAT_3(BACKENDNAME,_,SAFE_VERSION)                               \
    {                                                                         \
      int CAT(vptr_supp_,NAME) = register_backend_functor(Functown::NAME);    \
    }                                                                         \
  }                                                                           \
}                                                                             \


/// \name Wrapping macros for backend-defined functions
///
/// BE_FUNCTION(NAME, TYPE, ARGSLIST, SYMBOLNAME, CAPABILITY, [(MODELS)]) is the
/// macro used for constructing pointers to library functions and 
/// wrapping function pointers in backend functors.
///
/// The sixth argument (MODELS) is optional, and contains a list of models that you want this function to be able
/// to be used with.  
/// @{
  
#define BE_FUNCTION_5(NAME, TYPE, ARGSLIST, SYMBOLNAME, CAPABILITY)                             \
  BE_FUNCTION_I(NAME, TYPE, ARGSLIST, SYMBOLNAME, CAPABILITY, ())

#define BE_FUNCTION_6(NAME, TYPE, ARGSLIST, SYMBOLNAME, CAPABILITY, MODELS)                     \
  BE_FUNCTION_I(NAME, TYPE, ARGSLIST, SYMBOLNAME, CAPABILITY, MODELS)                             

#define BE_FUNCTION(...) VARARG(BE_FUNCTION, __VA_ARGS__)


// Determine whether to make registration calls to the Core or not in BE_FUNCTION_IMPL2, depending on STANDALONE flag 
#ifdef STANDALONE
  #define BE_FUNCTION_I(NAME, TYPE, ARGLIST, SYMBOLNAME, CAPABILITY, MODELS)                    \
          BE_FUNCTION_I_MAIN(NAME, TYPE, ARGLIST, SYMBOLNAME, CAPABILITY, MODELS)
#else
  #define BE_FUNCTION_I(NAME, TYPE, ARGLIST, SYMBOLNAME, CAPABILITY, MODELS)                    \
          BE_FUNCTION_I_MAIN(NAME, TYPE, ARGLIST, SYMBOLNAME, CAPABILITY, MODELS)               \
          BE_FUNCTION_I_SUPP(NAME)
#endif


/// Main actual backend function macro
#define BE_FUNCTION_I_MAIN(NAME, TYPE, ARGLIST, SYMBOLNAME, CAPABILITY, MODELS)                 \
namespace Gambit                                                                                \
{                                                                                               \
  namespace Backends                                                                            \
  {                                                                                             \
    namespace CAT_3(BACKENDNAME,_,SAFE_VERSION)                                                 \
    {                                                                                           \
                                                                                                \
      /* Define a type NAME_type to be a suitable function pointer. */                          \
      typedef TYPE (*NAME##_type) CONVERT_VARIADIC_ARG(ARGLIST);                                \
                                                                                                \
      /* Get the pointer to the function in the shared library. */                              \
      const NAME##_type NAME = load_backend_symbol<NAME##_type>(pHandle, pSym, SYMBOLNAME);     \
                                                                                                \
      /* Create functor object */                                                               \
      namespace Functown                                                                        \
      {                                                                                         \
        backend_functor<TYPE(*)CONVERT_VARIADIC_ARG(ARGLIST), TYPE                              \
         INSERT_NONEMPTY(STRIP_VARIADIC_ARG(ARGLIST))> NAME(                                    \
         Gambit::Backends::CAT_3(BACKENDNAME,_,SAFE_VERSION)::NAME,                             \
         STRINGIFY(NAME),                                                                       \
         CAPABILITY,                                                                            \
         STRINGIFY(TYPE) STRINGIFY(CONVERT_VARIADIC_ARG(ARGLIST)),                              \
         STRINGIFY(BACKENDNAME),                                                                \
         STRINGIFY(VERSION),                                                                    \
         STRINGIFY(SAFE_VERSION),                                                               \
         Models::ModelDB());                                                                    \
      } /* end namespace Functown */                                                            \
                                                                                                \
      /* Disable the functor if the library is not present or the symbol not found. */          \
      int CAT(fstatus_,NAME) = set_backend_functor_status(present, Functown::NAME, SYMBOLNAME); \
                                                                                                \
      /* Set the allowed model properties of the functor. */                                    \
      SET_ALLOWED_MODELS(NAME, MODELS)                                                          \
                                                                                                \
    } /* end namespace BACKENDNAME_SAFE_VERSION */                                              \
  } /* end namespace Backends */                                                                \
                                                                                                \
  /* Create the safe pointer to the 'in use' flag of the functor. */                            \
  MAKE_INUSE_POINTER(NAME)                                                                      \
                                                                                                \
} /* end namespace Gambit*/                                                


/// Supplemenentary backend function macro
#define BE_FUNCTION_I_SUPP(NAME)                                                                \
namespace Gambit                                                                                \
{                                                                                               \
  namespace Backends                                                                            \
  {                                                                                             \
    namespace CAT_3(BACKENDNAME,_,SAFE_VERSION)                                                 \
    {                                                                                           \
      int CAT(fptr_supp_,NAME) = register_backend_functor(Functown::NAME);                      \
    }                                                                                           \
  }                                                                                             \
}                                                                                               \


// Determine whether to make registration calls to the Core or not in BE_CONV_FUNCTION, depending on STANDALONE flag 
#ifdef STANDALONE
  #define BE_CONV_FUNCTION_FULL(NAME, TYPE, ARGSLIST, CAPABILITY, MODELS)                       \
          BE_CONV_FUNCTION_MAIN(NAME, TYPE, ARGSLIST, CAPABILITY, MODELS)
#else
  #define BE_CONV_FUNCTION_FULL(NAME, TYPE, ARGSLIST, CAPABILITY, MODELS)                       \
          BE_CONV_FUNCTION_MAIN(NAME, TYPE, ARGSLIST, CAPABILITY, MODELS)                       \
          BE_CONV_FUNCTION_SUPP(NAME)
#endif


/// \name Main wrapping macro for convenience functions
/// BE_CONV_FUNCTION(NAME, TYPE, ARGSLIST, CAPABILITY, [(MODELS)]) is the macro used 
/// for wrapping convenience functions in backend functors.
#define BE_CONV_FUNCTION_MAIN(NAME, TYPE, ARGSLIST, CAPABILITY, MODELS)                         \
namespace Gambit                                                                                \
{                                                                                               \
  namespace Backends                                                                            \
  {                                                                                             \
    namespace CAT_3(BACKENDNAME,_,SAFE_VERSION)                                                 \
    {                                                                                           \
      /* Forward declare function */                                                            \
      namespace { TYPE NAME(STRIP_PARENS(CONVERT_VARIADIC_ARG(ARGSLIST))); }                    \
      /* Create functor object */                                                               \
      namespace Functown                                                                        \
      {                                                                                         \
        backend_functor<TYPE(*)CONVERT_VARIADIC_ARG(ARGSLIST), TYPE                             \
         INSERT_NONEMPTY(STRIP_VARIADIC_ARG(ARGSLIST))> NAME(                                   \
         Gambit::Backends::CAT_3(BACKENDNAME,_,SAFE_VERSION)::NAME,                             \
         STRINGIFY(NAME),                                                                       \
         CAPABILITY,                                                                            \
         STRINGIFY(TYPE) STRINGIFY(CONVERT_VARIADIC_ARG(ARGSLIST)),                             \
         STRINGIFY(BACKENDNAME),                                                                \
         STRINGIFY(VERSION),                                                                    \
         STRINGIFY(SAFE_VERSION)  BOOST_PP_COMMA()                                              \
         Models::ModelDB());                                                                    \
      } /* end namespace Functown */                                                            \
      /* Set the allowed model properties of the functor. */                                    \
      SET_ALLOWED_MODELS(NAME, MODELS)                                                          \
    }                                                                                           \
  }                                                                                             \
  /* Create the safe pointer to the 'in use' flag of the functor. */                            \
  MAKE_INUSE_POINTER(NAME)                                                                      \
}                                                                                               \

/// \name Supplementary wrapping macro for convenience functions
#define BE_CONV_FUNCTION_SUPP(NAME)                                                             \
namespace Gambit                                                                                \
{                                                                                               \
  namespace Backends                                                                            \
  {                                                                                             \
    namespace CAT_3(BACKENDNAME,_,SAFE_VERSION)                                                 \
    {                                                                                           \
      int CAT(cfptr_supp_,NAME) = register_backend_functor(Functown::NAME);                     \
    }                                                                                           \
  }                                                                                             \
}                                                                                               \

#endif // __BACKEND_MACROS_HPP__<|MERGE_RESOLUTION|>--- conflicted
+++ resolved
@@ -105,13 +105,7 @@
     {                                                                       \
       using namespace Pipes :: CAT_4(BACKENDNAME,_,SAFE_VERSION,_init) ;    \
       using namespace Backends :: CAT_3(BACKENDNAME,_,SAFE_VERSION) ;       \
-<<<<<<< HEAD
-
-=======
-      
-//      logger().entering_backend(Logging::str2tag(STRINGIFY(BACKENDNAME)));
-  
->>>>>>> 0522859a
+
 /// Boilerplate code for convenience function definitions
 #define BE_NAMESPACE                                                        \
 namespace Gambit                                                            \
