//   GAMBIT: Global and Modular BSM Inference Tool
//   *********************************************
///  \file
///
///  Frontend for SUSY-HIT 1.5 backend
///
///  Note that if you're going to put backend 
///  convenience and ini functions in a cpp file,
///  you need to have one cpp file for each renamed
///  version of the backend that you want to employ. 
///  You also need to define BACKENDRENAME *before*
///  including the frontend header.

///  *********************************************
///
///  Authors (add name and date if you modify):
///  
/// \author Pat Scott
/// \date 2015 Jan-May
///
///  *********************************************

#include <sstream>
#include "gambit/Backends/frontend_macros.hpp"
#include "gambit/Backends/frontends/SUSY-HIT.hpp"


// Some SUSY-HIT-specific shortcuts for dealing with SLHA blocks
#define REQUIRED_BLOCK(NAME, BLOCK) if (slha.find(NAME) != slha.end()) BLOCK = slha.at(NAME); else backend_error().raise(LOCAL_INFO, "Missing SLHA block: " NAME); 
#define OPTIONAL_BLOCK(NAME, BLOCK) if (slha.find(NAME) != slha.end()) BLOCK = slha.at(NAME); else BLOCK.push_back ("BLOCK " NAME);


// Initialisation function (definition)
BE_INI_FUNCTION
{
  const double scale_tol = 0.1; // Run spectrum to MSUSY if |Q_input-MSUSY| > scale_tol GeV
  SLHAstruct slha;
 
  // If the user provides a file list, just read in SLHA files for debugging and ignore the MSSM_spectrum dependency.
  if (runOptions->hasKey("debug_SLHA_filenames"))
  {
    static unsigned int counter = 0;
    std::vector<str> filenames = runOptions->getValue<std::vector<str> >("debug_SLHA_filenames");
    logger() << "Reading SLHA file: " << filenames[counter] << std::endl;
    std::ifstream ifs(filenames[counter]);
    if(!ifs.good()) backend_error().raise(LOCAL_INFO, "SLHA file not found.");
    ifs >> slha;
    ifs.close();
    counter++;
    if (counter >= filenames.size()) counter = 0;
  }
  else // Use the actual spectrum object.
  {
    // Check whether the spectrum object is already at the SUSY scale
    //double msusy = (*Dep::MSSM_spectrum)->get_DRBar_parameter("M_SUSY");  FIXME when M_SUSY is available from the spectrum object.
    double msusy = (*Dep::MSSM_spectrum)->get_UV()->runningpars.GetScale();
    if (fabs(msusy - (*Dep::MSSM_spectrum)->get_UV()->runningpars.GetScale()) > scale_tol)
    {
      // Take a local copy to allow running.
      std::unique_ptr<SubSpectrum> local_mssm_copy = (*Dep::MSSM_spectrum)->get_UV()->clone();
      // Run to SUSY scale.
      local_mssm_copy->runningpars.RunToScale(msusy);
      slha = local_mssm_copy->getSLHAea();
    }
    else 
    {
      // Calculate decay rates using the spectrum 'as is'.
      slha = (*Dep::MSSM_spectrum)->getSLHAea();
    }
  }
  
  // Get the W and Z widths.
  double W_width = 0.5*(Dep::W_plus_decay_rates->width_in_GeV + Dep::W_minus_decay_rates->width_in_GeV);
  double Z_width = Dep::Z_decay_rates->width_in_GeV;

  // Calculate decay rates
  run_susy_hit(slha, W_width, Z_width);      

}
END_BE_INI_FUNCTION


// Convenience functions (definitions)
BE_NAMESPACE
{

  /// Runs actual SUSY-HIT decay calculations.
  /// Inputs: m_s_1GeV_msbar    strange mass in GeV, in MSbar scheme at an energy of 1GeV
  ///         W_width, Z_width  EW gauge boson total widths in GeV
  void run_susy_hit(SLHAstruct slha, double W_width, double Z_width) 
  {
    using SLHAea::to;

    // Bypass model and use hardcoded SLHA values for debug purposes.
    const bool debug = false;

    if (not debug) 
    {

      // Zero all SLHA2 Q values
      for (int i=1; i<=22; ++i) sd_leshouches2->qvalue(i) = 0.0;

      // Get SLHA2 blocks
      SLHAea::Block sminputs, vckm, msoft, mass, nmix, vmix, umix;
      SLHAea::Block stopmix, sbotmix, staumix, alpha, hmix, gauge;
      SLHAea::Block au, ad, ae, yu, yd, ye, msq2, msd2, msu2, td, tu;
      SLHAea::Block usqmix, dsqmix, selmix, spinfo;
      REQUIRED_BLOCK("SMINPUTS", sminputs)
      REQUIRED_BLOCK("VCKMIN", vckm)
      REQUIRED_BLOCK("MSOFT", msoft)
      REQUIRED_BLOCK("MASS", mass)
      REQUIRED_BLOCK("NMIX", nmix)
      REQUIRED_BLOCK("VMIX", vmix)
      REQUIRED_BLOCK("UMIX", umix)
      REQUIRED_BLOCK("ALPHA", alpha)
      REQUIRED_BLOCK("HMIX", hmix)
      REQUIRED_BLOCK("GAUGE", gauge)
      REQUIRED_BLOCK("YU", yu)
      REQUIRED_BLOCK("YD", yd)
      REQUIRED_BLOCK("YE", ye)     
      REQUIRED_BLOCK("MSQ2", msq2)     
      REQUIRED_BLOCK("MSD2", msd2)
      REQUIRED_BLOCK("MSU2", msu2)
      REQUIRED_BLOCK("TD", td)
      REQUIRED_BLOCK("TU", tu)
      REQUIRED_BLOCK("USQMIX", usqmix)
      REQUIRED_BLOCK("DSQMIX", dsqmix)
      REQUIRED_BLOCK("SELMIX", selmix)
      REQUIRED_BLOCK("SPINFO", spinfo)
      OPTIONAL_BLOCK("STOPMIX", stopmix)
      OPTIONAL_BLOCK("SBOTMIX", sbotmix)
      OPTIONAL_BLOCK("STAUMIX", staumix)
      OPTIONAL_BLOCK("AU", au)
      OPTIONAL_BLOCK("AD", ad)
      OPTIONAL_BLOCK("AE", ae)

      // SMINPUTS
      for (int i=1; i<=14; ++i)
      {
        sd_leshouches2->smval(i) = (sminputs[i].is_data_line()) ? to<double>(sminputs[i][1]) : 0.0;
      }
      for (int i=15; i<=20; ++i) sd_leshouches2->smval(i) = 0.0;     // zeroing

      // SUSY-HIT and HDecay non-SLHA inputs
      susyhitin->amsin = to<double>(sminputs.at(23).at(1));          // MSBAR(1): HDECAY claims it wants ms(1GeV)^MSbar, but we don't believe it, and give it m_s(2GeV)^MSBar 
      susyhitin->amcin = to<double>(sminputs.at(24).at(1));          // MC: HDECAY claims it wants the c pole mass, but that is not well defined, so we give it mc(mc)^MSBar 
      susyhitin->ammuonin = sd_leshouches2->smval(11);               // MMUON: mmu(pole)
      susyhitin->alphin = sd_leshouches2->smval(1);                  // ALPHA: alpha_em^-1(M_Z)^MSbar (scheme and scale not specified in SUSYHIT or HDECAY documentation)
      susyhitin->gamwin = W_width;                                   // GAMW: W width (GeV)
      susyhitin->gamzin = Z_width;                                   // GAMZ: Z width (GeV)
      double lambda = to<double>(vckm.at(1).at(1));                  // Wolfenstein lambda 
      double A = to<double>(vckm.at(2).at(1));                       // Wolfenstein A 
      double rhobar = to<double>(vckm.at(3).at(1));                  // Wolfenstein rhobar 
      double etabar = to<double>(vckm.at(4).at(1));                  // Wolfenstein etabar 
      susyhitin->vusin = Spectrum::Wolf2V_us(lambda, A, rhobar, etabar); // VUS: |CKM V_us|
      susyhitin->vcbin = Spectrum::Wolf2V_cb(lambda, A, rhobar, etabar); // VCB: |CKM V_cb|
      susyhitin->rvubin = abs(Spectrum::Wolf2V_ub(lambda, A, rhobar, etabar)) / susyhitin->vcbin; // VUB/VCB: Ratio of CKM |V_UB|/|V_CB|     
      
      // MODSEL
      sd_leshouches2->imod(1) = 1;    // 1, x = SUSY model info. 
      sd_leshouches2->imod(2) = 0;    // 0 = general MSSM, 1 = SUGRA => do not calculate metastable NLSP decays to gravitinos.
      //sd_leshouches2->imod(2) = 2;  // 2 = GMSB => calculate metastable NLSP decays to gravitinos.  Not yet implemented in GAMBIT.
      checkfavvio->imodfav(1) = 6;    // 6, x =  Flavour violation info. 
      checkfavvio->imodfav(2) = 0;    // 0 = no FV, 1 = q FV, 2 = l FV, 3 = both.  For FV decays, must be set non-zero later before calling sdecay() again.  Not yet implemented in GAMBIT.

      // MSOFT
      for (int i=1; i<=100; ++i) sd_leshouches2->msoftval(i) = unlikely(); // indicate undefined
      if (msoft.find_block_def()->size() >= 4) sd_leshouches2->qvalue(3) = to<double>(msoft.find_block_def()->at(3)); // Q(GeV)
      int msoft_indices[20] = {1, 2, 3, 21, 22, 31, 32, 33, 34, 35, 36, 41, 42, 43, 44, 45, 46, 47, 48, 49};
      // M_1, M_2, M_3, M^2_Hd, M^2_Hu, M_eL, M_muL, M_tauL, M_eR, M_muR, M_tauR, M_q1L, M_q2L, M_q3L, M_uR, M_cR, M_tR, M_dR, M_sR, M_bR
      for (int i : msoft_indices)
      {       
        if (msoft[i].is_data_line()) sd_leshouches2->msoftval(i) = to<double>(msoft.at(i).at(1));  
      }

      // SLHA2 block EXTPAR
      sd_leshouches2->extval(0) = sd_leshouches2->qvalue(3);         // EWSB scale (set to SUSY scale as per MSOFT).  Not used by SUSY-HIT anymore.

      // SLHA2 block MASS    FIXME needs checking for mass-gauge/flav eigenstate conversion.
      int slha_indices[35] = {24, 25, 35, 36, 37, 1000001, 2000001, 1000002, 2000002, 1000003, 2000003, 1000004, 2000004, 1000005, 2000005, 1000006, 2000006,
                           /* W+,  h,  H,  A, H+,    ~d_L,    ~d_R,    ~u_L,    ~u_R,    ~s_L,    ~s_R,    ~c_L,    ~c_R,    ~b_1,    ~b_2,    ~t_1,    ~t_2, */
       1000011, 2000011, 1000012, 1000013, 2000013, 1000014, 1000015, 2000015, 1000016, 1000021, 1000022, 1000023, 1000025, 1000035, 1000024, 1000037, 5, 1000039};
      //  ~e_L,    ~e_R,  ~nu_eL,   ~mu_L,   ~mu_R, ~nu_muL,  ~tau_1,  ~tau_2,~nu_tauL,      ~g, ~chi_10, ~chi_20, ~chi_30, ~chi_40, ~chi_1+, ~chi_2+, b pole, ~G
      for (int i=1; i<=35; ++i) 
      {
        sd_leshouches2->massval(i) = (mass[slha_indices[i-1]].is_data_line()) ? to<double>(mass[slha_indices[i-1]][1]) : unlikely();
      }
      for (int i=36; i<=50; ++i) sd_leshouches2->massval(i) = 0.0;   // zeroing
      sd_leshouches2->massval(34) = 4.87877839E+00;  // b pole mass FIXME when available from slhaea object!!
 
      // NMIX
      for (int i=1; i<=4; ++i) for (int j=1; j<=4; ++j) sd_leshouches2->nmixval(i,j) = (nmix[initVector<int>(i,j)].is_data_line()) ? to<double>(nmix.at(i,j)[2]) : 0.0;

      // VMIX, UMIX, STOPMIX, SBOTMIX, STAUMIX
      for (int i=1; i<=2; ++i) 
      {
        for (int j=1; j<=2; ++j)
        {
          std::vector<int> ij = initVector<int>(i,j);
          sd_leshouches2->vmixval(i,j) = (vmix[ij].is_data_line()) ? to<double>(vmix.at(i,j)[2]) : 0.0;
          sd_leshouches2->umixval(i,j) = (umix[ij].is_data_line()) ? to<double>(umix.at(i,j)[2]) : 0.0;
          //FIXME these need to come from the spectrum's mixing functions
          //sd_leshouches2->stopmixval(i,j) = (stopmix[ij].is_data_line()) ? to<double>(stopmix.at(i,j)[2]) : 0.0;
          //sd_leshouches2->sbotmixval(i,j) = (sbotmix[ij].is_data_line()) ? to<double>(sbotmix.at(i,j)[2]) : 0.0;
          //sd_leshouches2->staumixval(i,j) = (staumix[ij].is_data_line()) ? to<double>(staumix.at(i,j)[2]) : 0.0;
        }
      }
      // SLHA2 block STOPMIX -- FIXME delete when mixings avail from spectrum!
      sd_leshouches2->stopmixval(1,1) = 5.52988023E-01; // cos(theta_t)
      sd_leshouches2->stopmixval(1,2) = 8.33189202E-01; // sin(theta_t)
      sd_leshouches2->stopmixval(2,1) =-8.33189202E-01; // -sin(theta_t)
      sd_leshouches2->stopmixval(2,2) = 5.52988023E-01; // cos(theta_t) 
      // SLHA2 block SBOTMIX -- FIXME delete when mixings avail from spectrum!
      sd_leshouches2->sbotmixval(1,1) = 9.30091013E-01; // cos(theta_b)
      sd_leshouches2->sbotmixval(1,2) = 3.67329153E-01; // sin(theta_b)
      sd_leshouches2->sbotmixval(2,1) =-3.67329153E-01; // -sin(theta_b)
      sd_leshouches2->sbotmixval(2,2) = 9.30091013E-01; // cos(theta_b)
      // SLHA2 block STAUMIX -- FIXME delete when mixings avail from spectrum!
      sd_leshouches2->staumixval(1,1) = 2.84460080E-01; // cos(theta_tau)
      sd_leshouches2->staumixval(1,2) = 9.58687886E-01; // sin(theta_tau)
      sd_leshouches2->staumixval(2,1) =-9.58687886E-01; // -sin(theta_tau)
      sd_leshouches2->staumixval(2,2) = 2.84460080E-01; // cos(theta_tau)
  
      // ALPHA (value is spectrum generator's "best choice" => can be on-shell, DRbar at a give scale, whatever)
      sd_leshouches2->alphaval = to<double>(alpha.back().at(0));             // Mixing angle in the neutral Higgs boson sector.
      
      // HMIX
      if (hmix.find_block_def()->size() >= 4) sd_leshouches2->qvalue(1) = to<double>(hmix.find_block_def()->at(3));  // Q(GeV)
      for (int i=1; i<=10; ++i) sd_leshouches2->hmixval(i) = (hmix[i].is_data_line()) ? to<double>(hmix[i][1]) : unlikely();

      // GAUGE
      if (gauge.find_block_def()->size() >= 4) sd_leshouches2->qvalue(2) = to<double>(gauge.find_block_def()->at(3));// Q(GeV)
      sd_leshouches2->gaugeval(1) = to<double>(gauge.at(1).at(1));                                                   // gprime(Q) DRbar
      sd_leshouches2->gaugeval(2) = to<double>(gauge.at(2).at(1));                                                   // g(Q) DRbar
      sd_leshouches2->gaugeval(3) = to<double>(gauge.at(3).at(1));                                                   // g_3(Q) DRbar
  
      // AU, AD, AE, YU, YD, YE, MSQ2, MSD2, MSU2, TD, TU, VCKM
      if (au.find_block_def()->size() >= 4) sd_leshouches2->qvalue(4)  = to<double>(au.find_block_def()->at(3));     // Q(GeV)
      if (ad.find_block_def()->size() >= 4) sd_leshouches2->qvalue(5)  = to<double>(ad.find_block_def()->at(3));     // Q(GeV)
      if (ae.find_block_def()->size() >= 4) sd_leshouches2->qvalue(6)  = to<double>(ae.find_block_def()->at(3));     // Q(GeV)
      if (yu.find_block_def()->size() >= 4) sd_leshouches2->qvalue(7)  = to<double>(yu.find_block_def()->at(3));     // Q(GeV)
      if (yd.find_block_def()->size() >= 4) sd_leshouches2->qvalue(8)  = to<double>(yd.find_block_def()->at(3));     // Q(GeV)
      if (ye.find_block_def()->size() >= 4) sd_leshouches2->qvalue(9)  = to<double>(ye.find_block_def()->at(3));     // Q(GeV)
      if (msq2.find_block_def()->size() >= 4) sd_leshouches2->qvalue(17) = to<double>(msq2.find_block_def()->at(3)); // Q(GeV) corrects minor bug in SUSY-HIT SLHA reader
      if (msd2.find_block_def()->size() >= 4) sd_leshouches2->qvalue(10) = to<double>(msd2.find_block_def()->at(3)); // Q(GeV)
      if (msu2.find_block_def()->size() >= 4) sd_leshouches2->qvalue(11) = to<double>(msu2.find_block_def()->at(3)); // Q(GeV)
      if (td.find_block_def()->size() >= 4) sd_leshouches2->qvalue(12) = to<double>(td.find_block_def()->at(3));     // Q(GeV)
      if (tu.find_block_def()->size() >= 4) sd_leshouches2->qvalue(13) = to<double>(tu.find_block_def()->at(3));     // Q(GeV)
      if (vckm.find_block_def()->size() >= 4) sd_leshouches2->qvalue(21) = to<double>(vckm.find_block_def()->at(3)); // Q(GeV)
      for (int i=1; i<=3; ++i) 
      {
        for (int j=1; j<=3; ++j)
        {
          std::vector<int> ij = initVector<int>(i,j);
          sd_leshouches2->auval(i,j) = (au[ij].is_data_line()) ? to<double>(au.at(i,j)[2]) : unlikely();
          sd_leshouches2->adval(i,j) = (ad[ij].is_data_line()) ? to<double>(ad.at(i,j)[2]) : unlikely();
          sd_leshouches2->aeval(i,j) = (ae[ij].is_data_line()) ? to<double>(ae.at(i,j)[2]) : unlikely();
          sd_leshouches2->yuval(i,j) = (yu[ij].is_data_line()) ? to<double>(yu.at(i,j)[2]) : 0.0;
          sd_leshouches2->ydval(i,j) = (yd[ij].is_data_line()) ? to<double>(yd.at(i,j)[2]) : 0.0;
          sd_leshouches2->yeval(i,j) = (ye[ij].is_data_line()) ? to<double>(ye.at(i,j)[2]) : 0.0;
          flavviolation->msq2(i,j) = (msq2[ij].is_data_line()) ? to<double>(msq2.at(i,j)[2]) : 0.0;
          flavviolation->msd2(i,j) = (msd2[ij].is_data_line()) ? to<double>(msd2.at(i,j)[2]) : 0.0;
          flavviolation->msu2(i,j) = (msu2[ij].is_data_line()) ? to<double>(msu2.at(i,j)[2]) : 0.0;
          flavviolation->td(i,j) = (td[ij].is_data_line()) ? to<double>(td.at(i,j)[2]) : 0.0;
          flavviolation->tu(i,j) = (tu[ij].is_data_line()) ? to<double>(tu.at(i,j)[2]) : 0.0;
          flavviolation->vckm(i,j) = 0.0; 
        }
      }
      // The following is only relevant if considering FV stop decays.  Code below is tested and ready to be used in future.
      //flavviolation->vckm(1,1) =     Spectrum::Wolf2V_ud(lambda, A, rhobar, etabar);  
      //flavviolation->vckm(1,2) =     Spectrum::Wolf2V_us(lambda, A, rhobar, etabar);  
      //flavviolation->vckm(1,3) = abs(Spectrum::Wolf2V_ud(lambda, A, rhobar, etabar));  
      //flavviolation->vckm(2,1) = abs(Spectrum::Wolf2V_cb(lambda, A, rhobar, etabar));  
      //flavviolation->vckm(2,2) = abs(Spectrum::Wolf2V_cs(lambda, A, rhobar, etabar));  
      //flavviolation->vckm(2,3) =     Spectrum::Wolf2V_cb(lambda, A, rhobar, etabar);  
      //flavviolation->vckm(3,1) = abs(Spectrum::Wolf2V_td(lambda, A, rhobar, etabar));  
      //flavviolation->vckm(3,2) = abs(Spectrum::Wolf2V_ts(lambda, A, rhobar, etabar));  
      //flavviolation->vckm(3,3) =     Spectrum::Wolf2V_tb(lambda, A, rhobar, etabar);  

      // USQMIX, DSQMIX, SELMIX    
      if (usqmix.find_block_def()->size() >= 4) sd_leshouches2->qvalue(14) = to<double>(usqmix.find_block_def()->at(3)); // Q(GeV)
      if (dsqmix.find_block_def()->size() >= 4) sd_leshouches2->qvalue(15) = to<double>(dsqmix.find_block_def()->at(3)); // Q(GeV) corrects minor bug in SUSY-HIT SLHA reader.
      if (selmix.find_block_def()->size() >= 4) sd_leshouches2->qvalue(16) = to<double>(selmix.find_block_def()->at(3)); // Q(GeV) corrects minor bug in SUSY-HIT SLHA reader.
      for (int i=1; i<=6; ++i) 
      {
        for (int j=1; j<=6; ++j)
        {
          std::vector<int> ij = initVector<int>(i,j);
          flavviolation->usqmix(i,j) = (usqmix[ij].is_data_line()) ? to<double>(usqmix.at(i,j)[2]) : 0.0;
          flavviolation->dsqmix(i,j) = (dsqmix[ij].is_data_line()) ? to<double>(dsqmix.at(i,j)[2]) : 0.0;
          sd_selectron->selmix(i,j)  = (selmix[ij].is_data_line()) ? to<double>(selmix.at(i,j)[2]) : 0.0;
        }
      }
  
      // SLHA1 block SPINFO
      sd_leshouches1->spinfo1 = (spinfo[1].is_data_line()) ? spinfo[1][1] : ""; // RGE +Spectrum calculator
      sd_leshouches1->spinfo2 = (spinfo[2].is_data_line()) ? spinfo[2][1] : ""; // version number
             
    }
    else // The following is hard-coded model in SLHA format, for debugging.
    {

      // SUSY-HIT / HDecay inputs
      susyhitin->amsin = 0.19;                       // MSBAR(1)
      susyhitin->amcin = 1.4;                        // MC
      susyhitin->ammuonin = 0.105658389;             // MMUON
      susyhitin->alphin = 137.0359895;               // 1/ALPHA
      susyhitin->gamwin = 2.08;                      // GAMW
      susyhitin->gamzin = 2.49;                      // GAMZ
      susyhitin->vusin = 0.2205;                     // VUS
      susyhitin->vcbin = 0.04;                       // VCB
      susyhitin->rvubin = 0.08;                      // VUB/VCB    
  
      // Zero all SLHA2 Q values
      for (int i=1; i<=22; ++i) sd_leshouches2->qvalue(i) = 0.0;
  
      // SLHA2 block MODSEL
      sd_leshouches2->imod(1) = 1;
      sd_leshouches2->imod(2) = 1;                   // model; 1, 1 = SUGRA
  
      // SLHA2 block SMINPUTS
      for (int i=1; i<=20; ++i) sd_leshouches2->smval(i) = 0.0; // zeroing
      sd_leshouches2->smval(1) = 1.27934000E+02;     // alpha_em^-1(M_Z)^MSbar
      sd_leshouches2->smval(2) = 1.16639000E-05;     // G_F [GeV^-2]
      sd_leshouches2->smval(3) = 1.17200000E-01;     // alpha_S(M_Z)^MSbar
      sd_leshouches2->smval(4) = 9.11870000E+01;     // M_Z pole mass
      sd_leshouches2->smval(5) = 4.25000000E+00;     // mb(mb)^MSbar
      sd_leshouches2->smval(6) = 1.72500000E+02;     // mt pole mass
      sd_leshouches2->smval(7) = 1.77710000E+00;     // mtau pole mass
  
      // SLHA2 block EXTPAR
      for (int i=1; i<=100; ++i) sd_leshouches2->extval(i) = unlikely(); // indicate undefined
      sd_leshouches2->extval(0) = 4.65777483E+02;    // EWSB scale.  Not used by SUSY-HIT anymore.          
  
      // SLHA2 block MASS
      for (int i=1; i<=50; ++i) sd_leshouches2->massval(i) = 0.0; // zeroing
      sd_leshouches2->massval(1) = 8.04847331E+01;   // W+
      sd_leshouches2->massval(2) = 1.09932416E+02;   // h
      sd_leshouches2->massval(3) = 3.94935594E+02;   // H
      sd_leshouches2->massval(4) = 3.94525488E+02;   // A
      sd_leshouches2->massval(5) = 4.02953218E+02;   // H+
      sd_leshouches2->massval(6) = 5.67618444E+02;   // ~d_L
      sd_leshouches2->massval(7) = 5.45467940E+02;   // ~d_R
      sd_leshouches2->massval(8) = 5.62111753E+02;   // ~u_L
      sd_leshouches2->massval(9) = 5.45739159E+02;   // ~u_R
      sd_leshouches2->massval(10) = 5.67618444E+02;  // ~s_L
      sd_leshouches2->massval(11) = 5.45467940E+02;  // ~s_R
      sd_leshouches2->massval(12) = 5.62111753E+02;  // ~c_L
      sd_leshouches2->massval(13) = 5.45739159E+02;  // ~c_R
      sd_leshouches2->massval(14) = 5.16777573E+02;  // ~b_1
      sd_leshouches2->massval(15) = 5.46086561E+02;  // ~b_2
      sd_leshouches2->massval(16) = 3.99615017E+02;  // ~t_1
      sd_leshouches2->massval(17) = 5.86391641E+02;  // ~t_2
      sd_leshouches2->massval(18) = 2.00774228E+02;  // ~e_L
      sd_leshouches2->massval(19) = 1.42820157E+02;  // ~e_R
      sd_leshouches2->massval(20) = 1.84853985E+02;  // ~nu_eL
      sd_leshouches2->massval(21) = 2.00774228E+02;  // ~mu_L
      sd_leshouches2->massval(22) = 1.42820157E+02;  // ~mu_R
      sd_leshouches2->massval(23) = 1.84853985E+02;  // ~nu_muL
      sd_leshouches2->massval(24) = 1.33342244E+02;  // ~tau_1
      sd_leshouches2->massval(25) = 2.04795115E+02;  // ~tau_2
      sd_leshouches2->massval(26) = 1.83966053E+02;  // ~nu_tauL
      sd_leshouches2->massval(27) = 6.05955887E+02;  // ~g
      sd_leshouches2->massval(28) = 9.71954610E+01;  // ~chi_10
      sd_leshouches2->massval(29) = 1.80297146E+02;  // ~chi_20
      sd_leshouches2->massval(30) =-3.58443995E+02;  // ~chi_30
      sd_leshouches2->massval(31) = 3.77781490E+02;  // ~chi_40
      sd_leshouches2->massval(32) = 1.79671182E+02;  // ~chi_1+
      sd_leshouches2->massval(33) = 3.77983105E+02;  // ~chi_2+
      sd_leshouches2->massval(34) = 4.87877839E+00;  // b pole mass
      sd_leshouches2->massval(35) = unlikely();      // ~G
  
      // SLHA2 block NMIX
      sd_leshouches2->nmixval(1,1) = 9.85345167E-01; // N_11
      sd_leshouches2->nmixval(1,2) =-5.64225409E-02; // N_12
      sd_leshouches2->nmixval(1,3) = 1.51059160E-01; // N_13
      sd_leshouches2->nmixval(1,4) =-5.56105152E-02; // N_14
      sd_leshouches2->nmixval(2,1) = 1.06123308E-01; // N_21
      sd_leshouches2->nmixval(2,2) = 9.39651214E-01; // N_22
      sd_leshouches2->nmixval(2,3) =-2.80885422E-01; // N_23
      sd_leshouches2->nmixval(2,4) = 1.64002501E-01; // N_24
      sd_leshouches2->nmixval(3,1) = 6.12835220E-02; // N_31
      sd_leshouches2->nmixval(3,2) =-9.07288796E-02; // N_32
      sd_leshouches2->nmixval(3,3) =-6.95178480E-01; // N_33
      sd_leshouches2->nmixval(3,4) =-7.10450196E-01; // N_34
      sd_leshouches2->nmixval(4,1) = 1.18646854E-01; // N_41
      sd_leshouches2->nmixval(4,2) =-3.25023636E-01; // N_42
      sd_leshouches2->nmixval(4,3) =-6.44213777E-01; // N_43
      sd_leshouches2->nmixval(4,4) = 6.82107887E-01; // N_44
  
      // SLHA2 block VMIX
      sd_leshouches2->vmixval(1,1) =-9.70421546E-01; // V_11
      sd_leshouches2->vmixval(1,2) = 2.41416701E-01; // V_12
      sd_leshouches2->vmixval(2,1) = 2.41416701E-01; // V_21
      sd_leshouches2->vmixval(2,2) = 9.70421546E-01; // V_22
  
      // SLHA2 block UMIX
      sd_leshouches2->umixval(1,1) =-9.11420712E-01; // U_11
      sd_leshouches2->umixval(1,2) = 4.11475741E-01; // U_12
      sd_leshouches2->umixval(2,1) = 4.11475741E-01; // U_21
      sd_leshouches2->umixval(2,2) = 9.11420712E-01; // U_22
  
      // SLHA2 block STOPMIX
      sd_leshouches2->stopmixval(1,1) = 5.52988023E-01; // cos(theta_t)
      sd_leshouches2->stopmixval(1,2) = 8.33189202E-01; // sin(theta_t)
      sd_leshouches2->stopmixval(2,1) =-8.33189202E-01; // -sin(theta_t)
      sd_leshouches2->stopmixval(2,2) = 5.52988023E-01; // cos(theta_t)
  
      // SLHA2 block SBOTMIX
      sd_leshouches2->sbotmixval(1,1) = 9.30091013E-01; // cos(theta_b)
      sd_leshouches2->sbotmixval(1,2) = 3.67329153E-01; // sin(theta_b)
      sd_leshouches2->sbotmixval(2,1) =-3.67329153E-01; // -sin(theta_b)
      sd_leshouches2->sbotmixval(2,2) = 9.30091013E-01; // cos(theta_b)
  
      // SLHA2 block STAUMIX
      sd_leshouches2->staumixval(1,1) = 2.84460080E-01; // cos(theta_tau)
      sd_leshouches2->staumixval(1,2) = 9.58687886E-01; // sin(theta_tau)
      sd_leshouches2->staumixval(2,1) =-9.58687886E-01; // -sin(theta_tau)
      sd_leshouches2->staumixval(2,2) = 2.84460080E-01; // cos(theta_tau)
  
      // SLHA2 block ALPHA
      sd_leshouches2->alphaval = -1.14188002E-01;    // Mixing angle in the neutral Higgs boson sector.
      // Value is spectrum generator's "best choice" => can be on-shell, DRbar at a give scale, whatever.
      
      // SLHA2 block HMIX
      sd_leshouches2->qvalue(1) = 4.65777483E+02;    // Q(GeV)
      for (int i=1; i<=10; ++i) sd_leshouches2->hmixval(i) = unlikely();    // indicate undefined
      sd_leshouches2->hmixval(1) = 3.52164860E+02;   // mu(Q)
      sd_leshouches2->hmixval(2) = 9.75041102E+00;   // tanbeta(Q)
      sd_leshouches2->hmixval(3) = 2.45014641E+02;   // vev(Q)
      sd_leshouches2->hmixval(4) = 1.62371513E+05;   // MA^2(Q)
      
      // SLHA2 block GAUGE
      sd_leshouches2->qvalue(2) = 4.65777483E+02;    // Q(GeV)
      sd_leshouches2->gaugeval(1) = 3.60982135E-01;  // gprime(Q) DRbar
      sd_leshouches2->gaugeval(2) = 6.46351672E-01;  // g(Q) DRbar
      sd_leshouches2->gaugeval(3) = 1.09632112E+00;  // g_3(Q) DRbar
   
      // SLHA2 block MSOFT
      sd_leshouches2->qvalue(3) = 4.65777483E+02;    // Q(GeV)
      for (int i=1; i<=100; ++i) sd_leshouches2->msoftval(i) = unlikely();  // indicate undefined
      sd_leshouches2->msoftval(1) = 1.01486794E+02;  // M_1
      sd_leshouches2->msoftval(2) = 1.91565439E+02;  // M_2
      sd_leshouches2->msoftval(3) = 5.86284400E+02;  // M_3
      sd_leshouches2->msoftval(21) = 3.23226904E+04; // M^2_Hd
      sd_leshouches2->msoftval(22) =-1.24993993E+05; // M^2_Hu
      sd_leshouches2->msoftval(31) = 1.95443359E+02; // M_eL
      sd_leshouches2->msoftval(32) = 1.95443359E+02; // M_muL
      sd_leshouches2->msoftval(33) = 1.94603750E+02; // M_tauL
      sd_leshouches2->msoftval(34) = 1.35950985E+02; // M_eR
      sd_leshouches2->msoftval(35) = 1.35950985E+02; // M_muR
      sd_leshouches2->msoftval(36) = 1.33480599E+02; // M_tauR
      sd_leshouches2->msoftval(41) = 5.45553618E+02; // M_q1L
      sd_leshouches2->msoftval(42) = 5.45553618E+02; // M_q2L
      sd_leshouches2->msoftval(43) = 4.97578078E+02; // M_q3L
      sd_leshouches2->msoftval(44) = 5.27538927E+02; // M_uR
      sd_leshouches2->msoftval(45) = 5.27538927E+02; // M_cR
      sd_leshouches2->msoftval(46) = 4.23429537E+02; // M_tR
      sd_leshouches2->msoftval(47) = 5.25444117E+02; // M_dR
      sd_leshouches2->msoftval(48) = 5.25444117E+02; // M_sR
      sd_leshouches2->msoftval(49) = 5.22139557E+02; // M_bR
  
      // SLHA1 block AU
      sd_leshouches2->qvalue(4) = 4.65777483E+02;    // Q(GeV)
      for (int i=1; i<=3; ++i) for (int j=1; j<=3; ++j) sd_leshouches2->auval(i,j) = unlikely();   // indicate undefined
      sd_leshouches2->auval(1,1) = -6.83184382E+02;  // A_u(Q) DRbar
      sd_leshouches2->auval(2,2) = -6.83184382E+02;  // A_c(Q) DRbar
      sd_leshouches2->auval(3,3) = -5.06144039E+02;  // A_t(Q) DRbar
  
      // SLHA1 block AD
      sd_leshouches2->qvalue(5) = 4.65777483E+02;    // Q(GeV)
      for (int i=1; i<=3; ++i) for (int j=1; j<=3; ++j) sd_leshouches2->adval(i,j) = unlikely();   // indicate undefined
      sd_leshouches2->adval(1,1) = -8.58985213E+02;  // A_d(Q) DRbar
      sd_leshouches2->adval(2,2) = -8.58985213E+02;  // A_s(Q) DRbar
      sd_leshouches2->adval(3,3) = -7.96595982E+02;  // A_b(Q) DRbar
  
      // SLHA1 block AE
      sd_leshouches2->qvalue(6) = 4.65777483E+02;    // Q(GeV)
      for (int i=1; i<=3; ++i) for (int j=1; j<=3; ++j) sd_leshouches2->aeval(i,j) = unlikely();   // indicate undefined
      sd_leshouches2->aeval(1,1) = -2.53298464E+02;  // A_e(Q) DRbar
      sd_leshouches2->aeval(2,2) = -2.53298464E+02;  // A_mu(Q) DRbar
      sd_leshouches2->aeval(3,3) = -2.51542764E+02;  // A_tau(Q) DRbar
  
      // SLHA2 block YU 
      sd_leshouches2->qvalue(7) = 4.65777483E+02;    // Q(GeV)
      for (int i=1; i<=3; ++i) for (int j=1; j<=3; ++j) sd_leshouches2->yuval(i,j) = 0.0;          // zero Yukawas (defined as diagonal in SLHA2)
      sd_leshouches2->yuval(3,3) = 8.78978125E-01;   // y_top(Q) DRbar
  
      // SLHA1 block YD
      sd_leshouches2->qvalue(8) = 4.65777483E+02;    // Q(GeV)
      for (int i=1; i<=3; ++i) for (int j=1; j<=3; ++j) sd_leshouches2->ydval(i,j) = 0.0;          // zero Yukawas (defined as diagonal in SLHA2)
      sd_leshouches2->ydval(3,3) = 1.39517330E-01;   // y_b(Q) DRbar
  
      // SLHA1 block YE
      sd_leshouches2->qvalue(9) = 4.65777483E+02;    // Q(GeV)
      for (int i=1; i<=3; ++i) for (int j=1; j<=3; ++j) sd_leshouches2->yeval(i,j) = 0.0;          // zero Yukawas (defined as diagonal in SLHA2)
      sd_leshouches2->yeval(3,3) = 1.01147257E-01;   // y_tau(Q) DRbar
  
      // SLHA1 block SPINFO
      sd_leshouches1->spinfo1 = "GAMBIT";            // RGE +Spectrum calculator
      sd_leshouches1->spinfo2 = "v1.0.0";            // version number
      
      // SLHA2 block MSQ2    
      sd_leshouches2->qvalue(17) = 4.65777483E+02;   // Q(GeV) corrects minor bug in SUSY-HIT SLHA reader
      for (int i=1; i<=3; ++i) for (int j=1; j<=3; ++j) flavviolation->msq2(i,j) = 0.0;            // zero squark_L mass matrices
  
      // SLHA2 block MSD2
      sd_leshouches2->qvalue(10) = 4.65777483E+02;   // Q(GeV)
      for (int i=1; i<=3; ++i) for (int j=1; j<=3; ++j) flavviolation->msd2(i,j) = 0.0;            // zero d-type squark_R mass matrices
  
      // SLHA2 block MSU2
      sd_leshouches2->qvalue(11) = 4.65777483E+02;   // Q(GeV)
      for (int i=1; i<=3; ++i) for (int j=1; j<=3; ++j) flavviolation->msu2(i,j) = 0.0;            // zero u-type squark_R mass matrices
  
      // SLHA2 block TD
      sd_leshouches2->qvalue(12) = 4.65777483E+02;   // Q(GeV)
      for (int i=1; i<=3; ++i) for (int j=1; j<=3; ++j) flavviolation->td(i,j) = 0.0;              // zero d-type trilinear couplings
  
      // SLHA2 block TU
      sd_leshouches2->qvalue(13) = 4.65777483E+02;   // Q(GeV)
      for (int i=1; i<=3; ++i) for (int j=1; j<=3; ++j) flavviolation->td(i,j) = 0.0;              // zero u-type trilinear couplings
  
      // SLHA2 block USQMIX
      sd_leshouches2->qvalue(14) = 4.65777483E+02;   // Q(GeV)
      for (int i=1; i<=6; ++i) for (int j=1; j<=6; ++j) flavviolation->usqmix(i,j) = 0.0;          // zero u-type squark mixing matrix
  
      // SLHA2 block DSQMIX 
      sd_leshouches2->qvalue(15) = 4.65777483E+02;   // Q(GeV) corrects minor bug in SUSY-HIT SLHA reader.
      for (int i=1; i<=6; ++i) for (int j=1; j<=6; ++j) flavviolation->dsqmix(i,j) = 0.0;          // zero d-type squark mixing matrix
                 
      // SLHA2 block SELMIX 
      sd_leshouches2->qvalue(16) = 4.65777483E+02;   // Q(GeV) corrects minor bug in SUSY-HIT SLHA reader.
      for (int i=1; i<=6; ++i) for (int j=1; j<=6; ++j) sd_selectron->selmix(i,j) = 0.0;           // zero slepton mixing matrix
                   
      // SLHA2 block VCKM
      sd_leshouches2->qvalue(21) = 4.65777483E+02;   // Q(GeV)
      for (int i=1; i<=3; ++i) for (int j=1; j<=3; ++j) flavviolation->vckm(i,j) = 0.0;            // zero CKM matrix
     
    }

    // Must zero this flag in imitation of SUSY-HIT's SLHA reader, to tell it
    // to calculate the b pole mass from mb(mb)_MSbar.  Given that we just tell
    // it to use the b pole mass that we pass it anyway, the fact that it goes
    // and calculates the b pole over again is stupid - but it seems to need
    // to in order to initialise some other things.  It *might* be possible to
    // speed up the decay calculation by setting this to 1, but that may be unsafe.
    sd_mbmb->i_sd_mbmb = 0;
    
    // Do calculation without flavour-violating light stop decays.  To do these, you need to reset
    // this to 1 in your module function and call sdecay() again.  Probably there's a smarter way
    // to order this so that it happens automatically if you want it, but it still needs to be tested
    // that running first without flavour violation and then re-running with flavour violation does 
    // not break the non-FV results.
    flavviolation->ifavvio = 0;
    
    // Set equivalent SLHA common blocks for HDecay.  Only differences are dimension of qvalues and zero vs unlikely for au, ad & ae.
    *slha_leshouches1_hdec = *sd_leshouches1;                       // SLHA1 block is identical in SDECAY and HDECAY.
    slha_leshouches2_hdec->imod = sd_leshouches2->imod;             // model; 1, 1 = SUGRA.  6, x!=0  => flavour violating MSSM(prolly?).  Must be true if calling sdecay(1) later.  Must add a check for this.
    slha_leshouches2_hdec->smval = sd_leshouches2->smval;           // SMINPUTS
    slha_leshouches2_hdec->extval = sd_leshouches2->extval;         // EXTPAR      
    slha_leshouches2_hdec->massval = sd_leshouches2->massval;       // MASS
    slha_leshouches2_hdec->nmixval = sd_leshouches2->nmixval;       // NMIX
    slha_leshouches2_hdec->vmixval = sd_leshouches2->vmixval;       // VMIX
    slha_leshouches2_hdec->umixval = sd_leshouches2->umixval;       // UMIX
    slha_leshouches2_hdec->stopmixval = sd_leshouches2->stopmixval; // STOPMIX
    slha_leshouches2_hdec->sbotmixval = sd_leshouches2->sbotmixval; // SBOTMIX
    slha_leshouches2_hdec->staumixval = sd_leshouches2->staumixval; // STAUMIX
    slha_leshouches2_hdec->alphaval = sd_leshouches2->alphaval;     // ALPHA
    slha_leshouches2_hdec->hmixval = sd_leshouches2->hmixval;       // HMIX
    slha_leshouches2_hdec->gaugeval = sd_leshouches2->gaugeval;     // GAUGE
    slha_leshouches2_hdec->msoftval = sd_leshouches2->msoftval;     // MSOFT
    slha_leshouches2_hdec->yuval = sd_leshouches2->yuval;           // YU
    slha_leshouches2_hdec->ydval = sd_leshouches2->ydval;           // YD
    slha_leshouches2_hdec->yeval = sd_leshouches2->yeval;           // YE
    for (int i=1; i<=3; ++i) for (int j=1; j<=3; ++j)    
    {
      if (sd_leshouches2->auval(i,j) == unlikely())                 // AU
      {
        slha_leshouches2_hdec->auval(i,j) = 0.0; 
      }   
      else 
      {
       slha_leshouches2_hdec->auval(i,j) = sd_leshouches2->auval(i,j);   
      }
      if (sd_leshouches2->adval(i,j) == unlikely())                 // AD
      {
        slha_leshouches2_hdec->adval(i,j) = 0.0; 
      }   
      else 
      {
       slha_leshouches2_hdec->adval(i,j) = sd_leshouches2->adval(i,j);   
      }
      if (sd_leshouches2->aeval(i,j) == unlikely())                 // AE
      {
        slha_leshouches2_hdec->aeval(i,j) = 0.0; 
      }   
      else 
      {
       slha_leshouches2_hdec->aeval(i,j) = sd_leshouches2->aeval(i,j);   
      }
    }                 
    for (int i=1; i<=20; ++i) slha_leshouches2_hdec->qvalue(i) = sd_leshouches2->qvalue(i); // Q(GeV)

    // Run SUSY-HIT
    sdecay();

    // Questions for SUSY-HIT authors (read paper first!!)
    // ms_1Gev? mc pole?
    // q values -- repeated 11, 14, assignment of selmix to 21 vs < 20; are these bugs?
    // safety of just skipping sd_mbmb calculation
    // safety of running over with FV.
    // stop decay common block entries
      
  }
}
<<<<<<< HEAD
END_BE_NAMESPACE
=======
END_BE_NAMESPACE

// Initialisation function (definition)
BE_INI_FUNCTION
{
  const double scale_tol = 0.1; // Run spectrum to MSUSY if |Q_input-MSUSY| > scale_tol GeV
  SLHAstruct slha;
 
  // If the user provides a file list, just read in SLHA files for debugging and ignore the MSSM_spectrum dependency.
  if (runOptions->hasKey("debug_SLHA_filenames"))
  {
    static unsigned int counter = 0;
    std::vector<str> filenames = runOptions->getValue<std::vector<str> >("debug_SLHA_filenames");
    logger() << "Reading SLHA file: " << filenames[counter] << std::endl;
    std::ifstream ifs(filenames[counter]);
    if(!ifs.good()) backend_error().raise(LOCAL_INFO, "SLHA file not found.");
    ifs >> slha;
    ifs.close();
    counter++;
    if (counter >= filenames.size()) counter = 0;
    // If the CKM entries are missing from the SLHA file, fill them in with defaults.
    SLHAea_add(slha, "VCKMIN", 1, 0.22537, "lambda", false);
    SLHAea_add(slha, "VCKMIN", 2, 0.814, "A", false);
    SLHAea_add(slha, "VCKMIN", 3, 0.117, "rhobar", false);
    SLHAea_add(slha, "VCKMIN", 4, 0.353, "etabar", false);
  }
  else // Use the actual spectrum object.
  {
    // Check whether the spectrum object is already at the SUSY scale
    //double msusy = (*Dep::MSSM_spectrum)->get_DRBar_parameter("M_SUSY");  FIXME when M_SUSY is available from the spectrum object.
    double msusy = (*Dep::MSSM_spectrum)->get_UV()->runningpars.GetScale();
    if (fabs(msusy - (*Dep::MSSM_spectrum)->get_UV()->runningpars.GetScale()) > scale_tol)
    {
      // Take a local copy to allow running.
      std::unique_ptr<SubSpectrum> local_mssm_copy = (*Dep::MSSM_spectrum)->get_UV()->clone();
      // Run to SUSY scale.
      local_mssm_copy->runningpars.RunToScale(msusy);
      slha = local_mssm_copy->getSLHAea();
    }
    else 
    {
      // Calculate decay rates using the spectrum 'as is'.
      slha = (*Dep::MSSM_spectrum)->getSLHAea();
    }
  }
  
  // Get the W and Z widths.
  double W_width = 0.5*(Dep::W_plus_decay_rates->width_in_GeV + Dep::W_minus_decay_rates->width_in_GeV);
  double Z_width = Dep::Z_decay_rates->width_in_GeV;

  // Calculate decay rates
  run_susy_hit(slha, W_width, Z_width);      

}
END_BE_INI_FUNCTION
>>>>>>> bf8b8f77
<|MERGE_RESOLUTION|>--- conflicted
+++ resolved
@@ -29,594 +29,6 @@
 #define REQUIRED_BLOCK(NAME, BLOCK) if (slha.find(NAME) != slha.end()) BLOCK = slha.at(NAME); else backend_error().raise(LOCAL_INFO, "Missing SLHA block: " NAME); 
 #define OPTIONAL_BLOCK(NAME, BLOCK) if (slha.find(NAME) != slha.end()) BLOCK = slha.at(NAME); else BLOCK.push_back ("BLOCK " NAME);
 
-
-// Initialisation function (definition)
-BE_INI_FUNCTION
-{
-  const double scale_tol = 0.1; // Run spectrum to MSUSY if |Q_input-MSUSY| > scale_tol GeV
-  SLHAstruct slha;
- 
-  // If the user provides a file list, just read in SLHA files for debugging and ignore the MSSM_spectrum dependency.
-  if (runOptions->hasKey("debug_SLHA_filenames"))
-  {
-    static unsigned int counter = 0;
-    std::vector<str> filenames = runOptions->getValue<std::vector<str> >("debug_SLHA_filenames");
-    logger() << "Reading SLHA file: " << filenames[counter] << std::endl;
-    std::ifstream ifs(filenames[counter]);
-    if(!ifs.good()) backend_error().raise(LOCAL_INFO, "SLHA file not found.");
-    ifs >> slha;
-    ifs.close();
-    counter++;
-    if (counter >= filenames.size()) counter = 0;
-  }
-  else // Use the actual spectrum object.
-  {
-    // Check whether the spectrum object is already at the SUSY scale
-    //double msusy = (*Dep::MSSM_spectrum)->get_DRBar_parameter("M_SUSY");  FIXME when M_SUSY is available from the spectrum object.
-    double msusy = (*Dep::MSSM_spectrum)->get_UV()->runningpars.GetScale();
-    if (fabs(msusy - (*Dep::MSSM_spectrum)->get_UV()->runningpars.GetScale()) > scale_tol)
-    {
-      // Take a local copy to allow running.
-      std::unique_ptr<SubSpectrum> local_mssm_copy = (*Dep::MSSM_spectrum)->get_UV()->clone();
-      // Run to SUSY scale.
-      local_mssm_copy->runningpars.RunToScale(msusy);
-      slha = local_mssm_copy->getSLHAea();
-    }
-    else 
-    {
-      // Calculate decay rates using the spectrum 'as is'.
-      slha = (*Dep::MSSM_spectrum)->getSLHAea();
-    }
-  }
-  
-  // Get the W and Z widths.
-  double W_width = 0.5*(Dep::W_plus_decay_rates->width_in_GeV + Dep::W_minus_decay_rates->width_in_GeV);
-  double Z_width = Dep::Z_decay_rates->width_in_GeV;
-
-  // Calculate decay rates
-  run_susy_hit(slha, W_width, Z_width);      
-
-}
-END_BE_INI_FUNCTION
-
-
-// Convenience functions (definitions)
-BE_NAMESPACE
-{
-
-  /// Runs actual SUSY-HIT decay calculations.
-  /// Inputs: m_s_1GeV_msbar    strange mass in GeV, in MSbar scheme at an energy of 1GeV
-  ///         W_width, Z_width  EW gauge boson total widths in GeV
-  void run_susy_hit(SLHAstruct slha, double W_width, double Z_width) 
-  {
-    using SLHAea::to;
-
-    // Bypass model and use hardcoded SLHA values for debug purposes.
-    const bool debug = false;
-
-    if (not debug) 
-    {
-
-      // Zero all SLHA2 Q values
-      for (int i=1; i<=22; ++i) sd_leshouches2->qvalue(i) = 0.0;
-
-      // Get SLHA2 blocks
-      SLHAea::Block sminputs, vckm, msoft, mass, nmix, vmix, umix;
-      SLHAea::Block stopmix, sbotmix, staumix, alpha, hmix, gauge;
-      SLHAea::Block au, ad, ae, yu, yd, ye, msq2, msd2, msu2, td, tu;
-      SLHAea::Block usqmix, dsqmix, selmix, spinfo;
-      REQUIRED_BLOCK("SMINPUTS", sminputs)
-      REQUIRED_BLOCK("VCKMIN", vckm)
-      REQUIRED_BLOCK("MSOFT", msoft)
-      REQUIRED_BLOCK("MASS", mass)
-      REQUIRED_BLOCK("NMIX", nmix)
-      REQUIRED_BLOCK("VMIX", vmix)
-      REQUIRED_BLOCK("UMIX", umix)
-      REQUIRED_BLOCK("ALPHA", alpha)
-      REQUIRED_BLOCK("HMIX", hmix)
-      REQUIRED_BLOCK("GAUGE", gauge)
-      REQUIRED_BLOCK("YU", yu)
-      REQUIRED_BLOCK("YD", yd)
-      REQUIRED_BLOCK("YE", ye)     
-      REQUIRED_BLOCK("MSQ2", msq2)     
-      REQUIRED_BLOCK("MSD2", msd2)
-      REQUIRED_BLOCK("MSU2", msu2)
-      REQUIRED_BLOCK("TD", td)
-      REQUIRED_BLOCK("TU", tu)
-      REQUIRED_BLOCK("USQMIX", usqmix)
-      REQUIRED_BLOCK("DSQMIX", dsqmix)
-      REQUIRED_BLOCK("SELMIX", selmix)
-      REQUIRED_BLOCK("SPINFO", spinfo)
-      OPTIONAL_BLOCK("STOPMIX", stopmix)
-      OPTIONAL_BLOCK("SBOTMIX", sbotmix)
-      OPTIONAL_BLOCK("STAUMIX", staumix)
-      OPTIONAL_BLOCK("AU", au)
-      OPTIONAL_BLOCK("AD", ad)
-      OPTIONAL_BLOCK("AE", ae)
-
-      // SMINPUTS
-      for (int i=1; i<=14; ++i)
-      {
-        sd_leshouches2->smval(i) = (sminputs[i].is_data_line()) ? to<double>(sminputs[i][1]) : 0.0;
-      }
-      for (int i=15; i<=20; ++i) sd_leshouches2->smval(i) = 0.0;     // zeroing
-
-      // SUSY-HIT and HDecay non-SLHA inputs
-      susyhitin->amsin = to<double>(sminputs.at(23).at(1));          // MSBAR(1): HDECAY claims it wants ms(1GeV)^MSbar, but we don't believe it, and give it m_s(2GeV)^MSBar 
-      susyhitin->amcin = to<double>(sminputs.at(24).at(1));          // MC: HDECAY claims it wants the c pole mass, but that is not well defined, so we give it mc(mc)^MSBar 
-      susyhitin->ammuonin = sd_leshouches2->smval(11);               // MMUON: mmu(pole)
-      susyhitin->alphin = sd_leshouches2->smval(1);                  // ALPHA: alpha_em^-1(M_Z)^MSbar (scheme and scale not specified in SUSYHIT or HDECAY documentation)
-      susyhitin->gamwin = W_width;                                   // GAMW: W width (GeV)
-      susyhitin->gamzin = Z_width;                                   // GAMZ: Z width (GeV)
-      double lambda = to<double>(vckm.at(1).at(1));                  // Wolfenstein lambda 
-      double A = to<double>(vckm.at(2).at(1));                       // Wolfenstein A 
-      double rhobar = to<double>(vckm.at(3).at(1));                  // Wolfenstein rhobar 
-      double etabar = to<double>(vckm.at(4).at(1));                  // Wolfenstein etabar 
-      susyhitin->vusin = Spectrum::Wolf2V_us(lambda, A, rhobar, etabar); // VUS: |CKM V_us|
-      susyhitin->vcbin = Spectrum::Wolf2V_cb(lambda, A, rhobar, etabar); // VCB: |CKM V_cb|
-      susyhitin->rvubin = abs(Spectrum::Wolf2V_ub(lambda, A, rhobar, etabar)) / susyhitin->vcbin; // VUB/VCB: Ratio of CKM |V_UB|/|V_CB|     
-      
-      // MODSEL
-      sd_leshouches2->imod(1) = 1;    // 1, x = SUSY model info. 
-      sd_leshouches2->imod(2) = 0;    // 0 = general MSSM, 1 = SUGRA => do not calculate metastable NLSP decays to gravitinos.
-      //sd_leshouches2->imod(2) = 2;  // 2 = GMSB => calculate metastable NLSP decays to gravitinos.  Not yet implemented in GAMBIT.
-      checkfavvio->imodfav(1) = 6;    // 6, x =  Flavour violation info. 
-      checkfavvio->imodfav(2) = 0;    // 0 = no FV, 1 = q FV, 2 = l FV, 3 = both.  For FV decays, must be set non-zero later before calling sdecay() again.  Not yet implemented in GAMBIT.
-
-      // MSOFT
-      for (int i=1; i<=100; ++i) sd_leshouches2->msoftval(i) = unlikely(); // indicate undefined
-      if (msoft.find_block_def()->size() >= 4) sd_leshouches2->qvalue(3) = to<double>(msoft.find_block_def()->at(3)); // Q(GeV)
-      int msoft_indices[20] = {1, 2, 3, 21, 22, 31, 32, 33, 34, 35, 36, 41, 42, 43, 44, 45, 46, 47, 48, 49};
-      // M_1, M_2, M_3, M^2_Hd, M^2_Hu, M_eL, M_muL, M_tauL, M_eR, M_muR, M_tauR, M_q1L, M_q2L, M_q3L, M_uR, M_cR, M_tR, M_dR, M_sR, M_bR
-      for (int i : msoft_indices)
-      {       
-        if (msoft[i].is_data_line()) sd_leshouches2->msoftval(i) = to<double>(msoft.at(i).at(1));  
-      }
-
-      // SLHA2 block EXTPAR
-      sd_leshouches2->extval(0) = sd_leshouches2->qvalue(3);         // EWSB scale (set to SUSY scale as per MSOFT).  Not used by SUSY-HIT anymore.
-
-      // SLHA2 block MASS    FIXME needs checking for mass-gauge/flav eigenstate conversion.
-      int slha_indices[35] = {24, 25, 35, 36, 37, 1000001, 2000001, 1000002, 2000002, 1000003, 2000003, 1000004, 2000004, 1000005, 2000005, 1000006, 2000006,
-                           /* W+,  h,  H,  A, H+,    ~d_L,    ~d_R,    ~u_L,    ~u_R,    ~s_L,    ~s_R,    ~c_L,    ~c_R,    ~b_1,    ~b_2,    ~t_1,    ~t_2, */
-       1000011, 2000011, 1000012, 1000013, 2000013, 1000014, 1000015, 2000015, 1000016, 1000021, 1000022, 1000023, 1000025, 1000035, 1000024, 1000037, 5, 1000039};
-      //  ~e_L,    ~e_R,  ~nu_eL,   ~mu_L,   ~mu_R, ~nu_muL,  ~tau_1,  ~tau_2,~nu_tauL,      ~g, ~chi_10, ~chi_20, ~chi_30, ~chi_40, ~chi_1+, ~chi_2+, b pole, ~G
-      for (int i=1; i<=35; ++i) 
-      {
-        sd_leshouches2->massval(i) = (mass[slha_indices[i-1]].is_data_line()) ? to<double>(mass[slha_indices[i-1]][1]) : unlikely();
-      }
-      for (int i=36; i<=50; ++i) sd_leshouches2->massval(i) = 0.0;   // zeroing
-      sd_leshouches2->massval(34) = 4.87877839E+00;  // b pole mass FIXME when available from slhaea object!!
- 
-      // NMIX
-      for (int i=1; i<=4; ++i) for (int j=1; j<=4; ++j) sd_leshouches2->nmixval(i,j) = (nmix[initVector<int>(i,j)].is_data_line()) ? to<double>(nmix.at(i,j)[2]) : 0.0;
-
-      // VMIX, UMIX, STOPMIX, SBOTMIX, STAUMIX
-      for (int i=1; i<=2; ++i) 
-      {
-        for (int j=1; j<=2; ++j)
-        {
-          std::vector<int> ij = initVector<int>(i,j);
-          sd_leshouches2->vmixval(i,j) = (vmix[ij].is_data_line()) ? to<double>(vmix.at(i,j)[2]) : 0.0;
-          sd_leshouches2->umixval(i,j) = (umix[ij].is_data_line()) ? to<double>(umix.at(i,j)[2]) : 0.0;
-          //FIXME these need to come from the spectrum's mixing functions
-          //sd_leshouches2->stopmixval(i,j) = (stopmix[ij].is_data_line()) ? to<double>(stopmix.at(i,j)[2]) : 0.0;
-          //sd_leshouches2->sbotmixval(i,j) = (sbotmix[ij].is_data_line()) ? to<double>(sbotmix.at(i,j)[2]) : 0.0;
-          //sd_leshouches2->staumixval(i,j) = (staumix[ij].is_data_line()) ? to<double>(staumix.at(i,j)[2]) : 0.0;
-        }
-      }
-      // SLHA2 block STOPMIX -- FIXME delete when mixings avail from spectrum!
-      sd_leshouches2->stopmixval(1,1) = 5.52988023E-01; // cos(theta_t)
-      sd_leshouches2->stopmixval(1,2) = 8.33189202E-01; // sin(theta_t)
-      sd_leshouches2->stopmixval(2,1) =-8.33189202E-01; // -sin(theta_t)
-      sd_leshouches2->stopmixval(2,2) = 5.52988023E-01; // cos(theta_t) 
-      // SLHA2 block SBOTMIX -- FIXME delete when mixings avail from spectrum!
-      sd_leshouches2->sbotmixval(1,1) = 9.30091013E-01; // cos(theta_b)
-      sd_leshouches2->sbotmixval(1,2) = 3.67329153E-01; // sin(theta_b)
-      sd_leshouches2->sbotmixval(2,1) =-3.67329153E-01; // -sin(theta_b)
-      sd_leshouches2->sbotmixval(2,2) = 9.30091013E-01; // cos(theta_b)
-      // SLHA2 block STAUMIX -- FIXME delete when mixings avail from spectrum!
-      sd_leshouches2->staumixval(1,1) = 2.84460080E-01; // cos(theta_tau)
-      sd_leshouches2->staumixval(1,2) = 9.58687886E-01; // sin(theta_tau)
-      sd_leshouches2->staumixval(2,1) =-9.58687886E-01; // -sin(theta_tau)
-      sd_leshouches2->staumixval(2,2) = 2.84460080E-01; // cos(theta_tau)
-  
-      // ALPHA (value is spectrum generator's "best choice" => can be on-shell, DRbar at a give scale, whatever)
-      sd_leshouches2->alphaval = to<double>(alpha.back().at(0));             // Mixing angle in the neutral Higgs boson sector.
-      
-      // HMIX
-      if (hmix.find_block_def()->size() >= 4) sd_leshouches2->qvalue(1) = to<double>(hmix.find_block_def()->at(3));  // Q(GeV)
-      for (int i=1; i<=10; ++i) sd_leshouches2->hmixval(i) = (hmix[i].is_data_line()) ? to<double>(hmix[i][1]) : unlikely();
-
-      // GAUGE
-      if (gauge.find_block_def()->size() >= 4) sd_leshouches2->qvalue(2) = to<double>(gauge.find_block_def()->at(3));// Q(GeV)
-      sd_leshouches2->gaugeval(1) = to<double>(gauge.at(1).at(1));                                                   // gprime(Q) DRbar
-      sd_leshouches2->gaugeval(2) = to<double>(gauge.at(2).at(1));                                                   // g(Q) DRbar
-      sd_leshouches2->gaugeval(3) = to<double>(gauge.at(3).at(1));                                                   // g_3(Q) DRbar
-  
-      // AU, AD, AE, YU, YD, YE, MSQ2, MSD2, MSU2, TD, TU, VCKM
-      if (au.find_block_def()->size() >= 4) sd_leshouches2->qvalue(4)  = to<double>(au.find_block_def()->at(3));     // Q(GeV)
-      if (ad.find_block_def()->size() >= 4) sd_leshouches2->qvalue(5)  = to<double>(ad.find_block_def()->at(3));     // Q(GeV)
-      if (ae.find_block_def()->size() >= 4) sd_leshouches2->qvalue(6)  = to<double>(ae.find_block_def()->at(3));     // Q(GeV)
-      if (yu.find_block_def()->size() >= 4) sd_leshouches2->qvalue(7)  = to<double>(yu.find_block_def()->at(3));     // Q(GeV)
-      if (yd.find_block_def()->size() >= 4) sd_leshouches2->qvalue(8)  = to<double>(yd.find_block_def()->at(3));     // Q(GeV)
-      if (ye.find_block_def()->size() >= 4) sd_leshouches2->qvalue(9)  = to<double>(ye.find_block_def()->at(3));     // Q(GeV)
-      if (msq2.find_block_def()->size() >= 4) sd_leshouches2->qvalue(17) = to<double>(msq2.find_block_def()->at(3)); // Q(GeV) corrects minor bug in SUSY-HIT SLHA reader
-      if (msd2.find_block_def()->size() >= 4) sd_leshouches2->qvalue(10) = to<double>(msd2.find_block_def()->at(3)); // Q(GeV)
-      if (msu2.find_block_def()->size() >= 4) sd_leshouches2->qvalue(11) = to<double>(msu2.find_block_def()->at(3)); // Q(GeV)
-      if (td.find_block_def()->size() >= 4) sd_leshouches2->qvalue(12) = to<double>(td.find_block_def()->at(3));     // Q(GeV)
-      if (tu.find_block_def()->size() >= 4) sd_leshouches2->qvalue(13) = to<double>(tu.find_block_def()->at(3));     // Q(GeV)
-      if (vckm.find_block_def()->size() >= 4) sd_leshouches2->qvalue(21) = to<double>(vckm.find_block_def()->at(3)); // Q(GeV)
-      for (int i=1; i<=3; ++i) 
-      {
-        for (int j=1; j<=3; ++j)
-        {
-          std::vector<int> ij = initVector<int>(i,j);
-          sd_leshouches2->auval(i,j) = (au[ij].is_data_line()) ? to<double>(au.at(i,j)[2]) : unlikely();
-          sd_leshouches2->adval(i,j) = (ad[ij].is_data_line()) ? to<double>(ad.at(i,j)[2]) : unlikely();
-          sd_leshouches2->aeval(i,j) = (ae[ij].is_data_line()) ? to<double>(ae.at(i,j)[2]) : unlikely();
-          sd_leshouches2->yuval(i,j) = (yu[ij].is_data_line()) ? to<double>(yu.at(i,j)[2]) : 0.0;
-          sd_leshouches2->ydval(i,j) = (yd[ij].is_data_line()) ? to<double>(yd.at(i,j)[2]) : 0.0;
-          sd_leshouches2->yeval(i,j) = (ye[ij].is_data_line()) ? to<double>(ye.at(i,j)[2]) : 0.0;
-          flavviolation->msq2(i,j) = (msq2[ij].is_data_line()) ? to<double>(msq2.at(i,j)[2]) : 0.0;
-          flavviolation->msd2(i,j) = (msd2[ij].is_data_line()) ? to<double>(msd2.at(i,j)[2]) : 0.0;
-          flavviolation->msu2(i,j) = (msu2[ij].is_data_line()) ? to<double>(msu2.at(i,j)[2]) : 0.0;
-          flavviolation->td(i,j) = (td[ij].is_data_line()) ? to<double>(td.at(i,j)[2]) : 0.0;
-          flavviolation->tu(i,j) = (tu[ij].is_data_line()) ? to<double>(tu.at(i,j)[2]) : 0.0;
-          flavviolation->vckm(i,j) = 0.0; 
-        }
-      }
-      // The following is only relevant if considering FV stop decays.  Code below is tested and ready to be used in future.
-      //flavviolation->vckm(1,1) =     Spectrum::Wolf2V_ud(lambda, A, rhobar, etabar);  
-      //flavviolation->vckm(1,2) =     Spectrum::Wolf2V_us(lambda, A, rhobar, etabar);  
-      //flavviolation->vckm(1,3) = abs(Spectrum::Wolf2V_ud(lambda, A, rhobar, etabar));  
-      //flavviolation->vckm(2,1) = abs(Spectrum::Wolf2V_cb(lambda, A, rhobar, etabar));  
-      //flavviolation->vckm(2,2) = abs(Spectrum::Wolf2V_cs(lambda, A, rhobar, etabar));  
-      //flavviolation->vckm(2,3) =     Spectrum::Wolf2V_cb(lambda, A, rhobar, etabar);  
-      //flavviolation->vckm(3,1) = abs(Spectrum::Wolf2V_td(lambda, A, rhobar, etabar));  
-      //flavviolation->vckm(3,2) = abs(Spectrum::Wolf2V_ts(lambda, A, rhobar, etabar));  
-      //flavviolation->vckm(3,3) =     Spectrum::Wolf2V_tb(lambda, A, rhobar, etabar);  
-
-      // USQMIX, DSQMIX, SELMIX    
-      if (usqmix.find_block_def()->size() >= 4) sd_leshouches2->qvalue(14) = to<double>(usqmix.find_block_def()->at(3)); // Q(GeV)
-      if (dsqmix.find_block_def()->size() >= 4) sd_leshouches2->qvalue(15) = to<double>(dsqmix.find_block_def()->at(3)); // Q(GeV) corrects minor bug in SUSY-HIT SLHA reader.
-      if (selmix.find_block_def()->size() >= 4) sd_leshouches2->qvalue(16) = to<double>(selmix.find_block_def()->at(3)); // Q(GeV) corrects minor bug in SUSY-HIT SLHA reader.
-      for (int i=1; i<=6; ++i) 
-      {
-        for (int j=1; j<=6; ++j)
-        {
-          std::vector<int> ij = initVector<int>(i,j);
-          flavviolation->usqmix(i,j) = (usqmix[ij].is_data_line()) ? to<double>(usqmix.at(i,j)[2]) : 0.0;
-          flavviolation->dsqmix(i,j) = (dsqmix[ij].is_data_line()) ? to<double>(dsqmix.at(i,j)[2]) : 0.0;
-          sd_selectron->selmix(i,j)  = (selmix[ij].is_data_line()) ? to<double>(selmix.at(i,j)[2]) : 0.0;
-        }
-      }
-  
-      // SLHA1 block SPINFO
-      sd_leshouches1->spinfo1 = (spinfo[1].is_data_line()) ? spinfo[1][1] : ""; // RGE +Spectrum calculator
-      sd_leshouches1->spinfo2 = (spinfo[2].is_data_line()) ? spinfo[2][1] : ""; // version number
-             
-    }
-    else // The following is hard-coded model in SLHA format, for debugging.
-    {
-
-      // SUSY-HIT / HDecay inputs
-      susyhitin->amsin = 0.19;                       // MSBAR(1)
-      susyhitin->amcin = 1.4;                        // MC
-      susyhitin->ammuonin = 0.105658389;             // MMUON
-      susyhitin->alphin = 137.0359895;               // 1/ALPHA
-      susyhitin->gamwin = 2.08;                      // GAMW
-      susyhitin->gamzin = 2.49;                      // GAMZ
-      susyhitin->vusin = 0.2205;                     // VUS
-      susyhitin->vcbin = 0.04;                       // VCB
-      susyhitin->rvubin = 0.08;                      // VUB/VCB    
-  
-      // Zero all SLHA2 Q values
-      for (int i=1; i<=22; ++i) sd_leshouches2->qvalue(i) = 0.0;
-  
-      // SLHA2 block MODSEL
-      sd_leshouches2->imod(1) = 1;
-      sd_leshouches2->imod(2) = 1;                   // model; 1, 1 = SUGRA
-  
-      // SLHA2 block SMINPUTS
-      for (int i=1; i<=20; ++i) sd_leshouches2->smval(i) = 0.0; // zeroing
-      sd_leshouches2->smval(1) = 1.27934000E+02;     // alpha_em^-1(M_Z)^MSbar
-      sd_leshouches2->smval(2) = 1.16639000E-05;     // G_F [GeV^-2]
-      sd_leshouches2->smval(3) = 1.17200000E-01;     // alpha_S(M_Z)^MSbar
-      sd_leshouches2->smval(4) = 9.11870000E+01;     // M_Z pole mass
-      sd_leshouches2->smval(5) = 4.25000000E+00;     // mb(mb)^MSbar
-      sd_leshouches2->smval(6) = 1.72500000E+02;     // mt pole mass
-      sd_leshouches2->smval(7) = 1.77710000E+00;     // mtau pole mass
-  
-      // SLHA2 block EXTPAR
-      for (int i=1; i<=100; ++i) sd_leshouches2->extval(i) = unlikely(); // indicate undefined
-      sd_leshouches2->extval(0) = 4.65777483E+02;    // EWSB scale.  Not used by SUSY-HIT anymore.          
-  
-      // SLHA2 block MASS
-      for (int i=1; i<=50; ++i) sd_leshouches2->massval(i) = 0.0; // zeroing
-      sd_leshouches2->massval(1) = 8.04847331E+01;   // W+
-      sd_leshouches2->massval(2) = 1.09932416E+02;   // h
-      sd_leshouches2->massval(3) = 3.94935594E+02;   // H
-      sd_leshouches2->massval(4) = 3.94525488E+02;   // A
-      sd_leshouches2->massval(5) = 4.02953218E+02;   // H+
-      sd_leshouches2->massval(6) = 5.67618444E+02;   // ~d_L
-      sd_leshouches2->massval(7) = 5.45467940E+02;   // ~d_R
-      sd_leshouches2->massval(8) = 5.62111753E+02;   // ~u_L
-      sd_leshouches2->massval(9) = 5.45739159E+02;   // ~u_R
-      sd_leshouches2->massval(10) = 5.67618444E+02;  // ~s_L
-      sd_leshouches2->massval(11) = 5.45467940E+02;  // ~s_R
-      sd_leshouches2->massval(12) = 5.62111753E+02;  // ~c_L
-      sd_leshouches2->massval(13) = 5.45739159E+02;  // ~c_R
-      sd_leshouches2->massval(14) = 5.16777573E+02;  // ~b_1
-      sd_leshouches2->massval(15) = 5.46086561E+02;  // ~b_2
-      sd_leshouches2->massval(16) = 3.99615017E+02;  // ~t_1
-      sd_leshouches2->massval(17) = 5.86391641E+02;  // ~t_2
-      sd_leshouches2->massval(18) = 2.00774228E+02;  // ~e_L
-      sd_leshouches2->massval(19) = 1.42820157E+02;  // ~e_R
-      sd_leshouches2->massval(20) = 1.84853985E+02;  // ~nu_eL
-      sd_leshouches2->massval(21) = 2.00774228E+02;  // ~mu_L
-      sd_leshouches2->massval(22) = 1.42820157E+02;  // ~mu_R
-      sd_leshouches2->massval(23) = 1.84853985E+02;  // ~nu_muL
-      sd_leshouches2->massval(24) = 1.33342244E+02;  // ~tau_1
-      sd_leshouches2->massval(25) = 2.04795115E+02;  // ~tau_2
-      sd_leshouches2->massval(26) = 1.83966053E+02;  // ~nu_tauL
-      sd_leshouches2->massval(27) = 6.05955887E+02;  // ~g
-      sd_leshouches2->massval(28) = 9.71954610E+01;  // ~chi_10
-      sd_leshouches2->massval(29) = 1.80297146E+02;  // ~chi_20
-      sd_leshouches2->massval(30) =-3.58443995E+02;  // ~chi_30
-      sd_leshouches2->massval(31) = 3.77781490E+02;  // ~chi_40
-      sd_leshouches2->massval(32) = 1.79671182E+02;  // ~chi_1+
-      sd_leshouches2->massval(33) = 3.77983105E+02;  // ~chi_2+
-      sd_leshouches2->massval(34) = 4.87877839E+00;  // b pole mass
-      sd_leshouches2->massval(35) = unlikely();      // ~G
-  
-      // SLHA2 block NMIX
-      sd_leshouches2->nmixval(1,1) = 9.85345167E-01; // N_11
-      sd_leshouches2->nmixval(1,2) =-5.64225409E-02; // N_12
-      sd_leshouches2->nmixval(1,3) = 1.51059160E-01; // N_13
-      sd_leshouches2->nmixval(1,4) =-5.56105152E-02; // N_14
-      sd_leshouches2->nmixval(2,1) = 1.06123308E-01; // N_21
-      sd_leshouches2->nmixval(2,2) = 9.39651214E-01; // N_22
-      sd_leshouches2->nmixval(2,3) =-2.80885422E-01; // N_23
-      sd_leshouches2->nmixval(2,4) = 1.64002501E-01; // N_24
-      sd_leshouches2->nmixval(3,1) = 6.12835220E-02; // N_31
-      sd_leshouches2->nmixval(3,2) =-9.07288796E-02; // N_32
-      sd_leshouches2->nmixval(3,3) =-6.95178480E-01; // N_33
-      sd_leshouches2->nmixval(3,4) =-7.10450196E-01; // N_34
-      sd_leshouches2->nmixval(4,1) = 1.18646854E-01; // N_41
-      sd_leshouches2->nmixval(4,2) =-3.25023636E-01; // N_42
-      sd_leshouches2->nmixval(4,3) =-6.44213777E-01; // N_43
-      sd_leshouches2->nmixval(4,4) = 6.82107887E-01; // N_44
-  
-      // SLHA2 block VMIX
-      sd_leshouches2->vmixval(1,1) =-9.70421546E-01; // V_11
-      sd_leshouches2->vmixval(1,2) = 2.41416701E-01; // V_12
-      sd_leshouches2->vmixval(2,1) = 2.41416701E-01; // V_21
-      sd_leshouches2->vmixval(2,2) = 9.70421546E-01; // V_22
-  
-      // SLHA2 block UMIX
-      sd_leshouches2->umixval(1,1) =-9.11420712E-01; // U_11
-      sd_leshouches2->umixval(1,2) = 4.11475741E-01; // U_12
-      sd_leshouches2->umixval(2,1) = 4.11475741E-01; // U_21
-      sd_leshouches2->umixval(2,2) = 9.11420712E-01; // U_22
-  
-      // SLHA2 block STOPMIX
-      sd_leshouches2->stopmixval(1,1) = 5.52988023E-01; // cos(theta_t)
-      sd_leshouches2->stopmixval(1,2) = 8.33189202E-01; // sin(theta_t)
-      sd_leshouches2->stopmixval(2,1) =-8.33189202E-01; // -sin(theta_t)
-      sd_leshouches2->stopmixval(2,2) = 5.52988023E-01; // cos(theta_t)
-  
-      // SLHA2 block SBOTMIX
-      sd_leshouches2->sbotmixval(1,1) = 9.30091013E-01; // cos(theta_b)
-      sd_leshouches2->sbotmixval(1,2) = 3.67329153E-01; // sin(theta_b)
-      sd_leshouches2->sbotmixval(2,1) =-3.67329153E-01; // -sin(theta_b)
-      sd_leshouches2->sbotmixval(2,2) = 9.30091013E-01; // cos(theta_b)
-  
-      // SLHA2 block STAUMIX
-      sd_leshouches2->staumixval(1,1) = 2.84460080E-01; // cos(theta_tau)
-      sd_leshouches2->staumixval(1,2) = 9.58687886E-01; // sin(theta_tau)
-      sd_leshouches2->staumixval(2,1) =-9.58687886E-01; // -sin(theta_tau)
-      sd_leshouches2->staumixval(2,2) = 2.84460080E-01; // cos(theta_tau)
-  
-      // SLHA2 block ALPHA
-      sd_leshouches2->alphaval = -1.14188002E-01;    // Mixing angle in the neutral Higgs boson sector.
-      // Value is spectrum generator's "best choice" => can be on-shell, DRbar at a give scale, whatever.
-      
-      // SLHA2 block HMIX
-      sd_leshouches2->qvalue(1) = 4.65777483E+02;    // Q(GeV)
-      for (int i=1; i<=10; ++i) sd_leshouches2->hmixval(i) = unlikely();    // indicate undefined
-      sd_leshouches2->hmixval(1) = 3.52164860E+02;   // mu(Q)
-      sd_leshouches2->hmixval(2) = 9.75041102E+00;   // tanbeta(Q)
-      sd_leshouches2->hmixval(3) = 2.45014641E+02;   // vev(Q)
-      sd_leshouches2->hmixval(4) = 1.62371513E+05;   // MA^2(Q)
-      
-      // SLHA2 block GAUGE
-      sd_leshouches2->qvalue(2) = 4.65777483E+02;    // Q(GeV)
-      sd_leshouches2->gaugeval(1) = 3.60982135E-01;  // gprime(Q) DRbar
-      sd_leshouches2->gaugeval(2) = 6.46351672E-01;  // g(Q) DRbar
-      sd_leshouches2->gaugeval(3) = 1.09632112E+00;  // g_3(Q) DRbar
-   
-      // SLHA2 block MSOFT
-      sd_leshouches2->qvalue(3) = 4.65777483E+02;    // Q(GeV)
-      for (int i=1; i<=100; ++i) sd_leshouches2->msoftval(i) = unlikely();  // indicate undefined
-      sd_leshouches2->msoftval(1) = 1.01486794E+02;  // M_1
-      sd_leshouches2->msoftval(2) = 1.91565439E+02;  // M_2
-      sd_leshouches2->msoftval(3) = 5.86284400E+02;  // M_3
-      sd_leshouches2->msoftval(21) = 3.23226904E+04; // M^2_Hd
-      sd_leshouches2->msoftval(22) =-1.24993993E+05; // M^2_Hu
-      sd_leshouches2->msoftval(31) = 1.95443359E+02; // M_eL
-      sd_leshouches2->msoftval(32) = 1.95443359E+02; // M_muL
-      sd_leshouches2->msoftval(33) = 1.94603750E+02; // M_tauL
-      sd_leshouches2->msoftval(34) = 1.35950985E+02; // M_eR
-      sd_leshouches2->msoftval(35) = 1.35950985E+02; // M_muR
-      sd_leshouches2->msoftval(36) = 1.33480599E+02; // M_tauR
-      sd_leshouches2->msoftval(41) = 5.45553618E+02; // M_q1L
-      sd_leshouches2->msoftval(42) = 5.45553618E+02; // M_q2L
-      sd_leshouches2->msoftval(43) = 4.97578078E+02; // M_q3L
-      sd_leshouches2->msoftval(44) = 5.27538927E+02; // M_uR
-      sd_leshouches2->msoftval(45) = 5.27538927E+02; // M_cR
-      sd_leshouches2->msoftval(46) = 4.23429537E+02; // M_tR
-      sd_leshouches2->msoftval(47) = 5.25444117E+02; // M_dR
-      sd_leshouches2->msoftval(48) = 5.25444117E+02; // M_sR
-      sd_leshouches2->msoftval(49) = 5.22139557E+02; // M_bR
-  
-      // SLHA1 block AU
-      sd_leshouches2->qvalue(4) = 4.65777483E+02;    // Q(GeV)
-      for (int i=1; i<=3; ++i) for (int j=1; j<=3; ++j) sd_leshouches2->auval(i,j) = unlikely();   // indicate undefined
-      sd_leshouches2->auval(1,1) = -6.83184382E+02;  // A_u(Q) DRbar
-      sd_leshouches2->auval(2,2) = -6.83184382E+02;  // A_c(Q) DRbar
-      sd_leshouches2->auval(3,3) = -5.06144039E+02;  // A_t(Q) DRbar
-  
-      // SLHA1 block AD
-      sd_leshouches2->qvalue(5) = 4.65777483E+02;    // Q(GeV)
-      for (int i=1; i<=3; ++i) for (int j=1; j<=3; ++j) sd_leshouches2->adval(i,j) = unlikely();   // indicate undefined
-      sd_leshouches2->adval(1,1) = -8.58985213E+02;  // A_d(Q) DRbar
-      sd_leshouches2->adval(2,2) = -8.58985213E+02;  // A_s(Q) DRbar
-      sd_leshouches2->adval(3,3) = -7.96595982E+02;  // A_b(Q) DRbar
-  
-      // SLHA1 block AE
-      sd_leshouches2->qvalue(6) = 4.65777483E+02;    // Q(GeV)
-      for (int i=1; i<=3; ++i) for (int j=1; j<=3; ++j) sd_leshouches2->aeval(i,j) = unlikely();   // indicate undefined
-      sd_leshouches2->aeval(1,1) = -2.53298464E+02;  // A_e(Q) DRbar
-      sd_leshouches2->aeval(2,2) = -2.53298464E+02;  // A_mu(Q) DRbar
-      sd_leshouches2->aeval(3,3) = -2.51542764E+02;  // A_tau(Q) DRbar
-  
-      // SLHA2 block YU 
-      sd_leshouches2->qvalue(7) = 4.65777483E+02;    // Q(GeV)
-      for (int i=1; i<=3; ++i) for (int j=1; j<=3; ++j) sd_leshouches2->yuval(i,j) = 0.0;          // zero Yukawas (defined as diagonal in SLHA2)
-      sd_leshouches2->yuval(3,3) = 8.78978125E-01;   // y_top(Q) DRbar
-  
-      // SLHA1 block YD
-      sd_leshouches2->qvalue(8) = 4.65777483E+02;    // Q(GeV)
-      for (int i=1; i<=3; ++i) for (int j=1; j<=3; ++j) sd_leshouches2->ydval(i,j) = 0.0;          // zero Yukawas (defined as diagonal in SLHA2)
-      sd_leshouches2->ydval(3,3) = 1.39517330E-01;   // y_b(Q) DRbar
-  
-      // SLHA1 block YE
-      sd_leshouches2->qvalue(9) = 4.65777483E+02;    // Q(GeV)
-      for (int i=1; i<=3; ++i) for (int j=1; j<=3; ++j) sd_leshouches2->yeval(i,j) = 0.0;          // zero Yukawas (defined as diagonal in SLHA2)
-      sd_leshouches2->yeval(3,3) = 1.01147257E-01;   // y_tau(Q) DRbar
-  
-      // SLHA1 block SPINFO
-      sd_leshouches1->spinfo1 = "GAMBIT";            // RGE +Spectrum calculator
-      sd_leshouches1->spinfo2 = "v1.0.0";            // version number
-      
-      // SLHA2 block MSQ2    
-      sd_leshouches2->qvalue(17) = 4.65777483E+02;   // Q(GeV) corrects minor bug in SUSY-HIT SLHA reader
-      for (int i=1; i<=3; ++i) for (int j=1; j<=3; ++j) flavviolation->msq2(i,j) = 0.0;            // zero squark_L mass matrices
-  
-      // SLHA2 block MSD2
-      sd_leshouches2->qvalue(10) = 4.65777483E+02;   // Q(GeV)
-      for (int i=1; i<=3; ++i) for (int j=1; j<=3; ++j) flavviolation->msd2(i,j) = 0.0;            // zero d-type squark_R mass matrices
-  
-      // SLHA2 block MSU2
-      sd_leshouches2->qvalue(11) = 4.65777483E+02;   // Q(GeV)
-      for (int i=1; i<=3; ++i) for (int j=1; j<=3; ++j) flavviolation->msu2(i,j) = 0.0;            // zero u-type squark_R mass matrices
-  
-      // SLHA2 block TD
-      sd_leshouches2->qvalue(12) = 4.65777483E+02;   // Q(GeV)
-      for (int i=1; i<=3; ++i) for (int j=1; j<=3; ++j) flavviolation->td(i,j) = 0.0;              // zero d-type trilinear couplings
-  
-      // SLHA2 block TU
-      sd_leshouches2->qvalue(13) = 4.65777483E+02;   // Q(GeV)
-      for (int i=1; i<=3; ++i) for (int j=1; j<=3; ++j) flavviolation->td(i,j) = 0.0;              // zero u-type trilinear couplings
-  
-      // SLHA2 block USQMIX
-      sd_leshouches2->qvalue(14) = 4.65777483E+02;   // Q(GeV)
-      for (int i=1; i<=6; ++i) for (int j=1; j<=6; ++j) flavviolation->usqmix(i,j) = 0.0;          // zero u-type squark mixing matrix
-  
-      // SLHA2 block DSQMIX 
-      sd_leshouches2->qvalue(15) = 4.65777483E+02;   // Q(GeV) corrects minor bug in SUSY-HIT SLHA reader.
-      for (int i=1; i<=6; ++i) for (int j=1; j<=6; ++j) flavviolation->dsqmix(i,j) = 0.0;          // zero d-type squark mixing matrix
-                 
-      // SLHA2 block SELMIX 
-      sd_leshouches2->qvalue(16) = 4.65777483E+02;   // Q(GeV) corrects minor bug in SUSY-HIT SLHA reader.
-      for (int i=1; i<=6; ++i) for (int j=1; j<=6; ++j) sd_selectron->selmix(i,j) = 0.0;           // zero slepton mixing matrix
-                   
-      // SLHA2 block VCKM
-      sd_leshouches2->qvalue(21) = 4.65777483E+02;   // Q(GeV)
-      for (int i=1; i<=3; ++i) for (int j=1; j<=3; ++j) flavviolation->vckm(i,j) = 0.0;            // zero CKM matrix
-     
-    }
-
-    // Must zero this flag in imitation of SUSY-HIT's SLHA reader, to tell it
-    // to calculate the b pole mass from mb(mb)_MSbar.  Given that we just tell
-    // it to use the b pole mass that we pass it anyway, the fact that it goes
-    // and calculates the b pole over again is stupid - but it seems to need
-    // to in order to initialise some other things.  It *might* be possible to
-    // speed up the decay calculation by setting this to 1, but that may be unsafe.
-    sd_mbmb->i_sd_mbmb = 0;
-    
-    // Do calculation without flavour-violating light stop decays.  To do these, you need to reset
-    // this to 1 in your module function and call sdecay() again.  Probably there's a smarter way
-    // to order this so that it happens automatically if you want it, but it still needs to be tested
-    // that running first without flavour violation and then re-running with flavour violation does 
-    // not break the non-FV results.
-    flavviolation->ifavvio = 0;
-    
-    // Set equivalent SLHA common blocks for HDecay.  Only differences are dimension of qvalues and zero vs unlikely for au, ad & ae.
-    *slha_leshouches1_hdec = *sd_leshouches1;                       // SLHA1 block is identical in SDECAY and HDECAY.
-    slha_leshouches2_hdec->imod = sd_leshouches2->imod;             // model; 1, 1 = SUGRA.  6, x!=0  => flavour violating MSSM(prolly?).  Must be true if calling sdecay(1) later.  Must add a check for this.
-    slha_leshouches2_hdec->smval = sd_leshouches2->smval;           // SMINPUTS
-    slha_leshouches2_hdec->extval = sd_leshouches2->extval;         // EXTPAR      
-    slha_leshouches2_hdec->massval = sd_leshouches2->massval;       // MASS
-    slha_leshouches2_hdec->nmixval = sd_leshouches2->nmixval;       // NMIX
-    slha_leshouches2_hdec->vmixval = sd_leshouches2->vmixval;       // VMIX
-    slha_leshouches2_hdec->umixval = sd_leshouches2->umixval;       // UMIX
-    slha_leshouches2_hdec->stopmixval = sd_leshouches2->stopmixval; // STOPMIX
-    slha_leshouches2_hdec->sbotmixval = sd_leshouches2->sbotmixval; // SBOTMIX
-    slha_leshouches2_hdec->staumixval = sd_leshouches2->staumixval; // STAUMIX
-    slha_leshouches2_hdec->alphaval = sd_leshouches2->alphaval;     // ALPHA
-    slha_leshouches2_hdec->hmixval = sd_leshouches2->hmixval;       // HMIX
-    slha_leshouches2_hdec->gaugeval = sd_leshouches2->gaugeval;     // GAUGE
-    slha_leshouches2_hdec->msoftval = sd_leshouches2->msoftval;     // MSOFT
-    slha_leshouches2_hdec->yuval = sd_leshouches2->yuval;           // YU
-    slha_leshouches2_hdec->ydval = sd_leshouches2->ydval;           // YD
-    slha_leshouches2_hdec->yeval = sd_leshouches2->yeval;           // YE
-    for (int i=1; i<=3; ++i) for (int j=1; j<=3; ++j)    
-    {
-      if (sd_leshouches2->auval(i,j) == unlikely())                 // AU
-      {
-        slha_leshouches2_hdec->auval(i,j) = 0.0; 
-      }   
-      else 
-      {
-       slha_leshouches2_hdec->auval(i,j) = sd_leshouches2->auval(i,j);   
-      }
-      if (sd_leshouches2->adval(i,j) == unlikely())                 // AD
-      {
-        slha_leshouches2_hdec->adval(i,j) = 0.0; 
-      }   
-      else 
-      {
-       slha_leshouches2_hdec->adval(i,j) = sd_leshouches2->adval(i,j);   
-      }
-      if (sd_leshouches2->aeval(i,j) == unlikely())                 // AE
-      {
-        slha_leshouches2_hdec->aeval(i,j) = 0.0; 
-      }   
-      else 
-      {
-       slha_leshouches2_hdec->aeval(i,j) = sd_leshouches2->aeval(i,j);   
-      }
-    }                 
-    for (int i=1; i<=20; ++i) slha_leshouches2_hdec->qvalue(i) = sd_leshouches2->qvalue(i); // Q(GeV)
-
-    // Run SUSY-HIT
-    sdecay();
-
-    // Questions for SUSY-HIT authors (read paper first!!)
-    // ms_1Gev? mc pole?
-    // q values -- repeated 11, 14, assignment of selmix to 21 vs < 20; are these bugs?
-    // safety of just skipping sd_mbmb calculation
-    // safety of running over with FV.
-    // stop decay common block entries
-      
-  }
-}
-<<<<<<< HEAD
-END_BE_NAMESPACE
-=======
-END_BE_NAMESPACE
 
 // Initialisation function (definition)
 BE_INI_FUNCTION
@@ -671,4 +83,539 @@
 
 }
 END_BE_INI_FUNCTION
->>>>>>> bf8b8f77
+
+
+// Convenience functions (definitions)
+BE_NAMESPACE
+{
+
+  /// Runs actual SUSY-HIT decay calculations.
+  /// Inputs: m_s_1GeV_msbar    strange mass in GeV, in MSbar scheme at an energy of 1GeV
+  ///         W_width, Z_width  EW gauge boson total widths in GeV
+  void run_susy_hit(SLHAstruct slha, double W_width, double Z_width) 
+  {
+    using SLHAea::to;
+
+    // Bypass model and use hardcoded SLHA values for debug purposes.
+    const bool debug = false;
+
+    if (not debug) 
+    {
+
+      // Zero all SLHA2 Q values
+      for (int i=1; i<=22; ++i) sd_leshouches2->qvalue(i) = 0.0;
+
+      // Get SLHA2 blocks
+      SLHAea::Block sminputs, vckm, msoft, mass, nmix, vmix, umix;
+      SLHAea::Block stopmix, sbotmix, staumix, alpha, hmix, gauge;
+      SLHAea::Block au, ad, ae, yu, yd, ye, msq2, msd2, msu2, td, tu;
+      SLHAea::Block usqmix, dsqmix, selmix, spinfo;
+      REQUIRED_BLOCK("SMINPUTS", sminputs)
+      REQUIRED_BLOCK("VCKMIN", vckm)
+      REQUIRED_BLOCK("MSOFT", msoft)
+      REQUIRED_BLOCK("MASS", mass)
+      REQUIRED_BLOCK("NMIX", nmix)
+      REQUIRED_BLOCK("VMIX", vmix)
+      REQUIRED_BLOCK("UMIX", umix)
+      REQUIRED_BLOCK("ALPHA", alpha)
+      REQUIRED_BLOCK("HMIX", hmix)
+      REQUIRED_BLOCK("GAUGE", gauge)
+      REQUIRED_BLOCK("YU", yu)
+      REQUIRED_BLOCK("YD", yd)
+      REQUIRED_BLOCK("YE", ye)     
+      REQUIRED_BLOCK("MSQ2", msq2)     
+      REQUIRED_BLOCK("MSD2", msd2)
+      REQUIRED_BLOCK("MSU2", msu2)
+      REQUIRED_BLOCK("TD", td)
+      REQUIRED_BLOCK("TU", tu)
+      REQUIRED_BLOCK("USQMIX", usqmix)
+      REQUIRED_BLOCK("DSQMIX", dsqmix)
+      REQUIRED_BLOCK("SELMIX", selmix)
+      REQUIRED_BLOCK("SPINFO", spinfo)
+      OPTIONAL_BLOCK("STOPMIX", stopmix)
+      OPTIONAL_BLOCK("SBOTMIX", sbotmix)
+      OPTIONAL_BLOCK("STAUMIX", staumix)
+      OPTIONAL_BLOCK("AU", au)
+      OPTIONAL_BLOCK("AD", ad)
+      OPTIONAL_BLOCK("AE", ae)
+
+      // SMINPUTS
+      for (int i=1; i<=14; ++i)
+      {
+        sd_leshouches2->smval(i) = (sminputs[i].is_data_line()) ? to<double>(sminputs[i][1]) : 0.0;
+      }
+      for (int i=15; i<=20; ++i) sd_leshouches2->smval(i) = 0.0;     // zeroing
+
+      // SUSY-HIT and HDecay non-SLHA inputs
+      susyhitin->amsin = to<double>(sminputs.at(23).at(1));          // MSBAR(1): HDECAY claims it wants ms(1GeV)^MSbar, but we don't believe it, and give it m_s(2GeV)^MSBar 
+      susyhitin->amcin = to<double>(sminputs.at(24).at(1));          // MC: HDECAY claims it wants the c pole mass, but that is not well defined, so we give it mc(mc)^MSBar 
+      susyhitin->ammuonin = sd_leshouches2->smval(11);               // MMUON: mmu(pole)
+      susyhitin->alphin = sd_leshouches2->smval(1);                  // ALPHA: alpha_em^-1(M_Z)^MSbar (scheme and scale not specified in SUSYHIT or HDECAY documentation)
+      susyhitin->gamwin = W_width;                                   // GAMW: W width (GeV)
+      susyhitin->gamzin = Z_width;                                   // GAMZ: Z width (GeV)
+      double lambda = to<double>(vckm.at(1).at(1));                  // Wolfenstein lambda 
+      double A = to<double>(vckm.at(2).at(1));                       // Wolfenstein A 
+      double rhobar = to<double>(vckm.at(3).at(1));                  // Wolfenstein rhobar 
+      double etabar = to<double>(vckm.at(4).at(1));                  // Wolfenstein etabar 
+      susyhitin->vusin = Spectrum::Wolf2V_us(lambda, A, rhobar, etabar); // VUS: |CKM V_us|
+      susyhitin->vcbin = Spectrum::Wolf2V_cb(lambda, A, rhobar, etabar); // VCB: |CKM V_cb|
+      susyhitin->rvubin = abs(Spectrum::Wolf2V_ub(lambda, A, rhobar, etabar)) / susyhitin->vcbin; // VUB/VCB: Ratio of CKM |V_UB|/|V_CB|     
+      
+      // MODSEL
+      sd_leshouches2->imod(1) = 1;    // 1, x = SUSY model info. 
+      sd_leshouches2->imod(2) = 0;    // 0 = general MSSM, 1 = SUGRA => do not calculate metastable NLSP decays to gravitinos.
+      //sd_leshouches2->imod(2) = 2;  // 2 = GMSB => calculate metastable NLSP decays to gravitinos.  Not yet implemented in GAMBIT.
+      checkfavvio->imodfav(1) = 6;    // 6, x =  Flavour violation info. 
+      checkfavvio->imodfav(2) = 0;    // 0 = no FV, 1 = q FV, 2 = l FV, 3 = both.  For FV decays, must be set non-zero later before calling sdecay() again.  Not yet implemented in GAMBIT.
+
+      // MSOFT
+      for (int i=1; i<=100; ++i) sd_leshouches2->msoftval(i) = unlikely(); // indicate undefined
+      if (msoft.find_block_def()->size() >= 4) sd_leshouches2->qvalue(3) = to<double>(msoft.find_block_def()->at(3)); // Q(GeV)
+      int msoft_indices[20] = {1, 2, 3, 21, 22, 31, 32, 33, 34, 35, 36, 41, 42, 43, 44, 45, 46, 47, 48, 49};
+      // M_1, M_2, M_3, M^2_Hd, M^2_Hu, M_eL, M_muL, M_tauL, M_eR, M_muR, M_tauR, M_q1L, M_q2L, M_q3L, M_uR, M_cR, M_tR, M_dR, M_sR, M_bR
+      for (int i : msoft_indices)
+      {       
+        if (msoft[i].is_data_line()) sd_leshouches2->msoftval(i) = to<double>(msoft.at(i).at(1));  
+      }
+
+      // SLHA2 block EXTPAR
+      sd_leshouches2->extval(0) = sd_leshouches2->qvalue(3);         // EWSB scale (set to SUSY scale as per MSOFT).  Not used by SUSY-HIT anymore.
+
+      // SLHA2 block MASS    FIXME needs checking for mass-gauge/flav eigenstate conversion.
+      int slha_indices[35] = {24, 25, 35, 36, 37, 1000001, 2000001, 1000002, 2000002, 1000003, 2000003, 1000004, 2000004, 1000005, 2000005, 1000006, 2000006,
+                           /* W+,  h,  H,  A, H+,    ~d_L,    ~d_R,    ~u_L,    ~u_R,    ~s_L,    ~s_R,    ~c_L,    ~c_R,    ~b_1,    ~b_2,    ~t_1,    ~t_2, */
+       1000011, 2000011, 1000012, 1000013, 2000013, 1000014, 1000015, 2000015, 1000016, 1000021, 1000022, 1000023, 1000025, 1000035, 1000024, 1000037, 5, 1000039};
+      //  ~e_L,    ~e_R,  ~nu_eL,   ~mu_L,   ~mu_R, ~nu_muL,  ~tau_1,  ~tau_2,~nu_tauL,      ~g, ~chi_10, ~chi_20, ~chi_30, ~chi_40, ~chi_1+, ~chi_2+, b pole, ~G
+      for (int i=1; i<=35; ++i) 
+      {
+        sd_leshouches2->massval(i) = (mass[slha_indices[i-1]].is_data_line()) ? to<double>(mass[slha_indices[i-1]][1]) : unlikely();
+      }
+      for (int i=36; i<=50; ++i) sd_leshouches2->massval(i) = 0.0;   // zeroing
+      sd_leshouches2->massval(34) = 4.87877839E+00;  // b pole mass FIXME when available from slhaea object!!
+ 
+      // NMIX
+      for (int i=1; i<=4; ++i) for (int j=1; j<=4; ++j) sd_leshouches2->nmixval(i,j) = (nmix[initVector<int>(i,j)].is_data_line()) ? to<double>(nmix.at(i,j)[2]) : 0.0;
+
+      // VMIX, UMIX, STOPMIX, SBOTMIX, STAUMIX
+      for (int i=1; i<=2; ++i) 
+      {
+        for (int j=1; j<=2; ++j)
+        {
+          std::vector<int> ij = initVector<int>(i,j);
+          sd_leshouches2->vmixval(i,j) = (vmix[ij].is_data_line()) ? to<double>(vmix.at(i,j)[2]) : 0.0;
+          sd_leshouches2->umixval(i,j) = (umix[ij].is_data_line()) ? to<double>(umix.at(i,j)[2]) : 0.0;
+          //FIXME these need to come from the spectrum's mixing functions
+          //sd_leshouches2->stopmixval(i,j) = (stopmix[ij].is_data_line()) ? to<double>(stopmix.at(i,j)[2]) : 0.0;
+          //sd_leshouches2->sbotmixval(i,j) = (sbotmix[ij].is_data_line()) ? to<double>(sbotmix.at(i,j)[2]) : 0.0;
+          //sd_leshouches2->staumixval(i,j) = (staumix[ij].is_data_line()) ? to<double>(staumix.at(i,j)[2]) : 0.0;
+        }
+      }
+      // SLHA2 block STOPMIX -- FIXME delete when mixings avail from spectrum!
+      sd_leshouches2->stopmixval(1,1) = 5.52988023E-01; // cos(theta_t)
+      sd_leshouches2->stopmixval(1,2) = 8.33189202E-01; // sin(theta_t)
+      sd_leshouches2->stopmixval(2,1) =-8.33189202E-01; // -sin(theta_t)
+      sd_leshouches2->stopmixval(2,2) = 5.52988023E-01; // cos(theta_t) 
+      // SLHA2 block SBOTMIX -- FIXME delete when mixings avail from spectrum!
+      sd_leshouches2->sbotmixval(1,1) = 9.30091013E-01; // cos(theta_b)
+      sd_leshouches2->sbotmixval(1,2) = 3.67329153E-01; // sin(theta_b)
+      sd_leshouches2->sbotmixval(2,1) =-3.67329153E-01; // -sin(theta_b)
+      sd_leshouches2->sbotmixval(2,2) = 9.30091013E-01; // cos(theta_b)
+      // SLHA2 block STAUMIX -- FIXME delete when mixings avail from spectrum!
+      sd_leshouches2->staumixval(1,1) = 2.84460080E-01; // cos(theta_tau)
+      sd_leshouches2->staumixval(1,2) = 9.58687886E-01; // sin(theta_tau)
+      sd_leshouches2->staumixval(2,1) =-9.58687886E-01; // -sin(theta_tau)
+      sd_leshouches2->staumixval(2,2) = 2.84460080E-01; // cos(theta_tau)
+  
+      // ALPHA (value is spectrum generator's "best choice" => can be on-shell, DRbar at a give scale, whatever)
+      sd_leshouches2->alphaval = to<double>(alpha.back().at(0));             // Mixing angle in the neutral Higgs boson sector.
+      
+      // HMIX
+      if (hmix.find_block_def()->size() >= 4) sd_leshouches2->qvalue(1) = to<double>(hmix.find_block_def()->at(3));  // Q(GeV)
+      for (int i=1; i<=10; ++i) sd_leshouches2->hmixval(i) = (hmix[i].is_data_line()) ? to<double>(hmix[i][1]) : unlikely();
+
+      // GAUGE
+      if (gauge.find_block_def()->size() >= 4) sd_leshouches2->qvalue(2) = to<double>(gauge.find_block_def()->at(3));// Q(GeV)
+      sd_leshouches2->gaugeval(1) = to<double>(gauge.at(1).at(1));                                                   // gprime(Q) DRbar
+      sd_leshouches2->gaugeval(2) = to<double>(gauge.at(2).at(1));                                                   // g(Q) DRbar
+      sd_leshouches2->gaugeval(3) = to<double>(gauge.at(3).at(1));                                                   // g_3(Q) DRbar
+  
+      // AU, AD, AE, YU, YD, YE, MSQ2, MSD2, MSU2, TD, TU, VCKM
+      if (au.find_block_def()->size() >= 4) sd_leshouches2->qvalue(4)  = to<double>(au.find_block_def()->at(3));     // Q(GeV)
+      if (ad.find_block_def()->size() >= 4) sd_leshouches2->qvalue(5)  = to<double>(ad.find_block_def()->at(3));     // Q(GeV)
+      if (ae.find_block_def()->size() >= 4) sd_leshouches2->qvalue(6)  = to<double>(ae.find_block_def()->at(3));     // Q(GeV)
+      if (yu.find_block_def()->size() >= 4) sd_leshouches2->qvalue(7)  = to<double>(yu.find_block_def()->at(3));     // Q(GeV)
+      if (yd.find_block_def()->size() >= 4) sd_leshouches2->qvalue(8)  = to<double>(yd.find_block_def()->at(3));     // Q(GeV)
+      if (ye.find_block_def()->size() >= 4) sd_leshouches2->qvalue(9)  = to<double>(ye.find_block_def()->at(3));     // Q(GeV)
+      if (msq2.find_block_def()->size() >= 4) sd_leshouches2->qvalue(17) = to<double>(msq2.find_block_def()->at(3)); // Q(GeV) corrects minor bug in SUSY-HIT SLHA reader
+      if (msd2.find_block_def()->size() >= 4) sd_leshouches2->qvalue(10) = to<double>(msd2.find_block_def()->at(3)); // Q(GeV)
+      if (msu2.find_block_def()->size() >= 4) sd_leshouches2->qvalue(11) = to<double>(msu2.find_block_def()->at(3)); // Q(GeV)
+      if (td.find_block_def()->size() >= 4) sd_leshouches2->qvalue(12) = to<double>(td.find_block_def()->at(3));     // Q(GeV)
+      if (tu.find_block_def()->size() >= 4) sd_leshouches2->qvalue(13) = to<double>(tu.find_block_def()->at(3));     // Q(GeV)
+      if (vckm.find_block_def()->size() >= 4) sd_leshouches2->qvalue(21) = to<double>(vckm.find_block_def()->at(3)); // Q(GeV)
+      for (int i=1; i<=3; ++i) 
+      {
+        for (int j=1; j<=3; ++j)
+        {
+          std::vector<int> ij = initVector<int>(i,j);
+          sd_leshouches2->auval(i,j) = (au[ij].is_data_line()) ? to<double>(au.at(i,j)[2]) : unlikely();
+          sd_leshouches2->adval(i,j) = (ad[ij].is_data_line()) ? to<double>(ad.at(i,j)[2]) : unlikely();
+          sd_leshouches2->aeval(i,j) = (ae[ij].is_data_line()) ? to<double>(ae.at(i,j)[2]) : unlikely();
+          sd_leshouches2->yuval(i,j) = (yu[ij].is_data_line()) ? to<double>(yu.at(i,j)[2]) : 0.0;
+          sd_leshouches2->ydval(i,j) = (yd[ij].is_data_line()) ? to<double>(yd.at(i,j)[2]) : 0.0;
+          sd_leshouches2->yeval(i,j) = (ye[ij].is_data_line()) ? to<double>(ye.at(i,j)[2]) : 0.0;
+          flavviolation->msq2(i,j) = (msq2[ij].is_data_line()) ? to<double>(msq2.at(i,j)[2]) : 0.0;
+          flavviolation->msd2(i,j) = (msd2[ij].is_data_line()) ? to<double>(msd2.at(i,j)[2]) : 0.0;
+          flavviolation->msu2(i,j) = (msu2[ij].is_data_line()) ? to<double>(msu2.at(i,j)[2]) : 0.0;
+          flavviolation->td(i,j) = (td[ij].is_data_line()) ? to<double>(td.at(i,j)[2]) : 0.0;
+          flavviolation->tu(i,j) = (tu[ij].is_data_line()) ? to<double>(tu.at(i,j)[2]) : 0.0;
+          flavviolation->vckm(i,j) = 0.0; 
+        }
+      }
+      // The following is only relevant if considering FV stop decays.  Code below is tested and ready to be used in future.
+      //flavviolation->vckm(1,1) =     Spectrum::Wolf2V_ud(lambda, A, rhobar, etabar);  
+      //flavviolation->vckm(1,2) =     Spectrum::Wolf2V_us(lambda, A, rhobar, etabar);  
+      //flavviolation->vckm(1,3) = abs(Spectrum::Wolf2V_ud(lambda, A, rhobar, etabar));  
+      //flavviolation->vckm(2,1) = abs(Spectrum::Wolf2V_cb(lambda, A, rhobar, etabar));  
+      //flavviolation->vckm(2,2) = abs(Spectrum::Wolf2V_cs(lambda, A, rhobar, etabar));  
+      //flavviolation->vckm(2,3) =     Spectrum::Wolf2V_cb(lambda, A, rhobar, etabar);  
+      //flavviolation->vckm(3,1) = abs(Spectrum::Wolf2V_td(lambda, A, rhobar, etabar));  
+      //flavviolation->vckm(3,2) = abs(Spectrum::Wolf2V_ts(lambda, A, rhobar, etabar));  
+      //flavviolation->vckm(3,3) =     Spectrum::Wolf2V_tb(lambda, A, rhobar, etabar);  
+
+      // USQMIX, DSQMIX, SELMIX    
+      if (usqmix.find_block_def()->size() >= 4) sd_leshouches2->qvalue(14) = to<double>(usqmix.find_block_def()->at(3)); // Q(GeV)
+      if (dsqmix.find_block_def()->size() >= 4) sd_leshouches2->qvalue(15) = to<double>(dsqmix.find_block_def()->at(3)); // Q(GeV) corrects minor bug in SUSY-HIT SLHA reader.
+      if (selmix.find_block_def()->size() >= 4) sd_leshouches2->qvalue(16) = to<double>(selmix.find_block_def()->at(3)); // Q(GeV) corrects minor bug in SUSY-HIT SLHA reader.
+      for (int i=1; i<=6; ++i) 
+      {
+        for (int j=1; j<=6; ++j)
+        {
+          std::vector<int> ij = initVector<int>(i,j);
+          flavviolation->usqmix(i,j) = (usqmix[ij].is_data_line()) ? to<double>(usqmix.at(i,j)[2]) : 0.0;
+          flavviolation->dsqmix(i,j) = (dsqmix[ij].is_data_line()) ? to<double>(dsqmix.at(i,j)[2]) : 0.0;
+          sd_selectron->selmix(i,j)  = (selmix[ij].is_data_line()) ? to<double>(selmix.at(i,j)[2]) : 0.0;
+        }
+      }
+  
+      // SLHA1 block SPINFO
+      sd_leshouches1->spinfo1 = (spinfo[1].is_data_line()) ? spinfo[1][1] : ""; // RGE +Spectrum calculator
+      sd_leshouches1->spinfo2 = (spinfo[2].is_data_line()) ? spinfo[2][1] : ""; // version number
+             
+    }
+    else // The following is hard-coded model in SLHA format, for debugging.
+    {
+
+      // SUSY-HIT / HDecay inputs
+      susyhitin->amsin = 0.19;                       // MSBAR(1)
+      susyhitin->amcin = 1.4;                        // MC
+      susyhitin->ammuonin = 0.105658389;             // MMUON
+      susyhitin->alphin = 137.0359895;               // 1/ALPHA
+      susyhitin->gamwin = 2.08;                      // GAMW
+      susyhitin->gamzin = 2.49;                      // GAMZ
+      susyhitin->vusin = 0.2205;                     // VUS
+      susyhitin->vcbin = 0.04;                       // VCB
+      susyhitin->rvubin = 0.08;                      // VUB/VCB    
+  
+      // Zero all SLHA2 Q values
+      for (int i=1; i<=22; ++i) sd_leshouches2->qvalue(i) = 0.0;
+  
+      // SLHA2 block MODSEL
+      sd_leshouches2->imod(1) = 1;
+      sd_leshouches2->imod(2) = 1;                   // model; 1, 1 = SUGRA
+  
+      // SLHA2 block SMINPUTS
+      for (int i=1; i<=20; ++i) sd_leshouches2->smval(i) = 0.0; // zeroing
+      sd_leshouches2->smval(1) = 1.27934000E+02;     // alpha_em^-1(M_Z)^MSbar
+      sd_leshouches2->smval(2) = 1.16639000E-05;     // G_F [GeV^-2]
+      sd_leshouches2->smval(3) = 1.17200000E-01;     // alpha_S(M_Z)^MSbar
+      sd_leshouches2->smval(4) = 9.11870000E+01;     // M_Z pole mass
+      sd_leshouches2->smval(5) = 4.25000000E+00;     // mb(mb)^MSbar
+      sd_leshouches2->smval(6) = 1.72500000E+02;     // mt pole mass
+      sd_leshouches2->smval(7) = 1.77710000E+00;     // mtau pole mass
+  
+      // SLHA2 block EXTPAR
+      for (int i=1; i<=100; ++i) sd_leshouches2->extval(i) = unlikely(); // indicate undefined
+      sd_leshouches2->extval(0) = 4.65777483E+02;    // EWSB scale.  Not used by SUSY-HIT anymore.          
+  
+      // SLHA2 block MASS
+      for (int i=1; i<=50; ++i) sd_leshouches2->massval(i) = 0.0; // zeroing
+      sd_leshouches2->massval(1) = 8.04847331E+01;   // W+
+      sd_leshouches2->massval(2) = 1.09932416E+02;   // h
+      sd_leshouches2->massval(3) = 3.94935594E+02;   // H
+      sd_leshouches2->massval(4) = 3.94525488E+02;   // A
+      sd_leshouches2->massval(5) = 4.02953218E+02;   // H+
+      sd_leshouches2->massval(6) = 5.67618444E+02;   // ~d_L
+      sd_leshouches2->massval(7) = 5.45467940E+02;   // ~d_R
+      sd_leshouches2->massval(8) = 5.62111753E+02;   // ~u_L
+      sd_leshouches2->massval(9) = 5.45739159E+02;   // ~u_R
+      sd_leshouches2->massval(10) = 5.67618444E+02;  // ~s_L
+      sd_leshouches2->massval(11) = 5.45467940E+02;  // ~s_R
+      sd_leshouches2->massval(12) = 5.62111753E+02;  // ~c_L
+      sd_leshouches2->massval(13) = 5.45739159E+02;  // ~c_R
+      sd_leshouches2->massval(14) = 5.16777573E+02;  // ~b_1
+      sd_leshouches2->massval(15) = 5.46086561E+02;  // ~b_2
+      sd_leshouches2->massval(16) = 3.99615017E+02;  // ~t_1
+      sd_leshouches2->massval(17) = 5.86391641E+02;  // ~t_2
+      sd_leshouches2->massval(18) = 2.00774228E+02;  // ~e_L
+      sd_leshouches2->massval(19) = 1.42820157E+02;  // ~e_R
+      sd_leshouches2->massval(20) = 1.84853985E+02;  // ~nu_eL
+      sd_leshouches2->massval(21) = 2.00774228E+02;  // ~mu_L
+      sd_leshouches2->massval(22) = 1.42820157E+02;  // ~mu_R
+      sd_leshouches2->massval(23) = 1.84853985E+02;  // ~nu_muL
+      sd_leshouches2->massval(24) = 1.33342244E+02;  // ~tau_1
+      sd_leshouches2->massval(25) = 2.04795115E+02;  // ~tau_2
+      sd_leshouches2->massval(26) = 1.83966053E+02;  // ~nu_tauL
+      sd_leshouches2->massval(27) = 6.05955887E+02;  // ~g
+      sd_leshouches2->massval(28) = 9.71954610E+01;  // ~chi_10
+      sd_leshouches2->massval(29) = 1.80297146E+02;  // ~chi_20
+      sd_leshouches2->massval(30) =-3.58443995E+02;  // ~chi_30
+      sd_leshouches2->massval(31) = 3.77781490E+02;  // ~chi_40
+      sd_leshouches2->massval(32) = 1.79671182E+02;  // ~chi_1+
+      sd_leshouches2->massval(33) = 3.77983105E+02;  // ~chi_2+
+      sd_leshouches2->massval(34) = 4.87877839E+00;  // b pole mass
+      sd_leshouches2->massval(35) = unlikely();      // ~G
+  
+      // SLHA2 block NMIX
+      sd_leshouches2->nmixval(1,1) = 9.85345167E-01; // N_11
+      sd_leshouches2->nmixval(1,2) =-5.64225409E-02; // N_12
+      sd_leshouches2->nmixval(1,3) = 1.51059160E-01; // N_13
+      sd_leshouches2->nmixval(1,4) =-5.56105152E-02; // N_14
+      sd_leshouches2->nmixval(2,1) = 1.06123308E-01; // N_21
+      sd_leshouches2->nmixval(2,2) = 9.39651214E-01; // N_22
+      sd_leshouches2->nmixval(2,3) =-2.80885422E-01; // N_23
+      sd_leshouches2->nmixval(2,4) = 1.64002501E-01; // N_24
+      sd_leshouches2->nmixval(3,1) = 6.12835220E-02; // N_31
+      sd_leshouches2->nmixval(3,2) =-9.07288796E-02; // N_32
+      sd_leshouches2->nmixval(3,3) =-6.95178480E-01; // N_33
+      sd_leshouches2->nmixval(3,4) =-7.10450196E-01; // N_34
+      sd_leshouches2->nmixval(4,1) = 1.18646854E-01; // N_41
+      sd_leshouches2->nmixval(4,2) =-3.25023636E-01; // N_42
+      sd_leshouches2->nmixval(4,3) =-6.44213777E-01; // N_43
+      sd_leshouches2->nmixval(4,4) = 6.82107887E-01; // N_44
+  
+      // SLHA2 block VMIX
+      sd_leshouches2->vmixval(1,1) =-9.70421546E-01; // V_11
+      sd_leshouches2->vmixval(1,2) = 2.41416701E-01; // V_12
+      sd_leshouches2->vmixval(2,1) = 2.41416701E-01; // V_21
+      sd_leshouches2->vmixval(2,2) = 9.70421546E-01; // V_22
+  
+      // SLHA2 block UMIX
+      sd_leshouches2->umixval(1,1) =-9.11420712E-01; // U_11
+      sd_leshouches2->umixval(1,2) = 4.11475741E-01; // U_12
+      sd_leshouches2->umixval(2,1) = 4.11475741E-01; // U_21
+      sd_leshouches2->umixval(2,2) = 9.11420712E-01; // U_22
+  
+      // SLHA2 block STOPMIX
+      sd_leshouches2->stopmixval(1,1) = 5.52988023E-01; // cos(theta_t)
+      sd_leshouches2->stopmixval(1,2) = 8.33189202E-01; // sin(theta_t)
+      sd_leshouches2->stopmixval(2,1) =-8.33189202E-01; // -sin(theta_t)
+      sd_leshouches2->stopmixval(2,2) = 5.52988023E-01; // cos(theta_t)
+  
+      // SLHA2 block SBOTMIX
+      sd_leshouches2->sbotmixval(1,1) = 9.30091013E-01; // cos(theta_b)
+      sd_leshouches2->sbotmixval(1,2) = 3.67329153E-01; // sin(theta_b)
+      sd_leshouches2->sbotmixval(2,1) =-3.67329153E-01; // -sin(theta_b)
+      sd_leshouches2->sbotmixval(2,2) = 9.30091013E-01; // cos(theta_b)
+  
+      // SLHA2 block STAUMIX
+      sd_leshouches2->staumixval(1,1) = 2.84460080E-01; // cos(theta_tau)
+      sd_leshouches2->staumixval(1,2) = 9.58687886E-01; // sin(theta_tau)
+      sd_leshouches2->staumixval(2,1) =-9.58687886E-01; // -sin(theta_tau)
+      sd_leshouches2->staumixval(2,2) = 2.84460080E-01; // cos(theta_tau)
+  
+      // SLHA2 block ALPHA
+      sd_leshouches2->alphaval = -1.14188002E-01;    // Mixing angle in the neutral Higgs boson sector.
+      // Value is spectrum generator's "best choice" => can be on-shell, DRbar at a give scale, whatever.
+      
+      // SLHA2 block HMIX
+      sd_leshouches2->qvalue(1) = 4.65777483E+02;    // Q(GeV)
+      for (int i=1; i<=10; ++i) sd_leshouches2->hmixval(i) = unlikely();    // indicate undefined
+      sd_leshouches2->hmixval(1) = 3.52164860E+02;   // mu(Q)
+      sd_leshouches2->hmixval(2) = 9.75041102E+00;   // tanbeta(Q)
+      sd_leshouches2->hmixval(3) = 2.45014641E+02;   // vev(Q)
+      sd_leshouches2->hmixval(4) = 1.62371513E+05;   // MA^2(Q)
+      
+      // SLHA2 block GAUGE
+      sd_leshouches2->qvalue(2) = 4.65777483E+02;    // Q(GeV)
+      sd_leshouches2->gaugeval(1) = 3.60982135E-01;  // gprime(Q) DRbar
+      sd_leshouches2->gaugeval(2) = 6.46351672E-01;  // g(Q) DRbar
+      sd_leshouches2->gaugeval(3) = 1.09632112E+00;  // g_3(Q) DRbar
+   
+      // SLHA2 block MSOFT
+      sd_leshouches2->qvalue(3) = 4.65777483E+02;    // Q(GeV)
+      for (int i=1; i<=100; ++i) sd_leshouches2->msoftval(i) = unlikely();  // indicate undefined
+      sd_leshouches2->msoftval(1) = 1.01486794E+02;  // M_1
+      sd_leshouches2->msoftval(2) = 1.91565439E+02;  // M_2
+      sd_leshouches2->msoftval(3) = 5.86284400E+02;  // M_3
+      sd_leshouches2->msoftval(21) = 3.23226904E+04; // M^2_Hd
+      sd_leshouches2->msoftval(22) =-1.24993993E+05; // M^2_Hu
+      sd_leshouches2->msoftval(31) = 1.95443359E+02; // M_eL
+      sd_leshouches2->msoftval(32) = 1.95443359E+02; // M_muL
+      sd_leshouches2->msoftval(33) = 1.94603750E+02; // M_tauL
+      sd_leshouches2->msoftval(34) = 1.35950985E+02; // M_eR
+      sd_leshouches2->msoftval(35) = 1.35950985E+02; // M_muR
+      sd_leshouches2->msoftval(36) = 1.33480599E+02; // M_tauR
+      sd_leshouches2->msoftval(41) = 5.45553618E+02; // M_q1L
+      sd_leshouches2->msoftval(42) = 5.45553618E+02; // M_q2L
+      sd_leshouches2->msoftval(43) = 4.97578078E+02; // M_q3L
+      sd_leshouches2->msoftval(44) = 5.27538927E+02; // M_uR
+      sd_leshouches2->msoftval(45) = 5.27538927E+02; // M_cR
+      sd_leshouches2->msoftval(46) = 4.23429537E+02; // M_tR
+      sd_leshouches2->msoftval(47) = 5.25444117E+02; // M_dR
+      sd_leshouches2->msoftval(48) = 5.25444117E+02; // M_sR
+      sd_leshouches2->msoftval(49) = 5.22139557E+02; // M_bR
+  
+      // SLHA1 block AU
+      sd_leshouches2->qvalue(4) = 4.65777483E+02;    // Q(GeV)
+      for (int i=1; i<=3; ++i) for (int j=1; j<=3; ++j) sd_leshouches2->auval(i,j) = unlikely();   // indicate undefined
+      sd_leshouches2->auval(1,1) = -6.83184382E+02;  // A_u(Q) DRbar
+      sd_leshouches2->auval(2,2) = -6.83184382E+02;  // A_c(Q) DRbar
+      sd_leshouches2->auval(3,3) = -5.06144039E+02;  // A_t(Q) DRbar
+  
+      // SLHA1 block AD
+      sd_leshouches2->qvalue(5) = 4.65777483E+02;    // Q(GeV)
+      for (int i=1; i<=3; ++i) for (int j=1; j<=3; ++j) sd_leshouches2->adval(i,j) = unlikely();   // indicate undefined
+      sd_leshouches2->adval(1,1) = -8.58985213E+02;  // A_d(Q) DRbar
+      sd_leshouches2->adval(2,2) = -8.58985213E+02;  // A_s(Q) DRbar
+      sd_leshouches2->adval(3,3) = -7.96595982E+02;  // A_b(Q) DRbar
+  
+      // SLHA1 block AE
+      sd_leshouches2->qvalue(6) = 4.65777483E+02;    // Q(GeV)
+      for (int i=1; i<=3; ++i) for (int j=1; j<=3; ++j) sd_leshouches2->aeval(i,j) = unlikely();   // indicate undefined
+      sd_leshouches2->aeval(1,1) = -2.53298464E+02;  // A_e(Q) DRbar
+      sd_leshouches2->aeval(2,2) = -2.53298464E+02;  // A_mu(Q) DRbar
+      sd_leshouches2->aeval(3,3) = -2.51542764E+02;  // A_tau(Q) DRbar
+  
+      // SLHA2 block YU 
+      sd_leshouches2->qvalue(7) = 4.65777483E+02;    // Q(GeV)
+      for (int i=1; i<=3; ++i) for (int j=1; j<=3; ++j) sd_leshouches2->yuval(i,j) = 0.0;          // zero Yukawas (defined as diagonal in SLHA2)
+      sd_leshouches2->yuval(3,3) = 8.78978125E-01;   // y_top(Q) DRbar
+  
+      // SLHA1 block YD
+      sd_leshouches2->qvalue(8) = 4.65777483E+02;    // Q(GeV)
+      for (int i=1; i<=3; ++i) for (int j=1; j<=3; ++j) sd_leshouches2->ydval(i,j) = 0.0;          // zero Yukawas (defined as diagonal in SLHA2)
+      sd_leshouches2->ydval(3,3) = 1.39517330E-01;   // y_b(Q) DRbar
+  
+      // SLHA1 block YE
+      sd_leshouches2->qvalue(9) = 4.65777483E+02;    // Q(GeV)
+      for (int i=1; i<=3; ++i) for (int j=1; j<=3; ++j) sd_leshouches2->yeval(i,j) = 0.0;          // zero Yukawas (defined as diagonal in SLHA2)
+      sd_leshouches2->yeval(3,3) = 1.01147257E-01;   // y_tau(Q) DRbar
+  
+      // SLHA1 block SPINFO
+      sd_leshouches1->spinfo1 = "GAMBIT";            // RGE +Spectrum calculator
+      sd_leshouches1->spinfo2 = "v1.0.0";            // version number
+      
+      // SLHA2 block MSQ2    
+      sd_leshouches2->qvalue(17) = 4.65777483E+02;   // Q(GeV) corrects minor bug in SUSY-HIT SLHA reader
+      for (int i=1; i<=3; ++i) for (int j=1; j<=3; ++j) flavviolation->msq2(i,j) = 0.0;            // zero squark_L mass matrices
+  
+      // SLHA2 block MSD2
+      sd_leshouches2->qvalue(10) = 4.65777483E+02;   // Q(GeV)
+      for (int i=1; i<=3; ++i) for (int j=1; j<=3; ++j) flavviolation->msd2(i,j) = 0.0;            // zero d-type squark_R mass matrices
+  
+      // SLHA2 block MSU2
+      sd_leshouches2->qvalue(11) = 4.65777483E+02;   // Q(GeV)
+      for (int i=1; i<=3; ++i) for (int j=1; j<=3; ++j) flavviolation->msu2(i,j) = 0.0;            // zero u-type squark_R mass matrices
+  
+      // SLHA2 block TD
+      sd_leshouches2->qvalue(12) = 4.65777483E+02;   // Q(GeV)
+      for (int i=1; i<=3; ++i) for (int j=1; j<=3; ++j) flavviolation->td(i,j) = 0.0;              // zero d-type trilinear couplings
+  
+      // SLHA2 block TU
+      sd_leshouches2->qvalue(13) = 4.65777483E+02;   // Q(GeV)
+      for (int i=1; i<=3; ++i) for (int j=1; j<=3; ++j) flavviolation->td(i,j) = 0.0;              // zero u-type trilinear couplings
+  
+      // SLHA2 block USQMIX
+      sd_leshouches2->qvalue(14) = 4.65777483E+02;   // Q(GeV)
+      for (int i=1; i<=6; ++i) for (int j=1; j<=6; ++j) flavviolation->usqmix(i,j) = 0.0;          // zero u-type squark mixing matrix
+  
+      // SLHA2 block DSQMIX 
+      sd_leshouches2->qvalue(15) = 4.65777483E+02;   // Q(GeV) corrects minor bug in SUSY-HIT SLHA reader.
+      for (int i=1; i<=6; ++i) for (int j=1; j<=6; ++j) flavviolation->dsqmix(i,j) = 0.0;          // zero d-type squark mixing matrix
+                 
+      // SLHA2 block SELMIX 
+      sd_leshouches2->qvalue(16) = 4.65777483E+02;   // Q(GeV) corrects minor bug in SUSY-HIT SLHA reader.
+      for (int i=1; i<=6; ++i) for (int j=1; j<=6; ++j) sd_selectron->selmix(i,j) = 0.0;           // zero slepton mixing matrix
+                   
+      // SLHA2 block VCKM
+      sd_leshouches2->qvalue(21) = 4.65777483E+02;   // Q(GeV)
+      for (int i=1; i<=3; ++i) for (int j=1; j<=3; ++j) flavviolation->vckm(i,j) = 0.0;            // zero CKM matrix
+     
+    }
+
+    // Must zero this flag in imitation of SUSY-HIT's SLHA reader, to tell it
+    // to calculate the b pole mass from mb(mb)_MSbar.  Given that we just tell
+    // it to use the b pole mass that we pass it anyway, the fact that it goes
+    // and calculates the b pole over again is stupid - but it seems to need
+    // to in order to initialise some other things.  It *might* be possible to
+    // speed up the decay calculation by setting this to 1, but that may be unsafe.
+    sd_mbmb->i_sd_mbmb = 0;
+    
+    // Do calculation without flavour-violating light stop decays.  To do these, you need to reset
+    // this to 1 in your module function and call sdecay() again.  Probably there's a smarter way
+    // to order this so that it happens automatically if you want it, but it still needs to be tested
+    // that running first without flavour violation and then re-running with flavour violation does 
+    // not break the non-FV results.
+    flavviolation->ifavvio = 0;
+    
+    // Set equivalent SLHA common blocks for HDecay.  Only differences are dimension of qvalues and zero vs unlikely for au, ad & ae.
+    *slha_leshouches1_hdec = *sd_leshouches1;                       // SLHA1 block is identical in SDECAY and HDECAY.
+    slha_leshouches2_hdec->imod = sd_leshouches2->imod;             // model; 1, 1 = SUGRA.  6, x!=0  => flavour violating MSSM(prolly?).  Must be true if calling sdecay(1) later.  Must add a check for this.
+    slha_leshouches2_hdec->smval = sd_leshouches2->smval;           // SMINPUTS
+    slha_leshouches2_hdec->extval = sd_leshouches2->extval;         // EXTPAR      
+    slha_leshouches2_hdec->massval = sd_leshouches2->massval;       // MASS
+    slha_leshouches2_hdec->nmixval = sd_leshouches2->nmixval;       // NMIX
+    slha_leshouches2_hdec->vmixval = sd_leshouches2->vmixval;       // VMIX
+    slha_leshouches2_hdec->umixval = sd_leshouches2->umixval;       // UMIX
+    slha_leshouches2_hdec->stopmixval = sd_leshouches2->stopmixval; // STOPMIX
+    slha_leshouches2_hdec->sbotmixval = sd_leshouches2->sbotmixval; // SBOTMIX
+    slha_leshouches2_hdec->staumixval = sd_leshouches2->staumixval; // STAUMIX
+    slha_leshouches2_hdec->alphaval = sd_leshouches2->alphaval;     // ALPHA
+    slha_leshouches2_hdec->hmixval = sd_leshouches2->hmixval;       // HMIX
+    slha_leshouches2_hdec->gaugeval = sd_leshouches2->gaugeval;     // GAUGE
+    slha_leshouches2_hdec->msoftval = sd_leshouches2->msoftval;     // MSOFT
+    slha_leshouches2_hdec->yuval = sd_leshouches2->yuval;           // YU
+    slha_leshouches2_hdec->ydval = sd_leshouches2->ydval;           // YD
+    slha_leshouches2_hdec->yeval = sd_leshouches2->yeval;           // YE
+    for (int i=1; i<=3; ++i) for (int j=1; j<=3; ++j)    
+    {
+      if (sd_leshouches2->auval(i,j) == unlikely())                 // AU
+      {
+        slha_leshouches2_hdec->auval(i,j) = 0.0; 
+      }   
+      else 
+      {
+       slha_leshouches2_hdec->auval(i,j) = sd_leshouches2->auval(i,j);   
+      }
+      if (sd_leshouches2->adval(i,j) == unlikely())                 // AD
+      {
+        slha_leshouches2_hdec->adval(i,j) = 0.0; 
+      }   
+      else 
+      {
+       slha_leshouches2_hdec->adval(i,j) = sd_leshouches2->adval(i,j);   
+      }
+      if (sd_leshouches2->aeval(i,j) == unlikely())                 // AE
+      {
+        slha_leshouches2_hdec->aeval(i,j) = 0.0; 
+      }   
+      else 
+      {
+       slha_leshouches2_hdec->aeval(i,j) = sd_leshouches2->aeval(i,j);   
+      }
+    }                 
+    for (int i=1; i<=20; ++i) slha_leshouches2_hdec->qvalue(i) = sd_leshouches2->qvalue(i); // Q(GeV)
+
+    // Run SUSY-HIT
+    sdecay();
+
+    // Questions for SUSY-HIT authors (read paper first!!)
+    // ms_1Gev? mc pole?
+    // q values -- repeated 11, 14, assignment of selmix to 21 vs < 20; are these bugs?
+    // safety of just skipping sd_mbmb calculation
+    // safety of running over with FV.
+    // stop decay common block entries
+      
+  }
+}
+END_BE_NAMESPACE