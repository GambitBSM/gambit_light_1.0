//   GAMBIT: Global and Modular BSM Inference Tool
//   *********************************************
///  \file
///
///  Functions of module ExampleBit_A.
///
///  Put your functions in files like this
///  if you wish to add observables or likelihoods
///  to this module.
///
///  *********************************************
///
///  Authors (add name and date if you modify):
///
///  \author Pat Scott
///    \date 2012 Nov
///    \date 2013 Jan, Feb, May, Dec
///
///  \author Christoph Weniger
///    \date 2013 Jan
///
///  \author Anders Kvellestad
///          (anders.kvellestad@fys.uio.no)
///  \date 2013 Nov
///  *********************************************

#include <string>
#include <iostream>
#include <random>
#include <chrono>
#include <cmath>
#include <functional>

#include "gambit_module_headers.hpp"
#include "ExampleBit_A_rollcall.hpp"

namespace Gambit
{

  namespace ExampleBit_A
  {
    using namespace LogTags;

    /// Local module declarations
    /// Note that the stuff from <random> isn't actually guaranteed threadsafe, but it will do for an example.
    /// @{
    double count = 3.5;
    int accumulatedCounts = 0;
    std::uniform_real_distribution<double> random_0to5(0.0, 5.0);
    unsigned newseed = std::chrono::system_clock::now().time_since_epoch().count();
    std::mt19937 twistor(newseed);
    /// @}

    /// \name Helper functions
    /// Not wrapped in rollcall header.
    /// @{

    /// Pointer to some function
    double(*callback_pointer)(int&, const double&);

    /// Some other example function
    double some_other_function(int &input)
    {
      ostringstream ss;
      ss << "  This is some_other_function, invoked with argument " << input;
      logger().send(ss.str(),info);
      double offset = 2.0;
      return callback_pointer(input, offset);
    }

    /// Un-normalised gaussian log-likelihood
    double logf (double x, double mu, double sig)
    {
      return -0.5*log(sig*sig) -0.5*pow(x-mu,2)/(sig*sig);
    }

    /// @}

    //************************************************************

    /// \name Module functions
    /// @{
    void nevents_dbl  (double &result)    { result = count++; cout << "My xsection dep: " << *Pipes::nevents_dbl::Dep::xsection << endl;}
    void nevents_like (double &result)    { result = 2.0 * (*Pipes::nevents_like::Dep::eventAccumulation); }
    void identity     (str    &result)    { result = "turkion"; }

    void nevents_int(int &result)
    {
      result = (int) (*Pipes::nevents_int::Dep::nevents);
      // Randomly raise some ficticious alarms about this point in 10% of cases.
      if (random_0to5(twistor) < 0.5)
      {
        //Example of how to raise an error from a module function.
        ExampleBit_A_error().raise(LOCAL_INFO,"Damn, this integer event count is bad.");
        //Example of how to declare a point invalid.
        invalid_point().raise("I don't like this point.");
      }
    }

    void function_pointer_retriever( double(*&result)(int&) )
    {
      using namespace Pipes::function_pointer_retriever;
      //Two ways to return this result, depending on how the group dependency BEgroup::external_funcs is fulfilled:
      if (*BEgroup::external_funcs == "externalFunction")
      {
        //1. A pointer to a fortran function that has been backended (and takes an int as an input by reference):
        result = BEreq::externalFunction.pointer();
      }
      else if (*BEgroup::external_funcs == "externalComplicatedFunction")
      {
        //2. A pointer to a local C++ function (that, e.g. calls a function provided by a backend)
        callback_pointer = BEreq::externalComplicatedFunction.pointer();
        result = &some_other_function;
      }
      else ExampleBit_A_error().raise(LOCAL_INFO,"Unrecognised choice from external_funcs BEgroup.");
    }


    /*
    void Aldo_test(int &nevents) {

      using namespace Pipes::Aldo_test;

      cout << "My backend requirement of initialize (detector si,)  has been filled by " <<
        BEreq::Read_Aldo_Sim.name() << " from " <<
        BEreq::Read_Aldo_Sim.backend() << ", v" <<
        BEreq::Read_Aldo_Sim.version() << "." << endl;

      cout << " calling function " << BEreq::Read_Aldo_Sim(nevents) << endl;

      nevents = 42;

    }
    */


    void Aldos_evgen(HEPUtils::Event &how_many) {

      HEPUtils::Particle* chosen = new HEPUtils::Particle(40.5, -32.6, 0.5, 51.992884131, 13);
      how_many.add_particle(chosen);

      cout << " we created a particle " << endl;
    }

    // FastSim
<<<<<<< HEAD
    void fast_sim(double &which) {

      using namespace Pipes::fast_sim;
=======
    void fast_sim_init(double &which) {
      
      using namespace Pipes::fast_sim_init;
>>>>>>> bdd54e8c
      cout << "My backend requirement of initialize (detector si,)  has been filled by " <<
        BEreq::fast_sim_init.name() << " from " <<
        BEreq::fast_sim_init.backend() << ", v" <<
        BEreq::fast_sim_init.version() << "." << endl;

      cout << " calling function from library" << BEreq::fast_sim_init(1) << endl;
      which = 10;

    }

    /// Example of interacting with models
    void damu (double &result)
    {
      using namespace Pipes::damu;
      std::cout << "In ExampleBit_A, function damu" << std::endl;
      std::cout << "  Printing parameter values:" << std::endl;
      std::cout << "p1: " << *Param["p1"] << std::endl;
      std::cout << "p2: " << *Param["p2"] << std::endl;
      std::cout << "p3: " << *Param["p3"] << std::endl;
      //A safety_bucket containing the ModelParameters object itself is also
      //available as a dependency at Pipes::<functionname>::Dep::<modelname>_parameters,
      //in case you want to do something more advanced than just read off the
      //parameter values.
      result = *Param["p1"] * *Param["p2"];
    }

    /// Likelihood function for fitting the population parameters of a
    /// normal distribution (with hard-coded "observations")
    void normaldist_loglike (double &result)
    {
      using namespace Pipes::normaldist_loglike;

      // Say we have a sample of 20 drawn from a normal distribution with
      // parameters muTrue and sigmaTrue. Let the sample mean and standard
      // deviation be as follows (this is our data):
      double N = 20;
      double samples [] = {
        21.32034213,  20.39713359,  19.27957134,  19.81839231,
        20.89474358,  20.11058756,  22.38214557,  21.41479798,
        23.49896999,  17.55991187,  24.9921142 ,  23.90166585,
        20.97913273,  18.59180551,  23.49038072,  19.08201714,
        21.19538797,  16.42544039,  18.93568891,  22.40925288
        };

      double loglTotal = 0.;

      // The loglikelihood value for the hypothesised parameters is then:
      for (int i=0; i <= N; ++i)
      {
        //std::cout<<samples[i]<<*Param["mu"]<<*Param["sigma"]<<std::endl;
        loglTotal += logf(samples[i], *Param["mu"], *Param["sigma"]);
      }

      result = loglTotal;
    }


    /// \name Loopmanager Examples
    /// Some example functions for using loops within the dependency structure
    /// @{

    /// Run a fake 'event loop'
    void eventLoopManager()
    {
      using namespace Pipes::eventLoopManager;
      unsigned int nEvents = 20;         // Number of times to run the loop

      //There is basically just one thing available from the Loops namespace in loop managers like this one:
      //  Loop::executeIteration(int iteration_number) -- executes a single iteration of the ordered
      //                                                  set of nested functions, passing them the iteration_number.

      //A simple loop example without OpenMP.  Commented out for now.
      //for(unsigned long it = 0; it < nEvents; it++)
      //{
      //  cout << "This is iteration " << it+1 << " of " << nEvents << " being run by eventLoopManager." << endl;
      //  Loop::executeIteration(it);    // This is a (member) function pointer, so *Loop::executeIteration(it) works fine too.
      //}

      //A simple loop example using OpenMP
      Loop::executeIteration(0);         //Do the zero iteration separately to allow nested functions to self-init.
      #pragma omp parallel
      {
        #pragma omp for
        for(unsigned long it = 1; it < nEvents-1; it++)
        {
          Loop::executeIteration(it);
        }
      }
      Loop::executeIteration(nEvents-1); //Do the final iteration separately to make the final result 'serially accessible' to functions that run after this one.

    }

    /// Produces a random floating-point 'event count' between 0 and 5.
    void exampleEventGen(singleprec &result)
    {
      using namespace Pipes::exampleEventGen;
      result = random_0to5(twistor);                 // Generate and return the random number
      #pragma omp critical (print)
      {
        cout<<"  Running exampleEventGen in iteration "<<*Loop::iteration<<endl;
      }
    }

    /// Rounds an event count to the nearest integer
    void exampleCut(int &result)
    {
      using namespace Pipes::exampleCut;
      result = (int) *Dep::event;
      #pragma omp critical (print)
      {
        cout<<"  Running exampleCut in iteration "<<*Loop::iteration<<endl;
      }
    }

    /// Adds an integral event count to a total number of accumulated events.
    void eventAccumulator(int &result)
    {
      //There is basically just one thing available in nested functions from the Loops namespace:
      //  int* Loop::iteration -- the iteration number passed down directly by the function managing the loop that this one runs within.
      //You can always get at OpenMP functions too (omp_get_thread_num, omp_get_ancestor_thread_num, etc) -- but it is better not to assume
      //too much about the other functions that might be managing this one, either directly or indirectly.

      using namespace Pipes::eventAccumulator;
      if (*Loop::iteration == 0)                     // In the first iteration of a loop
      {
        accumulatedCounts = 0;                       // Zero the total accumulated counts
      }
      #pragma omp critical (eventAccumulator_update) // Only let one thread at a time accumulate results
      {
        accumulatedCounts += *Dep::event;            // Add the latest event count to the total
      }
      result = accumulatedCounts;                    // Return the current total
      #pragma omp critical (print)
      {
        cout<<"  Running eventAccumulator in iteration "<<*Loop::iteration<<endl;
        cout<<"  Retrieved event count: "<<*Dep::event<<endl;
        cout<<"  I have thread index: "<<omp_get_thread_num();
        cout<<"  Current total counts is: "<<result<<endl;
      }
    }

    double testFunc(Farray<double,1>&)
    {
        return 0.0;
    }

    void do_Farray_stuff (double &result)
    {
      using namespace Pipes::do_Farray_stuff;
      using std::cout;
      using std::endl;

      typedef double(*fptrType1)(Farray<double,1>&);
      typedef void (*fptrType2)(Gambit::Farray <double,1>& ,int& ,fptrType1);

      cout << "do_Farray_stuff has been summoned!" << endl;
      cout << "Ph'nglui mglw'nafh Cthulhu R'lyeh wgah'nagl fhtagn" << endl << endl;
      cout << "Calling printStuff..." << endl;
      BEreq::libFarrayTest_printStuff();
      cout << "Calling set_d() to fill values in 3-dimensional array d..." << endl;
      BEreq::libFarrayTest_set_d();
      cout << "Calling printStuff again..." << endl;
      BEreq::libFarrayTest_printStuff();
      cout << "Setting d(2,0,-1) = 99 and d(1,1,0) = 77 " << endl;
      libFarrayTest_CB_type commonBlock = *BEreq::libFarrayTestCommonBlock;
      commonBlock.d(2,0,-1) = 99;
      commonBlock.d(1,1,0) = 77;
      cout << "Calling printStuff again..." << endl;
      BEreq::libFarrayTest_printStuff();

      cout << endl << "Calling doubleFunc with argument 100.10..." << endl;
      double tmp = 100.10;
      double tmp2 = BEreq::libFarrayTest_doubleFunc(tmp);
      cout << "Returned value: " << tmp2 << endl;

      cout << endl << "Retrieving pointer to doubleFuncArray1..." << endl;
      double(*function_pointer)(Farray<double,1>&) = BEreq::libFarrayTest_doubleFuncArray1.pointer();
      cout << "Calling doubleFuncArray1 with commonblock element a as argument..." << endl;
      tmp = function_pointer(commonBlock.a);
      cout << "Returned value: " << tmp << endl;

      cout << endl << "Retrieving pointer to fptrRoutine..." << endl;
      fptrType2 function_pointer2 = BEreq::libFarrayTest_fptrRoutine.pointer();

      cout << endl << "Calling fptrRoutine with commonblock elements a and c and function doubleFuncArray1 as arguments..." << endl;
      function_pointer2(commonBlock.a,*commonBlock.c,function_pointer);

      cout << endl << "Calling fptrRoutine with commonblock elements a and c and function doubleFuncArray2 as arguments..." << endl;
      BEreq::libFarrayTest_fptrRoutine(commonBlock.a,*commonBlock.c,BEreq::libFarrayTest_doubleFuncArray2.pointer());

      // Uncomment to pass an illegal function pointer (a function pointer with no fortran equivalent registered in frontBackFuncMap)
      //double (*function_pointer3)(Farray<double,1>&) = testFunc;
      //cout << endl << "Calling fptrRoutine commonblock elements a and c and an illegal function as arguments..." << endl;
      //function_pointer2(commonBlock.a,*commonBlock.c,function_pointer3);

      // Will not compile without the byVal convertor.
      cout << endl << "Calling fptrRoutine with commonblock elements a and c and function doubleFuncArray1 as arguments in a way that fails without byVal..." << endl;
      BEreq::libFarrayTest_fptrRoutine(commonBlock.a,*commonBlock.c,byVal(function_pointer));

      result = 1.0;

    }

    /// @}


    /// Test inline marginalisation of a Poisson likelihood over a log-normally or Gaussianly-distributed nuisance parameter.
    void marg_poisson_test(double &result)
    {
        using namespace Pipes::marg_poisson_test;
        int n_obs = 5;                      // Actual observed number of events
        double n_predicted_exact = 1.5;     // A contribution to the predicted number of events that is know exactly (e.g. from data-driven background estimate)
        double n_predicted_uncertain = 3.1; // A contribution to the predicted number of events that is not know exactly
        double uncertainty = 0.2;           // A fractional uncertainty on n_predicted_uncertain (e.g. 0.2 from 20% uncertainty on efficencty wrt signal events)

        if (*BEgroup::lnlike_marg_poisson == "lnlike_marg_poisson_lognormal_error")
        {
          // Use a log-normal distribution for the nuisance parameter (more correct)
          result = BEreq::lnlike_marg_poisson_lognormal_error(n_obs,n_predicted_exact,n_predicted_uncertain,uncertainty);
        }
        else if (*BEgroup::lnlike_marg_poisson == "lnlike_marg_poisson_gaussian_error")
        {
          // Use a Gaussian distribution for the nuisance parameter (marginally faster)
          result = BEreq::lnlike_marg_poisson_gaussian_error(n_obs,n_predicted_exact,n_predicted_uncertain,uncertainty);
        }
        else ExampleBit_A_error().raise(LOCAL_INFO,"Unrecognised choice from lnlike_marg_poisson BEgroup.");

        logger() << "This is marg_poisson_test using req " << *BEgroup::lnlike_marg_poisson << ". My result is " << result << EOM;
    }

    /// Basic example use of some loaded classes.
    void bossed_class_example1(X &result)
    {
      cout << "Testing X type." << endl;
      cout << "===================" << endl;

      result.i = 0;
      cout << "Result X's int: " << result.i << endl;
      result.i+=1;
      cout << "After adding 1: " << result.i << endl;

      X localX(1);
      cout << "Local X's int: " << localX.i << endl;
      localX.i+=1;
      cout << "After adding 1: " << localX.i << endl;

      BOSSMinimalExample_1_0::nspace1::nspace2::X oldX(3);
      cout << "v1.0 X's int: " << oldX.i << endl;

      result = localX;
      cout << "Now we set result = localX" << endl;
      cout << "result.i: " << result.i << endl;

      cout << "Testing Y type." << endl;
      cout << "===================" << endl;

      Y myY;
      cout << "myY's X's int: " << myY.x.i << endl;
      myY.x.i+=1;
      cout << "After adding 1: " << myY.x.i << endl;

      cout << "Making localY from localX." << endl;
      Y localY(localX);
      cout << "LocalY's int: " << localY.x.i << endl;
      localY.x.i+=1;
      cout << "After adding 1: " << localY.x.i << endl;
      cout << "LocalX's int after LocalY's int has been incremented: " << localX.i << endl;

      localX = localY.get_x();
      cout << "i of X retrieved from localY: " << localX.i << endl;

      localX.i-=1;
      localY.set_x(localX);
      cout << "LocalY's int after sending an X to localY: " << localY.x.i << endl;

      BOSSMinimalExample_1_0::nspace3::Y oldY(oldX);
      cout << "v1.0 Y's int: " << oldY.x.i << endl;
    }

    /// Higher-level example use of some loaded classes.
    void bossed_class_example2(int &result)
    {
      using namespace Pipes::bossed_class_example2;
      Y localY(*Dep::BOSSed_X);
      result = localY.x.i;
    }


    /// Example of using a BOSSed version of Pythia
    void bossed_pythia_test_function(bool &result)
    {
      using namespace Pipes::bossed_pythia_test_function;

      cout << "Testing BOSSed Pythia." << endl;
      cout << "======================" << endl;

      Pythia8::Pythia pythia("../extras/boss/bossed_pythia_source/xmldoc", false);

      pythia.readString("Beams:eCM = 8000.");
      pythia.readString("HardQCD:all = on");
      pythia.readString("PhaseSpace:pTHatMin = 20.");

      pythia.readString("Next:numberShowInfo = 0");
      pythia.readString("Next:numberShowProcess = 0");
      pythia.readString("Next:numberShowEvent = 0");

      pythia.init();

      Pythia8::Hist mult("charged multiplicity", 2, -0.5, 799.5);
      // Begin event loop. Generate event. Skip if error. List first one.
      for (int iEvent = 0; iEvent < 2; ++iEvent) {
        if (!pythia.next()) continue;
        // Find number of all final charged particles and fill histogram.
        int nCharged = 0;
        for (int i = 0; i < pythia.event.size(); ++i)
          if (pythia.event[i].isFinal() && pythia.event[i].isCharged())
            ++nCharged;
        mult.fill( nCharged );
        cout << "Event: " << iEvent << "   nCharged: " << nCharged << endl;
      // End of event loop. Statistics. Histogram. Done.
      }

      pythia.stat();

      cout << "Done testing BOSSed Pythia." << endl;
      cout << "===========================" << endl;

      result = true;
    }


    /// \name SLHA Examples
    /// Some example functions for getting and manipulating SLHA-style information
    /// @{

    /// Calculate some random thing which requires a low energy MSSM spectrum
    // void BRstopneutralino(int &result)
    // {
    //   using namespace Pipes::BRstopneutralino;

    // }

    /// @}
  }

}<|MERGE_RESOLUTION|>--- conflicted
+++ resolved
@@ -143,15 +143,10 @@
     }
 
     // FastSim
-<<<<<<< HEAD
-    void fast_sim(double &which) {
-
-      using namespace Pipes::fast_sim;
-=======
     void fast_sim_init(double &which) {
-      
+
+      //using namespace Pipes::fast_sim;
       using namespace Pipes::fast_sim_init;
->>>>>>> bdd54e8c
       cout << "My backend requirement of initialize (detector si,)  has been filled by " <<
         BEreq::fast_sim_init.name() << " from " <<
         BEreq::fast_sim_init.backend() << ", v" <<
