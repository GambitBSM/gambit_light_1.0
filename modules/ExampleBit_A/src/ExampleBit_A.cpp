--- conflicted
+++ resolved
@@ -439,13 +439,8 @@
     void bossed_pythia_test_function(bool &result)
     {
       using namespace Pipes::bossed_pythia_test_function;
-<<<<<<< HEAD
-      
+
       cout << "Testing Pythia backend" << endl;
-=======
-
-      cout << "Testing BOSSed Pythia." << endl;
->>>>>>> bdc13afa
       cout << "======================" << endl;
 
       Pythia8::Pythia pythia("../extras/boss/bossed_pythia_source/xmldoc", false);
