--- conflicted
+++ resolved
@@ -43,7 +43,7 @@
 
     // Typedefs for communication channels with the master-likelihood
     typedef std::map<std::string, double *> inputMapType;
-    typedef map<str, vector<functor*>> outputMapType;
+    typedef std::map<std::string, std::vector<functor*> > outputMapType;
 
     class DependencyResolver
     {
@@ -79,32 +79,20 @@
         void addFunctors(std::vector<functor *>, std::vector<functor *>);
 
         // Resolution of individual module function dependencies
-        pair<str, Graphs::VertexID> resolveDependency(
+        std::pair<std::string, Graphs::VertexID> resolveDependency(
             Graphs::VertexID toVertex, sspair
             quantity, GAMBIT::IniParser::IniFile &iniFile);
 
         // Generate full dependency tree
-        void generateTree(queue<pair<sspair, Graphs::VertexID> > parQueue,
+        void generateTree(std::queue<std::pair<sspair, Graphs::VertexID> > parQueue,
             GAMBIT::IniParser::IniFile &);
 
         // Helper functions/arrays
-<<<<<<< HEAD
-        static void outputResolver(functor * dep_functor);
-        void fill_parQueue(std::queue<std::pair<sspair, Graphs::VertexID> > *parQueue,
-            Graphs::VertexID vertex);
-        std::multimap<sspair, Graphs::VertexID> initialize_capMap();
-        std::vector<functor *> myBackendFunctorList;
-        void initialize_edges(std::queue<std::pair<sspair, Graphs::VertexID> > parQueue,
-            std::multimap<sspair, Graphs::VertexID> capMap,
-            GAMBIT::IniParser::IniFile &);
-        std::list<int> run_topological_sort();
-        std::vector<VertexID> reqObs;
-=======
-        void fillParQueue(queue<pair<sspair, Graphs::VertexID> > *parQueue,
+        void fillParQueue(std::queue<std::pair<sspair, Graphs::VertexID> > *parQueue,
             Graphs::VertexID vertex);
 
         // Topological sort
-        list<int> run_topological_sort();
+        std::list<int> run_topological_sort();
 
         // Find entries (comparison of inifile entry with quantity or functor)
         const IniParser::ObservableType * findIniEntry(
@@ -124,7 +112,6 @@
 
         // Map str --> vector<functor *>
         outputMapType outputMap;
->>>>>>> 5a4b56a7
 
         // The central boost graph object
         MasterGraphType masterGraph;
@@ -133,7 +120,7 @@
         std::vector<functor *> myBackendFunctorList;
 
         // Saved calling order for functions
-        list<int> function_order;
+        std::list<int> function_order;
     };
   }
 }
