--- conflicted
+++ resolved
@@ -43,91 +43,6 @@
   namespace IniParser
   {
 
-<<<<<<< HEAD
-=======
-    /// Just a small wrapper object for the 'options' nodes which we extract
-    /// from the prior/likelihood/auxiliaries section of the inifile
-    class Options
-    {
-      public:
-        // Constructor
-        Options(YAML::Node optionsIN) : options(optionsIN) {} 
-
-        // Default constructor
-        Options() {}
-
-        //
-        // Getters for key/value pairs (this is all the options node should contain)
-        //
-        template <typename... args>
-        bool hasKey(args... keys) const
-        {
-          return getVariadicNode(options, keys...);
-        }
-
-        template<typename TYPE, typename... args> TYPE getValue(args... keys) const
-        {
-          const YAML::Node node = getVariadicNode(options, keys...);
-          if (not node)
-          {
-            str errmsg = "No options entry for ";
-            errmsg +=     stringifyVariadic(keys...) +
-                       std::string("\n(sorry, I can't tell you which likelihood/auxiliary/prior entry this error comes from yet)")
-                       + "\nFIXME to dump contents of options!!\n";// + options; FIXME
-            inifile_error().raise(LOCAL_INFO,errmsg);
-          }
-          return node.as<TYPE>();
-        }
-
-        // Dump contents of YAML::Node to cout
-        void dumpcontents() const
-        {
-            std::cout<<options<<std::endl;
-        }
-        
-        //Greg:  add a recursive option function for testing purposes.
-        const Options getOptions(std::string key) const
-        {
-          if (options[key]["options"])
-          {
-            return Options(options[key]["options"]);
-          }
-          else
-          {
-            return Options(options[key]);
-          }
-        }
-        
-        //Greg:  another function for recursion
-        const std::vector<std::string> getPriorNames() const
-        {
-          std::vector<std::string> result;
-          //C++11 version; unsuported with gcc 4.5.
-          //for (auto &node : options)
-          //{
-          //  result.push_back( node.first.as<std::string>() );
-          //}
-          for (auto it = options.begin(), end = options.end(); it != end; ++it)
-          {
-            result.push_back( it->first.as<std::string>() );
-          }
-
-          return result;
-        }
-        
-      private:
-        YAML::Node options;
-    };
-  }
-}
-
-namespace Gambit
-{
-  namespace IniParser
-  {
-    class Options;
-    // Structs corresponding to inifile
->>>>>>> 5e828e37
     namespace Types
     {
       // Dependency and Observable have the same type (and purpose entry is
