--- conflicted
+++ resolved
@@ -42,13 +42,10 @@
 #include "DarkBit_rollcall.hpp"
 #include "SUSYspecBit_rollcall.hpp"
 #include "FlavBit_rollcall.hpp"
-<<<<<<< HEAD
-#endif
-=======
 #include "HiggsBit_rollcall.hpp"
 #include "DecayBit_rollcall.hpp"
+#endif
 
->>>>>>> d693ec73
 #ifdef COLLIDE
   // Debugging... No seriously, I am including these headers, right??
   #pragma message "COLLIDE = " BOOST_PP_STRINGIZE(COLLIDE)
