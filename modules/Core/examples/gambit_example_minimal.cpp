//   GAMBIT: Global and Modular BSM Inference Tool
//   *********************************************
///  \file
///
///  Example of GAMBIT core framework use.
///
///  A program to demo what can be done with the 
///  current development version of the code. 
///
///  *********************************************
///
///  Authors (add name and date if you modify):
///   
///  \author GAMBIT Collaboration
///  \date 2012 Oct --> ??
///
///  *********************************************

/// Indicates to the core macros that this is indeed the core compilation unit.
#define  IN_CORE
#include <logcore.hpp>
#include <graphs.hpp>
#include <modelbit.hpp>
#include <backend_rollcall.hpp>
#include <module_rollcall.hpp>
#include <model_rollcall.hpp>
#include <exceptions.hpp>
#include <map_extensions.hpp>
#include <master_like.hpp>
#include <yaml_parser.hpp>
#include <gambit_scan.hpp>
#include <crapsample.hpp>

using namespace GAMBIT;

void beispiel(const char* inifilename)
{
  cout << endl << "Start MAIN" << endl;
  cout << "----------" << endl;
  cout << "Registered module functors [globalFunctorList.size()]: " <<
    globalFunctorList.size() << endl;
  cout << "Registered backend functors [globalBackendFunctorList.size()]: " <<
    globalBackendFunctorList.size() << endl;

  // Read INI file
  IniParser::IniFile iniFile;
  iniFile.readFile(inifilename);
  
  // Determine selected model(s)
  std::vector<std::string> selectedmodels;

  selectedmodels.push_back(iniFile.getValue<std::string>("model"));  ///TODO: improve
  selectedmodels.push_back(iniFile.getValue<std::string>("model2")); ///TODO: improve
  
  // Initialise ModelFunctorClaw (for manipulating primary model functors)
  ModelBit::ModelFunctorClaw modelClaw(globalPrimaryModelFunctorList);
  
  // Activate "primary" model functors
  modelClaw.activatePrimaryModels(selectedmodels);
                                   
  // Set up dependency resolver
  Graphs::DependencyResolver dependencyResolver(globalFunctorList,
      globalBackendFunctorList, iniFile);

  // Log module function infos
  dependencyResolver.printFunctorList();

  // Do the dependency resolution
  dependencyResolver.resolveNow();
  
  //Let's run the scanner!
  GAMBIT::Scanner::Gambit_Scanner *scanner = new GAMBIT::CrapSample(dependencyResolver, modelClaw.activeModelFunctors, iniFile);
  scanner->Run();

  // Check that all requested models are used for at least one computation
  modelClaw.checkPrimaryModelFunctorUsage();

  // Create a graph of the available model hierarchy. Currently for 
  // visualisation purposes only.
  modelClaw.learnModelHierarchy(models::parentsDB);

  // Run 100 times

  srand (time(NULL));    // initialize random seed
  
  typedef std::map<std::string, primary_model_functor *>::iterator activemodel_it;
  std::map<std::string, std::map<std::string, double>> parametermaps;
  std::string modelname;
  std::vector<std::string> paramkeys;
  primary_model_functor *functorPtr;
  
  for (int i = 0; i<1000; i++)
  {
    // Set parameter values in active primary_model_parameter functors
    for(activemodel_it it = modelClaw.activeModelFunctors.begin(); 
        it != modelClaw.activeModelFunctors.end(); it++) 
    {
        modelname = it->first;
        functorPtr= it->second;
        paramkeys = functorPtr->getcontentsPtr()->getKeys();
        
        // Iterate through keys, generate some random numbers
        for (std::vector<std::string>::iterator key = paramkeys.begin(); 
              key!=paramkeys.end(); ++key) 
        {
            parametermaps[modelname][*key] = rand()%1000;
        }
        
        // Give the map for this model to the ModelParameters object so it can
        // use it to set its parameters
        functorPtr->getcontentsPtr()->setValues(parametermaps[modelname]);
        
        // Test setting an invalid value
        //functorPtr->getcontentsPtr()->setValue("Not defined!", 5.67);
    }
  
<<<<<<< HEAD
    //cout << endl;
=======
>>>>>>> 3662b86c
  }

}

int main( int argc, const char* argv[] )
{
  const char* inifilename;
  
  // Parse command line arguments
  if (argc < 2) { // Check the value of argc. If not enough parameters have been passed, inform user and exit.
    std::cout << "Error! No inifile specified!" << std::endl;
    std::cout << "Usage is: gambit_example_minimal <inifile>" << std::endl; // Inform the user of how to use the program
    std::cout << "  e.g.  : gambit_example_minimal gambit.yaml" << std::endl;
    std::cout << "        : gambit_example_minimal modelbit_test.yaml" << std::endl;
    exit(0);
  } 
  else { // if we got enough parameters...
    std::cout << argv[0];
    inifilename = argv[1];
  }
  
  beispiel(inifilename);
  
  return 1;

};<|MERGE_RESOLUTION|>--- conflicted
+++ resolved
@@ -114,10 +114,6 @@
         //functorPtr->getcontentsPtr()->setValue("Not defined!", 5.67);
     }
   
-<<<<<<< HEAD
-    //cout << endl;
-=======
->>>>>>> 3662b86c
   }
 
 }
