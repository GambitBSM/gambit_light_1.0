//   GAMBIT: Global and Modular BSM Inference Tool
//   *********************************************
///  \file
///
///  Example of GAMBIT core framework use.
///
///  A program to demo what can be done with the 
///  current development version of the code. 
///
///  *********************************************
///
///  Authors (add name and date if you modify):
///   
///  \author GAMBIT Collaboration
///  \date 2012 Oct --> ??
///
///  *********************************************

/// Indicates to the core macros that this is indeed the core compilation unit.
#define  IN_CORE
#include <logcore.hpp>
#include <graphs.hpp>
#include <modelbit.hpp>
#include <backend_rollcall.hpp>
#include <module_rollcall.hpp>
#include <model_rollcall.hpp>
#include <exceptions.hpp>
#include <map_extensions.hpp>
#include <master_like.hpp>
#include <yaml_parser.hpp>
#include <gambit_scan.hpp>
#include <crapsample.hpp>

using namespace GAMBIT;

void beispiel(const char* inifilename)
{
  cout << endl << "Start MAIN" << endl;
  cout << "----------" << endl;
  cout << "Registered module functors [globalFunctorList.size()]: " <<
    globalFunctorList.size() << endl;
  cout << "Registered backend functors [globalBackendFunctorList.size()]: " <<
    globalBackendFunctorList.size() << endl;

  // Read INI file
  IniParser::IniFile iniFile;
  iniFile.readFile(inifilename);
  
  // Determine selected model(s)
  std::vector<std::string> selectedmodels;

  selectedmodels.push_back(iniFile.getValue<std::string>("model"));  ///TODO: improve
  selectedmodels.push_back(iniFile.getValue<std::string>("model2")); ///TODO: improve
  
  // Initialise ModelFunctorClaw (for manipulating primary model functors)
  ModelBit::ModelFunctorClaw modelClaw(globalPrimaryModelFunctorList);
  
  // Activate "primary" model functors
  modelClaw.activatePrimaryModels(selectedmodels);
                                   
  // Set up dependency resolver
  Graphs::DependencyResolver dependencyResolver(globalFunctorList,
      globalBackendFunctorList, iniFile);

  // Log module function infos
  dependencyResolver.printFunctorList();

  // Do the dependency resolution
  dependencyResolver.resolveNow();
  
  //Let's run the scanner!
  Gambit::Scanner::Gambit_Scanner *scanner = new CrapSampler(dependencyResolver, activemodelFunctorMap, iniFile);
  scanner->Run();

  // Check that all requested models are used for at least one computation
  modelClaw.checkPrimaryModelFunctorUsage();

  // Run 100 times
<<<<<<< HEAD
//  srand (time(NULL));    // initialize random seed
=======
  srand (time(NULL));    // initialize random seed
  
  typedef std::map<std::string, primary_model_functor *>::iterator activemodel_it;
  std::map<std::string, std::map<std::string, double>> parametermaps;
  std::string modelname;
  std::vector<std::string> paramkeys;
  primary_model_functor *functorPtr;
  
  for (int i = 0; i<1000; i++)
  {
    // Set parameter values in active primary_model_parameter functors
    for(activemodel_it it = modelClaw.activeModelFunctors.begin(); 
        it != modelClaw.activeModelFunctors.end(); it++) 
    {
        modelname = it->first;
        functorPtr= it->second;
        paramkeys = functorPtr->getcontentsPtr()->getKeys();
        
        // Iterate through keys, generate some random numbers
        for (std::vector<std::string>::iterator key = paramkeys.begin(); 
              key!=paramkeys.end(); ++key) 
        {
            parametermaps[modelname][*key] = rand()%1000;
        }
        
        // Give the map for this model to the ModelParameters object so it can
        // use it to set its parameters
        functorPtr->getcontentsPtr()->setValues(parametermaps[modelname]);
        
    }
  
>>>>>>> 711c6905
  
//   typedef std::map<std::string, primary_model_functor *>::iterator activemodel_it;
//   std::map<std::string, std::map<std::string, double>> parametermaps;
//   std::string modelname;
//   std::vector<std::string> paramkeys;
//   primary_model_functor *functorPtr;
//   
//   for (int i = 0; i<1000; i++)
//   {
//     // Set parameter values in active primary_model_parameter functors
//     for(activemodel_it it = activemodelFunctorMap.begin(); 
//         it != activemodelFunctorMap.end(); it++) 
//     {
//         modelname = it->first;
//         functorPtr= it->second;
//         paramkeys = functorPtr->getcontentsPtr()->getKeys();
//         
//         // Iterate through keys, generate some random numbers
//         for (std::vector<std::string>::iterator key = paramkeys.begin(); 
//               key!=paramkeys.end(); ++key) 
//         {
//             parametermaps[modelname][*key] = rand()%1000;
//         }
//         
//         // Give the map for this model to the ModelParameters object so it can
//         // use it to set its parameters
//         functorPtr->getcontentsPtr()->setValues(parametermaps[modelname]);
//         
//     }
//   
//   
//     std::vector<Graphs::VertexID> OL = dependencyResolver.getObsLikeOrder();
//     for (std::vector<Graphs::VertexID>::iterator it = OL.begin(); it != OL.end(); ++it)
//     {
//       dependencyResolver.calcObsLike(*it);
//       dependencyResolver.notifyOfInvalidation(*it);
//     }
//     dependencyResolver.resetAll();
    cout << endl;
  }

}

int main( int argc, const char* argv[] )
{
  const char* inifilename;
  
  // Parse command line arguments
  if (argc < 2) { // Check the value of argc. If not enough parameters have been passed, inform user and exit.
    std::cout << "Error! No inifile specified!" << std::endl;
    std::cout << "Usage is: gambit_example_minimal <inifile>" << std::endl; // Inform the user of how to use the program
    std::cout << "  e.g.  : gambit_example_minimal gambit.yaml" << std::endl;
    std::cout << "        : gambit_example_minimal modelbit_test.yaml" << std::endl;
    exit(0);
  } 
  else { // if we got enough parameters...
    std::cout << argv[0];
    inifilename = argv[1];
  }
  
  beispiel(inifilename);
  
  return 1;

};<|MERGE_RESOLUTION|>--- conflicted
+++ resolved
@@ -76,9 +76,7 @@
   modelClaw.checkPrimaryModelFunctorUsage();
 
   // Run 100 times
-<<<<<<< HEAD
-//  srand (time(NULL));    // initialize random seed
-=======
+
   srand (time(NULL));    // initialize random seed
   
   typedef std::map<std::string, primary_model_functor *>::iterator activemodel_it;
@@ -110,45 +108,6 @@
         
     }
   
->>>>>>> 711c6905
-  
-//   typedef std::map<std::string, primary_model_functor *>::iterator activemodel_it;
-//   std::map<std::string, std::map<std::string, double>> parametermaps;
-//   std::string modelname;
-//   std::vector<std::string> paramkeys;
-//   primary_model_functor *functorPtr;
-//   
-//   for (int i = 0; i<1000; i++)
-//   {
-//     // Set parameter values in active primary_model_parameter functors
-//     for(activemodel_it it = activemodelFunctorMap.begin(); 
-//         it != activemodelFunctorMap.end(); it++) 
-//     {
-//         modelname = it->first;
-//         functorPtr= it->second;
-//         paramkeys = functorPtr->getcontentsPtr()->getKeys();
-//         
-//         // Iterate through keys, generate some random numbers
-//         for (std::vector<std::string>::iterator key = paramkeys.begin(); 
-//               key!=paramkeys.end(); ++key) 
-//         {
-//             parametermaps[modelname][*key] = rand()%1000;
-//         }
-//         
-//         // Give the map for this model to the ModelParameters object so it can
-//         // use it to set its parameters
-//         functorPtr->getcontentsPtr()->setValues(parametermaps[modelname]);
-//         
-//     }
-//   
-//   
-//     std::vector<Graphs::VertexID> OL = dependencyResolver.getObsLikeOrder();
-//     for (std::vector<Graphs::VertexID>::iterator it = OL.begin(); it != OL.end(); ++it)
-//     {
-//       dependencyResolver.calcObsLike(*it);
-//       dependencyResolver.notifyOfInvalidation(*it);
-//     }
-//     dependencyResolver.resetAll();
     cout << endl;
   }
 
