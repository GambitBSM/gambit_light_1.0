--- conflicted
+++ resolved
@@ -47,22 +47,14 @@
   cout << "Your selected models are: " << selectedmodels << endl;
 
   // Build prior object based on inifile instructions
-<<<<<<< HEAD
-=======
-  // comment out until fixed - Aldo
->>>>>>> 4be66998
   //Priors::PriorManager priorManager(iniFile);
 
   // Extract a pointer to the prior object, so that it can be passed to the Scanner.
   // Could do this via the Core instead, perhaps.
-<<<<<<< HEAD
-  //Priors::BasePrior* prior = priorManager.getprior();
-=======
   // comment out until fixed - Aldo
   // Greg: Since the composite prior has the prior manager's constructor, you can call make 
   //    composite prior directly.
   Priors::BasePrior* prior = new Priors::CompositePrior(iniFile);
->>>>>>> 4be66998
 
   // Activate "primary" model functors
   modelClaw.activatePrimaryModels(selectedmodels);
