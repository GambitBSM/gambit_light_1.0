//   GAMBIT: Global and Modular BSM Inference Tool
//   *********************************************
///  \file
///
///  Example of GAMBIT core framework use.
///
///  A program to demo what can be done with the 
///  current development version of the code. 
///
///  *********************************************
///
///  Authors (add name and date if you modify):
///   
///  \author GAMBIT Collaboration
///  \date 2012 Oct --> ??
///
///  *********************************************

#include "backend_rollcall.hpp"
#include "graphs.hpp"
#include "yaml_parser.hpp"
#include "scannerbit.hpp"
#include "module_rollcall.hpp"
#include "model_rollcall.hpp"
#include "stream_printers.hpp"
#include "priors.hpp"
<<<<<<< HEAD
#include "register_error_handlers.hpp"
=======
#include "log.hpp"
>>>>>>> 52426061

using namespace Gambit;

void beispiel()
{
  cout << endl << "Start MAIN" << endl;
  cout << "----------" << endl;
  cout << "Registered module functors [Core.getModuleFunctors->size()]: " <<
    Core.getModuleFunctors()->size() << endl;
  cout << "Registered backend functors [Core.getBackendFunctors->size()]: " <<
    Core.getBackendFunctors()->size() << endl;

  // Read INI file
  IniParser::IniFile iniFile;
  iniFile.readFile("gambit.yaml");

  // Determine selected model(s)
  std::vector<std::string> selectedmodels = iniFile.getModelNames();
  cout << "Your selected models are: " << selectedmodels << endl;

  // Build prior object based on inifile instructions
  //Priors::PriorManager priorManager(iniFile);

  // Extract a pointer to the prior object, so that it can be passed to the Scanner.
  // Could do this via the Core instead, perhaps.
  // comment out until fixed - Aldo
  // Greg: Since the composite prior has the prior manager's constructor, you can call make 
  //    composite prior directly.
  Priors::BasePrior* prior = new Priors::CompositePrior(iniFile);

  // Activate "primary" model functors
  modelClaw.activatePrimaryModels(selectedmodels);

  // Set up a printer object
  Printers::ostreamPrinter printer(std::cout,1); 
                                   
  // Set up dependency resolver
  Graphs::DependencyResolver dependencyResolver(Core, iniFile, printer);

  // Log module function infos
  dependencyResolver.printFunctorList();

  // Do the dependency resolution
  dependencyResolver.resolveNow();

  // Check that all requested models are used for at least one computation
  modelClaw.checkPrimaryModelFunctorUsage();

  // Examples for getting information from the key/value section of the
  // inifile
  cout << iniFile.getValue<double>("my_key") << endl;
  cout << iniFile.getValue<std::string>("another_key", "subkey3", "subsubkey1") << endl;

  // Examples for getting information from the parameter section

  cout << iniFile.hasKey("model") << endl;
  cout << iniFile.hasKey("model123", "model321") << endl;

  // Run 100 times
  for (int i = 0; i<100; i++)
  {
    std::vector<Graphs::VertexID> OL = dependencyResolver.getObsLikeOrder();
    for (std::vector<Graphs::VertexID>::iterator it = OL.begin(); it != OL.end(); ++it)
    {
      dependencyResolver.calcObsLike(*it);
      dependencyResolver.notifyOfInvalidation(*it);
    }
    dependencyResolver.resetAll();
    cout << endl;
  }

  // MasterLike masterLike(dependencyResolver.getHandler());

  // // Initialize MasterLike;
  // MasterLike masterLike(dependencyResolver.getFunctors(),
  //     dependencyResolver.getInputMap(), dependencyResolver.getOutputMap());

  // // Set input parameters
  // masterLike["m1"] = iniFile.getValue<double>("m1");
  // masterLike["m2"] = iniFile.getValue<double>("m2");
  // masterLike["m3"] = iniFile.getValue<double>("m3");

  // // Call the functions in their sorted order
  // masterLike.calculate();

  // // Read output parameters
  // cout << masterLike("Likelihood")[0] << endl;
  //char *names[2] = {"m_0", "m_1/2"};
  //Gambit_Functor like (&mlike, "Likelihood", names, 2);
  //Gambit_Functor dlike (&mlike, "DLikelihood", names, 2);
	// let's run scanner!
  //CrappySampler sample(&like, &dlike);
  //sample.mcmc();
}

int main( int, const char*[] )
{

  try
  {

  beispiel();

  cout<<endl;
  cout<< "This is a skeleton example for gambit."<<endl;
  cout<< "At the moment it does the following:"<<endl;
  cout<< "  * hooks up to the pieces of SUFit that have been retained"<<endl;
  cout<< "  * creates and registers modules"<<endl;
  cout<< "  * creates and registers module functions and their dependencies"<<endl;
  cout<< "  * creates and registers backends and backend functions"<<endl;
  cout<< "  * hooks module functions up to their dependencies"<<endl;
  cout<< "  * hooks module functions up to their backend requirements"<<endl;
  cout<<endl;

  // Setup logs
  // THIS IS DEPRECATED -> USE NEW LOGGING SYSTEM
  // logsetup::setfile("_GAMBIT_msgs_example_errors.txt");              // setup detailed debug
  // logsetup::setfile_upto_LOG("_GAMBIT_msgs_example_normal.txt");     // into files, depending
  // logsetup::setfile_upto_DEBUG("_GAMBIT_msgs_example_debug0.txt");   // on debug level.
  // logsetup::setfile_upto_DEBUG("_GAMBIT_msgs_example_debug1.txt",1);
  // logsetup::setfile_upto_DEBUG("_GAMBIT_msgs_example_debug2.txt",2);
  // logsetup::setLogLevel(logsetup::sDEBUG4);   // log all
  // logsetup::setEchoLevel(logsetup::sINFO); // echo only relevant logs
  // GAMBIT_MSG_INFO("starting example");
  
  // ****************
  // ModelBit demo code START
  // ****************
  cout << endl;
  cout << "*** Start ModelBit demo ***" << endl;
  
  // See ModelBit/models/MSSM.hpp for the definitions of the models referenced
  // here.

  // Ben: newest system
  // Features:
  // * Models are really just modules with special contents.


  // PS: Commented this example out as I removed TEMP_ScannerBit, so it won't work.
  // =======Demo of complete toy sequence.================
  //
  // Model selected by user is CMSSM_I
  //
  
  // ---- Resolve dependencies --------------
  
  // CMSSM_I parameters dependency
  //Models::CMSSM_I::Functown::primary_parameters.resolveDependency(
  //                              &TEMP_ScannerBit::Functown::generate_parameters);
  
  // CMSSM_I interpret_as_parent dependencies
  //Models::CMSSM_I::Functown::MSSM_I_parameters.resolveDependency(
  //                              &Models::CMSSM_I::Functown::primary_parameters);
  //Models::CMSSM_I::Functown::MSSM_I_parameters.resolveDependency(
  //                              &ExampleBit_A::Functown::nevents_dbl);
  
  // MSSM_I interpret_as_parent dependency
  // Note that the MSSM_I_parameters come from the CMSSM_I functor, not from
  // the 'primary' functor in the MSSM_I namespace (this one would only be used
  // if MSSM_I was the model set for the run)
  //Models::MSSM_I::Functown::test_parent_I_parameters.resolveDependency(
  //                              &Models::CMSSM_I::Functown::MSSM_I_parameters);
  
  // ---- begin run ---------------
  
  // ScannerBit: creates alpha_parameters
  //TEMP_ScannerBit::Functown::generate_parameters.calculate();
  
  // ModelBit: insert alpha_parameters into primary parameters functor
  //Models::CMSSM_I::Functown::primary_parameters.calculate();
  
  // Model parameters now ready for delivery to other functors
  // e.g. interpret_as_parent
  //ExampleBit_A::Functown::nevents_dbl.calculate(); //interpret_as_parent depends
                                                   //on this result: run first.
  //Models::CMSSM_I::Functown::MSSM_I_parameters.calculate();
  // Go up another level:
  //Models::MSSM_I::Functown::test_parent_I_parameters.calculate();
  
  // -------- check output ----------------------
  // To make sure things ran sensibly, lets see what happened:
  //cout<<endl;
  //cout<<"Results from toy run sequence:"<<endl;
  
  //cout<<"  TEMP_ScannerBit:"<<endl;
  //cout<<"    alpha_parameters:"<<endl;
  //std::map<std::string,double> alphapars = TEMP_ScannerBit::Functown::generate_parameters();
  //typedef std::map<std::string,double>::iterator it_type;
  //    for(it_type it = alphapars.begin();it != alphapars.end(); it++) {
        // iterator->first = key
        // iterator->second = value
  //      cout<<"      "<<it->first<<" = "<<it->second<<endl;
  //    }
  //cout<<"  ModelBit:"<<endl;
  //cout<<"    CMSSM_I parameters:"<<endl;
  //Models::CMSSM_I::Functown::primary_parameters.valuePtr()->print();
  //cout<<"    CMSSM_I -> MSSM_I_parameters:"<<endl;
  //Models::CMSSM_I::Functown::MSSM_I_parameters.valuePtr()->print();
  //cout<<"    MSSM_I -> test_parent_I_parameters:"<<endl;
  //Models::MSSM_I::Functown::test_parent_I_parameters.valuePtr()->print();
  //cout<<endl;
  //============== end toy sequence ============================================
    
    
  // Now just a bunch of leftover old tests of ModelBit. Deleted some stuff
  // from here that no longer works (mostly old way of setting parameters)
  

  cout<<""<<endl;
  cout<<"Retrieving model names and lineages from their namespaces..."<<endl;
  //cout<<"Models::MSSM::Accessors::name(): "<<Models::MSSM::Accessors::name()<<endl;
  // Models are no longer independent namespaces from parameterisations, they
  // simply combine together. So no more "name()" for just the base model.
  cout<<"Models::MSSM_I::Accessors::name(): "<<Models::MSSM_I::Accessors::name()<<endl;
  cout<<"Models::MSSM_I::lineage: "<<Models::MSSM_I::lineage<<endl;

  cout<<"Models::CMSSM_I::Accessors::name(): "<<Models::CMSSM_I::Accessors::name()<<endl;
  cout<<"Models::CMSSM_I::lineage: "<<Models::CMSSM_I::lineage<<endl;
  cout<<"Models::CMSSM_II::Accessors::name(): "<<Models::CMSSM_II::Accessors::name()<<endl;
  cout<<"Models::CMSSM_II::lineage: "<<Models::CMSSM_II::lineage<<endl;

  // So, every model parameterisation is now contained in a structure very
  // similar to a module, and every parameter is wrapped in a functor identical
  // to those wrapping module functions. Let's see what this lets us do,
  // focusing on CMSSM::I. Note that most of the "capabilities" have ugly names 
  // because they are auto-generated case, with enough info to avoid name
  // clashes. Only explicitly specified capabilities will have a "normal" name.
  
  cout << "My name is " << Models::CMSSM_I::Accessors::name() << endl;
  cout << " I can calculate: " << endl << Models::CMSSM_I::Accessors::iCanDo << endl;
  cout << " ...but I may need: " << endl << Models::CMSSM_I::Accessors::iMayNeed << endl;
  cout << endl;

  cout << "I can do Mstop " << Models::CMSSM_I::Accessors::provides("CMSSM_I_Mstop") << endl;

  // Note: Gambit::Tags::CAPABILITY is Gambit::Tags::CMSSM_I_M0 (since this also goes into the global tags box)
  //       Gambit::MODEL::Tags::FUNCTION is Gambit::MODEL::Tags::M0 (local to module scope, so this name is ok)
  // Which tag is which?
  // Accessors::provides<Gambit::Tags::CAPABILITY>
  
  // FUNCTION == CAPABILITY in this case.
  if (Models::CMSSM_I::Accessors::provides("Mstop")) {
    cout << "Core says: report on Mstop!" << endl;
    cout << "  " << Models::CMSSM_I::Accessors::name() << " says: ";
    // Call the module function by its functor 
    Models::CMSSM_I::Functown::Mstop.calculate();
    cout << "  " << Models::CMSSM_I::Accessors::name() << " says: " << Models::CMSSM_I::Functown::Mstop(0) << endl ; 
  }
  
  /* UPDATE! There is now a functor wrapping the ModelParameters objects, so we
     can access the parameters this way now: */
  if (Models::CMSSM_I::Accessors::provides("CMSSM_I_parameters"))
  {
    cout << "Core says: report on parameters!" << endl;
    cout << "  " << Models::CMSSM_I::Accessors::name() << " says: ";
    // This is the "proper" way to deal with the full set of a parameters of a model
    cout << " Functor access to ModelParameters object (currently read-only) " << endl ;
    cout << endl ;
    // First, make sure the functor has "run" so that it has obtained its values
    // from the alpha_parameters map supplied by TEMP_ScannerBit.
    Models::CMSSM_I::Functown::primary_parameters.calculate(); //Already done, but doing it again won't hurt
    
    // Next, grab a safe pointer to the model object
    // Cannot get the object using the () method because this *copies* the object stored in "value".
    safe_ptr<ModelParameters> CMSSMIsafeptr = Models::CMSSM_I::Functown::primary_parameters.valuePtr();
    
    // Now we can do stuff with the ModelParameters object!
    cout << "  " << Models::CMSSM_I::Accessors::name() << " says: M0 = " << \
      CMSSMIsafeptr->getValue("M0")<< " (functor safe_ptr-style)" <<endl ;
    cout << "  " << Models::CMSSM_I::Accessors::name() << " says: M12 = " << \
      CMSSMIsafeptr->getValue("M12")<< " (functor safe_ptr-style)" <<endl ;
    cout << "  " << Models::CMSSM_I::Accessors::name() << " says: tanb = " << \
      CMSSMIsafeptr->getValue("tanb")<< " (functor safe_ptr-style)" <<endl ;
    cout<<"Dumping CMSSM::I parameters...";
    CMSSMIsafeptr->print();
        
    // We can change the parameters if we like:
    // update: NOT ANYMORE WE CAN'T. Parameters need to be supplied to models
    // via the dependency system (via alpha_parameters capability)
    /* NOTE: I added a new access method to the functors for this purpose. It
       is indeed for use by ScannerBit, not for general use by modules. */
    /*ModelParameters* CMSSMIrawptr = Models::CMSSM_I::Functown::primary_parameters.rawvaluePtr();
    std::vector<str> keys = CMSSMIsafeptr->getKeys();
  
    srand (time(NULL));    // initialize random seed
    for (std::vector<str>::iterator it = keys.begin(); it!=keys.end(); ++it) {
      CMSSMIrawptr->setValue(*it, rand()%1000);
    }
    
    cout<<"Dumping altered CMSSM_I parameters...";
    CMSSMIsafeptr->print();
    */
  }     
  
  // Model congruency tests
  // ------------------------
  // So far the tools we have for this use are:
  // function to check if a model is a descendant of, or is itself the, model
  // named in the argument.
  //  Models::MODEL::PARAMETERISATION::isdescendantof(str testmodel)
  
  cout<<endl;
  cout<<"Model congruency tests:"<<endl;
  cout<<"Checking congruency of "<<Models::CMSSM_I::Accessors::name()<<"..."<<endl;
  cout<<"lineage is:"<<Models::CMSSM_I::lineage<<endl;
  cout<<"is descendant of MSSM_I?         :"<<Models::CMSSM_I::is_descendant_of("MSSM_I")<<endl;
  cout<<"is descendant of CMSSM_I?        :"<<Models::CMSSM_I::is_descendant_of("CMSSM_I")<<endl;
  cout<<"is descendant of CMSSM_II?       :"<<Models::CMSSM_I::is_descendant_of("CMSSM_II")<<endl;
  cout<<"is descendant of DMHalo_base_I?  :"<<Models::CMSSM_I::is_descendant_of("DMHalo_base_I")<<endl;
  cout<<"is descendant of Gaussian_Halo_I?:"<<Models::CMSSM_I::is_descendant_of("Gaussian_Halo_I")<<endl;
  cout<<endl;
  
  // New way of checking congruency using global lineage database
  cout<<"Checking congruency of "<<Models::CMSSM_I::Accessors::name()<<" using database..."<<endl;
  cout<<"lineage is:"<< modelClaw.get_lineage("CMSSM_I") <<endl;
  cout<<"is descendant of MSSM_I?         :"<<strict_descendant_of("CMSSM_I","MSSM_I")<<endl;
  cout<<"is descendant of CMSSM_I?        :"<<strict_descendant_of("CMSSM_I","CMSSM_I")<<endl;
  cout<<"is descendant of or == CMSSM_I?  :"<<descendant_of("CMSSM_I","CMSSM_I")<<endl;
  cout<<"is descendant of CMSSM_II?       :"<<strict_descendant_of("CMSSM_I","CMSSM_II")<<endl;
    
  // Can now check ancestry using global 'descendants' database
  cout<<"Finding descendants of "<<Models::MSSM_I::Accessors::name()<<" using database..."<<endl;
  cout<<"descendants are:"<< modelClaw.get_descendants("MSSM_I") <<endl;
  cout<<"is ancestor of MSSM_I?         :"<<strict_ancestor_of("MSSM_I","MSSM_I")<<endl;
  cout<<"is ancestor of or == MSSM_I?   :"<<ancestor_of("MSSM_I","MSSM_I")<<endl;
  cout<<"is ancestor of CMSSM_I?        :"<<strict_ancestor_of("MSSM_I","CMSSM_I")<<endl;
  cout<<"is ancestor of CMSSM_II?       :"<<strict_ancestor_of("MSSM_I","CMSSM_II")<<endl;
            
  // Interpret_as_parent features
  // (currently just function wrapped in a functor, provided PARENT parameter 
  // object as a CAPABILITY)
  // I guess the core needs to do something like this:
  str model = "CMSSM_I";
  cout<<"Am I a descendant of MSSM_I?..."<<endl;
  if (model<="MSSM_I")
  {
    cout<<"...yes!"<<endl;
    // Check if dependencies are being registered and resolved correctly
    cout << "Tell me about my dependencies..."<<endl;
    std::vector<sspair> deps, deps2, deps3, reqs, permitted;
    deps =  Models::CMSSM_I::Functown::MSSM_I_parameters.dependencies();
    cout << "Dependencies: "<<deps[0].first<<", "<<deps[0].second<<endl;
    reqs =  Models::CMSSM_I::Functown::MSSM_I_parameters.backendreqs();
    //cout << "Requirements: "<<reqs[0].first<<", "<<reqs[0].second<<endl; segfaults if no reqs?
    
    // Resolve dependency by hand
    Models::CMSSM_I::Functown::MSSM_I_parameters.resolveDependency(\
        &Models::CMSSM_I::Functown::primary_parameters);
    // Have now added an extra dependency, resolve this too:
    Models::CMSSM_I::Functown::MSSM_I_parameters.resolveDependency(\
        &ExampleBit_A::Functown::nevents_dbl);
    
    // Make sure nevents is computed first!
    ExampleBit_A::Functown::nevents_dbl.calculate();
    
    // Compute the parent parameters
    cout<<"Ok use my parameters to compute the MSSM_I parameters."<<endl;
    cout<<"Models::CMSSM_I::Functown::MSSM_I_parameters.calculate()"<<endl; 
    Models::CMSSM_I::Functown::MSSM_I_parameters.calculate();
    // safe_ptr to parent parameters object
    safe_ptr<ModelParameters> CMSSMI_parent_safeptr = \
                  Models::CMSSM_I::Functown::MSSM_I_parameters.valuePtr();
    cout<<"Parent parameters:"<<endl;
    CMSSMI_parent_safeptr->print();
    // Currently cannot tell from a parameter object what model the parameters
    // are for. I will add an extra string in there for this purpose.
    
  }
  else
  {
    cout<<"...no.";
  }
  
  /* Climb up the model tree another level
     CMSSM_I -> MSSM_I -> test_parent */
  cout<<"Compute test_parent parameters using MSSM_I parameters which were just\
 obtained from CMSSM_I parameters!"<<endl;
  // Resolve dependency by hand
  // This time we get the MSSM_I parameters from the CMSSM_I interpret_as_parent
  // functor!!! Vital difference!
  Models::MSSM_I::Functown::test_parent_I_parameters.resolveDependency(\
      &Models::CMSSM_I::Functown::MSSM_I_parameters);
  // Compute the parent parameters
  cout<<"Models::MSSM_I::Functown::test_parent_I_parameters.calculate()"<<endl; 
  Models::MSSM_I::Functown::test_parent_I_parameters.calculate();
  // safe_ptr to parent parameters object
  safe_ptr<ModelParameters> MSSMI_parent_safeptr = \
                Models::MSSM_I::Functown::test_parent_I_parameters.valuePtr();
  cout<<"test_parent parameters:"<<endl;
  MSSMI_parent_safeptr->print();
  
  
  cout << "*** End ModelBit demo ***" << endl;
  cout << endl;
  // ****************
  // ModelBit demo code END
  // ****************

  
  // Necessary by-hand dependency resolution (to avoid segfaults)
  ExampleBit_A::Functown::nevents_int.resolveDependency(&ExampleBit_A::Functown::nevents_dbl);
  ExampleBit_B::Functown::nevents_postcuts.resolveDependency(&ExampleBit_A::Functown::nevents_dbl);
  ExampleBit_B::Functown::nevents_postcuts.resolveBackendReq(&Gambit::Backends::LibFirst::Functown::awesomenessByAnders);
  ExampleBit_B::Functown::nevents_postcuts.resolveBackendReq(&Gambit::Backends::LibFirst::Functown::byRefExample);
  ExampleBit_B::Functown::nevents_postcuts.resolveBackendReq(&Gambit::Backends::LibFirst::Functown::byRefExample2);
  
   //Here are a bunch of explicit example calls to the two example modules, testing their capabilities
  cout << "My name is " << ExampleBit_A::Accessors::name() << endl;
  cout << " I can calculate: " << endl << ExampleBit_A::Accessors::iCanDo << endl;
  cout << " ...but I may need: " << endl << ExampleBit_A::Accessors::iMayNeed << endl;
  cout << endl;
  
  cout << "I can do nevents (tag-style): " << ExampleBit_A::Accessors::provides<Tags::nevents>() << endl;
  cout << "I can do nevents (string-style): " << ExampleBit_A::Accessors::provides("nevents") << endl;
  if (ExampleBit_A::Accessors::requires("nevents_like","nevents")) { 
    cout << "I require nevents_like to do this though." << endl;
  }
  cout << "I can do nevents_like: " << ExampleBit_A::Accessors::provides("nevents_like") << endl;
  if (ExampleBit_A::Accessors::requires("nevents","nevents_like")) { 
    cout << "I require nevents to do this though." << endl;
  }
  //cout << "I can do nevents_postcuts (tag-style) " << ExampleBit_A::Accessors::provides<Tags::nevents_postcuts>() << endl;
  cout << "I can do nevents_postcuts: " << ExampleBit_A::Accessors::provides("nevents_postcuts") << endl;
  cout << "I can do xsection: " << ExampleBit_A::Accessors::provides("xsection") << endl;
  cout << "I can do id: " << ExampleBit_A::Accessors::provides("id") << endl;
 

  cout << "Core says: report on n_events!" << endl;
  cout << "  " << ExampleBit_A::Accessors::name() << " says: ";
  if (ExampleBit_A::Accessors::provides("nevents"))
  {
    ExampleBit_A::Functown::nevents_dbl.calculate();
    cout << "  " << ExampleBit_A::Accessors::name() << " says: " << ExampleBit_A::Functown::nevents_dbl(0) << endl ;
  }
  cout << "Core says: report on n_events again!" << endl;
  cout << "  " << ExampleBit_A::Accessors::name() << " says: ";
  if (ExampleBit_A::Accessors::provides("nevents"))
  {
    ExampleBit_A::Functown::nevents_dbl.calculate();
    cout << "  " << ExampleBit_A::Accessors::name() << " says: " << ExampleBit_A::Functown::nevents_dbl(0) << endl ;
  }
  cout << "  " << ExampleBit_A::Accessors::name() << " also says: ";
  if (ExampleBit_A::Accessors::provides("nevents"))
  {
    ExampleBit_A::Functown::nevents_int.calculate();
    cout << "  " << ExampleBit_A::Accessors::name() << " says: " << ExampleBit_A::Functown::nevents_int(0) << endl ;
  }  
  cout << "Core says: report on the particle ID!" << endl;
  cout << "  " << ExampleBit_A::Accessors::name() << " says: ";
  if (ExampleBit_A::Accessors::provides("id"))
  {
    ExampleBit_A::Functown::identity.calculate();
    cout << "  " << ExampleBit_A::Accessors::name() << " says: " << ExampleBit_A::Functown::identity(0) << endl ;
  }


  cout <<  endl;
  cout << "My name is " << ExampleBit_B::Accessors::name() << endl;
  cout << " I can calculate: " << endl << ExampleBit_B::Accessors::iCanDo << endl;
  cout << " ...but I may need: " << endl << ExampleBit_B::Accessors::iMayNeed << endl;
  cout << " as well as: " << endl << ExampleBit_B::Accessors::iMayNeedFromBackends << endl;
  cout << endl;

  cout << "In fact, given the backend functors I am connected to, my dependencies are exactly:" << endl;
  std::vector<sspair> tempdeps = ExampleBit_B::Functown::nevents_postcuts.dependencies();
  for (std::vector<sspair>::iterator it = tempdeps.begin() ; it != tempdeps.end(); ++it)
  {
    cout << it->first << "   " << it->second << endl;        
  }

  cout << "I can do nevents " << ExampleBit_B::Accessors::provides("nevents") << endl;
  cout << "I can do nevents_like " << ExampleBit_B::Accessors::provides("nevents_like") << endl;
  cout << "I can do nevents_postcuts " << ExampleBit_B::Accessors::provides("nevents_postcuts") << endl;
  cout << "I can do xsection " << ExampleBit_B::Accessors::provides("xsection") << endl;
  cout << "  when scanning the MSSM (explicitly?): " << ExampleBit_B::Accessors::allowed_model("MSSM_I", "xsection");
  cout << "(" << ExampleBit_B::Accessors::explicitly_allowed_model<ModelTags::MSSM_I, Tags::xsection>() << ")" << endl;
  cout << "  when scanning the CMSSM (explicitly?): " << ExampleBit_B::Accessors::allowed_model("CMSSM_I", "xsection");
  cout << "(" << ExampleBit_B::Accessors::explicitly_allowed_model<ModelTags::CMSSM_I, Tags::xsection>() << ")" << endl;
  cout << "I can do charge " << ExampleBit_B::Accessors::provides("charge") << endl;
  cout << "  when scanning the MSSM (explicitly?): " << ExampleBit_B::Accessors::allowed_model("MSSM_I", "exampleCharge");
  cout << "(" << ExampleBit_B::Accessors::explicitly_allowed_model<ModelTags::MSSM_I, ExampleBit_B::Tags::exampleCharge>() << ")" << endl;
  cout << "  when scanning the CMSSM (explicitly?): " << ExampleBit_B::Accessors::allowed_model("CMSSM_I", "exampleCharge");
  cout << "(" << ExampleBit_B::Accessors::explicitly_allowed_model<ModelTags::CMSSM_I, ExampleBit_B::Tags::exampleCharge>() << ")" << endl;
  cout << "I can do id " << ExampleBit_B::Accessors::provides("id") << endl;
  cout << "Core says: report on n_events!" << endl;
  if (ExampleBit_B::Accessors::provides("nevents")) {
    ExampleBit_B::Functown::nevents.calculate();
    cout << "  " << ExampleBit_B::Accessors::name() << " says: " << ExampleBit_B::Functown::nevents(0) << endl ;
  }
  cout << "Core says: report on n_events_postcuts!" << endl;
  if (ExampleBit_B::Accessors::provides("nevents_postcuts")) {
    ExampleBit_B::Functown::nevents_postcuts.calculate();
    cout << "  " << ExampleBit_B::Accessors::name() << " says: " << ExampleBit_B::Functown::nevents_postcuts(0) <<endl ;
  }
  cout << "Do you have a conditional dependency on an ID string when LibFirst v1.2 is used to provide awesomeness?"<<endl ;
  cout << ExampleBit_B::Accessors::name() << " says: ";
  cout << ExampleBit_B::Accessors::requires("id", "nevents_postcuts", "awesomeness", "LibFirst", "1.2") << endl;
  cout << "What about version 1.3?"<<endl;
  cout << ExampleBit_B::Accessors::name() << " says: ";
  cout << ExampleBit_B::Accessors::requires("id", "nevents_postcuts", "awesomeness", "LibFirst", "1.3") << endl;
  cout << "What about some other version?"<<endl;
  cout << ExampleBit_B::Accessors::name() << " says: ";
  cout << ExampleBit_B::Accessors::requires("id", "nevents_postcuts", "awesomeness", "LibFirst") << endl;
  cout << "Tell me some stuff about nevents_postcuts."<<endl;
  std::vector<sspair> deps, deps2, deps3, reqs, permitted;
  deps =  ExampleBit_B::Functown::nevents_postcuts.dependencies();
  cout << "Dependencies: "<<deps[0].first<<", "<<deps[0].second<<endl;
  reqs =  ExampleBit_B::Functown::nevents_postcuts.backendreqs();
  cout << "Requirements: "<<reqs[0].first<<", "<<reqs[0].second<<endl;
  permitted =  ExampleBit_B::Functown::nevents_postcuts.backendspermitted(std::make_pair("awesomeness","double"))	;
  for (std::vector<sspair>::iterator it = permitted.begin() ; it != permitted.end(); ++it)
  {
    cout << "Options for awesomeness: "<<it->first<<", "<<it->second<<endl;
  }
  std::string lib ("LibFirst");
  deps2 = ExampleBit_B::Functown::nevents_postcuts.backend_conditional_dependencies("awesomeness", "double", lib);
  deps3 = ExampleBit_B::Functown::nevents_postcuts.backend_conditional_dependencies("awesomeness", "double", lib, "1.2");
  cout << "Backend-conditional dependencies when using any version of " << lib << " for awesomeness: ";
  if (!deps2.empty())
  {
    cout<<deps2[0].first<<", "<<deps2[0].second<<endl;
  }
  else
  {
    cout<<"none."<<endl;
  }
  cout << "Backend-conditional dependencies when using version 1.2 of " << lib << " for awesomeness: ";
  if (!deps3.empty())
  {
    cout<<deps3[0].first<<", "<<deps3[0].second<<endl;
  }
  else
  {
    cout<<"none."<<endl;
  }

  cout << "Testing conditional backend requirement.  Does ExampleBit_B::nevents_postcuts have a generic backend req on runMe?" << endl;
  cout << ExampleBit_B::Accessors::needs_from_backend("runMe", "nevents_postcuts") << endl;

  cout << "Testing conditional backend requirement.  Does ExampleBit_B::nevents_postcuts have a generic backend req on SomeInt?" << endl;
  cout << ExampleBit_B::Accessors::needs_from_backend("SomeInt", "nevents_postcuts") << endl;

  cout << "Testing conditional backend requirement.  Does ExampleBit_B::nevents_postcuts have a backend req on SomeInt conditional on CMSSM_I?" << endl;
  cout << ExampleBit_B::Accessors::needs_from_backend("SomeInt", "nevents_postcuts", "CMSSM_I") << endl;

  cout << "Testing conditional backend requirement.  Does ExampleBit_B::nevents_postcuts have a backend req on SomeInt conditional on OtherModel?" << endl;
  cout << ExampleBit_B::Accessors::needs_from_backend("SomeInt", "nevents_postcuts", "OtherModel") << endl;

  cout <<  endl;

  // ****************
  // Example_SUSYspecBit test code
  // ****************

  // OBSOLETE! Probably just delete it...

  // cout <<  endl;
  // cout << "My name is " << SUSYspecBit::Accessors::name() << endl;
  // cout << " I can calculate: " << endl << SUSYspecBit::Accessors::iCanDo << endl;
  // cout << " ...but I may need: " << endl << SUSYspecBit::Accessors::iMayNeed << endl;
  // cout << endl;
  // cout << "I can do MSSMspectrum " << SUSYspecBit::Accessors::provides("MSSMspectrum") << endl;
  // cout << "(the following are temporary capabilities that will be shifted to ModelBit)" <<endl;
  // cout << "I can do SMparameters " << SUSYspecBit::Accessors::provides("SMparameters") << endl;
  // cout << "I can do CMSSMparameters " << SUSYspecBit::Accessors::provides("CMSSMparameters") << endl;
  // cout << "I can do MSSMsoftmasses " << SUSYspecBit::Accessors::provides("MSSMsoftmasses") << endl;
  // 
  // cout << "Core says: tell me about MSSMspectrum!" << endl;
  // deps =  SUSYspecBit::Functown::genMSSMspec.dependencies();
  // cout << "Dependencies: "<<deps[0].first<<", "<<deps[0].second<<endl;
  // reqs =  SUSYspecBit::Functown::genMSSMspec.backendreqs();
  // cout << "Requirements: "<<reqs[0].first<<", "<<reqs[0].second<<endl;

  /* I am having trouble figuring out the "by-hand" dependency resolution for
     this, so cutting it out for now
  if (SUSYspecBit::Accessors::provides("MSSMspectrum")) {
    cout << "OK, so what is it then?" << endl;
    SUSYspecBit::Functown::genMSSMspec.calculate(); // Not done automatically by valuePtr!
    safe_ptr<MSSMspecQ> spectrum = SUSYspecBit::Functown::genMSSMspec.valuePtr();
    cout << "  " << SUSYspecBit::Accessors::name() << " says: " << endl;
    cout << "    stop1 mass = " << spectrum->MASS.stop1 << endl;
    cout << "    neut1 mass = " << spectrum->MASS.neut1 << endl;
  }
  */
  

<<<<<<< HEAD
  // Logging example 
  GAMBIT_MSG_LOG("GAMBIT example");
=======
  // Logging example
  // DEPRECATED! 
  // try{
  //   GAMBIT_MSG_LOG("GAMBIT example");
  // }catch( exceptions::GAMBIT_exception_base & e){
  //   GAMBIT_MSG_LOG("Caught exception: "<<exceptions::get_exception_dump(e,1));
  // }
>>>>>>> 52426061

  cout << "Testing Farray stuff" << endl;
  ExampleBit_A::Functown::do_Farray_stuff.resolveBackendReq(&Gambit::Backends::LibFarrayTest::Functown::commonBlock);
  ExampleBit_A::Functown::do_Farray_stuff.resolveBackendReq(&Gambit::Backends::LibFarrayTest::Functown::printStuff); 
  ExampleBit_A::Functown::do_Farray_stuff.resolveBackendReq(&Gambit::Backends::LibFarrayTest::Functown::set_d);  
  ExampleBit_A::Functown::do_Farray_stuff.resolveBackendReq(&Gambit::Backends::LibFarrayTest::Functown::fptrRoutine);    
  ExampleBit_A::Functown::do_Farray_stuff.resolveBackendReq(&Gambit::Backends::LibFarrayTest::Functown::doubleFuncArray1);      
  ExampleBit_A::Functown::do_Farray_stuff.resolveBackendReq(&Gambit::Backends::LibFarrayTest::Functown::doubleFuncArray2);
  ExampleBit_A::Functown::do_Farray_stuff.resolveBackendReq(&Gambit::Backends::LibFarrayTest::Functown::doubleFunc);            
  ExampleBit_A::Functown::do_Farray_stuff.calculate();
    

  }

  catch (std::exception& e)
  {
    cout << "GAMBIT has exited with fatal exception: " << e.what() << endl;
  }

  return 0;

}<|MERGE_RESOLUTION|>--- conflicted
+++ resolved
@@ -24,11 +24,8 @@
 #include "model_rollcall.hpp"
 #include "stream_printers.hpp"
 #include "priors.hpp"
-<<<<<<< HEAD
 #include "register_error_handlers.hpp"
-=======
 #include "log.hpp"
->>>>>>> 52426061
 
 using namespace Gambit;
 
@@ -616,10 +613,6 @@
   */
   
 
-<<<<<<< HEAD
-  // Logging example 
-  GAMBIT_MSG_LOG("GAMBIT example");
-=======
   // Logging example
   // DEPRECATED! 
   // try{
@@ -627,7 +620,6 @@
   // }catch( exceptions::GAMBIT_exception_base & e){
   //   GAMBIT_MSG_LOG("Caught exception: "<<exceptions::get_exception_dump(e,1));
   // }
->>>>>>> 52426061
 
   cout << "Testing Farray stuff" << endl;
   ExampleBit_A::Functown::do_Farray_stuff.resolveBackendReq(&Gambit::Backends::LibFarrayTest::Functown::commonBlock);
