//   GAMBIT: Global and Modular BSM Inference Tool
//   *********************************************
///  \file
///
/// INI-file parser based on yaml-cpp
///
///  *********************************************
///
///  Authors (add name and date if you modify):
///   
///  \author Christoph Weniger
///          (c.weniger@uva.nl)
///  \date 2013 May, June, July
///
///  \author Pat Scott
///          (patscott@physics.mcgill.ca)
///  \date 2014 Mar
///
///  *********************************************

#include <iostream>
#include <fstream>
#include <string>
<<<<<<< HEAD

#include "util_types.hpp"
#include "yaml_parser.hpp"

#include "yaml-cpp/yaml.h"
=======
#include <yaml-cpp/yaml.h>

// Gambit headers
#include "yaml_parser.hpp"
#include "log.hpp"
>>>>>>> 52426061

namespace Gambit
{
  namespace IniParser
  {
    void IniFile::readFile(std::string filename)
    {
      // Read inifile file
      std::vector<YAML::Node> roots = YAML::LoadAllFromFile(filename);

      // Set central nodes
      parametersNode = roots[0];
      priorsNode = roots[1];
      scannerNode = roots[2];
      YAML::Node outputNode = roots[3];
      YAML::Node auxNode = roots[4];
      YAML::Node logNode = roots[5];
      keyValuePairNode = roots[6];

      // Set fatality of exceptions
      if (hasKey("exceptions"))
      {       
        // Iterate over the map of all recognised exception objects
        std::map<const char*,exception*>::iterator iter;
        for (iter = exception::exception_map.begin(); iter != exception::exception_map.end(); ++iter)
        {
          // Check if the exception has an entry in the YAML file
          if (hasKey("exceptions",iter->first))
          { 

            std::cout << "Found exceptions, " << iter->first;
            // Retrieve the entry and set the exception's 'fatal' flag accordingly.
            str value = getValue<str>("exceptions",iter->first);
            if (value == "fatal")
            {
              iter->second->set_fatal(true);
            }
            else if (value == "non-fatal")
            {
              iter->second->set_fatal(false);
            }
            else
            {
              str error_msg = "Unrecognised entry \"" + value + "\" for exceptions key \"" + iter->first + "\" in input file.";
              inifile_error().raise(LOCAL_INFO,error_msg);
            }
          }
        }
      }

      // Read likelihood/observables
      for(YAML::const_iterator it=outputNode.begin(); it!=outputNode.end(); ++it)
      {
        observables.push_back((*it).as<Types::Observable>());
      }

      // Read auxiliaries
      for(YAML::const_iterator it=auxNode.begin(); it!=auxNode.end(); ++it)
      {
        auxiliaries.push_back((*it).as<Types::Observable>());
      }

<<<<<<< HEAD
=======
      // Parse the logging setup node, and initialise the LogMaster object

      YAML::Node redir = logNode["redirection"];
      // map storing info used to set up logger objects
      std::map<std::set<std::string>,std::string> loggerinfo;
      for(YAML::const_iterator it=redir.begin(); it!=redir.end(); ++it) 
      {
          std::set<std::string> tags;
          std::string filename;
          // Iterate through tags and add them to the set 
          YAML::Node yamltags = it->first;
          for(YAML::const_iterator it2=yamltags.begin();it2!=yamltags.end();++it2)         
          {
            tags.insert( it2->as<std::string>() );
          }
          filename = (it->second).as<std::string>();
    
          // Add entry to the loggerinfo map
          loggerinfo[tags] = filename;
      }
      // Initialise global LogMaster object
      logger().initialise(loggerinfo);

      return 0;
>>>>>>> 52426061
    }
  }
}<|MERGE_RESOLUTION|>--- conflicted
+++ resolved
@@ -21,19 +21,12 @@
 #include <iostream>
 #include <fstream>
 #include <string>
-<<<<<<< HEAD
 
 #include "util_types.hpp"
 #include "yaml_parser.hpp"
+#include "log.hpp"
 
 #include "yaml-cpp/yaml.h"
-=======
-#include <yaml-cpp/yaml.h>
-
-// Gambit headers
-#include "yaml_parser.hpp"
-#include "log.hpp"
->>>>>>> 52426061
 
 namespace Gambit
 {
@@ -96,8 +89,6 @@
         auxiliaries.push_back((*it).as<Types::Observable>());
       }
 
-<<<<<<< HEAD
-=======
       // Parse the logging setup node, and initialise the LogMaster object
 
       YAML::Node redir = logNode["redirection"];
@@ -120,9 +111,6 @@
       }
       // Initialise global LogMaster object
       logger().initialise(loggerinfo);
-
-      return 0;
->>>>>>> 52426061
     }
   }
 }