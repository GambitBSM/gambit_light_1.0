--- conflicted
+++ resolved
@@ -31,50 +31,6 @@
 {
   namespace Graphs
   {
-<<<<<<< HEAD
-    void DependencyResolver::addFunctors(
-        std::vector<functor *> functorList,
-        std::vector<functor *> backendFunctorList )
-    {
-      for (std::vector<functor *>::iterator it = functorList.begin();
-          it != functorList.end(); ++it)
-      {
-        boost::add_vertex(*it, masterGraph);
-      }
-      this->myBackendFunctorList = backendFunctorList;
-    }
-
-    // Saved calling order for functions
-    std::list<int> function_order;
-
-    // pushes dependencies of vertex into parameter queue
-    void DependencyResolver::fill_parQueue(std::queue<std::pair<sspair, Graphs::VertexID> > *parQueue,
-        Graphs::VertexID vertex) {
-      (*masterGraph[vertex]).setStatus(2); // activate node
-      std::vector<sspair> vec = (*masterGraph[vertex]).dependencies();
-      // if (vec.size() != 0)
-      //   cout << "- add dependencies:" << endl;
-      for (std::vector<sspair>::iterator it = vec.begin(); it != vec.end(); ++it) {
-        cout << "  " << (*it).first << " (" << (*it).second << ")  " << endl;
-        (*parQueue).push(*(new std::pair<sspair, Graphs::VertexID> (*it, vertex)));
-      }
-    }
-
-    // initializes (capability, type) --> vertex multimap
-    std::multimap<sspair, Graphs::VertexID> DependencyResolver::initialize_capMap() {
-      // cout << endl << "Filling capability map with" << endl;
-      std::multimap<sspair, Graphs::VertexID> capMap;
-      graph_traits<Graphs::MasterGraphType>::vertex_iterator vi, vi_end;
-      std::pair<sspair, Graphs::VertexID> ins;
-      for (tie(vi, vi_end) = vertices(masterGraph); vi != vi_end; ++vi) {
-        ins.first.first = (*masterGraph[*vi]).capability();
-        ins.first.second = (*masterGraph[*vi]).type();
-        ins.second = *vi;
-        // cout << "  " << ins.first.first << " (" << ins.first.second << ")" << endl;
-        capMap.insert(ins);
-      };
-      return capMap;
-=======
     //
     // Helper functions
     //
@@ -85,7 +41,7 @@
       if ( s1 == s2 ) return true;
       if ( s1 == "" ) return true;
       if ( s1 == "*" ) return true;
-      if ( regex_match ( s2, *(new regex(s1)) ) ) return true; 
+      if ( std::regex_match ( s2, *(new std::regex(s1)) ) ) return true; 
       return false;
     }
 
@@ -96,7 +52,6 @@
       // lists))
       if ( stringComp( observable.capability, quantity.first ) ) return true;
       else return false;
->>>>>>> 2c66f6e0
     }
 
     bool funcMatchesIniEntry(functor *f, const IniParser::ObservableType &e)
@@ -132,19 +87,8 @@
       return true; // everything consistent
     }
 
-<<<<<<< HEAD
-    //
-    // The hard stuff happens here
-    //
-    void DependencyResolver::initialize_edges(
-        std::queue<std::pair<sspair,
-        Graphs::VertexID> > parQueue,
-        std::multimap<sspair, Graphs::VertexID> capMap,
-        GAMBIT::IniParser::IniFile &iniFile)
-=======
     // returns a list of backend functors which match in capability and type
     std::vector<functor *> findBackendCandidates(sspair key, std::vector<functor *> functorList)
->>>>>>> 2c66f6e0
     {
       std::vector<functor *> candidateList;
       for (unsigned int i=0; i<functorList.size(); ++i)
@@ -175,54 +119,9 @@
         }
     };
 
-<<<<<<< HEAD
-        // Too many solutions. Requires resolution via inifile.
-        if ( key_multiplicity > 1 ) {
-          cout << "Non-unique dependency resolution." << endl;
-
-          // Find inifile entry that matches capability of interest
-          if (not obsFlag)
-          {
-            cout << "Ambiguous capability not mentioned in inifile" << endl;
-            exit(0);
-          }
-          // Compare all matches with the inifile entry
-          i = 0;
-          for(std::multimap<sspair, Graphs::VertexID>::iterator it =
-              capMap.lower_bound(var); it !=capMap.upper_bound(var); it++)
-          {
-            if (compare(observable, masterGraph[(*it).second]))
-            {
-              fromVertex = (*it).second;
-              i++;
-            }
-          }
-          // Stop in case of...
-          if (i==0) // ...too few matches...
-          {
-            cout << "Nothing fits" << endl;
-            exit (0);
-          }
-          if (i>1) // ...or too many matches.
-          {
-            cout << "Still ambiguous" << endl;
-            exit (0);
-          }
-        }
-
-        // Resolve dependency with new "fromVertex"
-        (*masterGraph[toVertex]).resolveDependency(masterGraph[fromVertex]);
-        // and add edge to mastergraph
-        tie(current_edge, ok) = add_edge(fromVertex, toVertex, masterGraph);
-
-        // done!
-        cout << "resolved by ";
-        cout << (*masterGraph[fromVertex]).name() << endl;
-=======
     //
     // Public functions of DependencyResolver
     //
->>>>>>> 2c66f6e0
 
     // Constructor. 
     // Add module and backend functors to class internal lists.
@@ -252,22 +151,6 @@
         boost::add_vertex(p_modfunc, masterGraph);
       }
 
-<<<<<<< HEAD
-    // The boost lib topolical sort
-    std::list<int> DependencyResolver::run_topological_sort() {
-      std::list<int> topo_order;
-      topological_sort(masterGraph, front_inserter(topo_order));
-      return topo_order;
-    }
-
-    // Lists all vertices in correct order
-    void DependencyResolver::logOrder() {
-      cout << "Ordered, active functions" << endl;
-      cout << "-------------------------" << endl;
-      for(std::list<int>::const_iterator i = function_order.begin();
-          i != function_order.end();
-          ++i)
-=======
       // Output legs
       // double * dummy_double = new double;
       sspair s;
@@ -284,15 +167,14 @@
     void DependencyResolver::resolveNow(GAMBIT::IniParser::IniFile &iniFile)
     {
       // (cap., typ) --> dep. vertex map
-      queue<pair<sspair, Graphs::VertexID> > parQueue;
-      pair<sspair, Graphs::VertexID> queueEntry;
+      std::queue<std::pair<sspair, Graphs::VertexID> > parQueue;
+      std::pair<sspair, Graphs::VertexID> queueEntry;
 
       cout << endl << "Target likelihoods/observables" << endl;
       cout <<         "------------------------------" << endl;
       cout <<         "CAPABILITY (TYPE)"   << endl;
       for (std::vector<sspair>::iterator it = requestedQuantities.begin() ; it
           != requestedQuantities.end(); ++it)
->>>>>>> 2c66f6e0
       {
         cout << (*it).first << " (" << (*it).second << ")" << endl;
         queueEntry.first = (*it);
@@ -314,7 +196,7 @@
       //     }
       // };
 
-      ofstream outf("graph.gv");
+      std::ofstream outf("graph.gv");
       write_graphviz(outf, masterGraph, labelWriter(&masterGraph));
     }
 
@@ -374,21 +256,11 @@
     // Lists all vertices in correct order (deprecated)
     void DependencyResolver::printSortedOrder()
     {
-<<<<<<< HEAD
-      std::vector<VertexID> pars = reqObs;
-      std::queue<std::pair<sspair, Graphs::VertexID> > parQueue; // (cap., typ) --> dep. functor/vertex map
-      std::multimap<sspair, Graphs::VertexID> capMap = initialize_capMap();
-
-      cout << "The goal" << endl;
-      cout << "--------" << endl;
-      for (std::vector<VertexID>::iterator it = pars.begin() ; it != pars.end(); ++it)
-=======
       cout << "Ordered, active functions" << endl;
       cout << "-------------------------" << endl;
-      for(list<int>::const_iterator i = function_order.begin();
+      for(std::list<int>::const_iterator i = function_order.begin();
           i != function_order.end();
           ++i)
->>>>>>> 2c66f6e0
       {
         if ( (*masterGraph[*i]).status() == 2 )
           cout << (*masterGraph[*i]).name() << endl;
@@ -416,15 +288,15 @@
     }
 
     // Resolve dependency
-    pair<str, Graphs::VertexID> DependencyResolver::resolveDependency(
+    std::pair<std::string, Graphs::VertexID> DependencyResolver::resolveDependency(
         Graphs::VertexID toVertex, sspair quantity,
         GAMBIT::IniParser::IniFile &iniFile)
     {
       graph_traits<Graphs::MasterGraphType>::vertex_iterator vi, vi_end;
       const IniParser::ObservableType *auxEntry, *depEntry;
-      vector<Graphs::VertexID> vertexCandidates;
+      std::vector<Graphs::VertexID> vertexCandidates;
       bool entryExists = false;
-      str obsType;
+      std::string obsType;
 
       // Find inifile entry:
       // If toVertex is CoreOut vertex, use observable entries.
@@ -476,7 +348,7 @@
 
     // Set up dependency tree
     void DependencyResolver::generateTree(
-        queue<pair<sspair, Graphs::VertexID> > parQueue,
+        std::queue<std::pair<sspair, Graphs::VertexID> > parQueue,
         GAMBIT::IniParser::IniFile &iniFile)
     {
       Graphs::VertexID fromVertex, toVertex;
@@ -553,22 +425,22 @@
 
     // Push module function dependencies on parameter queue
     void DependencyResolver::fillParQueue(
-        queue<pair<sspair, Graphs::VertexID> > *parQueue,
+        std::queue<std::pair<sspair, Graphs::VertexID> > *parQueue,
         Graphs::VertexID vertex) 
     {
       (*masterGraph[vertex]).setStatus(2); // activate node, TODO: move somewhere else
-      vector<sspair> vec = (*masterGraph[vertex]).dependencies();
-      for (vector<sspair>::iterator it = vec.begin(); it != vec.end(); ++it) 
+      std::vector<sspair> vec = (*masterGraph[vertex]).dependencies();
+      for (std::vector<sspair>::iterator it = vec.begin(); it != vec.end(); ++it) 
       {
         cout << (*it).first << " (" << (*it).second << ")" << endl;
-        (*parQueue).push(*(new pair<sspair, Graphs::VertexID> (*it, vertex)));
+        (*parQueue).push(*(new std::pair<sspair, Graphs::VertexID> (*it, vertex)));
       }
     }
 
     // Boost lib topological sort
-    list<int> DependencyResolver::run_topological_sort()
-    {
-      list<int> topo_order;
+    std::list<int> DependencyResolver::run_topological_sort()
+    {
+      std::list<int> topo_order;
       topological_sort(masterGraph, front_inserter(topo_order));
       return topo_order;
     }
@@ -578,7 +450,7 @@
         Graphs::VertexID toVertex,
         const IniParser::ObservablesType &entries)
     {
-      vector<const IniParser::ObservableType*> auxEntryCandidates;
+      std::vector<const IniParser::ObservableType*> auxEntryCandidates;
       for (IniParser::ObservablesType::const_iterator it =
           entries.begin(); it != entries.end(); ++it)
       {
@@ -600,7 +472,7 @@
     const IniParser::ObservableType *DependencyResolver::findIniEntry(
         sspair quantity, const IniParser::ObservablesType &entries)
     {
-      vector<const IniParser::ObservableType*> obsEntryCandidates;
+      std::vector<const IniParser::ObservableType*> obsEntryCandidates;
       for (IniParser::ObservablesType::const_iterator it =
           entries.begin(); it != entries.end(); ++it)
       {
