//   GAMBIT: Global and Modular BSM Inference Tool
//   *********************************************
///  \file
///
///  Dependency resolution with boost graph library
///
///  *********************************************
///
///  Authors (add name and date if you modify):
///   
///  \author Christoph Weniger
///          (c.weniger@uva.nl)
///  \date 2013 May, June, July 2013
///
///  \author Pat Scott 
///          (patscott@physics.mcgill.ca)
///  \date 2013 May, July
///
///  *********************************************

#include <vector>
#include <functors.hpp>
#include <graphs.hpp>
#include <yaml_parser.hpp>
#include "boost/format.hpp"
// #include <regex>
#include <boost/graph/graphviz.hpp>

#define OMEGA_VERTEXID 52314768

namespace GAMBIT
{
  namespace Graphs
  {
    //
    // Helper functions
    //

    // Collect parent vertices recursively (including root vertex)
    std::set<VertexID> getParentVertices(const VertexID & vertex, const
        Graphs::MasterGraphType & graph)
    {
      std::set<VertexID> myVertexList;
      myVertexList.insert(vertex);
      std::set<VertexID> parentVertexList;

      graph_traits<Graphs::MasterGraphType>::in_edge_iterator ibegin, iend;
      for (boost::tie(ibegin, iend) = in_edges(vertex, graph);
          ibegin != iend; ++ibegin)
      {
        parentVertexList = getParentVertices(source(*ibegin, graph), graph);
        myVertexList.insert(parentVertexList.begin(), parentVertexList.end());
      }
      return myVertexList;
    }

    // Get sorted list (according to topological sort result))
    std::vector<VertexID> getSortedParentVertices(const VertexID & vertex, const
        Graphs::MasterGraphType & graph, std::list<VertexID> topoOrder)
    {
      std::set<VertexID> set = getParentVertices(vertex, graph);
      std::vector<VertexID> result;
      for(std::list<VertexID>::iterator it = topoOrder.begin(); it != topoOrder.end(); it++)
      {
        if (set.find(*it) != set.end())
          result.push_back(*it);
      }
      return result;
    }

    // Return time estimate for set of nodes
    double getTimeEstimate(std::set<VertexID> vertexList, const Graphs::MasterGraphType &graph)
    {
      double result = 0;
      for (std::set<VertexID>::iterator it = vertexList.begin(); it != vertexList.end(); ++it)
      {
        result += graph[*it]->getRuntimeAverage();
      }
      return result;
    }

    // Compare two strings
    bool stringComp(str s1, str s2)
    {
      if ( s1 == s2 ) return true;
      if ( s1 == "" ) return true;
      if ( s1 == "*" ) return true;
      // if ( std::regex_match ( s2, *(new std::regex(s1)) ) ) return true; 
      return false;
    }

    bool quantityMatchesIniEntry(const sspair & quantity, const IniParser::ObservableType & observable)
    {
      // Compares dependency specifications of auxiliary entries or observable
      // entries with capability (capabilities have to be unique for these
      // lists))
      if ( stringComp( observable.capability, quantity.first ) ) return true;
      else return false;
    }

    bool funcMatchesIniEntry(functor *f, const IniParser::ObservableType &e)
    {
      if (     stringComp( e.capability, (*f).capability() )
           and stringComp( e.type, (*f).type() )
           and stringComp( e.function, (*f).name() )
           and stringComp( e.module, (*f).origin() ) )
           return true;
      else return false;
    }

    /// Compare backend function with backend entry in inifile
    bool compareBE(IniParser::ObservableType observable, functor* func)
    {
      for (std::vector<IniParser::ObservableType>::iterator be =
          observable.backends.begin(); be != observable.backends.end(); be++)
      {
        // If capability matches...
        if ( (*be).capability == (*func).capability() )
        {
          // ...check function names
          if ( (*be).function != "" and (*be).function != (*func).name()
              ) return false;
          // ...check module name
          if ( (*be).module != "" and (*be).module != (*func).origin()
              ) return false;
          // ...check module version
          if ( (*be).version != "" and (*be).version != (*func).version()
              ) return false;
        }
      }
      return true; // everything consistent
    }

    /// Return a list of backend functors which match in capability and type
    std::vector<functor *> findBackendCandidates(sspair key, std::vector<functor *> functorList)
    {
      std::vector<functor *> candidateList;
      for (unsigned int i=0; i<functorList.size(); ++i)
      {
        if ( functorList[i]->quantity() == key )
        {
          candidateList.push_back(functorList[i]);
        }
      }
      return candidateList;
    }

    class labelWriter
    {
      private:
        const Graphs::MasterGraphType * myGraph;
      public:
        labelWriter(const Graphs::MasterGraphType * masterGraph) : myGraph(masterGraph) {};
        void operator()(std::ostream& out, const VertexID& v) const
        {
          out << "[fillcolor=\"#F0F0D0\", style=\"rounded,filled\", shape=box,";
          out << "label=< ";
          out << "<font point-size=\"20\" color=\"red\">" << (*myGraph)[v]->capability() << "</font><br/>";
          out <<  "Type: " << (*myGraph)[v]->type() << "<br/>";
          out <<  "Function: " << (*myGraph)[v]->name() << "<br/>";
          out <<  "Module: " << (*myGraph)[v]->origin();
          out << ">]";
        }
    };

    //
    // Public functions of DependencyResolver
    //

    /// Constructor. 
    /// Add module and backend functors to class internal lists.
    DependencyResolver::DependencyResolver(
        std::vector<functor *> functorList,
        std::vector<functor *> backendFunctorList, 
        IniParser::IniFile iniFile)
    {
      addFunctors(functorList, backendFunctorList);
      myIniFile = iniFile;
      addAdhocNodes();
    }

    /// Main dependency resolution
    void DependencyResolver::resolveNow()
    {
      const IniParser::ObservablesType & observables = myIniFile.getObservables();
      // (cap., typ) --> dep. vertex map
      std::queue<std::pair<sspair, Graphs::VertexID> > parQueue;
      std::pair<sspair, Graphs::VertexID> queueEntry;

      cout << endl << "Target likelihoods/observables" << endl;
      cout <<         "------------------------------" << endl;
      cout <<         "CAPABILITY (TYPE)"   << endl;
      for (IniParser::ObservablesType::const_iterator it =
          observables.begin(); it != observables.end(); ++it)
      {
        cout << (*it).capability << " (" << (*it).type << ")" << endl;
        queueEntry.first.first = (*it).capability;
        queueEntry.first.second = (*it).type;
        queueEntry.second = OMEGA_VERTEXID;
        parQueue.push(queueEntry);
      }
      generateTree(parQueue);
      function_order = run_topological_sort();

      // Generate graphviz plot
      std::ofstream outf("graph.gv");
      write_graphviz(outf, masterGraph, labelWriter(&masterGraph));
    }

    /// List of masterGraph content
    void DependencyResolver::printFunctorList() 
    {
      graph_traits<Graphs::MasterGraphType>::vertex_iterator vi, vi_end;
      str formatString = "%-25s %-25s %-25s %-25s %-25s %-7i %-5i %-5i\n";
      int i = 0;
      cout << endl << "Vertices registered in masterGraph" << endl;
      cout << "----------------------------------" << endl;
      cout << boost::format(formatString)%
        "MODULE (VERSION)"% "FUNCTION"% "CAPABILITY"% "TYPE"% "PURPOSE"% "STATUS"% "#DEPs"% "#BE_REQs";
      for (tie(vi, vi_end) = vertices(masterGraph); vi != vi_end; ++vi) {
        cout << boost::format(formatString)%
          ((*masterGraph[*vi]).origin() + " (" + (*masterGraph[*vi]).version() + ")") %
          (*masterGraph[*vi]).name()%
          (*masterGraph[*vi]).capability()%
          (*masterGraph[*vi]).type()%
          (*masterGraph[*vi]).purpose()%
          (*masterGraph[*vi]).status()%
          (*masterGraph[*vi]).dependencies().size()%
          (*masterGraph[*vi]).backendreqs().size();
        i++;
      };
      formatString = "%-25s %-25s %-45s %-25s\n";
      cout << endl << "Registered Backend vertices" << endl;
      cout <<         "---------------------------" << endl;
      cout << boost::format(formatString)%
        "MODULE (VERSION)"% "FUNCTION"% "CAPABILITY"% "TYPE";
      for (std::vector<functor *>::iterator it = myBackendFunctorList.begin();
          it != myBackendFunctorList.end(); ++it) {
        cout << boost::format(formatString)%
          ((*it)->origin() + " (" + (*it)->version() + ")") %
          (*it)->name()%
          (*it)->capability()%
          (*it)->type();
        i++;
      };
      // cout << "TOTAL: " << i << endl;
    };

    /// New IO routines
    std::vector<VertexID> DependencyResolver::getObsLikeOrder()
    {
      std::vector<VertexID> unsorted;
      std::vector<VertexID> sorted;
      std::set<VertexID> parents, friends;
      // Copy unsorted vertexIDs --> unsorted
      for (std::vector<OutputVertexInfo>::iterator it = outputVertexInfos.begin();
          it != outputVertexInfos.end(); it++)
      {
        unsorted.push_back(it->vertex);
      }
      // Sort iteratively (unsorted --> sorted)
      while (unsorted.size() > 0)
      {
        double t2p_now;
        double t2p_min = -1;
        std::vector<VertexID>::iterator it_min;
        for (std::vector<VertexID>::iterator it = unsorted.begin(); it !=
            unsorted.end(); ++it)
        {
          parents = getParentVertices(*it, masterGraph);
          parents.insert(friends.begin(), friends.end()); // parents and friends
          t2p_now = (double) getTimeEstimate(parents, masterGraph);
          t2p_now /= masterGraph[*it]->getInvalidationRate();
          if (t2p_min < 0 or t2p_now < t2p_min)
          {
            t2p_min = t2p_now;
            it_min = it;
          }
        }
        double prop = masterGraph[*it_min]->getInvalidationRate();
        cout << "Estimated T [ns]: " << t2p_min*prop << endl;
        cout << "Estimated p: " << prop << endl;
        sorted.push_back(*it_min);
        unsorted.erase(it_min);
      }
      return sorted;
    }

    void DependencyResolver::calcObsLike(VertexID vertex)
    {
      std::vector<VertexID> order;
      // TODO: Should happen only once
      order = getSortedParentVertices(vertex, masterGraph, function_order);
      for (std::vector<VertexID>::iterator it = order.begin(); it != order.end(); ++it) {
        masterGraph[*it]->calculate();
      }
    }

    double DependencyResolver::getObsLike(VertexID vertex)
    {
      // Returns just doubles, and crashes for other types
      // TODO: Catch errors
      return (*(dynamic_cast<module_functor<double>*>(masterGraph[vertex])))();
    }

    void DependencyResolver::notifyOfInvalidation(VertexID vertex)
    {
      masterGraph[vertex]->notifyOfInvalidation();
    }

    const IniParser::ObservableType * DependencyResolver::getIniEntry(VertexID v)
    {
      for (std::vector<OutputVertexInfo>::iterator it = outputVertexInfos.begin();
          it != outputVertexInfos.end(); it++)
      {
        if (it->vertex == v)
          return it->iniEntry;
      }
      return NULL;
    }

    void DependencyResolver::resetAll()
    {
      graph_traits<Graphs::MasterGraphType>::vertex_iterator vi, vi_end;
      for (tie(vi, vi_end) = vertices(masterGraph); vi != vi_end; ++vi) 
      {
        masterGraph[*vi]->reset();
      }
    }

    //
    // Private functions of DependencyResolver
    //

<<<<<<< HEAD
    // Add adhoc vertices to masterGraph
    void DependencyResolver::addAdhocNodes()
=======
    /// Add alpha and omega legs to masterGraph
    void DependencyResolver::addLegs()
>>>>>>> a9382794
    {
      // Define new vertices
      module_functor<double> * p_modfunc;
      std::vector<std::string> parameters = myIniFile.getModelParameters("adhoc");

      // Input legs
      for (std::vector<std::string>::const_iterator it =
          parameters.begin(); it != parameters.end(); ++it)
      {
        inputMap[*it] = new double;
      }
      for (inputMapType::iterator it = inputMap.begin(); it != inputMap.end();
          ++it)
      {
        p_modfunc = new module_functor<double> (it->second, it->first +
            "_adhoc", it->first, "double", "Core");
        boost::add_vertex(p_modfunc, masterGraph);
      }
    }

    /// Add module and backend functors to class internal lists.
    void DependencyResolver::addFunctors(
        std::vector<functor *> functorList,
        std::vector<functor *> backendFunctorList )
    {
      // - module functors go into masterGraph
      // - backend functors go into myBackendFunctorList
      for (std::vector<functor *>::iterator it = functorList.begin();
          it != functorList.end(); ++it)
      {
        // Ben: Added check to ignore functors with status set to 0 (i.e. never
        // add them to the graph). If you don't want the value 0 to mean this,
        // we can use -1 or something instead. I am doing this so that we can
        // ignore primary_model_functors which are not to be used for the scan.
        if ( (*it)->status() != 0 ) 
        {
          boost::add_vertex(*it, this->masterGraph);
        }
      }
      this->myBackendFunctorList = backendFunctorList;
    }

    /// Resolve dependency
    std::tuple<const IniParser::ObservableType *, const IniParser::ObservableType *, Graphs::VertexID>
      DependencyResolver::resolveDependency(
        Graphs::VertexID toVertex, sspair quantity)
    {
      graph_traits<Graphs::MasterGraphType>::vertex_iterator vi, vi_end;
      const IniParser::ObservableType *auxEntry = NULL;
      const IniParser::ObservableType *depEntry = NULL;
      std::vector<Graphs::VertexID> vertexCandidates;
      bool entryExists = false;

      // First, we check whether the dependent vertex has a unique
      // correspondence in the inifile. Final (output) vertices have to be
      // treated different from all other vertices, since they do not appear
      // as dependencies in the auxiliaries section of the inifile. For them,
      // we just use the entry from the observable/likelihood section for the
      // resolution of ambiguities.  A pointer to the relevant inifile entry
      // is stored in depEntry.
      if ( toVertex == OMEGA_VERTEXID)
      {
        depEntry = findIniEntry(quantity, myIniFile.getObservables());
        entryExists = true;
      }
      // for all other vertices use the auxiliaries entries
      else 
      {
        auxEntry = findIniEntry(toVertex, myIniFile.getAuxiliaries());
        if ( auxEntry != NULL )
          depEntry = findIniEntry(quantity, (*auxEntry).dependencies);
        if ( auxEntry != NULL and depEntry != NULL ) 
          entryExists = true;
      }

      // Loop over all available vertices in masterGraph, and make a list of
      // functors that fulfill the dependency requirement.
      for (tie(vi, vi_end) = vertices(masterGraph); vi != vi_end; ++vi) 
      {
        // Without inifile entry, just match capabilities and types (no type
        // comparison when no types are given; this should only happen for
        // output nodes)
        if ( ( (*masterGraph[*vi]).capability() == quantity.first and
              ( (*masterGraph[*vi]).type() == quantity.second  or quantity.second == "" ) )
        // with inifile entry, we check capability, type, function name and
        // module name.
          and ( entryExists ?  funcMatchesIniEntry(masterGraph[*vi], *depEntry) : true ) )
        {
        // Add to vertex candidate list
          vertexCandidates.push_back(*vi);
        }
      }
      if ( vertexCandidates.size() == 0 ) 
      {
        cout << "ERROR: I could not find any module function that provides the requested" << endl;
        cout << "capability with the requested type. Check your inifile for typos, your modules" << endl;
        cout << "for consistency, etc." << endl;
        exit(0); // Throw error here
      }
      if ( vertexCandidates.size() > 1 ) 
      {
        cout << "ERROR: I found too many module functions that provide the requested" << endl;
        cout << "capability with the requested type. Check your inifile for typos, your modules" << endl;
        cout << "for consistency, etc." << endl;
        exit(0); // Throw error here
      }
      return std::tie(depEntry, auxEntry, vertexCandidates[0]);
    }

    /// Set up dependency tree
    void DependencyResolver::generateTree(
        std::queue<std::pair<sspair, Graphs::VertexID> > parQueue)
    {
      OutputVertexInfo outInfo;
      Graphs::VertexID fromVertex, toVertex;
      Graphs::EdgeID edge;
      // relevant observable entry (could be dependency of another observable)
      IniParser::ObservableType observable;
      // Inifile entry relevant for dependency resolution (either something
      // from the observable/likelihood section, or a dependency from the
      // auxiliary section).
      const IniParser::ObservableType * iniEntry; 
      // Inifile entry to relevant auxiliary entry (required for backend
      // resolution)
      const IniParser::ObservableType * auxEntry; 
      bool ok;
      sspair quantity;

      cout << endl << "Dependency resolution" << endl;
      cout <<         "---------------------" << endl;
      cout <<         "CAPABILITY (TYPE) [FUNCTION, MODULE]" << endl << endl;
      // Repeat until dependency queue is empty
      while (not parQueue.empty()) {
        // Retrieve capability, type and vertex ID of dependency of interest
        quantity = parQueue.front().first;
        toVertex = parQueue.front().second;

        // Print information
        if ( toVertex != OMEGA_VERTEXID )
        {
          cout << quantity.first << " (" << quantity.second << ")" << endl;
          cout << "required by: ";
          cout << (*masterGraph[toVertex]).capability() << " (";
          cout << (*masterGraph[toVertex]).type() << ") [";
          cout << (*masterGraph[toVertex]).name() << ", ";
          cout << (*masterGraph[toVertex]).origin() << "]" << endl;;
        }
        else
        {
          cout << quantity.first << " (" << quantity.second << ")" << endl;
          cout << "required by: Core" << endl;
        }

        // Resolve dependency
        std::tie(iniEntry, auxEntry, fromVertex) = resolveDependency(toVertex, quantity);

        // Print user info.
        cout << "resolved by: [";
        cout << (*masterGraph[fromVertex]).name() << ", ";
        cout << (*masterGraph[fromVertex]).origin() << "]" << endl;

        if ( toVertex != OMEGA_VERTEXID)
        {
          // Resolve dependency on functor level...
          (*masterGraph[toVertex]).resolveDependency(masterGraph[fromVertex]);
          // ...and on masterGraph level.
          tie(edge, ok) = add_edge(fromVertex, toVertex, masterGraph);
        }
        else
        {
          outInfo.vertex = fromVertex;
          outInfo.iniEntry = iniEntry;
          outputVertexInfos.push_back(outInfo);
        }

        // Is fromVertex already activated?
        if ( (*masterGraph[fromVertex]).status() != 2 ) {
          cout << "Adding new module function to dependency tree..." << endl;
          masterGraph[fromVertex]->notifyOfModel("CMSSM_I");      //FIXME testing code only!!
          masterGraph[fromVertex]->notifyOfModel("NormalDist_I"); //FIXME testing code only!!
          resolveVertexBackend(fromVertex);
          fillParQueue(&parQueue, fromVertex);
        }

        // Conclude.
        cout << endl;
        parQueue.pop();
      }
    }

    /// Push module function dependencies on parameter queue
    void DependencyResolver::fillParQueue(
        std::queue<std::pair<sspair, Graphs::VertexID> > *parQueue,
        Graphs::VertexID vertex) 
    {
      (*masterGraph[vertex]).setStatus(2); // activate node, TODO: move somewhere else
      std::vector<sspair> vec = (*masterGraph[vertex]).dependencies();
      if (vec.size() > 0)
        cout << "adding module function dependencies to resolution queue:" << endl;
      else
        cout << "no further module function dependencies." << endl;
      for (std::vector<sspair>::iterator it = vec.begin(); it != vec.end(); ++it) 
      {
        cout << (*it).first << " (" << (*it).second << ")" << endl;
        (*parQueue).push(*(new std::pair<sspair, Graphs::VertexID> (*it, vertex)));
      }
    }

    /// Boost lib topological sort
    std::list<VertexID> DependencyResolver::run_topological_sort()
    {
      std::list<VertexID> topo_order;
      topological_sort(masterGraph, front_inserter(topo_order));
      return topo_order;
    }

    /// Find auxiliary entry that matches vertex
    const IniParser::ObservableType * DependencyResolver::findIniEntry(
        Graphs::VertexID toVertex,
        const IniParser::ObservablesType &entries)
    {
      std::vector<const IniParser::ObservableType*> auxEntryCandidates;
      for (IniParser::ObservablesType::const_iterator it =
          entries.begin(); it != entries.end(); ++it)
      {
        if ( funcMatchesIniEntry(masterGraph[toVertex], *it ) )
        {
          auxEntryCandidates.push_back(&(*it));
        }
      }
      if ( auxEntryCandidates.size() == 0 ) return NULL;
      if ( auxEntryCandidates.size() == 1 ) return auxEntryCandidates[0];
      else
      {
        cout << "ERROR: Found multiple matching auxiliary entries for the same vertex." << endl;
        exit(0);
      }
    }

    /// Find observable entry that matches capability/type
    const IniParser::ObservableType *DependencyResolver::findIniEntry(
        sspair quantity, const IniParser::ObservablesType & entries)
    {
      std::vector<const IniParser::ObservableType*> obsEntryCandidates;
      for (IniParser::ObservablesType::const_iterator it =
          entries.begin(); it != entries.end(); ++it)
      {
        if ( quantityMatchesIniEntry(quantity, *it) ) // use same criteria than for normal dependencies
        {
          obsEntryCandidates.push_back(&(*it));
        }
      }
      if ( obsEntryCandidates.size() == 0 ) return NULL;
      if ( obsEntryCandidates.size() == 1 ) return obsEntryCandidates[0];
      else
      {
        cout << "ERROR: Multiple matches for identical capability in inifile." << endl;
        cout << "Capability: " << quantity.first << " (" << quantity.second << ")" << endl;
        exit(0);
      }
    }

    /// Node-by-node backend resolution
    void DependencyResolver::resolveVertexBackend(VertexID vertex)
    {
      // Find relevant ini file entry
      const IniParser::ObservableType * auxEntry = NULL;
      const IniParser::ObservableType * depEntry = NULL;
      bool entryExists = false;
      std::vector<functor *> vertexCandidates;

      // Collect list of backend requirements of vertex
      std::vector<sspair> reqs = (*masterGraph[vertex]).backendreqs();
      if (reqs.size() == 0) // nothing to do --> return
        return;
      cout << "backend function resolution: " << endl;

      // Check whether vertex is mentioned in inifile
      auxEntry = findIniEntry(vertex, myIniFile.getAuxiliaries());

      // A loop over all requirements
      for (std::vector<sspair>::iterator it = reqs.begin();
          it != reqs.end(); ++it)
      {
        cout << it->first << " (" << it->second << ")" << endl;
        depEntry = NULL;
        entryExists = false;
        vertexCandidates.clear();
        // Find relevant iniFile entry from auxiliaries section
        if ( auxEntry != NULL )
          depEntry = findIniEntry(*it, (*auxEntry).backends);
        if ( auxEntry != NULL and depEntry != NULL ) 
          entryExists = true;

        // Loop over all available backend vertices, and make a list of
        // functors that fulfill the backend dependency requirement
        for (std::vector<functor *>::iterator itf =
            myBackendFunctorList.begin(); itf != myBackendFunctorList.end();
            ++itf) 
        {
          // Without inifile entry, just match capabilities and types exactly
          if ( (*itf)->capability() == it->first and (*itf)->type() == it->second
          // with inifile entry, we check capability, type, function name and
          // module name.
            and ( entryExists ? funcMatchesIniEntry(*itf, *depEntry) : true ) )
          {
          // Add to vertex candidate list
            vertexCandidates.push_back(*itf);
          }
        }

        if (vertexCandidates.size() == 0)
        {
          cout << "ERROR: Found no candidates for backend requirement." << endl;
          exit(0);
        }

        // One candidate...
        if (vertexCandidates.size() > 1)
        {
          cout << "ERROR: Found too many candidates for backend requirement." << endl;
          exit(0);
        }
        // Resolve it
        (*masterGraph[vertex]).resolveBackendReq(vertexCandidates[0]);
        cout << "resolved by: [" << (*vertexCandidates[0]).name();
        cout << ", " << (*vertexCandidates[0]).origin() << " (";
        cout << (*vertexCandidates[0]).version() << ")]" << endl;
      }
    }
  }
}<|MERGE_RESOLUTION|>--- conflicted
+++ resolved
@@ -332,13 +332,8 @@
     // Private functions of DependencyResolver
     //
 
-<<<<<<< HEAD
     // Add adhoc vertices to masterGraph
     void DependencyResolver::addAdhocNodes()
-=======
-    /// Add alpha and omega legs to masterGraph
-    void DependencyResolver::addLegs()
->>>>>>> a9382794
     {
       // Define new vertices
       module_functor<double> * p_modfunc;
