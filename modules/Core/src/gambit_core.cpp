//   GAMBIT: Global and Modular BSM Inference Tool
//   *********************************************
///  \file
///
///  GAMBIT Core driver class implementation.
///
///  *********************************************
///
///  Authors (add name and date if you modify):
///   
///  \author Pat Scott
///  \date 2013 Aug
///  \date 2014 Mar, Aug
///
///  *********************************************

#include <map>
#include <vector>
#include <fstream>
#include <sstream>

// Headers for GNU getopt command line parsing library
#include <stdlib.h>
#include <getopt.h>

// Gambit headers
#include "gambit_core.hpp"
#include "error_handlers.hpp"
#include "version.hpp"
#include "modelgraph.hpp"
#include "stream_overloads.hpp"
#include "yaml_description_database.hpp"

// Boost
#include <boost/algorithm/string/replace.hpp>


namespace Gambit
{
    /// Definitions of public methods in GAMBIT core class.

    /// Constructor
    gambit_core::gambit_core(const Models::ModelFunctorClaw &claw, const Backends::backend_info &beinfo ) :
     modelInfo(&claw),
     backendData(&beinfo),
     capability_dbase_file("central_capabilities.dat"),
     model_dbase_file("central_models.dat"),
     input_capability_descriptions("capabilities.dat"),
     input_model_descriptions("models.dat"),
     report_file("report.txt"),
     report(report_file.c_str()),
     /* command line flags */ 
     processed_options(false),
     show_runorder(false),
     verbose_flag(false),
     found_inifile(false)
    {}

    /// Inform the user of the ways to invoke GAMBIT, then die.
    void gambit_core::bail()
    {
      cout << "\nusage: gambit [options] [<command>]                                        "
              "\n                                                                           "
              "\nRun scan:                                                                  "
              "\n   gambit -f <inifile>   Start a scan using instructions from inifile      "
              "\n                           e.g.: gambit -f gambit.yaml                     "        
              "\n                                                                           "
              "\nAvailable commands:                                                        "
              "\n   modules               List registered modules                           "
              "\n   backends              List registered backends and their status         "
              "\n   models                List registered models and output model graph     "
              "\n   capabilities          List all registered function capabilities         "
              "\n   scanners              List registered scanners                          "
              "\n   <name>                Give info on a specific module, backend, model,   "
              "\n                           capability or scanner                           "
              "\n                           e.g.: gambit DarkBit                            "       
              "\n                                 gambit Pythia                             "        
              "\n                                 gambit MSSM                               "          
              "\n                                 gambit IC79WL_loglike                     "
              "\n                                 gambit MultiNest                          "     
              "\n                                                                           "
              "\nBasic options:                                                             "
              "\n   --version             Display GAMBIT version information                "
              "\n   -h/--help             Display this usage information                    "
              "\n   -f <inifile>          Start scan using <inifile>                        "
              "\n   -v/--verbose          Turn on verbose mode                              "
              "\n   -r/--runorder         List the function evaluation order computed based " 
              "\n                           on inifile                                      "
              "\n" << endl << endl; 
      logger().disable();
      core_error().silent_forced_throw();
    } 

    /// Process default mode command line options and return filename
    str gambit_core::process_primary_options(int argc, char **argv)
    {
      int index;
      int iarg=0;
      str filename;
      /// Gambit 'standard mode' command line option definitions (needed by getopt)
      // Basically this is a clone of the example in the getopt_long documentation
      // (http://www.gnu.org/savannah-checkouts/gnu/libc/manual/html_node/Getopt-Long-Option-Example.html#Getopt-Long-Option-Example)
      // 
      // Note that specialised versions of this structure exist for some of the special run modes.
      const struct option primary_options[] =
      {
        {"version", no_argument, 0, 10}, /*10 is just a unique integer key to identify this argument*/
        {"verbose", no_argument, 0, 'v'},
        {"help",    no_argument, 0, 'h'},
        {"runorder", no_argument,0, 'r'},
        {0,0,0,0},
      };

      // Must at least have one argument.
      if (argc < 2) bail();

      while(iarg != -1)
      {
        iarg = getopt_long(argc, argv, "vhrf:", primary_options, &index);

        switch (iarg)
        {
          case 10:
            // Display version number and shutdown.
            cout << "\nThis is GAMBIT v" + version << endl;
            logger().disable();
            core_error().silent_forced_throw();
          case 'v':
            // Turn on verbose mode
            verbose_flag = true; 
            break;
          case 'h':
          case '?':
            // display usage message and quit (also happens on unrecognised options)
            bail();
            break;
          case 'r':
            // Display proposed functor evaluation order and quit
            show_runorder = true; // Sorted out in dependency resolver
            break;
          case 'f':
            // Argument must contain the ini-filename 
            filename = optarg;
            found_inifile = true;
        }
      }
      // Set flag telling core object that command line option processing is complete
      processed_options = true;
      return filename;
    }

    /// Add a new module to modules list
    void gambit_core::registerModule(str module) { modules.insert(module); }

    /// Add a new module functor to functorList
    void gambit_core::registerModuleFunctor(functor &f)
    {
      functorList.push_back(&f);
      capabilities.insert(f.capability());
    }

    /// Add a new module functor to nestFunctorList
    void gambit_core::registerNestedModuleFunctor(functor &f) { nestedFunctorList.push_back(&f); }

    /// Add a new backend functor to backendFunctorList
    void gambit_core::registerBackendFunctor(functor &f)
    {
      backendFunctorList.push_back(&f);
      capabilities.insert(f.capability());
    }

    /// Register a new backend
    void gambit_core::registerBackend(str be, str version) { backend_versions[be].insert(version); }

    /// Add a new primary model functor to primaryModelFunctorList
    void gambit_core::registerPrimaryModelFunctor(primary_model_functor &f)
    {
      primaryModelFunctorList.push_back(&f);
      capabilities.insert(f.capability());
    }

    /// Add entries to the map of activated primary model functors
    void gambit_core::registerActiveModelFunctors(const gambit_core::pmfVec& fvec) 
    {
      for (gambit_core::pmfVec::const_iterator it = fvec.begin(); it != fvec.end(); ++it)
      {  
        activeModelFunctorList[(*it)->origin()] = *it;
      }
    }

    /// Get a reference to the list of module functors
    const gambit_core::fVec& gambit_core::getModuleFunctors() const { return functorList; } 

    /// Get a reference to the list of nested module functors
    const gambit_core::fVec& gambit_core::getNestedModuleFunctors() const { return nestedFunctorList; } 

    /// Get a reference to the list of backend functors
    const gambit_core::fVec& gambit_core::getBackendFunctors() const { return backendFunctorList; }

    /// Get a reference to the list of primary model functors
    const gambit_core::pmfVec& gambit_core::getPrimaryModelFunctors() const { return primaryModelFunctorList; }

    /// Get a reference to the map of all user-activated primary model functors
    const gambit_core::pmfMap& gambit_core::getActiveModelFunctors() const { return activeModelFunctorList; }
    
    /// Tell the module functors which backends are actually present,
    /// so that they can deactivate themselves if they require a class
    /// that is supposed to be provided by a backend that is AWOL.
    void gambit_core::accountForMissingClasses() const
    {
      // Create a map of all the registered backends that are connected and fully functional (including factories for classloading)
      std::map<str, std::set<str> > working_bes;
      // Start by looping over all registered backends
      for (std::map<str, std::set<str> >::const_iterator it = backend_versions.begin(); it != backend_versions.end(); ++it)
      {
        // Then loop over all registered versions of this backend
        for (std::set<str>::const_iterator jt = it->second.begin(); jt != it->second.end(); ++jt)
        {
          const str be_ver = it->first+*jt;
          if (backendData->works.at(be_ver))
          {
            if (backendData->classloader.at(be_ver))
            {
              if (backendData->classes_OK.at(be_ver)) working_bes[it->first].insert(*jt);
            }
            else
            { 
              working_bes[it->first].insert(*jt);
            }
          }
        }
      }
      // Feed the new map to each of the module functors.
      for (fVec::const_iterator it = functorList.begin(); it != functorList.end(); ++it)
      {
        (*it)->notifyOfBackends(working_bes);
      }
    }

    /// Check the capability and model databases for conflicts and missing descriptions
    // Emits a report to file regard missing and conflicting descriptions.
    void gambit_core::check_databases()
    {
      // Loop through registered capabilities and try to find their descriptions (potentially from many files, but for now just checking one)
      DescriptionDatabase description_file(input_capability_descriptions); // Load descriptions file
      //std::set<str> parsed_descriptions; // Set of capabilities whose description we have parsed
      bool missing_flag = false; // Lets us know if any missing descriptions identified

      // Check for duplicate description keys
      std::map<str,int> duplicates = description_file.check_for_duplicates();

      // Search through GAMBIT for information about registered capabilities to match to the descriptions
      for (std::set<str>::const_iterator it = capabilities.begin(); it != capabilities.end(); ++it)
      {
        capability_info capinfo;
        capinfo.name = *it;

        // Make sets of matching modules and backends
        for (fVec::const_iterator jt = functorList.begin(); jt != functorList.end(); ++jt)
        {
          if ((*jt)->capability() == *it) capinfo.modset.insert((*jt)->origin());
        } 
        for (fVec::const_iterator jt = backendFunctorList.begin(); jt != backendFunctorList.end(); ++jt)
        {
          if ((*jt)->capability() == *it) capinfo.beset.insert((*jt)->origin());
        } 
 
        // Check original description files for descriptions matching this capability
        if( description_file.hasKey(*it) )
        {
          // Check whether there are duplicates of this key
          if ( duplicates[*it] > 0 )
          {
            std::vector<str> dups = description_file.get_all_values(*it);
            std::ostringstream errmsg;
            errmsg << "Error! Duplicate capability descriptions found for capability \""<<*it<<
             "\"! Only one description is permitted, since all capabilities going by the same name "
             "must provide the same information. Please rename a capability or delete one of the descriptions."<<endl;
            errmsg << "This capability is provided by the following modules and backends:" <<endl;
            errmsg << "Modules :"<<capinfo.modset<<endl;
            errmsg << "Backends:"<<capinfo.beset<<endl<<endl;
            errmsg << "The duplicate descriptions are:" <<endl;
            errmsg << "---------------------" <<endl;
            int dup_num = 0;
            for(std::vector<str>::iterator kt = dups.begin(); kt != dups.end(); ++kt)
            { 
              errmsg << dup_num << ":" <<endl;
              errmsg << *kt;
              errmsg << "----------------------" <<endl;
              dup_num++;
            }
            core_error().raise(LOCAL_INFO,errmsg.str());
          } 
          else 
          {
            capinfo.description = description_file.getValue<str>(*it);
            capinfo.has_description = true;
          }
        }
        else
        {
          // Record that this description is missing
          capinfo.description = "Missing!"; 
          capinfo.has_description = false;
          missing_flag = true;
        }
        capability_dbase.push_back(capinfo);
      }

      if(missing_flag)
      {
        // Warn user of missing descriptions
        std::ostringstream msg;
        msg << "Warning! Descriptions are missing for the following capabilities:" <<endl;
        for (std::vector<capability_info>::const_iterator it = capability_dbase.begin(); it != capability_dbase.end(); ++it)
        {
          if(not it->has_description)
          {
            msg << "   " << it->name << endl;
          }
        }
        msg << "Please add descriptions of these to "<< input_capability_descriptions <<endl; 
        //core_warning().raise(LOCAL_INFO,msg.str()); //Ok can't do this since logger isn't initialised yet, and gets disabled anyway.
        // Send to a hardcoded file for now
        report << msg.str() << endl;
        // Also make user directly aware of this problem
        cout << "Warning! Descriptions missing for some capabilities! See "<<report_file<<" for details." << endl;
      }

      // Write out the centralised database file containing all this information
      // (we could also keep this in memory for other functions to use; it's probably not that large)
      // Should probably sort it by module or something.    
    
      // Could have built this directly in the other loop, but for now it is separate.
      YAML::Emitter out;
      out << YAML::BeginSeq;
      for (std::vector<capability_info>::iterator it = capability_dbase.begin(); it != capability_dbase.end(); ++it)
      {
        //capability_info tmp = *it;
        out << *it; //custom emitter to do this is in yaml_description_database.hpp
      }
      out << YAML::EndSeq;
      // Create file and write YAML output there
      ofstream outfile;
      outfile.open(capability_dbase_file);
      outfile << "# Auto-generated capability description library. Edits will be erased." << endl;;
      outfile << "# Edit \"" << input_capability_descriptions << "\" instead." << endl << endl << out.c_str();
      

      // Now the models
      // This is distressingly similar to the capabilities case, but it doesn't seem so straightforward to modularise any further...
        
      // Loop through registered models and try to find their descriptions (potentially from many files, but for now just checking one)
      DescriptionDatabase model_description_file(input_model_descriptions); // Load descriptions file
      missing_flag = false; // reset this flag
 
      // Check for duplicate description keys
      duplicates = description_file.check_for_duplicates();

      // Search through GAMBIT for information about registered models to match to the descriptions
      for (pmfVec::const_iterator it = primaryModelFunctorList.begin(); it != primaryModelFunctorList.end(); ++it)
      {
        model_info model;
        model.name = (*it)->origin();

        // Check original description files for descriptions matching this capability
        if( model_description_file.hasKey(model.name) )
        {
          // Check whether there are duplicates of this key
          if (duplicates[model.name] > 0)
          {
            std::vector<str> dups = model_description_file.get_all_values(model.name);
            std::ostringstream errmsg;
            errmsg << "Error! Duplicate model descriptions found for model \""<<model.name<< 
             "\"! Only one description is permitted, since model names must be unique. "
             "Please rename a model or delete one of the descriptions."<<endl;
            errmsg << "The duplicate descriptions are:" <<endl;
            errmsg << "---------------------" <<endl;
            int dup_num = 0;
            for(std::vector<str>::iterator kt = dups.begin(); kt != dups.end(); ++kt)
            { 
              errmsg << dup_num << ":" <<endl;
              errmsg << *kt;
              errmsg << "----------------------" <<endl;
              dup_num++;
            }
            core_error().raise(LOCAL_INFO,errmsg.str());
          } 
          else 
          {
            model.description = model_description_file.getValue<str>(model.name);
            model.has_description = true;
          }
        }
        else
        {
          // Record that this description is missing
          model.description = "Missing!"; 
          model.has_description = false;
          missing_flag = true;
        }
  
        // Get the rest of the info
        model.nparams = (*it)->valuePtr()->getNumberOfPars();
        model.parameters = (*it)->valuePtr()->getKeys();
        model.parent = modelInfo->get_parent(model.name);
        model.lineage = modelInfo->get_lineage(model.name);
        model.descendants = modelInfo->get_descendants(model.name);

        model_dbase.push_back(model);
      }

      if(missing_flag)
      {
        // Warn user of missing descriptions
        std::ostringstream msg;
        msg << "Warning! Descriptions are missing for the following models:" <<endl;
        for (std::vector<model_info>::const_iterator it = model_dbase.begin(); it != model_dbase.end(); ++it)
        {
          if(not it->has_description)
          {
            msg << "   " << it->name << endl;
          }
        }
        msg << "Please add descriptions of these to "<< input_model_descriptions <<endl;
        report << msg.str() << endl;
        // Also make user directly aware of this problem
        cout << "Warning! Descriptions missing for some models! See "<<report_file<<" for details." << endl;
      }

      // Write out the centralised database file containing all this information
      // (we could also keep this in memory for other functions to use; it's probably not that large)
      // Should probably sort it by module or something.    
  
      // Could have built this directly in the other loop, but for now it is separate.
      YAML::Emitter out2;
      out2 << YAML::BeginSeq;
      for (std::vector<model_info>::const_iterator it = model_dbase.begin(); it != model_dbase.end(); ++it)
      {
        out2 << *it; //custom emitter to do this is in yaml_description_database.hpp
      }
      out2 << YAML::EndSeq;
      // Create file and write YAML output there
      ofstream outfile2;
      outfile2.open(model_dbase_file);
      outfile2 << "# Auto-generated model description library. Edits will be erased." << endl;;
      outfile2 << "# Edit \"" << input_model_descriptions << "\" instead." << endl << endl << out2.c_str();
  
    }

    /// Get the description of the named capability from the description database
    // e.g. second argument might be "capability", with the first argument being
    // the name of a capability
    const capability_info gambit_core::get_capability_info(const str& name) const
    {
      // I am now keeping a vector of all the descriptions around... so no need to
      // actually read from the database file...

      // YAML::Node parser = YAML::LoadFile(centralised_descriptions);
      // for(YAML::const_iterator it=parser.begin();it!=parser.end();++it)
      // {
      //   capability_info cap = it->as<capability_info>();
      //   if(cap.name==name)
      //   {
      //     return cap; //Should only be one match possible after database check
      //   }
      // }
      // If we didn't find any matching capability this is bad; raise an error.

      for(std::vector<capability_info>::const_iterator it=capability_dbase.begin();
           it!=capability_dbase.end();++it)
      {
         if(it->name==name)
         {
           return *it; //Should only be one match possible after database check
         }
      }
      // if no match...
      std::ostringstream errmsg;
      errmsg << "No capability with the name \""<<name<< "\" could be found in the capability database. "
       "This function should not run when we don't know if the capability exists! Either there is a bug "
       "in the calling code, or something went wrong creating the capability database.";
      core_error().raise(LOCAL_INFO,errmsg.str());
    }

    const model_info gambit_core::get_model_info(const str& name) const
    {
      for(std::vector<model_info>::const_iterator it=model_dbase.begin();
           it!=model_dbase.end();++it)
      {
         if(it->name==name)
         {
           return *it; //Should only be one match possible after database check
         }
      }
      // if no match...
      std::ostringstream errmsg;
      errmsg << "No model with the name \""<<name<< "\" could be found in the model database. This function "
       "should not run when we don't know if the model exists! Either there is a bug in the calling code, or "
       "something went wrong creating the model database.";
      core_error().raise(LOCAL_INFO,errmsg.str());
    }

    /// Compute the status of a given backend
    inline str gambit_core::backend_status(str be, str version, bool& no_failures)
    {
      const str OK = "OK";
      const str bad = "absent/broken";
      const str badclass = "bad types";
      str status;
      if (backendData->works.at(be+version)) 
      {
        if (backendData->classloader.at(be+version)) 
        {
          status = (backendData->classes_OK.at(be+version) ? OK : badclass); 
        }
        else { status = OK; }
      }
      else { status = bad; }
      if (status == bad or status == badclass) no_failures = false;
      return status;
    }

    /// Launch non-interactive command-line diagnostic mode, for printing info about current GAMBIT configuration.
    str gambit_core::run_diagnostic(int argc, char **argv)
    {

      str filename;
      const str command = argc > 1 ? argv[1] : "none";
      bool no_scan = false; // Set to true if something happens that means we should stop cleanly after checking commands
    
      // Check which mode we are running in
      // (each mode may process command line arguments differently)

      if (command == "modules")
      {
        const int maxlen = 25;
        cout << "\nThis is GAMBIT." << endl << endl; 
        cout << "Modules                #functions" << endl;
        cout << "---------------------------------" << endl;
        for (std::set<str>::const_iterator it = modules.begin(); it != modules.end(); ++it)
        {
          int nf = 0;
          for (fVec::const_iterator jt = functorList.begin(); jt != functorList.end(); ++jt)
          {
            if ((*jt)->origin() == *it) nf++;
          } 
          cout << *it << spacing(it->length(),maxlen) << nf << endl;
        }
        no_scan = true;
      }

      else if (command == "backends")
      {
        int maxlens[6] = {18, 7, 40, 13, 3, 3};
        bool all_good = true;
        cout << "\nThis is GAMBIT." << endl << endl; 
        cout << "Backends               Version     Path to lib (relative to GAMBIT directory)   Status          #funcs  #types  #ctors" << endl;
        cout << "----------------------------------------------------------------------------------------------------------------------" << endl;

        // Loop over all registered backends
        for (std::map<str, std::set<str> >::const_iterator it = backend_versions.begin(); it != backend_versions.end(); ++it)
        {
          // Loop over all registered versions of this backend
          for (std::set<str>::const_iterator jt = it->second.begin(); jt != it->second.end(); ++jt)
          {
            int nfuncs = 0;
            int ntypes = 0;
            int nctors = 0;
            str path, status;

            // Retrieve the status and path info.
            path = backendData->paths.at(it->first+*jt);                          // Get the path of this backend
            status = backend_status(it->first, *jt, all_good);                    // Save the status of this backend

            // Count up the number of functions in this version of the backend, using the registered functors.
            for (fVec::const_iterator kt = backendFunctorList.begin(); kt != backendFunctorList.end(); ++kt)
            {
              if ((*kt)->origin() == it->first and (*kt)->version() == *jt) nfuncs++; // If backend matches, increment the count of the functions in this version
            }

            // Do things specific to versions that provide classes
            if (backendData->classloader.at(it->first+*jt))
            {
              std::set<str> classes = backendData->classes.at(it->first+*jt);     // Retrieve classes loaded by this version
              ntypes = classes.size();                                      // Get the number of classes loaded by this backend
              for (std::set<str>::const_iterator kt = classes.begin(); kt != classes.end(); ++kt)
              {
                nctors += backendData->factory_args.at(it->first+*jt+*kt).size(); // Add the number of factories for this class to the total
              }
            }

            // Print the info
            ostringstream ss1, ss2;
            str ss1a, ss2a;
            const str firstentry = (jt == it->second.begin() ? it->first : "");
            cout << firstentry << spacing(firstentry.length(),maxlens[0]);
            cout << *jt        << spacing(jt->length(),maxlens[1]);
            cout << path       << spacing(path.length(),maxlens[2]);
            cout << status     << spacing(status.length(),maxlens[3]);
            ss1 << nfuncs; ss1a = spacing(ss1.str().length(),maxlens[4]);
            ss2 << ntypes; ss2a = spacing(ss2.str().length(),maxlens[5]);
            cout << ss1.str() << ss1a << ss2.str() << ss2a << nctors << endl;
          }
        }

        if (all_good) cout << endl << "All your backend are belong to us." << endl;
        no_scan = true;
      }
<<<<<<< HEAD
      
=======
   
>>>>>>> 42992600
      else if (command == "models")
      {
        int maxlen1 = 22;
        int maxlen2 = 22;
        cout << "\nThis is GAMBIT." << endl << endl; 
        cout << "Models                     Parent             Parameters" << endl;
        cout << "--------------------------------------------------------" << endl;
        for (pmfVec::const_iterator it = primaryModelFunctorList.begin(); it != primaryModelFunctorList.end(); ++it)
        {
          str model = (*it)->origin();
          str parentof = modelInfo->get_parent(model);
          int nparams = (*it)->valuePtr()->getNumberOfPars();
          cout << model << spacing(model.length(),maxlen1) << parentof << spacing(parentof.length(),maxlen2) << nparams << endl;
        }
        // Create and spit out graph of the model hierarchy.
        str graphfile = "GAMBIT_model_hierarchy.gv";
        ModelHierarchy modelGraph(*modelInfo,primaryModelFunctorList,graphfile,false);
        cout << endl << "Created graphviz model hierarchy graph in "+graphfile+"." << endl; 
        cout << "Please run ./graphviz.sh "+graphfile+" to get postscript plot." << endl; 

        no_scan = true;
      }
    
      else if (command == "capabilities")
      {
        const int maxlen1 = 35;
        const int maxlen2 = 25;

        // Display capability information
        cout << "\nThis is GAMBIT." << endl << endl; 

        
        // Default, list-format output header
        cout << "Capabilities                           Available in (modules/models)  Available in (backends)" << endl;
        cout << "---------------------------------------------------------------------------------------------" << endl;
        
        for (std::set<str>::const_iterator it = capabilities.begin(); it != capabilities.end(); ++it)
        {
          std::set<str> modset, beset;
          str mods, bes, description;

          // Make sets of matching modules and backends
          for (fVec::const_iterator jt = functorList.begin(); jt != functorList.end(); ++jt)
          {
            if ((*jt)->capability() == *it) modset.insert((*jt)->origin());
          } 
          for (fVec::const_iterator jt = backendFunctorList.begin(); jt != backendFunctorList.end(); ++jt)
          {
            if ((*jt)->capability() == *it) beset.insert((*jt)->origin());
          }         

          // Make strings out of the sets
          for (std::set<str>::const_iterator jt = modset.begin(); jt != modset.end(); ++jt)
          {
            if (jt != modset.begin()) mods += ", "; 
            mods += *jt;
          }
          for (std::set<str>::const_iterator jt = beset.begin(); jt != beset.end(); ++jt)
          {
            if (jt != beset.begin()) bes += ", "; 
            bes += *jt;
          }
 
          // Identify the primary model parameters with their models.
          if (mods.length() == 0 and bes.length() == 0) mods = it->substr(0,it->length()-11);

          // Print the entry in the table (list format)
          cout << *it << spacing(it->length(),maxlen1) << mods << spacing(mods.length(),maxlen2) << bes << endl;
        }

        no_scan = true;
      }

      else if (command == "scanners")
      {
        cout << "\nThis is GAMBIT." << endl << endl; 
        cout << "Scanners            Accepted options" << endl;
        cout << "------------------------------------" << endl;
        //for (std::set<str>::const_iterator it = scanners.begin(); it != scanners.end(); ++it)
        //{
        //  cout << *it << endl;
        //}
        no_scan = true;
      }

      else 
      {
        // If we aren't just checking what stuff is registered, we could end up running a scan, or needing the descriptions of things.
        // Therefore we must construct the description databases and make sure there are no naming conflicts etc.
        check_databases();

        //Iterate over all modules to see if command matches one of them
        for (std::set<str>::const_iterator it = modules.begin(); it != modules.end(); ++it)
        {
          if (command == *it)
          {
            no_scan = true;
            cout << "\nThis is GAMBIT." << endl << endl; 
            cout << "Information for module " << *it << "." << endl << endl;
            cout << "Function                             Capability                              Result Type               Loop Manager: Is   Needs";
            cout << "                   Dependencies[] & Backend Reqs{}" << endl;
            cout << "-------------------------------------------------------------------------------------------------------------------------------";
            cout << "--------------------------------------------------" << endl;

            for (fVec::const_iterator jt = functorList.begin(); jt != functorList.end(); ++jt)
            {
              if ((*jt)->origin() == *it)              // Module matches
              {
                str f = (*jt)->name();
                str c = (*jt)->capability();
                str t = (*jt)->type();
                str islm = (*jt)->canBeLoopManager() ? "Yes" : "No ";
                str nlm  = (*jt)->loopManagerCapability();
                std::vector<sspair> deps = (*jt)->dependencies();
                std::vector<sspair> reqs = (*jt)->backendreqs();
                cout << f << spacing(f.length()-2,30) << c << spacing(c.length(),35);
                cout << t << spacing(t.length(),35) << islm << "  " << nlm << spacing(nlm.length(),19);
                if (not deps.empty())
                {
                  for (std::vector<sspair>::const_iterator kt = deps.begin(); kt != deps.end(); ++kt)
                  {
                    if (kt != deps.begin()) cout << std::string(146,' ');
                    cout << kt->first << "[" << kt->second << "]" << endl;
                  }
                } 
                if (not reqs.empty())
                {
                  for (std::vector<sspair>::const_iterator kt = reqs.begin(); kt != reqs.end(); ++kt)
                  {
                    if (kt != reqs.begin() or not deps.empty()) cout << std::string(146,' ');
                    cout << kt->first << "{" << kt->second << "}" << endl;
                  }
                }
                if (reqs.empty() and deps.empty()) cout << endl;
              }
            } 
            break;
          }
        }
    
        //Iterate over all backends to see if command matches one of them
        for (std::map<str, std::set<str> >::const_iterator it = backend_versions.begin(); it != backend_versions.end(); ++it)
        {
          if (command == it->first)
          {
            const std::set<str> versions = it->second;
            bool has_classloader = false;
            no_scan = true;
            cout << "\nThis is GAMBIT." << endl << endl; 
            cout << "Information for backend " << it->first << "." << endl << endl;

            // Loop over all registered versions of this backend
            for (std::set<str>::const_iterator jt = versions.begin(); jt != versions.end(); ++jt)
            {
              bool who_cares;
              const str path = backendData->paths.at(it->first+*jt);        // Save the path of this backend
              const str status = backend_status(it->first, *jt, who_cares); // Save the status of this backend
              cout << "Version: " << *jt << endl;
              cout << "Path to library: " << path << endl;
              cout << "Library status: " << status << endl; 
              bool first = true;
              // Loop over all the backend functions and variables
              for (fVec::const_iterator kt = backendFunctorList.begin(); kt != backendFunctorList.end(); ++kt)
              {
                if ((*kt)->origin() == it->first) 
                {
                  if (first)
                  {
                    cout << "  Function/Variable              Capability                              Type                                         Status         " << endl;
                    cout << "  -----------------------------------------------------------------------------------------------------------------------------------" << endl;
                    first = false;
                  }
                  const str f = (*kt)->name();
                  const str c = (*kt)->capability();
                  const str t = (*kt)->type();
                  const int s = (*kt)->status();
                  str ss;
                  if (s == -2) ss = "Function absent";
                  if (s == -1) ss = "Backend absent";
                  if (s >= 0)  ss = "Available";
                  cout << "  " << f << spacing(f.length(),25) << c << spacing(c.length(),35);
                  cout << t << spacing(t.length(),40) << ss << endl;
                }
              }
              // If this version has classes to offer, print out info on them too
              if (backendData->classloader.at(it->first+*jt))
              {
                std::set<str> classes;
                if (backendData->classes.find(it->first+*jt) != backendData->classes.end()) classes = backendData->classes.at(it->first+*jt);
                has_classloader = true;
                cout << "  ----------------------------------------------------------------------------------------------------------------------------------" << endl;
                cout << "  Class                                              Constructor overload                                             Status        " << endl;
                cout << "  ----------------------------------------------------------------------------------------------------------------------------------" << endl;
                // Loop over the classes
                for (std::set<str>::const_iterator kt = classes.begin(); kt != classes.end(); ++kt)
                {
                  const std::set<str> ctors = backendData->factory_args.at(it->first+*jt+*kt);
                  // Loop over the constructors in each class
                  for (std::set<str>::const_iterator lt = ctors.begin(); lt != ctors.end(); ++lt)
                  {
                    str args = *lt;
                    boost::replace_all(args, "my_ns::", "");
                    const str ss = backendData->constructor_status.at(it->first+*jt+*kt+args);
                    const str firstentry = (lt == ctors.begin() ? *kt : "");
                    cout << "  " << firstentry << spacing(firstentry.length(),46) << args << spacing(args.length(),60) << ss << endl; 
                  }
                }
              } 
              cout << "  ----------------------------------------------------------------------------------------------------------------------------------" << endl << endl;
            }
            // Tell the user what the default version is for classes of this backend (if there are any).
            if (has_classloader)
            {
              const std::map<str, str> defs = backendData->defaults;
              const str my_def = (defs.find(it->first) != defs.end() ? backendData->version_from_safe_version(it->first,defs.at(it->first)) : "none");
              cout << endl << "Default version for loaded classes: "  << my_def << endl << endl;
            }
            break;
          }
        }
    
        //Iterate over all models to see if command matches one of them
        for (pmfVec::const_iterator it = primaryModelFunctorList.begin(); it != primaryModelFunctorList.end(); ++it)
        {
          str model = (*it)->origin();
          if (command == model)
          {
            no_scan = true;
            cout << "\nThis is GAMBIT." << endl << endl; 
            cout << "Information for model " << model << "." << endl << endl;;
          
            // Retrieve info on this capability from the database file
            model_info mod = get_model_info(model); 

            // Need copies of lineage and descendant vectors with self-reference removed
            std::vector<str> lin_X = mod.lineage;
            std::vector<str> des_X = mod.descendants;
          
            // Erase element matching name
            lin_X.erase(std::remove(lin_X.begin(), lin_X.end(), mod.name), lin_X.end());
            des_X.erase(std::remove(des_X.begin(), des_X.end(), mod.name), des_X.end());

            cout << "  Parent Model: " << mod.parent << endl;
            cout << "  Number of parameters: " << mod.nparams << endl;
            cout << "  Parameter names:" << mod.parameters << endl;
            cout << "  'Ancestor' models:" << lin_X << endl;
            cout << "  'Descendant' models:" << des_X << endl;
            cout << "  Description: " << endl << mod.description << endl;

            break;
          }
        }  

        //Iterate over all capabilities to see if command matches one of them
        for (std::set<str>::const_iterator it = capabilities.begin(); it != capabilities.end(); ++it)
        {
          if (command == *it)
          {
            no_scan = true;
            cout << "\nThis is GAMBIT." << endl << endl; 
            cout << "Information for capability " << *it << "." << endl << endl;

            // Retrieve info on this capability from the database file
            capability_info cap = get_capability_info(*it); 

            cout << "  Available in modules: " << cap.modset << endl;
            cout << "  Available in backends:" << cap.beset << endl;
            cout << "  Description: " << endl << cap.description << endl;
            ///TODO Hmm need to get the type information still...
            // available from (type, module/backend, function name)

            break;
          }
        }
    
        //Iterate over all scanners to see if command matches one of them
        //for (std::set<str>::const_iterator it = scanners.begin(); it != scanners.end(); ++it)
        {
          //if (command == *it)
          //{
          //  cout << "\nThis is GAMBIT." << endl << endl; 
          //  cout << "Information for scanner " << model << "." << endl << endl;;
          
            // stuff about the scanner

            //is_yaml = false;
            //break;
          //}
        }  
      }
   
      // Check if some command or other was run and we should stop.
      if (no_scan) 
      {
        cout << endl;
        logger().disable();
        core_error().silent_forced_throw();
      }

      // If we haven't yet, process the command line options
      // (this may be done differently in one of the non-standard run modes, though if it
      //  is then gambit should probably stop running before we get to here...)
      if (not processed_options) 
      {
        filename = process_primary_options(argc,argv);
        // Check if we indeed received a valid filename (needs -f option now)
        if( not found_inifile)
        {
          // Ok then, report an unrecognised command and bail
          cout<<"Unrecognised command received!"<<endl;
          bail();
        }
      }
      else 
      {
        cout<<"Command line options have already been processed in a special run mode... GAMBIT should not reach this point. Aborting..."<<endl;
        logger().disable();
        core_error().silent_forced_throw();
      }    
    
      return filename;
    
    }

}<|MERGE_RESOLUTION|>--- conflicted
+++ resolved
@@ -607,11 +607,6 @@
         if (all_good) cout << endl << "All your backend are belong to us." << endl;
         no_scan = true;
       }
-<<<<<<< HEAD
-      
-=======
-   
->>>>>>> 42992600
       else if (command == "models")
       {
         int maxlen1 = 22;
