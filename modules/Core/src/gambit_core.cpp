--- conflicted
+++ resolved
@@ -248,11 +248,7 @@
           cout << *it << spacing(it->length(),maxlen1) << mods << spacing(mods.length(),maxlen2) << bes << endl;
         }
       }
-<<<<<<< HEAD
-   
-=======
- 
->>>>>>> aa465c6f
+
       else if (command == "runorder")
       {
         cout << "\nThis is GAMBIT." << endl << endl; 
@@ -260,10 +256,7 @@
         show_runorder = true;
         return; // Need to continue running gambit for a bit longer to get the requested info.
       }
-<<<<<<< HEAD
- 
-=======
->>>>>>> aa465c6f
+
       else if (command == "scanners")
       {
         cout << "\nThis is GAMBIT." << endl << endl; 
