//   GAMBIT: Global and Modular BSM Inference Tool
//   *********************************************
///  \file
///
///  GAMBIT executable.
///
///  *********************************************
///
///  Authors:
///   
///  \author The GAMBIT Collaboration
///  \date 2012 Oct onwards
///
///  *********************************************

#include "gambit/Core/gambit.hpp"

// FIXME this shouldn't be needed after the call to GMPI::Init() below is shifted to scannerbit
// MPI bindings
#include "gambit/Utils/mpiwrapper.hpp"

using namespace Gambit;
using namespace LogTags;

/// Main GAMBIT program
int main(int argc, char* argv[])
{
  std::set_terminate(terminator);

<<<<<<< HEAD
  #ifdef WITH_MPI
  /// Needs to be done first, pretty much. Supply argc and argv, so that MPI
  /// can fix up the command line arguments to match the non-mpi'd call. 
  //GMPI::Init(argc,argv);
  #endif

=======
>>>>>>> fa1be904
  try
  {
    // Parse command line arguments, launching into the appropriate diagnostic mode
    // if the argument passed warrants it. Otherwise just get the filename.
    const str filename = Core().run_diagnostic(argc,argv);

    // FIXME this is to be shifted to ScannerBit
    #ifdef WITH_MPI
      GMPI::Init();
    #endif
  
    cout << endl << "Starting GAMBIT" << endl;
    cout << "----------" << endl;
    if(Core().found_inifile) cout << "YAML file: "<< filename << endl;

    std::vector<std::string> arguments(argv, argv + argc);
    logger() << core << "Command invoked: ";
    for(int i=0;i<argc;i++){ logger() << arguments[i] << " "; }
    logger() << endl;
    logger() << core << "Starting GAMBIT" << endl << EOM;
    logger() << core << "Registered module functors [Core().getModuleFunctors().size()]: ";
    logger() << Core().getModuleFunctors().size() << endl;
    logger() << "Registered backend functors [Core().getBackendFunctors().size()]: ";
    logger() << Core().getBackendFunctors().size() << endl << EOM;
 
    // Read YAML file, which also initialises the logger. 
    IniParser::IniFile iniFile;
    iniFile.readFile(filename);
 
    // Initialise the random number generator, letting the RNG class choose its own default.
    Random::create_rng_engine(iniFile.getValueOrDef<str>("default", "rng"));

    // Determine selected model(s)
    std::set<str> selectedmodels = iniFile.getModelNames();
  
    // Activate "primary" model functors
    Core().registerActiveModelFunctors( Models::ModelDB().getPrimaryModelFunctorsToActivate( selectedmodels, Core().getPrimaryModelFunctors() ) );

    // Deactivate module functions reliant on classes from missing backends
    Core().accountForMissingClasses();

    // Set up the printer manager for redirection of scan output.
    Printers::PrinterManager printerManager(iniFile.getPrinterNode());

    // Set up dependency resolver
    DRes::DependencyResolver dependencyResolver(Core(), Models::ModelDB(), iniFile, Utils::typeEquivalencies(), *(printerManager.printerptr));

    // Log module function infos
    dependencyResolver.printFunctorList();

    // Do the dependency resolution
    dependencyResolver.doResolution();

    // Check that all requested models are used for at least one computation
    Models::ModelDB().checkPrimaryModelFunctorUsage(Core().getActiveModelFunctors());

    // Report the proposed (output) functor evaluation order
    dependencyResolver.printFunctorEvalOrder(Core().show_runorder);
    
    // If true, bail out (just wanted the run order, not a scan); otherwise, keep going.
    if (not Core().show_runorder)
    {
 
      //Define the prior
      Priors::CompositePrior prior(iniFile.getParametersNode(), iniFile.getPriorsNode());
  
      //Define the likelihood container object for the scanner
      Likelihood_Container_Factory factory(Core(), dependencyResolver, iniFile, prior);
 
      //Create the master scan manager 
      Scanner::Scan_Manager scan(&factory, iniFile.getScannerNode(), &prior, &printerManager);

      //Do the scan!
      logger() << core << "Starting scan." << EOM;
      scan.Run(argc, argv); 

      cout << "GAMBIT has finished successfully!" << endl;

      // FIXME to be done in ScannerBit
      #ifdef WITH_MPI
        GMPI::Comm COMM_WORLD;
        std::cout << "Shutting down MPI (process "<< COMM_WORLD.Get_rank() <<")..." << std::endl;
        MPI_Finalize();
      #endif

    }
  
  }

  catch (const std::exception& e)
  {
    if (not logger().disabled())
    {
      cout << endl << " \033[00;31;1mFATAL ERROR\033[00m" << endl << endl;
      cout << "GAMBIT has exited with fatal exception: " << e.what() << endl;
      #ifdef WITH_MPI
        if (GMPI::Is_initialized())
        {
          GMPI::Comm COMM_WORLD;
          COMM_WORLD.Abort();
        }
      #endif     
    } 
  }

  catch (str& e)
  {
    cout << endl << " \033[00;31;1mFATAL ERROR\033[00m" << endl << endl;
    cout << "GAMBIT has exited with a fatal and uncaught exception " << endl;
    cout << "thrown from a backend code.  Due to poor code design in " << e << endl;
    cout << "the backend, the exception has been thrown as a string. " << endl;
    cout << "If you are the author of the backend, please throw only " << endl;
    cout << "exceptions that inherit from std::exception.  Error string: " << endl;
    cout << e << endl;
    #ifdef WITH_MPI
      if (GMPI::Is_initialized())
      {
        GMPI::Comm COMM_WORLD;
        COMM_WORLD.Abort();
      }
    #endif     
  }

  // Free the memory held by the RNG
  Random::delete_rng_engine();

  return 0;

}<|MERGE_RESOLUTION|>--- conflicted
+++ resolved
@@ -27,15 +27,6 @@
 {
   std::set_terminate(terminator);
 
-<<<<<<< HEAD
-  #ifdef WITH_MPI
-  /// Needs to be done first, pretty much. Supply argc and argv, so that MPI
-  /// can fix up the command line arguments to match the non-mpi'd call. 
-  //GMPI::Init(argc,argv);
-  #endif
-
-=======
->>>>>>> fa1be904
   try
   {
     // Parse command line arguments, launching into the appropriate diagnostic mode
