--- conflicted
+++ resolved
@@ -37,12 +37,6 @@
 
 int main( int argc, const char* argv[] )
 {
-  std::cout << GAMBIT::Graphs::masterGraph[0].functorBaseName << std::endl;
-  std::cout << GAMBIT::Graphs::masterGraph[1].functorBaseName << std::endl;
-  std::cout << GAMBIT::Graphs::masterGraph[2].functorBaseName << std::endl;
-  std::cout << GAMBIT::Graphs::masterGraph[3].functorBaseName << std::endl;
-  std::cout << GAMBIT::Graphs::masterGraph[4].functorBaseName << std::endl;
-
   std::cout<<std::endl;
   std::cout<< "This is a skeleton example for gambit."<<std::endl;
   std::cout<< "At the moment it does the following:"<<std::endl;
@@ -79,11 +73,7 @@
   std::cout << "My name is " << TinyDarkBit::name() << std::endl;
   std::cout << " I can calculate: " << std::endl << TinyDarkBit::iCanDo << std::endl;
   std::cout << " ...but I may need: " << std::endl << TinyDarkBit::iMayNeed << std::endl;
-<<<<<<< HEAD
   //std::cout << "TinyDarkBit says: omega_DM is " << TinyDarkBit::result<double>("omega_DM") << std::endl;
-=======
-  // std::cout << "TinyDarkBit says: omega_DM is " << TinyDarkBit::result<double>("omega_DM") << std::endl;
->>>>>>> 9d88a756
   std::cout << "*** End Dark ***" << std::endl << std::endl;
 
   // Dependency resolution by hand
