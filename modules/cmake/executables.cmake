# GAMBIT: Global and Modular BSM Inference Tool  
#************************************************
# \file                                          
#                                                
#  CMake configuration script for final executables
#  of GAMBIT.
#    
#************************************************
#                                                
#  Authors (add name and date if you modify):                                    
#                                                
#  \author Antje Putze
#          (antje.putze@lapth.cnrs.fr)              
#  \date 2014 Sep, Oct, Nov
#        2015 Feb
#
#  \author Pat Scott
#          (p.scott@imperial.ac.uk)              
#  \date 2014 Nov, Dec
#                                               
#************************************************

# Indicate which executables need ScannerBit
set(uses_scannerbit gambit)

# Add the main GAMBIT executable
if(EXISTS "${PROJECT_SOURCE_DIR}/Core/")
  if (NOT EXCLUDE_FLEXIBLESUSY)
    set(gambit_XTRA ${flexiblesusy_LDFLAGS})
  endif()
  if (NOT EXCLUDE_DELPHES)
    set(gambit_XTRA ${gambit_XTRA} ${delphes_LDFLAGS} ${ROOT_LIBRARIES} ${ROOT_LIBRARY_DIR}/libEG.so)
  endif()
  add_gambit_executable(gambit "${gambit_XTRA}"
                        SOURCES ${PROJECT_SOURCE_DIR}/Core/src/gambit.cpp 
                                ${GAMBIT_ALL_COMMON_OBJECTS} 
                                ${GAMBIT_BIT_OBJECTS}
                                $<TARGET_OBJECTS:Core>
                                $<TARGET_OBJECTS:Printers>
  )
  if (NOT EXCLUDE_FLEXIBLESUSY)
    add_dependencies(gambit flexiblesusy)
  endif()
  if (NOT EXCLUDE_DELPHES)
    add_dependencies(gambit delphes)
  endif()
<<<<<<< HEAD
=======
  if(MPI_FOUND)
    target_link_libraries(gambit ${MPI_LIBRARIES})
  endif()
  if(HDF5_FOUND)
    target_link_libraries(gambit ${HDF5_LIBRARIES})
  endif()
>>>>>>> e3f87245
endif()

# Add the ExampleBit_A_standalone executable
if(EXISTS "${PROJECT_SOURCE_DIR}/ExampleBit_A/" AND ";${GAMBIT_BITS};" MATCHES ";ExampleBit_A;")
  if (NOT EXCLUDE_FLEXIBLESUSY)
    set(ExampleBit_A_XTRA ${flexiblesusy_LDFLAGS})
  endif()
  if (NOT EXCLUDE_DELPHES)
    set(ExampleBit_A_XTRA ${gambit_XTRA} ${delphes_LDFLAGS} ${ROOT_LIBRARIES} ${ROOT_LIBRARY_DIR}/libEG.so)
  endif()
  add_gambit_executable(ExampleBit_A_standalone "${ExampleBit_A_XTRA}"
                        SOURCES ${PROJECT_SOURCE_DIR}/ExampleBit_A/examples/ExampleBit_A_standalone_example.cpp 
                                $<TARGET_OBJECTS:ExampleBit_A>
                                ${GAMBIT_ALL_COMMON_OBJECTS}
  )
  if (NOT EXCLUDE_FLEXIBLESUSY)
    add_dependencies(ExampleBit_A_standalone flexiblesusy)
  endif()
  if (NOT EXCLUDE_DELPHES)
    add_dependencies(ExampleBit_A_standalone delphes)
  endif()
endif()

# Add the ScannerBit standalone executable
if(EXISTS "${PROJECT_SOURCE_DIR}/ScannerBit/")
  if(EXISTS "${PROJECT_SOURCE_DIR}/Elements/") 
    if (NOT EXCLUDE_FLEXIBLESUSY)
      set(ScannerBit_XTRA ${flexiblesusy_LDFLAGS})
    endif()
    if (NOT EXCLUDE_DELPHES)
      set(ScannerBit_XTRA ${gambit_XTRA} ${delphes_LDFLAGS} ${ROOT_LIBRARIES} ${ROOT_LIBRARY_DIR}/libEG.so)
    endif()
  endif()
  add_gambit_executable(ScannerBit_standalone "${ScannerBit_XTRA}"
                        SOURCES ${PROJECT_SOURCE_DIR}/ScannerBit/examples/ScannerBit_standalone.cpp
                                $<TARGET_OBJECTS:ScannerBit>
                                $<TARGET_OBJECTS:Printers>              
                                ${GAMBIT_BASIC_COMMON_OBJECTS}
  )
  set_target_properties(ScannerBit_standalone PROPERTIES RUNTIME_OUTPUT_DIRECTORY "${PROJECT_SOURCE_DIR}/ScannerBit/bin")
  if(EXISTS "${PROJECT_SOURCE_DIR}/Elements/") 
    if (NOT EXCLUDE_FLEXIBLESUSY)
      add_dependencies(ScannerBit_standalone flexiblesusy)
    endif()
    if (NOT EXCLUDE_DELPHES)
      add_dependencies(ScannerBit_standalone delphes)
    endif()
  else()
    # Make sure the printers compile OK if the rest of GAMBIT is missing
    add_definitions(-DSTANDALONE=1)
  endif()
<<<<<<< HEAD
=======
  # Probably don't need this? Don't think it will hurt though.
  if(MPI_FOUND)
    target_link_libraries(ScannerBit_standalone ${MPI_LIBRARIES})
  endif()
  if(HDF5_FOUND)
    target_link_libraries(ScannerBit_standalone ${HDF5_LIBRARIES})
  endif()
>>>>>>> e3f87245
endif()<|MERGE_RESOLUTION|>--- conflicted
+++ resolved
@@ -44,15 +44,6 @@
   if (NOT EXCLUDE_DELPHES)
     add_dependencies(gambit delphes)
   endif()
-<<<<<<< HEAD
-=======
-  if(MPI_FOUND)
-    target_link_libraries(gambit ${MPI_LIBRARIES})
-  endif()
-  if(HDF5_FOUND)
-    target_link_libraries(gambit ${HDF5_LIBRARIES})
-  endif()
->>>>>>> e3f87245
 endif()
 
 # Add the ExampleBit_A_standalone executable
@@ -104,14 +95,4 @@
     # Make sure the printers compile OK if the rest of GAMBIT is missing
     add_definitions(-DSTANDALONE=1)
   endif()
-<<<<<<< HEAD
-=======
-  # Probably don't need this? Don't think it will hurt though.
-  if(MPI_FOUND)
-    target_link_libraries(ScannerBit_standalone ${MPI_LIBRARIES})
-  endif()
-  if(HDF5_FOUND)
-    target_link_libraries(ScannerBit_standalone ${HDF5_LIBRARIES})
-  endif()
->>>>>>> e3f87245
 endif()