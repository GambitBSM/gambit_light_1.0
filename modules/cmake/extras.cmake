--- conflicted
+++ resolved
@@ -2,13 +2,16 @@
 #************************************************
 # \file                                          
 #                                                
-#  Cmake configuration script for 'extra'
-#  packages in GAMBIT, i.e. backend codes that
-#  we want to make accessible via the cmake 
-#  system.  Note that this is not the canonical
+#  Cmake configuration script for obtaining,
+#  configuring, compiling and installing 
+#  'extra' non-GAMBIT packages.
+#  
+#  Note that this is not the canonical
 #  way to manage the compilation of backends,
 #  and GAMBIT support for backend compilation is
-#  minimal, even with this method!  
+#  minimal, even with this method -- so please
+#  contact the authors of the respective codes
+#  if they won't compile!  
 #    
 #************************************************
 #                                                
@@ -36,8 +39,12 @@
 else()
   set(dashi "-i")
 endif()
+
+# Define the newline strings to use for OSX-safe substitution.
 set(nl "___totally_unlikely_to_occur_naturally___")
-
+set(true_nl \"\\n\")
+
+# DarkSUSY
 set(remove_files_from_libdarksusy dssetdsinstall.o dssetdsversion.o ddilog.o drkstp.o eisrs1.o tql2.o tred2.o)
 set(remove_files_from_libisajet fa12.o  func_int.o  func.o  isalhd.o  isared.o)
 if(${CMAKE_SYSTEM_NAME} MATCHES "Darwin")
@@ -48,7 +55,6 @@
   set(_ld_suffix "-Wl,--no-whole-archive")
 endif()
 set(libs ${_ld_prefix} <SOURCE_DIR>/lib/libFH.a <SOURCE_DIR>/lib/libHB.a <SOURCE_DIR>/lib/libdarksusy.a <SOURCE_DIR>/lib/libisajet.a ${_ld_suffix})
-
 ExternalProject_Add(darksusy
   URL http://www.fysik.su.se/~edsjo/darksusy/tars/darksusy-5.1.1.tar.gz
   URL_MD5 ebeb0e1cfb4d834858e120190e423f62
@@ -59,11 +65,10 @@
   BUILD_COMMAND make COMMAND ar d <SOURCE_DIR>/lib/libdarksusy.a ${remove_files_from_libdarksusy} COMMAND ar d <SOURCE_DIR>/lib/libisajet.a ${remove_files_from_libisajet}
   INSTALL_COMMAND ${CMAKE_Fortran_COMPILER} -shared ${libs} -o <SOURCE_DIR>/lib/libdarksusy.so COMMAND cp <SOURCE_DIR>/lib/libdarksusy.so ${PROJECT_SOURCE_DIR}/Backends/lib/.
 )
-
 set_property(TARGET darksusy PROPERTY _EP_DOWNLOAD_ALWAYS 0)
-
 set(clean_files ${clean_files} "${PROJECT_SOURCE_DIR}/Backends/lib/libdarksusy.so")
 
+# SuperIso
 ExternalProject_Add(superiso
   URL http://superiso.in2p3.fr/download/superiso_v3.4.tgz
   URL_MD5 ae4ecc45e7f608d9faf91ba8e5780053
@@ -74,11 +79,10 @@
   BUILD_COMMAND sed ${dashi} "s#CC = gcc#CC = ${CMAKE_C_COMPILER}#g" <SOURCE_DIR>/Makefile COMMAND sed ${dashi} "s/CFLAGS= -O3 -pipe -fomit-frame-pointer/CFLAGS= -lm -fPIC ${CMAKE_C_FLAGS}/g" <SOURCE_DIR>/Makefile COMMAND make COMMAND ar x <SOURCE_DIR>/src/libisospin.a COMMAND echo "${CMAKE_C_COMPILER} -shared -o libsuperiso.so *.o -lm" > make_so.sh COMMAND chmod u+x make_so.sh COMMAND ./make_so.sh
   INSTALL_COMMAND cp <SOURCE_DIR>/libsuperiso.so ${PROJECT_SOURCE_DIR}/Backends/lib/.
 )
-
 set_property(TARGET superiso PROPERTY _EP_DOWNLOAD_ALWAYS 0)
-
 set(clean_files ${clean_files} "${PROJECT_SOURCE_DIR}/../extras/SuperIso/SuperIso/libsuperiso.so" "${PROJECT_SOURCE_DIR}/Backends/lib/libsuperiso.so")
 
+# DDCalc
 ExternalProject_Add(ddcalc
   SOURCE_DIR ${PROJECT_SOURCE_DIR}/../extras/DDCalc0
   BUILD_IN_SOURCE 1
@@ -86,9 +90,9 @@
   BUILD_COMMAND make libDDCalc0.so FC=${CMAKE_Fortran_COMPILER} FFLAGS=${CMAKE_Fortran_FLAGS} OUTPUT_PIPE=>/dev/null
   INSTALL_COMMAND cp libDDCalc0.so ${PROJECT_SOURCE_DIR}/Backends/lib/.
 )
-
 set(clean_files ${clean_files} "${PROJECT_SOURCE_DIR}/../extras/DDCalc0/libDDCalc0.so" "${PROJECT_SOURCE_DIR}/Backends/lib/libDDCalc0.so")
 
+# Gamlike
 if(GSL_FOUND)
   execute_process(
     COMMAND gsl-config --libs
@@ -99,12 +103,10 @@
     string( STRIP "${GAMLIKE_GSL_LIBS}" GAMLIKE_GSL_LIBS )
   endif()
 endif()
-
 set(gamlike_CXXFLAGS "${CMAKE_CXX_FLAGS}")
 if (NOT GSL_INCLUDE_DIRS STREQUAL "")
   set(gamlike_CXXFLAGS "${gamlike_CXXFLAGS} -I${GSL_INCLUDE_DIRS}")
 endif()
-
 ExternalProject_Add(gamlike
   SOURCE_DIR ${PROJECT_SOURCE_DIR}/../extras/gamLike
   BUILD_IN_SOURCE 1
@@ -112,9 +114,9 @@
   BUILD_COMMAND make CXX=${CMAKE_CXX_COMPILER} CXXFLAGS=${gamlike_CXXFLAGS} LDFLAGS=${CMAKE_SHARED_LIBRARY_CREATE_CXX_FLAGS} LDLIBS=${GAMLIKE_GSL_LIBS}
   INSTALL_COMMAND cp gamLike.so ${PROJECT_SOURCE_DIR}/Backends/lib/libgamLike.so
 )
-
 set(clean_files ${clean_files} "${PROJECT_SOURCE_DIR}/../extras/gamLike/gamLike.so" "${PROJECT_SOURCE_DIR}/Backends/lib/libgamLike.so")
 
+# MicrOmegas
 ExternalProject_Add(micromegas
   SOURCE_DIR ${PROJECT_SOURCE_DIR}/../extras/micromegas
   BUILD_IN_SOURCE 1
@@ -122,15 +124,13 @@
   BUILD_COMMAND ./install_micromegas.script FC=${CMAKE_Fortran_COMPILER}
   INSTALL_COMMAND cp <SOURCE_DIR>/micromegas_3.5.5/MSSM/libmicromegas.so ${PROJECT_SOURCE_DIR}/Backends/lib/.
 )
-
 set(clean_files ${clean_files} "${PROJECT_SOURCE_DIR}/../extras/micromegas/libmicromegas.so" "${PROJECT_SOURCE_DIR}/Backends/lib/libmicromegas.so")
 
+# Pythia
 if(CMAKE_SYSTEM_PROCESSOR MATCHES "x86_64")
   set(pythia_CONFIGURE_EXTRAS "--enable-64bits")
 endif()
-
 set(pythia_CXXFLAGS "${CMAKE_CXX_FLAGS} -Wno-extra")
-
 ExternalProject_Add(pythia
   SOURCE_DIR ${PROJECT_SOURCE_DIR}/../extras/boss/bossed_pythia_source
   BUILD_IN_SOURCE 1
@@ -138,9 +138,9 @@
   BUILD_COMMAND make CXX=${CMAKE_CXX_COMPILER} CXXFLAGS=${pythia_CXXFLAGS} LDFLAGS=${CMAKE_SHARED_LIBRARY_CREATE_CXX_FLAGS}
   INSTALL_COMMAND cp lib/libpythia8.so ${PROJECT_SOURCE_DIR}/Backends/lib/libpythia8.so
 )
-
 set(clean_files ${clean_files} "${PROJECT_SOURCE_DIR}/../extras/boss/bossed_pythia_source/config.mk" "${PROJECT_SOURCE_DIR}/../extras/boss/bossed_pythia_source/lib/libpythia8.so" "${PROJECT_SOURCE_DIR}/Backends/lib/libpythia8.so")
 
+# Fastsim
 ExternalProject_Add(fastsim
   SOURCE_DIR ${PROJECT_SOURCE_DIR}/../extras/fast_sim
   BUILD_IN_SOURCE 1
@@ -148,10 +148,9 @@
   BUILD_COMMAND make CXX=${CMAKE_CXX_COMPILER} CXXFLAGS=${CMAKE_CXX_FLAGS} LDFLAGS=${CMAKE_SHARED_LIBRARY_CREATE_CXX_FLAGS} libfastsim.so
   INSTALL_COMMAND cp lib/libfastsim.so ${PROJECT_SOURCE_DIR}/Backends/lib/libfastsim.so
 )
-
 set(clean_files ${clean_files} "${PROJECT_SOURCE_DIR}/../extras/fast_sim/lib/libfastsim.so" "${PROJECT_SOURCE_DIR}/Backends/lib/libfastsim.so")
 
-
+# Nulike
 if("${CMAKE_Fortran_COMPILER_ID}" STREQUAL "Intel")
   set(FMODULE "module")
 elseif("${CMAKE_Fortran_COMPILER_ID}" STREQUAL "GNU")
@@ -171,8 +170,7 @@
 )
 set(clean_files ${clean_files} "${nulike_dir}/lib/${nulike_lib}.so")
 
-<<<<<<< HEAD
-set(true_nl \"\\n\")
+# SUSY-HIT
 set(susyhit_ver "1\\.5")
 set(susyhit_lib "libsusyhit")
 set(susyhit_dir "${PROJECT_SOURCE_DIR}/../extras/SUSY-HIT")
@@ -222,11 +220,7 @@
 set_property(TARGET susyhit PROPERTY _EP_DOWNLOAD_ALWAYS 0)
 set(clean_files ${clean_files} "${susyhit_dir}/${susyhit_lib}.so")
 
-
-set_target_properties(ddcalc gamlike darksusy micromegas superiso nulike pythia fastsim BOSSMinimalExample susyhit PROPERTIES EXCLUDE_FROM_ALL 1)
-
-add_custom_target(backends COMMAND make gamlike nulike ddcalc pythia BOSSMinimalExample darksusy superiso susyhit) #fastsim micromegas
-=======
+# FeynHiggs
 ExternalProject_Add(feynhiggs
   URL http://wwwth.mpp.mpg.de/members/heinemey/feynhiggs/newversion/FeynHiggs-2.10.4.tar.gz
   URL_MD5 afd04154870ab5519603ffdb0e4e2d5b
@@ -237,11 +231,10 @@
   BUILD_COMMAND make COMMAND mkdir -p lib COMMAND echo "${CMAKE_Fortran_COMPILER} -shared -o lib/libFH.so build/*.o" > make_so.sh COMMAND chmod u+x make_so.sh COMMAND ./make_so.sh
   INSTALL_COMMAND cp <SOURCE_DIR>/lib/libFH.so ${PROJECT_SOURCE_DIR}/Backends/lib/.
 )
-
 set_property(TARGET feynhiggs PROPERTY _EP_DOWNLOAD_ALWAYS 0)
-
 set(clean_files ${clean_files} "${PROJECT_SOURCE_DIR}/../extras/FeynHiggs/FeynHiggs/lib/libFH.so" "${PROJECT_SOURCE_DIR}/Backends/lib/libFH.so")
 
+# HiggsBounds
 ExternalProject_Add(higgsbounds_tables
   URL http://www.hepforge.org/archive/higgsbounds/csboutput_trans_binary.tar.gz
   URL_MD5 004decca30335ddad95654a04dd034a6
@@ -252,9 +245,7 @@
   BUILD_COMMAND ""
   INSTALL_COMMAND ""
 )
-
 set_property(TARGET higgsbounds_tables PROPERTY _EP_DOWNLOAD_ALWAYS 0)
-
 ExternalProject_Add(higgsbounds
   DEPENDS higgsbounds_tables
   URL http://www.hepforge.org/archive/higgsbounds/HiggsBounds-4.2.0.tar.gz
@@ -262,15 +253,19 @@
   DOWNLOAD_DIR ${PROJECT_SOURCE_DIR}/../extras/HiggsBounds
   SOURCE_DIR ${PROJECT_SOURCE_DIR}/../extras/HiggsBounds/HiggsBounds
   BUILD_IN_SOURCE 1
-  CONFIGURE_COMMAND cp configure-with-chisq my_configure COMMAND sed -i -e "s|.*clsbtablesdir=.*|clsbtablesdir=\"${PROJECT_SOURCE_DIR}/../extras/HiggsBounds/\"|" <SOURCE_DIR>/my_configure COMMAND sed -i -e "s|F90C =.*|F90C = ${CMAKE_Fortran_COMPILER}|" <SOURCE_DIR>/my_configure COMMAND sed -i -e "s|F77C =.*|F77C = ${CMAKE_Fortran_COMPILER}|" <SOURCE_DIR>/my_configure COMMAND sed -i -e "s|F90FLAGS =.*|F90FLAGS = ${CMAKE_Fortran_FLAGS}|" <SOURCE_DIR>/my_configure COMMAND <SOURCE_DIR>/my_configure
+  CONFIGURE_COMMAND cp configure-with-chisq my_configure
+            COMMAND sed ${dashi} -e "s|.*clsbtablesdir=.*|clsbtablesdir=\"${PROJECT_SOURCE_DIR}/../extras/HiggsBounds/\"|" <SOURCE_DIR>/my_configure
+            COMMAND sed ${dashi} -e "s|F90C =.*|F90C = ${CMAKE_Fortran_COMPILER}|" <SOURCE_DIR>/my_configure
+            COMMAND sed ${dashi} -e "s|F77C =.*|F77C = ${CMAKE_Fortran_COMPILER}|" <SOURCE_DIR>/my_configure
+            COMMAND sed ${dashi} -e "s|F90FLAGS =.*|F90FLAGS = ${CMAKE_Fortran_FLAGS}|" <SOURCE_DIR>/my_configure
+            COMMAND <SOURCE_DIR>/my_configure
   BUILD_COMMAND make COMMAND mkdir -p lib COMMAND echo "${CMAKE_Fortran_COMPILER} -shared -o lib/libhiggsbounds.so *.o" > make_so.sh COMMAND chmod u+x make_so.sh COMMAND ./make_so.sh
   INSTALL_COMMAND cp <SOURCE_DIR>/lib/libhiggsbounds.so ${PROJECT_SOURCE_DIR}/Backends/lib/.
 )
-
 set_property(TARGET higgsbounds PROPERTY _EP_DOWNLOAD_ALWAYS 0)
-
 set(clean_files ${clean_files} "${PROJECT_SOURCE_DIR}/../extras/HiggsBounds/HiggsBounds/lib/higgsbounds.so" "${PROJECT_SOURCE_DIR}/Backends/lib/higgsbounds.so")
 
+# HiggsSignals
 ExternalProject_Add(higgssignals
   DEPENDS higgsbounds
   URL http://www.hepforge.org/archive/higgsbounds/HiggsSignals-1.3.2.tar.gz
@@ -278,17 +273,21 @@
   DOWNLOAD_DIR ${PROJECT_SOURCE_DIR}/../extras/HiggsSignals
   SOURCE_DIR ${PROJECT_SOURCE_DIR}/../extras/HiggsSignals/HiggsSignals
   BUILD_IN_SOURCE 1
-  CONFIGURE_COMMAND cp configure my_configure COMMAND sed -i -e "s|HBLIBS =.*|HBLIBS =-L../../HiggsBounds/HiggsBounds|" <SOURCE_DIR>/my_configure COMMAND sed -i -e "s|HBINCLUDE =.*|HBINCLUDE =-I../../HiggsBounds/HiggsBounds|" <SOURCE_DIR>/my_configure COMMAND sed -i -e "s|F90C =.*|F90C = ${CMAKE_Fortran_COMPILER}|" <SOURCE_DIR>/my_configure COMMAND sed -i -e "s|F77C =.*|F77C = ${CMAKE_Fortran_COMPILER}|" <SOURCE_DIR>/my_configure COMMAND sed -i -e "s|F90FLAGS =.*|F90FLAGS = ${CMAKE_Fortran_FLAGS}|" <SOURCE_DIR>/my_configure COMMAND <SOURCE_DIR>/my_configure
+  CONFIGURE_COMMAND cp configure my_configure 
+            COMMAND sed ${dashi} -e "s|HBLIBS =.*|HBLIBS =-L../../HiggsBounds/HiggsBounds|" <SOURCE_DIR>/my_configure
+            COMMAND sed ${dashi} -e "s|HBINCLUDE =.*|HBINCLUDE =-I../../HiggsBounds/HiggsBounds|" <SOURCE_DIR>/my_configure
+            COMMAND sed ${dashi} -e "s|F90C =.*|F90C = ${CMAKE_Fortran_COMPILER}|" <SOURCE_DIR>/my_configure
+            COMMAND sed ${dashi} -e "s|F77C =.*|F77C = ${CMAKE_Fortran_COMPILER}|" <SOURCE_DIR>/my_configure
+            COMMAND sed ${dashi} -e "s|F90FLAGS =.*|F90FLAGS = ${CMAKE_Fortran_FLAGS}|" <SOURCE_DIR>/my_configure
+            COMMAND <SOURCE_DIR>/my_configure
   BUILD_COMMAND make COMMAND mkdir -p lib COMMAND rm HiggsSignals.o COMMAND echo "${CMAKE_Fortran_COMPILER} -shared -o lib/libhiggssignals.so ./*.o ../../HiggsBounds/HiggsBounds/*.o" > make_so.sh COMMAND chmod u+x make_so.sh COMMAND ./make_so.sh
   INSTALL_COMMAND cp <SOURCE_DIR>/lib/libhiggssignals.so ${PROJECT_SOURCE_DIR}/Backends/lib/.
 )
-
 set_property(TARGET higgssignals PROPERTY _EP_DOWNLOAD_ALWAYS 0)
-
 set(clean_files ${clean_files} "${PROJECT_SOURCE_DIR}/../extras/HiggsSignals/HiggsSignals/lib/higgssignals.so" "${PROJECT_SOURCE_DIR}/Backends/lib/higgssignals.so")
 
+
 set_target_properties(ddcalc gamlike darksusy micromegas superiso nulike pythia fastsim  
-                      higgssignals higgsbounds higgsbounds_tables feynhiggs PROPERTIES EXCLUDE_FROM_ALL 1)
-
-add_custom_target(backends COMMAND make gamlike nulike ddcalc pythia darksusy superiso) #fastsim micromegas
->>>>>>> 2023de40
+                      higgssignals higgsbounds higgsbounds_tables feynhiggs susyhit PROPERTIES EXCLUDE_FROM_ALL 1)
+
+add_custom_target(backends COMMAND make gamlike nulike ddcalc pythia darksusy superiso susyhit) #fastsim micromegas
