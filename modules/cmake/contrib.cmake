# GAMBIT: Global and Modular BSM Inference Tool  
#************************************************
# \file                                          
#                                                
#  Cmake configuration script for contributed
#  packages in GAMBIT.
#    
#************************************************
#                                                
#  Authors (add name and date if you modify):                                    
#                                                
#  \author Antje Putze
#          (antje.putze@lapth.cnrs.fr)              
#  \date 2014 Sep, Oct, Nov
#
#  \author Pat Scott
#          (p.scott@imperial.ac.uk)              
#  \date 2014 Nov, Dec
#                                               
#************************************************

include(ExternalProject)

#contrib/slhaea
include_directories("${PROJECT_SOURCE_DIR}/contrib/slhaea")

#contrib/mcutils
include_directories("${PROJECT_SOURCE_DIR}/contrib/mcutils/include")

#contrib/heputils
include_directories("${PROJECT_SOURCE_DIR}/contrib/heputils/include")

#contrib/flexiblesusy
if (NOT ${EXCLUDE_FLEXIBLESUSY})

  set(FLEXIBLESUSY_DIR "${PROJECT_SOURCE_DIR}/contrib/MassSpectra/flexiblesusy")
  # We need to include some stuff from the eigen3 library... I'm not sure what the proper
  # way to do this is so for now I am just sticking the include in here
  set(EIGEN3_DIR "${PROJECT_SOURCE_DIR}/../extras/eigen3")
  include_directories("${EIGEN3_DIR}")
  # The flexiblesusy configure script doesn't find all the libraries needed to link to
  # lapack on my system, so I am using CMake to find them instead
  include(FindLAPACK)
  foreach(_LIB ${LAPACK_LIBRARIES})
    set(LAPACK_LIBS "${LAPACK_LIBS} -L${_LIB}")
  endforeach(_LIB)
  message("Adding LAPACK paths to flexiblesusy build: ${LAPACK_LIBS}")
  # Set the models (spectrum generators) which exist in the flexiblesusy source (could
  # autogenerate this, but we'd end up building some stuff we don't need at the moment)
  set(BUILT_FS_MODELS CMSSM MSSMatMGUT)
  
  # To skip flexiblesusy build, run cmake with SKIP_FS=1 set as an environment variable, or just ditch SpecBit (e.g. run "SKIP_FS=1 cmake .." or "cmake .. -Ditch="SpecBit")
  if(($ENV{SKIP_FS}) OR (${EXCLUDE_FLEXIBLESUSY}))
     message("-- SKIP_FS flag detected or SpecBit excluded: skipping build of flexiblesusy libraries")
     set(flexiblesusy_projects false)
     foreach(_MODEL ${BUILT_FS_MODELS})
       set(flexiblesusy_LDFLAGS "${flexiblesusy_LDFLAGS} -L${FLEXIBLESUSY_DIR}/models/${_MODEL} -l${_MODEL}")
     endforeach()
<<<<<<< HEAD
   endif()
else()
   message("-- NOTE! FlexibleSUSY takes kind of a while to build, so you probably")
   message("   don't want to build it every time you compile gambit. It is built")
   message("   in its own source so you should only have to do it once. For")
   message("   subsequent builds of gambit you can run cmake with SKIP_FS=1 to")
   message("   skip the flexiblesusy build. I.e. when you run cmake, do it like")
   message("   this: \"SKIP_FS=1 cmake ..\"")

   # Temporary variable to help chain the external flexible susy build dependencies, so that
   # they are forced to build one at a time in parallel builds.
   set(previous_FSlib false) 

   # FlexibleSUSY configure options
   set(FS_OPTIONS ${FS_OPTIONS} 
        --with-cxx=${CMAKE_CXX_COMPILER}
        --with-cxx-dep-gen=${CMAKE_CXX_COMPILER}
        --with-fc=${CMAKE_Fortran_COMPILER}
        --with-fortran-dep-gen=${CMAKE_Fortran_COMPILER}
        --with-eigen-incdir=${EIGEN3_DIR}
      )

   # Explain how to build each of the flexiblesusy spectrum generators we need
   # Note; using $(MAKE) rather than "make" so that -jN flags get passed on (for parallel build)
   foreach(_MODEL ${BUILT_FS_MODELS})
       ExternalProject_Add(flexiblesusy_project${_MODEL}
         SOURCE_DIR ${FLEXIBLESUSY_DIR}
         BUILD_IN_SOURCE 1
         CONFIGURE_COMMAND ./configure --with-models=${_MODEL} ${FS_OPTIONS}
         BUILD_COMMAND $(MAKE) alllib LAPACKLIBS=${LAPACK_LIBS}
         INSTALL_COMMAND ""
       )
       if(${previous_FSlib})
         add_dependencies(flexiblesusy_project${_MODEL} ${previous_FSlib}) #to force building one at a time
       endif()
       set(previous_FSlib flexiblesusy_project${_MODEL}) 
       list(APPEND flexiblesusy_projects flexiblesusy_project${_MODEL})
       set(flexiblesusy_LDFLAGS "${flexiblesusy_LDFLAGS} -L${FLEXIBLESUSY_DIR}/models/${_MODEL} -l${_MODEL}")
   endforeach()

  # Link order matters! The core flexiblesusy libraries need to come after the model libraries
  set(flexiblesusy_LDFLAGS "${flexiblesusy_LDFLAGS} -L${FLEXIBLESUSY_DIR}/src -lflexisusy -L${FLEXIBLESUSY_DIR}/legacy -llegacy")
endif()
=======
  else()
     message("-- NOTE! FlexibleSUSY takes kind of a while to build, so you probably")
     message("   don't want to build it every time you compile gambit. It is built")
     message("   in its own source so you should only have to do it once. For")
     message("   subsequent builds of gambit you can run cmake with SKIP_FS=1 to")
     message("   skip the flexiblesusy build. I.e. when you run cmake, do it like")
     message("   this: \"SKIP_FS=1 cmake ..\"")
  
     # Temporary variable to help chain the external flexible susy build dependencies, so that
     # they are forced to build one at a time in parallel builds.
     set(previous_FSlib false) 
  
     # FlexibleSUSY configure options
     set(FS_OPTIONS ${FS_OPTIONS} 
          --with-cxx=${CMAKE_CXX_COMPILER}
          --with-cxx-dep-gen=${CMAKE_CXX_COMPILER}
          --with-fc=${CMAKE_Fortran_COMPILER}
          --with-fortran-dep-gen=${CMAKE_Fortran_COMPILER}
          --with-eigen-incdir=${EIGEN3_DIR}
          --with-boost-libdir=${Boost_LIBRARY_DIR}
          --with-boost-incdir=${Boost_INCLUDE_DIR}
          --enable-verbose
        )
  
     # Explain how to build each of the flexiblesusy spectrum generators we need
     # Note; using $(MAKE) rather than "make" so that -jN flags get passed on (for parallel build)
     foreach(_MODEL ${BUILT_FS_MODELS})
         ExternalProject_Add(flexiblesusy_project${_MODEL}
           SOURCE_DIR ${FLEXIBLESUSY_DIR}
           BUILD_IN_SOURCE 1
           CONFIGURE_COMMAND ./configure --with-models=${_MODEL} ${FS_OPTIONS}
           BUILD_COMMAND $(MAKE) alllib LAPACKLIBS=${LAPACK_LIBS}
           INSTALL_COMMAND ""
         )
         set(previous_FSlib flexiblesusy_project${_MODEL}) 
         list(APPEND flexiblesusy_projects flexiblesusy_project${_MODEL})
         set(flexiblesusy_LDFLAGS "${flexiblesusy_LDFLAGS} -L${FLEXIBLESUSY_DIR}/models/${_MODEL} -l${_MODEL}")
     endforeach()
  
    # Link order matters! The core flexiblesusy libraries need to come after the model libraries
    set(flexiblesusy_LDFLAGS "${flexiblesusy_LDFLAGS} -L${FLEXIBLESUSY_DIR}/src -lflexisusy -L${FLEXIBLESUSY_DIR}/legacy -llegacy")
  endif()
>>>>>>> 901a3d24

  # Determine compiler libraries needed by flexiblesusy. The below simply clones the logic
  # used in "contrib/MassSpectra/flexiblesusy/configure": 
  #    check_fortran_libs() {
  #        case "$FC" in
  #            gfortran*)
  #                gfortran_lib_search_paths=`${FC} -print-search-dirs | sed -n -e '/libraries:/s/libraries: *=//p' | tr ':' ' '`
  #                check_library "libgfortran" "$gfortran_lib_search_paths" "$default_lib_paths"
  #                if test "x$found_lib" = "x" ; then
  #                    message "Error: libgfortran not found in $gfortran_lib_search_paths $default_lib_paths"
  #                    exit 1
  #                else
  #                    FLIBS="-L$found_dir -lgfortran -lm"
  #                fi ;;
  #            g77|f77)
  #                FLIBS="-lg2c -lm" ;;
  #            ifort)
  #                FLIBS="-lifcore -limf -ldl -lintlc -lsvml" ;;
  #        esac
  #    }
  # in a kind of brutish cmake style. "find_library" is failing to find libgfortran on my system though,
  # whereas this brute force way works... perhaps it won't be robust though.
  if(CMAKE_Fortran_COMPILER MATCHES "gfortran*")
     set(flexiblesusy_extralibs "${flexiblesusy_extralibs} -lgfortran -lm")
  elseif(CMAKE_Fortran_COMPILER MATCHES "g77" OR CMAKE_Fortran_COMPILER MATCHES "f77")
     set(flexiblesusy_extralibs "${flexiblesusy_extralibs} -lg2c -lm")
  elseif(CMAKE_Fortran_COMPILER MATCHES "ifort")
     set(flexiblesusy_extralibs "${flexiblesusy_extralibs} -lifcore -limf -ldl -lintlc -lsvml")
  endif()
  message("-- Determined flexiblesusy compiler library dependencies: ${flexiblesusy_extralibs}")
  set(flexiblesusy_LDFLAGS "${flexiblesusy_LDFLAGS} ${flexiblesusy_extralibs}")
  
  ## # This feels a little hacky but I'm not sure what a better way is right now...
  ## # Run a python script to suck necessary fortran linker flags from one of the 
  ## # flexiblesusy configure files (stuff like -lgfortran, in GNU case)
  ## set(errorcode true)
  ## execute_process(COMMAND python ${PROJECT_SOURCE_DIR}/contrib/MassSpectra/get_flexiblesusy_link_flags.py 
  ##                 OUTPUT_VARIABLE flexiblesusy_extralibs 
  ##                 ERROR_VARIABLE blackhole
  ##                 RESULT_VARIABLE errorcode)
  ## if(errorcode)
  ##   message(" -- Error retrieving flexiblesusy FLIB contents from config.h")
  ##   message("    Don't panic yet, this probably just means the flexiblesusy libraries")
  ##   message("    haven't been built yet. Your build of gambit may fail to link to the")
  ##   message("    library dependencies of flexiblesusy, so abort the build after the")
  ##   message("    flexiblesusy stuff finishes configuring to save yourself some time.")
  ##   message("    That is, once you see the message:")
  ##   message("      \"Performing build step for 'flexiblesusy_projectXXXX'\"")
  ##   message("    (which should appear very early in the make)")
  ##   message("    you should cancel the build and run cmake again, and it should then detect")
  ##   message("    config.h and build everything.")
  ##   message("    Once flexiblesusy has been built, you can configure subsequent gambit builds") 
  ##   message("    using:")
  ##   message("      SKIP_FS=1 cmake ..")
  ##   message("    to skip over the flexiblesusy build. I'd like to make these steps automatic")
  ##   message("    but I can't figure out how.")
  ## else()
  ##   message(" -- Retrieved flexiblesusy FLIB contents from config.h : ${flexiblesusy_extralibs}")
  ## endif()
  ## #separate_arguments(flexiblesusy_extralibs)
  ## set(flexiblesusy_LDFLAGS "${flexiblesusy_LDFLAGS} ${flexiblesusy_extralibs}")  # consolidate variables...
  # Apparently leading and trailing whitespace is getting in there, so strip it
  string(STRIP "${flexiblesusy_LDFLAGS}" flexiblesusy_LDFLAGS)

endif(NOT ${EXCLUDE_FLEXIBLESUSY})

#contrib/yaml-cpp-0.5.1
set(yaml_CXXFLAGS "${CMAKE_CXX_FLAGS}")
if (NOT Boost_INCLUDE_DIR STREQUAL "") 
  set(yaml_CXXFLAGS "${yaml_CXXFLAGS} -I${Boost_INCLUDE_DIR}")
endif()
if (NOT GSL_INCLUDE_DIRS STREQUAL "")
  set(yaml_CXXFLAGS "${yaml_CXXFLAGS} -I${GSL_INCLUDE_DIRS}")
endif()
ExternalProject_Add(yaml-cpp
  SOURCE_DIR ${PROJECT_SOURCE_DIR}/contrib/yaml-cpp-0.5.1
  BUILD_IN_SOURCE 1
  CONFIGURE_COMMAND ""
  BUILD_COMMAND $(MAKE) YAML_CC=${CMAKE_CXX_COMPILER} CFLAGS=${yaml_CXXFLAGS}
  INSTALL_COMMAND ""
  INSTALL_DIR ${CMAKE_BINARY_DIR}/install
  CMAKE_ARGS -DCMAKE_INSTALL_PREFIX=${CMAKE_BINARY_DIR}/install
)
add_custom_target(yaml COMMAND $(MAKE) yaml-cpp)
set(yaml_INCLUDE_DIRS "${PROJECT_SOURCE_DIR}/contrib/yaml-cpp-0.5.1/include")
set(yaml_LIBRARIES "yaml-cpp")
set(yaml_LDFLAGS "-L${PROJECT_SOURCE_DIR}/contrib/yaml-cpp-0.5.1 -l${yaml_LIBRARIES}")
include_directories("${yaml_INCLUDE_DIRS}")
set(clean_files ${clean_files} "${PROJECT_SOURCE_DIR}/contrib/yaml-cpp-0.5.1/libyaml-cpp.a")
file(GLOB yaml_o ${PROJECT_SOURCE_DIR}/contrib/yaml-cpp-0.5.1/build/*.o)
file(GLOB yaml_contrib_o ${PROJECT_SOURCE_DIR}/contrib/yaml-cpp-0.5.1/build/contrib/*.o)
set(clean_files ${clean_files} "${yaml_o}" "${yaml_contrib_o}")

#contrib/Delphes-3.1.2
if (NOT EXCLUDE_DELPHES)
  ExternalProject_Add(delphes
    SOURCE_DIR ${PROJECT_SOURCE_DIR}/contrib/Delphes-3.1.2
    BUILD_IN_SOURCE 1
    CONFIGURE_COMMAND "./configure; mv Makefile Makefile.orig; sed 's,\ ..EXECUTABLE.,,' Makefile.orig > Makefile;"
    BUILD_COMMAND $(MAKE) all
    INSTALL_COMMAND ""
    INSTALL_DIR ${CMAKE_BINARY_DIR}/install
    CMAKE_ARGS -DCMAKE_INSTALL_PREFIX=${CMAKE_BINARY_DIR}/install
  )
  set(delphes_INCLUDE_DIRS "${PROJECT_SOURCE_DIR}/contrib/Delphes-3.1.2" "${PROJECT_SOURCE_DIR}/contrib/Delphes-3.1.2/external")
  set(delphes_LIBRARIES "Delphes")
  set(delphes_LDFLAGS "-L${PROJECT_SOURCE_DIR}/contrib/Delphes-3.1.2 -l${delphes_LIBRARIES}")
  include_directories("${delphes_INCLUDE_DIRS}")
  set(CMAKE_INSTALL_RPATH "${PROJECT_SOURCE_DIR}/contrib/Delphes-3.1.2")
  set(clean_files ${clean_files} "${PROJECT_SOURCE_DIR}/contrib/Delphes-3.1.2/libDelphes*" "${PROJECT_SOURCE_DIR}/contrib/Delphes-3.1.2/Makefile*")
  set(clean_files ${clean_files} "${PROJECT_SOURCE_DIR}/contrib/Delphes-3.1.2/tmp" "${PROJECT_SOURCE_DIR}/contrib/Delphes-3.1.2/core")
endif()<|MERGE_RESOLUTION|>--- conflicted
+++ resolved
@@ -56,51 +56,6 @@
      foreach(_MODEL ${BUILT_FS_MODELS})
        set(flexiblesusy_LDFLAGS "${flexiblesusy_LDFLAGS} -L${FLEXIBLESUSY_DIR}/models/${_MODEL} -l${_MODEL}")
      endforeach()
-<<<<<<< HEAD
-   endif()
-else()
-   message("-- NOTE! FlexibleSUSY takes kind of a while to build, so you probably")
-   message("   don't want to build it every time you compile gambit. It is built")
-   message("   in its own source so you should only have to do it once. For")
-   message("   subsequent builds of gambit you can run cmake with SKIP_FS=1 to")
-   message("   skip the flexiblesusy build. I.e. when you run cmake, do it like")
-   message("   this: \"SKIP_FS=1 cmake ..\"")
-
-   # Temporary variable to help chain the external flexible susy build dependencies, so that
-   # they are forced to build one at a time in parallel builds.
-   set(previous_FSlib false) 
-
-   # FlexibleSUSY configure options
-   set(FS_OPTIONS ${FS_OPTIONS} 
-        --with-cxx=${CMAKE_CXX_COMPILER}
-        --with-cxx-dep-gen=${CMAKE_CXX_COMPILER}
-        --with-fc=${CMAKE_Fortran_COMPILER}
-        --with-fortran-dep-gen=${CMAKE_Fortran_COMPILER}
-        --with-eigen-incdir=${EIGEN3_DIR}
-      )
-
-   # Explain how to build each of the flexiblesusy spectrum generators we need
-   # Note; using $(MAKE) rather than "make" so that -jN flags get passed on (for parallel build)
-   foreach(_MODEL ${BUILT_FS_MODELS})
-       ExternalProject_Add(flexiblesusy_project${_MODEL}
-         SOURCE_DIR ${FLEXIBLESUSY_DIR}
-         BUILD_IN_SOURCE 1
-         CONFIGURE_COMMAND ./configure --with-models=${_MODEL} ${FS_OPTIONS}
-         BUILD_COMMAND $(MAKE) alllib LAPACKLIBS=${LAPACK_LIBS}
-         INSTALL_COMMAND ""
-       )
-       if(${previous_FSlib})
-         add_dependencies(flexiblesusy_project${_MODEL} ${previous_FSlib}) #to force building one at a time
-       endif()
-       set(previous_FSlib flexiblesusy_project${_MODEL}) 
-       list(APPEND flexiblesusy_projects flexiblesusy_project${_MODEL})
-       set(flexiblesusy_LDFLAGS "${flexiblesusy_LDFLAGS} -L${FLEXIBLESUSY_DIR}/models/${_MODEL} -l${_MODEL}")
-   endforeach()
-
-  # Link order matters! The core flexiblesusy libraries need to come after the model libraries
-  set(flexiblesusy_LDFLAGS "${flexiblesusy_LDFLAGS} -L${FLEXIBLESUSY_DIR}/src -lflexisusy -L${FLEXIBLESUSY_DIR}/legacy -llegacy")
-endif()
-=======
   else()
      message("-- NOTE! FlexibleSUSY takes kind of a while to build, so you probably")
      message("   don't want to build it every time you compile gambit. It is built")
@@ -122,9 +77,9 @@
           --with-eigen-incdir=${EIGEN3_DIR}
           --with-boost-libdir=${Boost_LIBRARY_DIR}
           --with-boost-incdir=${Boost_INCLUDE_DIR}
-          --enable-verbose
         )
-  
+     #--enable-verbose flag causes verbose output at runtime as well. Set it dynamically somehow.
+
      # Explain how to build each of the flexiblesusy spectrum generators we need
      # Note; using $(MAKE) rather than "make" so that -jN flags get passed on (for parallel build)
      foreach(_MODEL ${BUILT_FS_MODELS})
@@ -140,10 +95,12 @@
          set(flexiblesusy_LDFLAGS "${flexiblesusy_LDFLAGS} -L${FLEXIBLESUSY_DIR}/models/${_MODEL} -l${_MODEL}")
      endforeach()
   
+  endif()
+
+  if( NOT ${EXCLUDE_FLEXIBLESUSY} )
     # Link order matters! The core flexiblesusy libraries need to come after the model libraries
     set(flexiblesusy_LDFLAGS "${flexiblesusy_LDFLAGS} -L${FLEXIBLESUSY_DIR}/src -lflexisusy -L${FLEXIBLESUSY_DIR}/legacy -llegacy")
   endif()
->>>>>>> 901a3d24
 
   # Determine compiler libraries needed by flexiblesusy. The below simply clones the logic
   # used in "contrib/MassSpectra/flexiblesusy/configure": 
