--- conflicted
+++ resolved
@@ -727,19 +727,11 @@
             towrite += " "*4 + "set_target_properties( " + plug_type[i] + "_" + directory + "\n" + " "*23 + "PROPERTIES\n"
             if sys.platform == "darwin":
                 towrite += " "*23 + "LINK_FLAGS \"-dynamiclib\"\n"# ${" + plug_type[i] + "_plugin_libraries_" + directory + "}\"\n"
-<<<<<<< HEAD
-                towrite += " "*23 + "INSTALL_NAME_DIR \"${" + plug_type[i] + "_plugin_rpath_" + directory + "}\"\n";
-            else:
-                towrite += " "*23 + "LINK_FLAGS \"-rdynamic\"\n"# ${" + plug_type[i] + "_plugin_libraries_" + directory + "}\"\n"
-                towrite += " "*23 + "INSTALL_RPATH \"${" + plug_type[i] + "_plugin_rpath_" + directory + "}\"\n";
-                
-=======
                 towrite += " "*23 + "INSTALL_RPATH \"${" + plug_type[i] + "_plugin_rpath_" + directory + "}\"\n";
             else:
                 towrite += " "*23 + "LINK_FLAGS \"-rdynamic\"\n"# ${" + plug_type[i] + "_plugin_libraries_" + directory + "}\"\n"
                 towrite += " "*23 + "INSTALL_RPATH \"${" + plug_type[i] + "_plugin_rpath_" + directory + "}\"\n";
-               
->>>>>>> 8515a859
+              
             if sys.platform == "darwin":
                 cflags = "-dynamiclib"
             else:
