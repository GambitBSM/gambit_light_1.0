//   GAMBIT: Global and Modular BSM Inference Tool
//   *********************************************
///  \file
///
///  Base functions objects for use in GAMBIT.
///
///  *********************************************
///
///  Authors (add name and date if you modify):
///   
///  \author Christoph Weniger
///          (c.weniger@uva.nl)
///  \date 2014 Feb, Mar
///
///  *********************************************

#ifndef __BaseFunctions_hpp__
#define __BaseFunctions_hpp__

#include "shared_ptr.hpp"
#include "variadic_functions.hpp"
#include <iostream>
#include <vector>
#include <string>
#include <cmath>
#include <functional>
#include <iostream>
#include <fstream>
//#include "boost/lambda/lambda.hpp"
//#include "boost/function/function.hpp"
#include <gsl/gsl_integration.h>

namespace Gambit 
  {
  namespace BF
    {
    //////////////////////////////////////////
    // Central abstract Base Function object
    //////////////////////////////////////////

    // Abstract base class for double^n --> double functions.  
    class BaseFunction;
    class BFintegrate;
    class BFsum;
    class BFmult;
    class BFlineOfSightIntegral;
    class BFfixPar;
    class BFaddPar;
    class BFinterpolation;
    class BFrotSym;

    // The most relevant object the user will deal with is a shared pointer to
    // the abstract function base class.
    typedef shared_ptr<BaseFunction> BFptr;

    // Arguments are by default passed as vectors.  Overloads for calls by
    // argument lists exist.
    typedef std::vector<double> BFargVec;

    template<typename T>
    inline std::enable_if<!is_vector<T>::value, T> Enter_Crap(int i, T &vec)
    {
            return vec;
    }
    
    template<typename T>
    inline std::enable_if<is_vector<T>::value, typename is_vector<T>::type> Enter_Crap(int i, T &vec)
    {
            return vec[i];
    }
    
    class BaseFunction : public enable_shared_from_this<BaseFunction>
    {
        public:
            // Verbose constructor and destructor
            BaseFunction(std::string name, unsigned int ndim) : cachingFlag(false), integratorFlag(false)
            {  
                this->name = name;
                this->ndim = ndim;
                //std::cout << "Constructing base function object: " << this->name << std::endl; 
            }

            // TODO: check warnings related to non-virtual base function destructors
            virtual ~BaseFunction()
            { 
                //std::cout << "Destructing base function object: " << this->name << std::endl; 
            }

            // Call by std::vector<double> arguments (standard)
            //double output() (const BFargVec &args) { assertNdim(args.size()); return this->value(args); }

            // Call by list of arguments; up to six dimensions for now (for convenience)
            double operator() () 
            { 
                assertNdim(0); 
                BFargVec v; 
                return this->value(v); 
            }
            double operator() (double x0) 
            { 
                assertNdim(1); 
                BFargVec v;
                v.push_back(x0); 
                return this->value(v); 
            }
            double operator() (double x0, double x1)
            { 
                assertNdim(2); 
                BFargVec v;
                v.push_back(x0); 
                v.push_back(x1); 
                return this->value(v); 
            }
            double operator() (double x0, double x1, double x2)
            { 
                assertNdim(3); 
                BFargVec v;
                v.push_back(x0); 
                v.push_back(x1); 
                v.push_back(x2); 
                return this->value(v); 
            }
            double operator() (double x0, double x1, double x2, double x3)
            { 
                assertNdim(4); 
                BFargVec v;
                v.push_back(x0); 
                v.push_back(x1); 
                v.push_back(x2); 
                v.push_back(x3); 
                return this->value(v); 
            }
            double operator() (double x0, double x1, double x2, double x3, double x4) 
            { 
                assertNdim(5); 
                BFargVec v;
                v.push_back(x0); 
                v.push_back(x1); 
                v.push_back(x2); 
                v.push_back(x3); 
                v.push_back(x4); 
                return this->value(v); 
            }
            double operator() (double x0, double x1, double x2, double x3, double x4, double x5) 
            { 
                assertNdim(6); 
                BFargVec v;
                v.push_back(x0); 
                v.push_back(x1); 
                v.push_back(x2); 
                v.push_back(x3); 
                v.push_back(x4); 
                v.push_back(x5); 
                return this->value(v); 
            }
            /*
            template<typename... args>
            typename std::enable_if<!is_one_member_vector<args...>::value, double>::type
            operator()(args... params)
            {
                    assertNdim(sizeof...(args));
                    BFargVec v;
                    v.reserve(sizeof...(args));
                    inputVariadicVector(v, params...);
                    return this->value(v);
            }
<<<<<<< HEAD
            
            template<typename... args>
            typename std::enable_if<is_one_member_vector<args...>::value, std::vector<double>>::type
            operator()(args... params)
            {
                    assertNdim(sizeof...(args));
                    int end = getVariadicMaxVector();
                    BFargVec retval;
                    retval.reserve(end);
                    for (int i = 0; i < end; i++)
                    {
                        BFargVec v;
                        v.reserve(sizeof...(args));
                        inputVariadicVector(v, Enter_Crap(i, params)...);
                        retval[i] = this->value(v);
                    }
                    return retval;
            }
=======
            */
>>>>>>> 8c147a50

            // Returns a copy of the shared pointer object.
            BFptr getCopy()  { return shared_from_this(); }  

            // Getter function for the number of dimensions.
            int getNdim() { return this->ndim; }  

            // Member functions that create new derived base function objects.
            shared_ptr<BFintegrate> integrate(int i, double x0, double x1);
            shared_ptr<BFlineOfSightIntegral> lineOfSightIntegral(double D);
            shared_ptr<BFfixPar> fixPar(int i, double x);
            shared_ptr<BFrotSym> rotSym(int i);
            shared_ptr<BFinterpolation> tabulate(std::vector<double> xgrid);
            shared_ptr<BFsum> sum(BFptr f2);
            shared_ptr<BFmult> mult(BFptr);
            shared_ptr<BFmult> mult(double);
            shared_ptr<BFaddPar> addPar(int);

            // Member functions that are optionally available for only a subset
            // of derived base function objects.
            virtual double integrator(const BFargVec &vec, int i, double E0, double E1)
            {
                (void)vec; (void)i; (void)E0; (void)E1;
                failHard("Integrator not implemented.");
                return 0;
            }

            // Member functions for file IO
            void writeToFile(std::vector<double> xgrid, std::ofstream & os)
            {
                if(os)
                {
                    for (auto it = xgrid.begin(); it != xgrid.end(); ++it)
                    {
                        os << *it << " " << this->operator()(*it) << std::endl;
                    }
                }
                else
                {
                    std::cout << "Warning: outputfile not open for writing." << std::endl;
                }
            }

            // Member functions that change the state of the current base function object.
            BFptr enableCaching() { cachingFlag = true; return shared_from_this(); }
            BFptr disableCaching() { cachingFlag = false; return shared_from_this(); }

            // Getter Function
            bool hasIntegrator() { return integratorFlag; }
            bool doesCaching() { return cachingFlag; }

            // TODO: add information about positions and width of poles


        //private:
            // The central virtual abstract member function that must be
            // implemented by any derived class.
            virtual double value(const BFargVec &args) = 0;
    private:
            // Function that checks for the correct dimensionality of arguments.
            void assertNdim(unsigned int i, std::string msg = "")
            {
                if (i!=ndim)
                {
                    std::cout << "ERROR: Mismatching number of dimensions in base function object " << name << "." << std::endl;
                    std::cout << "Function has " << ndim << " argument slots, but " <<  i << " arguments are provided." << std::endl;
                    if ( msg != "" ) std::cout << msg << std::endl;
                    exit(1);
                }
            }


        protected:  // Relevant for implementations
            // Fail hard (e.g. related to the wrong number of arguments)
            void failHard(std::string msg)
            {
                std::cout << "ERROR in " << name << ":" << std::endl;
                std::cout << msg << std::endl;
                exit(1);
            }

            // Internal flags.
            bool cachingFlag;  // TODO: Implement caching (at GAMBIT level)
            bool integratorFlag;  // True if implementation of abstract base class has its own integrator

            // Number of dimensions
            unsigned int ndim;

            // Name of the current base function (to be defined in derived classes)
            std::string name; 
    };


    ////////////////////////////////////////////////////////////////////////
    // Plain functions that redirect to BFptr object, using void* pointers
    ////////////////////////////////////////////////////////////////////////

    // (for use in C- and Fortran backends)
    template <int n>
    struct BFplainFunctionStruct
    {
        template<typename T, typename... args>
        inline static double BFplainFunction(const T&in, const args&... params)
        {
                return BFplainFunctionStruct<n-1>::BFplainFunction(params..., in);
        }
    };
    
    template <>
    struct BFplainFunctionStruct<1>
    {
        template<typename... args>
        inline static double BFplainFunction(void* void_ptr, const args&... params) 
        { 
                return (**static_cast<BFptr*>(void_ptr))(params...);
        }
    };
    
    //Input is of the form:  BFplainFunction(double, ..., void *ptr)
    template<typename... args>
    double BFplainFunction(const args&... params)
    {
            return BFplainFunctionStruct<sizeof...(args)>::BFplainFunction(params...);
    }

    ////////////////////////////////////////////////////////////////////////
    // Helper classes that generate new base function objects from scratch
    ////////////////////////////////////////////////////////////////////////

    // Constant n-dim function
    
    template <int n, typename... args>
    struct BFfromPlainFunctionStruct
    {
            template <typename... argss>
            inline static double BFfromPlainFunction(std::vector<double>::const_iterator it, double (*f)(args...), argss&... params)
            {
                    double in;
                    return BFfromPlainFunctionStruct<n-1, args...>::BFfromPlainFunction(it, f, in, params...);
            }
    };
    
    template <typename... args>
    struct BFfromPlainFunctionStruct<0, args...>
    {
            template <typename... argss>
            inline static double BFfromPlainFunction(std::vector<double>::const_iterator it, double (*f)(args...), argss&... params)
            {
                    outputVariadicVector(it, params...);
                    return f(params...);
            }
    };
    
    template <typename T>
    class BFfromPlainFunction;
    
    template <typename... args>
    class BFfromPlainFunction<double (args...)> : public BaseFunction
    {
    private:
            double (*ptr)(args ...);
            
    public:
            BFfromPlainFunction(double (*f)(args...)) : BaseFunction("fromPlainFunction", sizeof...(args))
            {
                    ptr = f;
            }
            
            double value(const BFargVec &vec)
            {
                    return BFfromPlainFunctionStruct<sizeof...(args), args...>::BFfromPlainFunction(vec.begin(), ptr);
            }
    };
    
   /* class BFfromPlainFunction: public BaseFunction
    {
        public:
            BFfromPlainFunction(double(*f)()) : BaseFunction("Constant", 0), ndim(0) { ptr = (void*) f; }
            BFfromPlainFunction(double(*f)(double)) : BaseFunction("Constant", 1), ndim(1) { ptr = (void*) f; }
            BFfromPlainFunction(double(*f)(double,double)) : BaseFunction("Constant", 2), ndim(2) { ptr = (void*) f; }
            BFfromPlainFunction(double(*f)(double,double,double)) : BaseFunction("Constant", 3), ndim(3) { ptr = (void*) f; }
            BFfromPlainFunction(double(*f)(double,double,double,double)) : BaseFunction("Constant", 4), ndim(4) { ptr = (void*) f; }
            BFfromPlainFunction(double(*f)(double,double,double,double,double)) : BaseFunction("Constant", 5), ndim(5) { ptr = (void*) f; }
            BFfromPlainFunction(double(*f)(double,double,double,double,double,double)) : BaseFunction("Constant", 6), ndim(6) { ptr = (void*) f; }

        private:
            double value(const BFargVec &args)
            {
                if (ndim == 0) { return (*(double(*)()) ptr)();}
                else if (ndim == 1) { return (*((double(*)(double)) ptr))(args[0]);}
                else if (ndim == 2) { return (*((double(*)(double,double)) ptr))(args[0],args[1]);}
                else if (ndim == 3) { return (*(double(*)(double,double,double)) ptr)(args[0],args[1],args[2]);}
                else if (ndim == 4) { return (*(double(*)(double,double,double,double)) ptr)(args[0],args[1],args[2],args[3]);}
                else if (ndim == 5) { return (*(double(*)(double,double,double,double,double)) ptr)(args[0],args[1],args[2],args[3],args[4]);}
                else if (ndim == 6) { return (*(double(*)(double,double,double,double,double,double)) ptr)(args[0],args[1],args[2],args[3],args[4],args[5]);}
                else { return 0; }

            }

            void* ptr; // Void pointer to plain function
            unsigned int ndim;
    };*/

    // Constant n-dim function 
    class BFconstant: public BaseFunction
    {
        public:
            BFconstant(double value, unsigned int ndim) : BaseFunction("Constant", ndim)
            {
                this->myValue = value;
            }

        private:
            double value(const BFargVec &args)
            {
                (void)args;
                return myValue;
            }

            double myValue;
    };


    // 1-dim function from table
    class BFinterpolation: public BaseFunction
    {
        public:
            BFinterpolation(std::vector<double> Xgrid, std::vector<double> Ygrid, unsigned int ndim, std::string mode = "lin") :
                BaseFunction("Interpolation", ndim), mode(mode)
            {
                if (ndim != 1) failHard("Only 1-dim interpolation implemented right now.");
                this->Xgrid = Xgrid;
                this->Ygrid = Ygrid;
                this->integratorFlag = true;
                if ( mode == "lin" ) this->ptr = &BFinterpolation::linearInterp;
                else if( mode == "log" ) this->ptr = &BFinterpolation::logInterp;
                else
                {
                    failHard("expecting mode = 'lin' or mode = 'log' for linear interpolation in lin-lin or log-log space.");
                }
            };

        protected:
            // Implementation specific integrator
            double integrator(const BFargVec &vec, int i, double E0, double E1)
            {
                (void)i;
                if (vec.size() != ndim - 1) failHard("Too many vec-arguments in BFinterpolation::integrator.");
                // Simple trapezoidal integration in log-log space
                double sum = 0;
                if (E1<Xgrid.front() or E0>Xgrid.back()) return 0;
                int i0 = 0; for (; Xgrid[i0] < E0; i0++) {};  // E[i0] > E0
                int i1 = 0; for (; Xgrid[i1] < E1; i1++) {};  // E[i1] > E1
                double x0 = E0;
                double y0 = this->operator()(E0);  // Get interpolated value
                for (int i = i0; i < i1; i++)
                {
                    double x1 = Xgrid[i];
                    double y1 = Ygrid[i];
                    sum += (x1-x0)*(y0+y1)/2;
                    x0 = x1;
                    y0 = y1;
                }
                double x1 = E1;
                double y1 = this->operator()(E1);
                if ( mode == "lin" )  // TODO: Remove string comparison
                {
                    sum += (x1-x0)*(y0+y1)/2;  // Linear interpolation
                }
                if ( mode == "log" ) 
                {
                    double gamma = log(y1/y0)/log(x1/x0);  // Logarithmic interpolation
                    sum += y0/(gamma+1) * (pow(x1/x0, gamma+1)-1) * x0;
                }
                return sum;
            }

        private:
            double value(const BFargVec &args)
            {
                return (this->*ptr)(args);
            }

            double logInterp(const BFargVec &args)
            {
                // Linear interpolation in log-log space
                double energy = args[0];
                if (energy<Xgrid.front() or energy>Xgrid.back()) return 0;
                int i = 0; for (; Xgrid[i] < energy; i++) {};  // Find index
                double x0 = Xgrid[i-1];
                double x1 = Xgrid[i];
                double y0 = Ygrid[i-1];
                double y1 = Ygrid[i];
                return y0 * exp(log(y1/y0) * log(energy/x0) / log(x1/x0));
            }

            double linearInterp(const BFargVec &args)
            {
                // Linear interpolation in lin-lin space
                double energy = args[0];
                if (energy<Xgrid.front() or energy>Xgrid.back()) return 0;
                int i = 0; for (; Xgrid[i] < energy; i++) {};  // Find index
                double x0 = Xgrid[i-1];
                double x1 = Xgrid[i];
                double y0 = Ygrid[i-1];
                double y1 = Ygrid[i];
                return y0 + (energy-x0)/(x1-x0)*(y1-y0);
            }

            double(BFinterpolation::*ptr)(const BFargVec&);
            std::vector<double> Xgrid;
            std::vector<double> Ygrid;
            std::string mode;
    };


    /////////////////////////////////////////////////////////////////////
    // Helper classes that create new base functions from existing ones
    /////////////////////////////////////////////////////////////////////

    // General mapping 1-dim --> n-dim, assuming rotational symmetry
    class BFrotSym : public BaseFunction
    {
        public:
            BFrotSym(BFptr radialProfile, unsigned int ndim) : BaseFunction("RotSym", ndim)
            {
                if (radialProfile->getNdim() != 1) failHard("RotSym constructor requires 1-dim radial profile.");
                this->radialProfile = radialProfile;
            };
        private:
            double value(const BFargVec &args)
            {
                double r = 0;
                for (unsigned int i = 0; i < ndim; i++)
                {
                    r += args[i] * args[i];
                }
                r = sqrt(r);
                return (*(this->radialProfile))(r);
            }
            BFptr radialProfile;
    };

    // General mapping n-dim --> (n+1)-dim, by one one parameter
    class BFaddPar: public BaseFunction
    {
        public:
            BFaddPar(BFptr parent, int i) : 
                BaseFunction("AddPar", parent->getNdim()+1), 
                myPointer(parent), index(i) {}

            double value(const BFargVec &args)
            {
                BFargVec myArgs = args;
                myArgs.erase(myArgs.begin() + index);
                return (*myPointer)(myArgs);
            }

        private:
            BFptr myPointer;
            int index;
    };

    // General mapping n-dim --> (n-1)-dim, by fixing one parameter
    class BFfixPar: public BaseFunction
    {
        public:
            BFfixPar(BFptr parent, int i, double x) : 
                BaseFunction("FixPar", parent->getNdim()-1), 
                myPointer(parent), index(i), x(x) {}

            double value(const BFargVec &args)
            {
                BFargVec myArgs = args;
                myArgs.insert(myArgs.begin() + index, x);
                return (*myPointer).value(myArgs);
            }

        private:
            BFptr myPointer;
            int index;
            double x;
    };

    // General mapping n-dim --> (n-1)-dim, integration along one argument
    class BFintegrate : public BaseFunction, public gsl_function
    {
        public:
            BFintegrate(BFptr integrand, unsigned int i, double x0, double x1):
                BaseFunction("Integrate", integrand->getNdim()-1), x0(x0),
                x1(x1), integrand(integrand), index(i), epsabs(0),
                epsrel(1e-2), limit(10000)
            {
                // Setup gsl workspace (just in case)
                // TODO: Possibly increase workspace size?
                gsl_workspace = gsl_integration_workspace_alloc (100000);
            }

            ~BFintegrate()
            {
                // Free gsl workspace
                gsl_integration_workspace_free(gsl_workspace);
            }

            shared_ptr<BFintegrate> set_epsrel(double epsrel)
            {
                this->epsrel = epsrel;
                return static_pointer_cast<BFintegrate> (shared_from_this());
            }

            shared_ptr<BFintegrate> set_epsabs(double epsabs)
            {
                this->epsabs = epsabs;
                return static_pointer_cast<BFintegrate> (shared_from_this());
            }

            shared_ptr<BFintegrate> set_epsabs(size_t limit)
            {
                this->limit = limit;
                return static_pointer_cast<BFintegrate> (shared_from_this());
            }

        private:
            double value(const BFargVec &args)
            {
                // If integrand has its own integrator, use that.
                if (integrand->hasIntegrator())
                {
                    return integrand->integrator(args, index, x0, x1);
                }

                //
                // Otherwise, we use GSL:
                //
                double result, error;

                // Build up n-dim argument vector for integrand from (n-1)-dim args.
                fullArgs.clear();
                for (unsigned int i = 0; i < index; ++i) fullArgs.push_back(args[i]);
                fullArgs.push_back(0);  // Argument that we integrate over.
                for (unsigned int i = index; i < args.size(); ++i) fullArgs.push_back(args[i]);

                // Setup gsl_function
                function=&BFintegrate::invoke;
                params=this;

                //TODO: Add error checks to integration output!!
                gsl_integration_qags(this, x0, x1, epsabs, epsrel, limit, gsl_workspace, &result, &error);

                return result;
            }

            // Static member function that invokes integrand
            static double invoke(double x, void *params) {
                BFintegrate * myBF = static_cast<BFintegrate*>(params);
                (myBF->fullArgs)[myBF->index] = x;  // Set argument
                return (*myBF->integrand).value(myBF->fullArgs);
            }

            double x0, x1;  // Integration range
            BFptr integrand;  // n-dim integrand
            unsigned int index;  // index of variable to integrate over
            BFargVec fullArgs;  // n-dim temporary argument list for integrand
            gsl_integration_workspace * gsl_workspace;  // GSL workspace
            double epsabs;
            double epsrel;
            size_t limit;
    };

    // General mapping 3-dim --> 2-dim, line-of-sight integral
    class BFlineOfSightIntegral : public BaseFunction 
    {
        public:
            BFlineOfSightIntegral(BFptr integrand, double D) :
                BaseFunction("LineOfSightIntegral", 2), D(D), integrand(integrand) 
            {
                if (integrand->getNdim()!=3) failHard("LineOfSightIntegral requires 3-dim density profile.");
            }

            double value(const BFargVec &args)
            {
                // TODO: Implement LOS-integral.  Two arguments are (theta, phi).
                (void)args;
                return 0;
            }

        private:
            double D, theta, phi;
            BFptr integrand;
    };

    // General mapping n-dim --> n-dim, tabulate underlying function
    // NOTE: Right now, this is just a dummy function that does actually
    // nothing but passing the original BF.
    class BFtabulate: public BaseFunction
    {
        public:
            BFtabulate(BFptr ptrOrig, std::vector<double> xgrid) : BaseFunction("Tabulate", ptrOrig->getNdim())
            {
                for (auto it = xgrid.begin(); it != xgrid.end(); ++it)
                {
                    ygrid.push_back((*ptrOrig)(*it));
                }
                ptr.reset(new BFinterpolation(xgrid, ygrid, 1));
            }

            double value(const BFargVec &args)
            {
                return (*ptr).value(args);
            }

        private:
            std::vector<double> xgrid;
            std::vector<double> ygrid;
            BFptr ptr;
    };

    // Adding two functions (n-dim, n-dim) --> n-dim
    class BFsum: public BaseFunction
    {
        public:
            BFsum(BFptr f1, BFptr f2) : BaseFunction("Sum", f1->getNdim()), f1(f1), f2(f2)
            {
                if (f1->getNdim()!=f2->getNdim()) failHard("BFsum can only sum objects with matching dimensionality.");
            }

        private:
            double value(const BFargVec &args)
            {
                return (*f1).value(args) + (*f2).value(args);
            }

            BFptr f1;
            BFptr f2;
    };
    
    // Multiplying two functions (n-dim, n-dim) --> n-dim
    // OR multiply function with constant value (n-dim, 0-dim) --> n-dim
    class BFmult: public BaseFunction
    {
        public:
            BFmult(BFptr f1, BFptr f2) : BaseFunction("Multiplication", f1->getNdim()), f1(f1), f2(f2)
            {
                if (f1->getNdim()!=f2->getNdim()) failHard("BFmult can only multiply objects with matching dimensionality.");
                this->ptr = &BFmult::multBFs;
            }

            BFmult(BFptr f1, double x) : BaseFunction("Multiplication", f1->getNdim()), f1(f1), x(x)
            {
                this->ptr = &BFmult::multConst;
            }

        private:
            double value(const BFargVec &args)
            {
                return (this->*ptr)(args);
            }

            double multBFs(const BFargVec &args)
            {
                return (*f1).value(args) * (*f2).value(args);
            }

            double multConst(const BFargVec &args)
            {
                return (*f1).value(args) * x;
            }

            BFptr f1;
            BFptr f2;
            double (BFmult::*ptr)(const BFargVec &args);
            double x;
    };

    // Definition of factory functions for above helper classes that are provided by the base function object
    inline shared_ptr<BFinterpolation> BaseFunction::tabulate(std::vector<double> xgrid) 
    { 
        std::vector<double> ygrid;
        for (auto it = xgrid.begin(); it != xgrid.end(); ++it)
        {
            ygrid.push_back(this->operator()(*it));
        }
        return shared_ptr<BFinterpolation>(new BFinterpolation(xgrid, ygrid, 1));  // Generate new interpolation object
    }
    
    inline shared_ptr<BFsum> BaseFunction::sum(BFptr f2) { return shared_ptr<BFsum>(new BFsum(shared_from_this(), f2)); }
    inline shared_ptr<BFmult> BaseFunction::mult(BFptr f2) { return shared_ptr<BFmult>(new BFmult(shared_from_this(), f2)); }
    inline shared_ptr<BFmult> BaseFunction::mult(double x) { return shared_ptr<BFmult>(new BFmult(shared_from_this(), x)); }
    inline shared_ptr<BFlineOfSightIntegral> BaseFunction::lineOfSightIntegral(double D) { return shared_ptr<BFlineOfSightIntegral>(new BFlineOfSightIntegral(shared_from_this(), D)); }
    inline shared_ptr<BFfixPar> BaseFunction::fixPar(int i, double x) { return shared_ptr<BFfixPar>(new BFfixPar(shared_from_this(), i, x)); }
    inline shared_ptr<BFaddPar> BaseFunction::addPar(int i) { return shared_ptr<BFaddPar>(new BFaddPar(shared_from_this(), i)); }
    inline shared_ptr<BFintegrate> BaseFunction::integrate(int i, double x0, double x1) { return shared_ptr<BFintegrate> (new BFintegrate(shared_from_this(), i, x0, x1)); }
    inline shared_ptr<BFrotSym> BaseFunction::rotSym(int i) { return shared_ptr<BFrotSym>(new BFrotSym(shared_from_this(), i)); }

    
    inline shared_ptr<BFsum> operator + (const BFptr &f1, const BFptr &f2){ return shared_ptr<BFsum>(new BFsum(f1, f2));}
    inline shared_ptr<BFmult> operator * (const BFptr &f1, const BFptr &f2){ return shared_ptr<BFmult>(new BFmult(f1, f2));}

    ///////////////////////////////////////////////////
    // Explicit implementations of physical functions
    ///////////////////////////////////////////////////

    class DMradialProfile: public BaseFunction
    {
        public:
            DMradialProfile(std::string type, unsigned int ndim, BFargVec pars) : BaseFunction("DMradialProfile", ndim), ndim(ndim)
            {
                if (ndim != 1 and ndim != 3) failHard("ERROR: DM profile can be only generated as 1-dim radial profile or 3-dim"
                        " density function.");

                if (type == "NFW")
                {
                    if (pars.size() != 2) failHard("NFW profile requires two parameters (scale radius and scale density).");
                    this->rs = pars[0];
                    this->rhos = pars[1];
                    this->ptrF = &DMradialProfile::NFW;
                }

                if (type == "Einasto")
                {
                    if (pars.size() != 3) failHard("Einasto profile requires three parameters (alpha, scale radius and scale"
                            " density).");
                    this->rs = pars[0];
                    this->rhos = pars[1];
                    this->alpha = pars[2];
                    this->ptrF = &DMradialProfile::Einasto;
                }

               if (type == "isothermal")
                {
                    if (pars.size() != 2) failHard("Cored isothermal profile requires two parameters (scale radius and scale density).");
                    this->rs = pars[0];
                    this->rhos = pars[1];
                    this->ptrF = &DMradialProfile::isothermal;
                }


               if (type == "alpha-beta-gamma")
               {
                   if (pars.size() != 5) failHard("alpha-beta-gamma profile requires five parameters (alpha, beta, gamma, scale radius"
                           "and scale density).");
                   this->rs = pars[0];
                   this->rhos = pars[1];
                   this->alpha = pars[2];
                   this->beta = pars[3];
                   this->gamma = pars[4];
                   this->ptrF = &DMradialProfile::alphaBetaGamma;
               }
            }

          private:
            // Redirection to profiles
            double value(const BFargVec &vec)
            {
                if (ndim == 1)
                {
                    return (this->*ptrF)(vec[0]);
                }
                else
                {
                    double r = 0;
                    for (unsigned int i = 0; i < ndim; i++)
                    {
                        r += vec[i] * vec[i];
                    }
                    r = sqrt(r);
                    return (this->*ptrF)(r);
                }
            }

            // Dark matter profile parameters
            double rs;  // Scale radius [kpc]
            double rhos;  // Scale density [GeV/cm^3]
            double alpha, beta, gamma; // Exponents

            // Dimensionality (either 1 or 3)
            unsigned int ndim;

            // Pointer to member function that implements DM profile
            double (DMradialProfile::*ptrF)(double);

            // The profiles
            double NFW(double r)
            {
              return (4. * rhos / (r/rs) / (1.+r/rs) / (1.+r/rs));
            }

            double Einasto(double r)
            {
              return (rhos * exp((-2. / alpha) * (pow((r / rs), alpha) - 1.)));
            }

            double isothermal(double r)
            {
              return (2. * rhos / (1. + (r/rs)*(r/rs)));
            }

            double alphaBetaGamma(double r)
            {
              return (pow(2., (beta - gamma) / alpha) * rhos / pow(r / rs, gamma) * pow(1 + pow(r / rs, alpha), (gamma - beta) / alpha));
            }
    };


    ////////////////////////////////////////////////////////////////////////////
    // Some helper functions that we might want to move somewhere else at some
    // point
    ////////////////////////////////////////////////////////////////////////////

    // Generate linear 1-dim grid
    inline std::vector<double> linspace(double x0, double x1, unsigned int n)
    {
        std::vector<double> ret;
        double dx = 0;
        if (n > 1)
            dx = (x1-x0)/(n-1);
            for (unsigned int i = 0; i<n; i++)
            {
                ret.push_back(x0 + i * dx);
            }
        return ret;
    }

    // Generate logarithmic 1-dim grid
    inline std::vector<double> logspace(double x0, double x1, unsigned int n)
    {
        std::vector<double> ret;
        double dx = 0;
        if (n > 1)
            dx = (x1-x0)/(n-1);
            for (unsigned int i = 0; i<n; i++)
            {
                ret.push_back(pow(10, x0 + i * dx));
            }
        return ret;
    }
  }
}

#endif // defined __BaseFunctions_hpp__<|MERGE_RESOLUTION|>--- conflicted
+++ resolved
@@ -90,7 +90,7 @@
             //double output() (const BFargVec &args) { assertNdim(args.size()); return this->value(args); }
 
             // Call by list of arguments; up to six dimensions for now (for convenience)
-            double operator() () 
+            /*double operator() () 
             { 
                 assertNdim(0); 
                 BFargVec v; 
@@ -152,8 +152,8 @@
                 v.push_back(x4); 
                 v.push_back(x5); 
                 return this->value(v); 
-            }
-            /*
+            }*/
+
             template<typename... args>
             typename std::enable_if<!is_one_member_vector<args...>::value, double>::type
             operator()(args... params)
@@ -164,7 +164,6 @@
                     inputVariadicVector(v, params...);
                     return this->value(v);
             }
-<<<<<<< HEAD
             
             template<typename... args>
             typename std::enable_if<is_one_member_vector<args...>::value, std::vector<double>>::type
@@ -183,9 +182,6 @@
                     }
                     return retval;
             }
-=======
-            */
->>>>>>> 8c147a50
 
             // Returns a copy of the shared pointer object.
             BFptr getCopy()  { return shared_from_this(); }  
@@ -541,7 +537,7 @@
             {
                 BFargVec myArgs = args;
                 myArgs.erase(myArgs.begin() + index);
-                return (*myPointer)(myArgs);
+                return (*myPointer).value(myArgs);
             }
 
         private:
