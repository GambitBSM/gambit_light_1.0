//  *********************************************
//   GAMBIT: Global and Modular BSM Inference Tool
//   *********************************************
///  \file
///
///  General small utility classes, typedefs, etc.
///
///  *********************************************
///
///  Authors (add name and date if you modify):
///   
///  \author Pat Scott  
///          (patscott@physics.mcgill.ca)
///  \date 2013 Apr
///
///  \author Ben Farmer  
///          (benjamin.farmer@monash.edu)
///  \date 2013 Jun
///
///  \author Torsten Bringmann
///          (torsten.bringmann@desy.de)
///  \date 2013 Jun
///
///  *********************************************

#ifndef __util_classes_hpp__
#define __util_classes_hpp__

#include <string>
#include <iostream>

namespace GAMBIT
{

  /// Shorthand for a standard string
  typedef std::string str;
  /// Shorthand for a pair of standard strings
  typedef std::pair<str, str> sspair;

  // Useful unqualified functions
  using std::cout;
  using std::endl;

  /// A container for a function that needs to be constructed at compile
  /// and executed as initialisation code at startup.
  struct ini_code
  {
    ini_code(void (*unroll)()) { (*unroll)(); }
  };
  
  /// A safe pointer that throws an informative error if you try to dereference
  /// it when nullified, and cannot be used to overwrite the thing it points to.
  template <typename TYPE> 
  class safe_ptr
  {

    public:

      /// Construct-o-safe_ptr
      safe_ptr(TYPE* in_ptr = NULL) { ptr = in_ptr; }

      /// Set pointer
      void set(TYPE* in_ptr) { ptr = in_ptr; }

      /// Dereference pointer
      const TYPE& operator*() const
      { 
        if (ptr == NULL) dieGracefully();
        return *ptr;
      }        

      /// Access is allowed to const member functions only
      const TYPE* operator->() const
      { 
        if (ptr == NULL) dieGracefully();
        return ptr;
      }        
          
    protected:

      /// The actual underlying pointer, interpreted as a pointer to constant value
      const TYPE* ptr;

      /// Failure message invoked when the user tries to dereference a null safe_ptr
      static void dieGracefully()
      {
        cout << endl << "You just tried to dereference a GAMBIT safe pointer that has value" << endl;
        cout << "NULL.  Bad idea.  Probably you tried to retrieve a conditional" << endl;
        cout << "dependency that has not been activated because the necessary condition" << endl;
        cout << "has not been met, or you tried to access a model parameter for a model" << endl;
        cout << "that you are not actually scanning.  This means there is a bug in one" << endl;
        cout << "of your module functions." << endl;
      }

  };
  
<<<<<<< HEAD
  // Placeholder type for MSSM soft SUSY breaking parameters. Will be used a 
  // lot by models which simply specify these directly, e.g. pMSSM style.
  struct MSSMsoftmassesQ
  {
    // Probably this will follow the SLHA format, so we'll have the "blocks"
    // stashed in sub-structs
    double Q; // Scale at which masses are defined. Might not apply to all 
              // structs, or all elements within them.
    struct SMINPUTSbox {} SMINPUTS;
    //struct MINPAR {}; // In theory this is unnecessary but might be nice for debugging
    //struct EXTPAR {};
    struct softmassesbox {
      // Gaugino masses
          double M1;
          double M2;
          double M3;
      // Trilinear couplings
          double AU3;
          double AD3;
          double AE3;
      // etc...
    } softmasses;
    // ...etc...
  
  //MSSMsoftmassesQ() {};
  };

  struct DS_MSSMPAR
  {
    double tanbe, mu, m2, m1, m3, ma;
    double mass2u[3], mass2q[3], mass2d[3],  mass2l[3], mass2e[3];
    double asoftu[3], asoftd[3], asofte[3];
  };

  struct DS_MSPCTM
  {
    double mass[51];
    double runmass[51];
    double mu2gev,md2gev,ms2gev,mcmc,mbmb,mtmt;
  };
  
=======
>>>>>>> 38691b8e
}
#endif //defined __util_classes_hpp__<|MERGE_RESOLUTION|>--- conflicted
+++ resolved
@@ -94,49 +94,5 @@
 
   };
   
-<<<<<<< HEAD
-  // Placeholder type for MSSM soft SUSY breaking parameters. Will be used a 
-  // lot by models which simply specify these directly, e.g. pMSSM style.
-  struct MSSMsoftmassesQ
-  {
-    // Probably this will follow the SLHA format, so we'll have the "blocks"
-    // stashed in sub-structs
-    double Q; // Scale at which masses are defined. Might not apply to all 
-              // structs, or all elements within them.
-    struct SMINPUTSbox {} SMINPUTS;
-    //struct MINPAR {}; // In theory this is unnecessary but might be nice for debugging
-    //struct EXTPAR {};
-    struct softmassesbox {
-      // Gaugino masses
-          double M1;
-          double M2;
-          double M3;
-      // Trilinear couplings
-          double AU3;
-          double AD3;
-          double AE3;
-      // etc...
-    } softmasses;
-    // ...etc...
-  
-  //MSSMsoftmassesQ() {};
-  };
-
-  struct DS_MSSMPAR
-  {
-    double tanbe, mu, m2, m1, m3, ma;
-    double mass2u[3], mass2q[3], mass2d[3],  mass2l[3], mass2e[3];
-    double asoftu[3], asoftd[3], asofte[3];
-  };
-
-  struct DS_MSPCTM
-  {
-    double mass[51];
-    double runmass[51];
-    double mu2gev,md2gev,ms2gev,mcmc,mbmb,mtmt;
-  };
-  
-=======
->>>>>>> 38691b8e
 }
 #endif //defined __util_classes_hpp__