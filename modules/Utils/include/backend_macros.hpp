--- conflicted
+++ resolved
@@ -108,13 +108,8 @@
         }                                                                   \
         else                                                                \
         {                                                                   \
-<<<<<<< HEAD
-          logger() << "Succeeded in loading " << LIBPATH << "\n"            \
+          logger() << "Succeeded in loading " << LIBPATH << std::endl       \
                    << LogTags::info << EOM;                                 \
-=======
-          logger() << "Succeeded in loading " << LIBPATH << std::endl       \
-                   << info << EOM;                                          \
->>>>>>> 6e04a9ed
           present = true;                                                   \
         }                                                                   \
       }                                                                     \
