--- conflicted
+++ resolved
@@ -33,11 +33,8 @@
 #include <vector>
 #include <list>
 #include <forward_list>
-<<<<<<< HEAD
-=======
 #include <deque>
 #include <array>
->>>>>>> 94be972a
 
 #include "yaml-cpp/yaml.h"
 
@@ -129,10 +126,6 @@
                 typedef T type;
         };
 
-<<<<<<< HEAD
-        template <typename T>
-        struct __is_container__<std::vector<T>>
-=======
         template <typename T>
         struct __is_container__<std::vector<T>>
         {
@@ -184,16 +177,12 @@
 
         template <typename T>
         struct __is_container__<std::unordered_set<T>>
->>>>>>> 94be972a
-        {
-                static const bool value = true;
-                typedef T type;
-        };
-
-        template <typename T>
-<<<<<<< HEAD
-        struct __is_container__<std::set<T>>
-=======
+        {
+                static const bool value = true;
+                typedef T type;
+        };
+        
+        template <typename T>
         struct __is_container__<std::unordered_multiset<T>>
         {
                 static const bool value = true;
@@ -209,33 +198,11 @@
         
         template <typename T, size_t N>
         struct __is_container__<std::array<T, N>>
->>>>>>> 94be972a
-        {
-                static const bool value = true;
-                typedef T type;
-        };
-
-        template <typename T1, typename T2>
-        struct __is_container__<std::map<T1, T2>>
-        {
-                static const bool value = true;
-                typedef std::pair<T1, T2> type;
-        };
-
-        template <typename T1, typename T2>
-        struct __is_container__<std::unordered_map<T1, T2>>
-        {
-                static const bool value = true;
-                typedef std::pair<T1, T2> type;
-        };
-
-        template <typename T>
-        struct __is_container__<std::unordered_set<T>>
-        {
-                static const bool value = true;
-                typedef T type;
-        };
-
+        {
+                static const bool value = true;
+                typedef T type;
+        };
+        
         template <typename T>
         struct __is_container__<std::list<T>>
         {
@@ -244,27 +211,13 @@
         };
 
         template <typename T>
-<<<<<<< HEAD
         struct __is_container__<std::forward_list<T>>
-=======
-        struct __is_container__<std::list<T>>
->>>>>>> 94be972a
-        {
-                static const bool value = true;
-                typedef T type;
-        };
-
-        template <typename T>
-<<<<<<< HEAD
-=======
-        struct __is_container__<std::forward_list<T>>
-        {
-                static const bool value = true;
-                typedef T type;
-        };
-
-        template <typename T>
->>>>>>> 94be972a
+        {
+                static const bool value = true;
+                typedef T type;
+        };
+
+        template <typename T>
         struct is_container
         {
                 const static bool value = __is_container__<typename remove_all<T>::type>::value;
@@ -274,7 +227,6 @@
         /////////////////////
         //is_vector
         /////////////////////
-<<<<<<< HEAD
         
         template <typename T>
         struct __is_vector__
@@ -284,17 +236,6 @@
         };
         
         template <typename T>
-=======
-        
-        template <typename T>
-        struct __is_vector__
-        {
-                static const bool value = false;
-                typedef T type;
-        };
-        
-        template <typename T>
->>>>>>> 94be972a
         struct __is_vector__<std::vector<T>>
         {
                 static const bool value = true;
