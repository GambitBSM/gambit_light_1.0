/*
 *  ______           _    _   _                             
 *  |  ___|         | |  | | (_)                  _     _   
 *  | |_ _   _ _ __ | | _| |_ _  ___  _ __  ___ _| |_ _| |_ 
 *  |  _| | | | '_ \| |/ / __| |/ _ \| '_ \/ __|_   _|_   _|
 *  | | | |_| | | | |   <| |_| | (_) | | | \__ \ |_|   |_|  
 *  \_|  \__,_|_| |_|_|\_\\__|_|\___/|_| |_|___/            
 *                                    
 *  v0.1 Dec 2014
 *  v0.2 Mar 2015 - Completely rewritten internal structure
 *
 *  Christoph Weniger, Dec 2014
 *  <c.weniger@uva.nl>
 */

#ifndef __FUNK_HPP__
#define __FUNK_HPP__
                                            
#include <iostream>
#include <vector>
#include <algorithm>
#include <map>
#include <set>
#include <cmath>

//#define NDEBUG
#include <assert.h>

#include "boost/shared_ptr.hpp"
#include "boost/enable_shared_from_this.hpp"

//#include <memory>
//using std::shared_ptr;
//using std::enable_shared_from_this;

#define DEF_FUNKTRAIT(C) class C { public: static void* ptr; }; void* C::ptr = 0;

// Extensions
#include <gsl/gsl_integration.h>

namespace Funk
{
    //
    // Type declarations etc.
    //

    using boost::shared_ptr;
    using boost::enable_shared_from_this;
    using boost::dynamic_pointer_cast;
    using boost::static_pointer_cast;

    class FunkBase;
    class FunkBound;
    class FunkIntegrate_gsl1d;

    typedef shared_ptr<FunkBase> Funk;
    typedef std::vector<std::string> ArgsType;
    typedef std::map<std::string, std::vector<std::pair<Funk, Funk>>> Singularities;

    //template <typename... Args>
    //using PlainPtr = double(*)(Args&...);
    typedef double(*PlainPtr1)(double&);
    typedef double(*PlainPtr2)(double&,double&);
    typedef double(*PlainPtr3)(double&,double&,double&);
    typedef double(*PlainPtr4)(double&,double&,double&,double&);

    //template <typename... Args>
    //using PlainPtrs = std::pair<double(*)(Args...,void*), void*>;
    typedef std::pair<double(*)(double,void*), void*> PlainPtrs1;
    typedef std::pair<double(*)(double,double,void*), void*> PlainPtrs2;
    typedef std::pair<double(*)(double,double,double,void*), void*> PlainPtrs3;
    typedef std::pair<double(*)(double,double,double,double,void*), void*> PlainPtrs4;


    //
    // Vector initialization from argument list
    //
    // Usage: std::vector<T> v = vec<T>(v1, v2, v3, ...);
    //

    template <typename T>
    inline std::vector<T> vec(std::vector<T> vector)
    {
        return vector;
    }
    template <typename T, typename... Args>
    inline std::vector<T> vec(std::vector<T> vector, T value, Args... args)
    {
        vector.push_back(value);
        return vec<T>(vector, args...);
    }
    template <typename T, typename... Args>
    inline std::vector<T> vec(T value, Args... args)
    {
        std::vector<T> vector;
        vector.push_back(value);
        vector = vec<T>(vector, args...);
        return vector;
    }
    template <typename T>
    inline std::vector<T> vec()
    {
        std::vector<T> vector;
        return vector;
    }


    // Don't overwrite entries inconsistently
    template <typename T1, typename T2>
    void safeset(std::map<T1, T2> & mymap, T1 key, T2 value)
    {
        if ( mymap.find(key) != mymap.end() )
            if ( mymap[key] != value )
            {
                std::cout << "ERROR: Bind tries to resolve dependencies of single object inconsistently." << std::endl;
                exit(1);
            }
        mymap[key] = value;
    }


    //
    // Helper functions for internal calculations
    //

    inline ArgsType joinArgs(ArgsType args1, ArgsType args2)
    {
        args1.insert(args1.end(), args2.begin(), args2.end());
        std::set<std::string> argsset(args1.begin(), args1.end());
        args1.assign(argsset.begin(), argsset.end());
        return args1;
    }

    inline ArgsType eraseArg(ArgsType args, std::string arg)
    {
        auto it = std::find(args.begin(), args.end(), arg);
        if (it!=args.end()) args.erase(it);
        return args;
    }

    inline Singularities joinSingl(Singularities s1, Singularities s2)
    {
        for ( auto it = s2.begin(); it != s2.end(); ++it )
        {
            if ( s1.find(it->first) == s1.end() )
                s1[it->first] = it->second;
            else
            {
                for ( auto it2 = it->second.begin(); it2 != it->second.end(); ++it2 )
                {
                    if ( std::find(s1[it->first].begin(), s1[it->first].end(), *it2) == s1[it->first].end() )
                        s1[it->first].push_back(*it2);
                }
            }
        }
        return s1;
    }


    //
    // Index lists (taken from stackoverflow)
    //

    // The structure that encapsulates index lists
    template <size_t... Is>
    struct index_list
    {
    };

    // Collects internal details for generating index ranges [MIN, MAX)
    namespace detail
    {
        // Declare primary template for index range builder
        template <size_t MIN, size_t N, size_t... Is>
        struct range_builder;

        // Base step
        template <size_t MIN, size_t... Is>
        struct range_builder<MIN, MIN, Is...>
        {
            typedef index_list<Is...> type;
        };

        // Induction step
        template <size_t MIN, size_t N, size_t... Is>
        struct range_builder : public range_builder<MIN, N - 1, N - 1, Is...>
        {
        };
    }


    //
    // **** The central virtual base class ****
    //

    class FunkBase: public enable_shared_from_this<FunkBase>
    {
        public:
<<<<<<< HEAD
            FunkBase() {}

            FunkBase(std::string funkType) : funkType(funkType) {}

            virtual ~FunkBase() {}

            // Standard handles
            template <typename... Args> Funk set(Args... args);
            template <typename... Args> Funk bind(Args... argss);
            template <typename... Args> double eval(Args... args);
            template <typename... Args> double get(Args... argss);
            template <typename... Args> double operator() (Args... argss) { return this->eval(argss...); }
            std::vector<double> vector(std::string, const std::vector<double>&);

            // Extension handles
            // TODO: Implement
            // - tabularize
            template <typename... Args> Funk gsl_integration(Args... args);
=======
            FunkBase() {};
            virtual ~FunkBase() {};

            // Standard setting handles
            template <typename... Args> Funk set(std::string arg, Funk g, Args... args);
            template <typename... Args> Funk set(std::string arg, double x, Args... args);
            template <typename... Args> Funk set(std::string arg, std::string arg1, Args... args);
            template <typename... Args> Funk set();

            // Standard binding handles
            template <typename... Args> shared_ptr<FunkBound> bind(Args... args);
>>>>>>> 3bbf712c

            // Convenience functions
            const std::vector<std::string> & getArgs() { return this->arguments; };
            std::size_t getNArgs() {return this->arguments.size();};
            bool hasArg(std::string);
            bool hasArgs();
            Funk help();
            template <typename... Args> bool assert_args(Args... args);

            // Return value & standard resolve 
            virtual double value(std::vector<double> &, intptr_t bindID) = 0;
            virtual void resolve(std::map<std::string, size_t> datamap, size_t & datalen, intptr_t bindID);
            void release(intptr_t bindID);
            Singularities getSingl() { return singularities; }
            Funk set_singularity(std::string arg, Funk pos, Funk width);
            Funk set_singularity(std::string arg, double pos, Funk width);
            Funk set_singularity(std::string arg, Funk pos, double width);
            Funk set_singularity(std::string arg, double pos, double width);


            //
            // "External" functions
            //

            // Integration
            template <typename... Args> shared_ptr<FunkIntegrate_gsl1d> gsl_integration(Args... args);

            // Plain function generators
            PlainPtrs1 plain(std::string);
            PlainPtrs2 plain(std::string, std::string);
            PlainPtrs3 plain(std::string, std::string, std::string);
            PlainPtrs4 plain(std::string, std::string, std::string, std::string);
            template <typename T>
            PlainPtr1 plain(std::string);
            template <typename T>
            PlainPtr2 plain(std::string, std::string);
            template <typename T>
            PlainPtr3 plain(std::string, std::string, std::string);
            template <typename T>
            PlainPtr4 plain(std::string, std::string, std::string, std::string);

        protected:
            std::vector<Funk> functions;  // Dependent functions
            ArgsType arguments;  // Argument names
            std::map<intptr_t, std::vector<size_t>> indices;  // Indices for data object
            size_t datalen;
            Singularities singularities;
    };


    class FunkBound
    {
        public:
            FunkBound(Funk f, size_t datalen, intptr_t bindID) : f(f), datalen(datalen), bindID(bindID) {};
            ~FunkBound() {f->release(bindID);};
            double value(std::vector<double> & map, intptr_t bindID) {return 0;};
            template <typename... Args> void bind(Args... args);

            template <typename... Args> inline double eval(Args... argss)
            {
                auto data = vec<double>(argss...);
                data.resize(datalen);
                return f->value(data, bindID);
            }

            template <typename... Args> inline std::vector<double> vect(Args... argss)
            {
                std::vector<std::vector<double>> coll;
                return this->vect2(coll, argss...);
            }

        private:
            template <typename... Args> inline std::vector<double> vect2(std::vector<std::vector<double>> & coll)
            {
                size_t size = 1;
                std::vector<bool> vec_flag;
                for ( auto it = coll.begin(); it != coll.end(); ++it )
                {
                    if ( it->size() == 1 )
                    {
                        vec_flag.push_back(false);
                        continue;
                    }
                    vec_flag.push_back(true);
                    if ( size == 1 ) size = it->size();
                    if ( size != it->size() )
                    {
                        std::cout << "Warning: Inconsistent vector lengths." << std::endl;
                        return vec<double>();
                    }
                }
                auto r = vec<double>();
                auto data = vec<double>();
                data.resize(datalen);
                for ( size_t i = 0; i != size; ++i )
                {
                    for ( size_t j = 0; j != coll.size(); ++j )
                    {
                        if ( vec_flag[j] )
                            data[j] = coll[j][i];
                        else
                            data[j] = coll[j][0];
                    }
                    r.push_back(f->value(data, bindID));
                }
                return r;
            }

            template <typename... Args> inline std::vector<double> vect2(std::vector<std::vector<double>> & coll, double x, Args... argss)
            {
                coll.push_back(vec<double>(x));
                return this->vect2(coll, argss...);
            }

            template <typename... Args> inline std::vector<double> vect2(std::vector<std::vector<double>> & coll, std::vector<double> v, Args... argss)
            {
                coll.push_back(v);
                return this->vect2(coll, argss...);
            }

            Funk f;  // bound function
            size_t datalen;
            intptr_t bindID;
    };


    //
    // Derived class with (templated) static member functions as plain function
    // prototypes.
    //

    class FunkPlain: public FunkBase
    {
        public:
            FunkPlain(Funk fin, std::string arg1) : f(fin->bind(arg1)) {}
            FunkPlain(Funk fin, std::string arg1, std::string arg2) : f(fin->bind(arg1, arg2)) {}
            FunkPlain(Funk fin, std::string arg1, std::string arg2, std::string arg3) : f(fin->bind(arg1, arg2, arg3)) {}
            FunkPlain(Funk fin, std::string arg1, std::string arg2, std::string arg3, std::string arg4) : f(fin->bind(arg1, arg2, arg3, arg4)) {}

            static double plain1p(double x1, void* ptr)
            {
                FunkPlain * funkPtrPtr = static_cast<FunkPlain*>(ptr);
                return funkPtrPtr->f->eval(x1);
            }
            static double plain2p(double x1, double x2, void* ptr)
            {
                FunkPlain * funkPtrPtr = static_cast<FunkPlain*>(ptr);
                return funkPtrPtr->f->eval(x1, x2);
            }
            static double plain3p(double x1, double x2, double x3, void* ptr)
            {
                FunkPlain * funkPtrPtr = static_cast<FunkPlain*>(ptr);
                return funkPtrPtr->f->eval(x1, x2, x3);
            }
            static double plain4p(double x1, double x2, double x3, double x4, void* ptr)
            {
                FunkPlain * funkPtrPtr = static_cast<FunkPlain*>(ptr);
                return funkPtrPtr->f->eval(x1, x2, x3, x4);
            }

            template <typename T>
            static double plain1(double& x1)
            {
                FunkPlain * funkPtrPtr = static_cast<FunkPlain*>(T::ptr);
                return funkPtrPtr->f->eval(x1);
            }
            template <typename T>
            static double plain2(double& x1, double& x2)
            {
                FunkPlain * funkPtrPtr = static_cast<FunkPlain*>(T::ptr);
                return funkPtrPtr->f->eval(x1, x2);
            }
            template <typename T>
            static double plain3(double& x1, double& x2, double& x3)
            {
                FunkPlain * funkPtrPtr = static_cast<FunkPlain*>(T::ptr);
                return funkPtrPtr->f->eval(x1, x2, x3);
            }
            template <typename T>
            static double plain4(double& x1, double& x2, double& x3, double& x4)
            {
                FunkPlain * funkPtrPtr = static_cast<FunkPlain*>(T::ptr);
                return funkPtrPtr->f->eval(x1, x2, x3, x4);
            }

            double value(std::vector<double> & args, intptr_t bindID)
            { 
                (void)args;
                assert ( 0 == 1 );  // This function should never be called
                return 0;
            }

        private:
            shared_ptr<FunkBound> f;  // bound function
            std::string arg1, arg2, arg3, arg4;
    };

    //
    // Derived class that implements constant
    //

    class FunkConst: public FunkBase
    {
        public:
            template <typename... Args>
            FunkConst(double c, Args ...argss) : c(c) { arguments = vec<std::string>(argss...); }
            FunkConst(double c) : c(c) { arguments.resize(0); }

            double value(std::vector<double> & data, intptr_t bindID)
            {
                (void)data;
                return c;
            }

        private:
            double c;
    };
    template <typename... Args>
    inline Funk one(Args... argss) { return Funk(new FunkConst(1., argss...)); }
    template <typename... Args>
    inline Funk zero(Args... argss) { return Funk(new FunkConst(0., argss...)); }
    template <typename... Args>
    inline Funk cnst(double x, Args... argss) { return Funk(new FunkConst(x, argss...)); }


    //
    // Derived class that implements setting of parameters
    //

    class FunkDerived: public FunkBase
    {
        public:
            FunkDerived(Funk f, std::string arg, Funk g) : my_arg(arg)
            {
                functions = vec(f, g);
                Singularities tmp_singl = f->getSingl();
                if ( tmp_singl.erase(arg) > 0 )
                    std::cout << "WARNING: Loosing singularity information while setting " << arg << std::endl;
                singularities = joinSingl(g->getSingl(), tmp_singl);
                arguments = joinArgs(eraseArg(f->getArgs(), arg), g->getArgs());
            };

            FunkDerived(Funk f, std::string arg, double x) : FunkDerived(f, arg, cnst(x)) {};

            // We need to sneak in an additional parameter
            void resolve(std::map<std::string, size_t> datamap, size_t & datalen, intptr_t bindID)
            {
                functions[1]->resolve(datamap, datalen, bindID);  // resolve g
                safeset(my_index, bindID, datalen);  // add new slot for result from of g
                datamap[my_arg] = my_index[bindID];  // add or overwrite entry in datamap
                ++datalen;
                functions[0]->resolve(datamap, datalen, bindID);  // resolve f
            }

            double value(std::vector<double> & data, intptr_t bindID)
            {
                data[my_index[bindID]] = functions[1]->value(data, bindID);
                return functions[0]->value(data, bindID);
            }

        private:
            std::string my_arg;
            std::map<intptr_t, size_t> my_index;
    };


    //
    // Derived class for the import of plain functions
    //

    template <typename... funcargs>
    class FunkFunc : public FunkBase
    {
        public:
            template <typename... Args>
            FunkFunc(double (*f)(funcargs...), Args... argss)
            {
                ptr = f;
                digest_input(argss...);
            }

            double value(std::vector<double> & data, intptr_t bindID)
            {
                std::tuple<typename std::remove_reference<funcargs>::type...> my_input;
                size_t i = 0;
                double result;
                #pragma omp critical (FunkFunc_setInput)
                {
                    for ( auto f = functions.begin(); f != functions.end(); ++f, ++i)
                    {
                        *map[i] = (*f)->value(data, bindID);
                    }
                    my_input = input;
                }
                #pragma omp critical (FunkFunc_externalFunctionCall)
                {
                    result = ppp(typename detail::range_builder<0, sizeof...(funcargs)>::type(), my_input);
                }
                return result;
            }

            template <size_t... Args>
            double ppp(index_list<Args...>, std::tuple<typename std::remove_reference<funcargs>::type...> & my_input)
            {
                return (*ptr)(std::get<Args>(my_input)...);
            }

        private:
            std::tuple<typename std::remove_reference<funcargs>::type...> input;
            std::vector<double*> map;
            double (*ptr)(funcargs...);

            // Digest input parameters 
            // (forwarding everything except Funk::Funk types, which is mapped onto
            // funktion parameters)
            template<typename T, typename... Args>
            void digest_input(T x, Args... argss)
            {
                const int i = sizeof...(funcargs) - sizeof...(argss) - 1;
                std::get<i>(input) = x;
                digest_input(argss...);
            }
            template<typename... Args>
            void digest_input(Funk f, Args... argss)
            {
                const int i = sizeof...(funcargs) - sizeof...(argss) - 1;
                map.push_back(&std::get<i>(input));
                arguments = joinArgs(arguments, f->getArgs());
                functions.push_back(f);
                singularities = joinSingl(singularities, f->getSingl());
                digest_input(argss...);
            }
            void digest_input() {};
    };

    template <typename... funcargs, typename... Args>
    Funk func(double (*f)(funcargs...), Args... args) {
        return Funk(new FunkFunc<funcargs...>(f, args...));
    }


    template <typename O, typename... funcargs>
    class FunkFuncM : public FunkBase
    {
        public:
            template <typename... Args>
            FunkFuncM(O* obj, double (O::* f)(funcargs...), Args... argss) : obj(obj)
            {
                ptr = f;
                digest_input(argss...);
            }

            double value(std::vector<double> & data, intptr_t bindID)
            {
                double result;
                #pragma omp critical(FunkFuncM_value)
                {
                    size_t i = 0;
                    for ( auto f = functions.begin(); f != functions.end(); ++f, ++i)
                    {
                        *map[i] = (*f)->value(data, bindID);
                    }
                    result = ppp(typename detail::range_builder<0, sizeof...(funcargs)>::type());
                }
                return result;
            }

            template <size_t... Args>
            double ppp(index_list<Args...>)
            {
                return (*obj.*ptr)(std::get<Args>(input)...);
            }

        private:
            std::tuple<typename std::remove_reference<funcargs>::type...> input;
            std::vector<double*> map;
            double (O::* ptr)(funcargs...);
            O* obj;

            // Digest input parameters 
            // (forwarding everything except Funk::Funk types, which is mapped onto
            // funktion parameters)
            template<typename T, typename... Args>
            void digest_input(T x, Args... argss)
            {
                const int i = sizeof...(funcargs) - sizeof...(argss) - 1;
                std::get<i>(input) = x;
                digest_input(argss...);
            }
            template<typename... Args>
            void digest_input(Funk f, Args... argss)
            {
                const int i = sizeof...(funcargs) - sizeof...(argss) - 1;
                map.push_back(&std::get<i>(input));
                arguments = joinArgs(arguments, f->getArgs());
                functions.push_back(f);
                singularities = joinSingl(singularities, f->getSingl());
                digest_input(argss...);
            }
            void digest_input() {};
    };


    template <typename O, typename... funcargs, typename... Args>
    Funk funcM(O* obj, double (O::* f)(funcargs...), Args... args) {
        return Funk(new FunkFuncM<O, funcargs...>(obj, f, args...));
    }

    //
    // Derived class that implements delta function
    //

    class FunkDelta: public FunkBase
    {
        public:
            FunkDelta(std::string arg, double pos, double width) : pos(pos), width(width)
            {
                arguments = vec(arg);
                this->set_singularity("v", pos, width);
            }
            
            double value(std::vector<double> & data, intptr_t bindID)
            {
                double x = data[indices[bindID][0]];
                return exp(-pow(x-pos,2)/pow(width,2)/2)/sqrt(2*M_PI)/width;
            }

        private:
            double pos, width;
    };
    inline Funk delta(std::string arg, double pos, double width) { return Funk(new FunkDelta(arg, pos, width)); }

    //
    // Derived class that implements simple linear variable
    //

    class FunkVar: public FunkBase
    {
        public:
            FunkVar(std::string arg)
            {
                arguments = vec(arg);
            }
            
            double value(std::vector<double> & data, intptr_t bindID)
            {
                return data[indices[bindID][0]];
            }
    };
    inline Funk var(std::string arg) { return Funk(new FunkVar(arg)); }


    //
    // Definition of FunkBase member functions
    //
 
    inline Funk FunkBase::set_singularity(std::string arg, Funk pos, Funk width)
    { 
        singularities[arg].push_back(std::pair<Funk, Funk>(pos, width)); 
        return shared_from_this();
    };
    inline Funk FunkBase::set_singularity(std::string arg, double pos, Funk width)
    { return shared_from_this()->set_singularity(arg, cnst(pos), width); }
    inline Funk FunkBase::set_singularity(std::string arg, double pos, double width)
    { return shared_from_this()->set_singularity(arg, cnst(pos), cnst(width)); }
    inline Funk FunkBase::set_singularity(std::string arg, Funk pos, double width)
    { return shared_from_this()->set_singularity(arg, pos, cnst(width)); }

    inline void FunkBase::resolve(std::map<std::string, size_t> datamap, size_t & datalen, intptr_t bindID)
    {
        // Resolve my dependencies
        auto it1 = arguments.begin();
        std::vector<size_t> tmp_indices;
        tmp_indices.resize(arguments.size());
        auto it2 = tmp_indices.begin();
        for (; it1 != arguments.end() && it2 != tmp_indices.end(); ++it1, ++it2 )
        {
            *it2 = datamap.at(*it1);
        }

        // Set indices safely
        safeset(indices, bindID, tmp_indices);

        // Resolve other dependencies
        for (auto it = functions.begin(); it != functions.end(); ++it)
        {
            (*it)->resolve(datamap, datalen, bindID);
        }

    }

    inline void FunkBase::release(intptr_t bindID)
    {
        if ( indices.find(bindID) != indices.end() )
            indices.erase(indices.find(bindID));
        for (auto it = functions.begin(); it != functions.end(); ++it)
            (*it)->release(bindID);
    }

    template <typename... Args> inline bool FunkBase::assert_args(Args... args)
    {
        std::vector<std::vector<std::string>> list = vec<std::vector<std::string>>(args...);
        std::set<std::string> myargs(arguments.begin(), arguments.end());
        for ( auto it = list.begin(); it != list.end(); ++it )
        {
            std::set<std::string> theirargs(it->begin(), it->end());
            if ( myargs == theirargs )
                return true;
        }
        return false;

    }

    template <typename... Args> inline Funk FunkBase::set(std::string arg, Funk g, Args... args)
    {
        Funk f = shared_from_this();
        if ( std::find(arguments.begin(), arguments.end(), arg) != arguments.end() )
        {
            f = Funk(new FunkDerived(f, arg, g));
        }
        else
        {
            std::cout << "Funk: Ignoring \"" << arg << "\" = function" << std::endl;
        }
        return f->set(args...);
    }

    template <typename... Args> inline Funk FunkBase::set(std::string arg, std::string arg1, Args... args) 
        { return shared_from_this()->set(arg, var(arg1))->set(args...); }

    template <typename... Args> inline Funk FunkBase::set(std::string arg, double x, Args... args) 
        { return shared_from_this()->set(arg, cnst(x))->set(args...); }

    template <> inline Funk FunkBase::set() 
        { return shared_from_this(); }

    template <typename... Args> inline shared_ptr<FunkBound> FunkBase::bind(Args... argss)
    {
        intptr_t bindID = (intptr_t)(void*)this;
        std::map<std::string, size_t> datamap;
        size_t i;
        auto bound_arguments = vec<std::string>(argss...);
        datalen = bound_arguments.size();
        i = 0;
        for ( auto it = bound_arguments.begin(); it != bound_arguments.end(); ++it, ++i )
        {
            datamap[*it] = i;
        }
        this->resolve(datamap, datalen, bindID);
        return shared_ptr<FunkBound>(new FunkBound(shared_from_this(), datalen, bindID));
    }

    inline bool FunkBase::hasArg(std::string arg)
    {
        return ( std::find(arguments.begin(), arguments.end(), arg) != arguments.end() );
    }

    inline bool FunkBase::hasArgs()
    {
        return ( this->arguments.size() != 0 );
    }

    template <typename... Args> inline shared_ptr<FunkIntegrate_gsl1d> FunkBase::gsl_integration(Args... args)
    {
        return getIntegrate_gsl1d(shared_from_this(), args...);
    }

    inline Funk FunkBase::help()
    {
        std::cout << "Arguments:";
        for ( auto it = arguments.begin(); it != arguments.end(); it++ )
        {
            std::cout << " \"" << *it << "\"";
        }
        if ( arguments.size() == 0 )
            std::cout << " none";
        std::cout << std::endl;
        for ( auto it = singularities.begin() ; it != singularities.end(); ++it )
        {
            std::cout << "Singularities in " << it->first << ": " << it->second.size() << std::endl;
        }
        return shared_from_this();
    }

    inline PlainPtrs1 FunkBase::plain(std::string arg1)
    {
        void* ptr = new FunkPlain(shared_from_this(), arg1);
        return PlainPtrs1(&FunkPlain::plain1p, ptr);
    }
    inline PlainPtrs2 FunkBase::plain(std::string arg1, std::string arg2)
    {
        void* ptr = new FunkPlain(shared_from_this(), arg1, arg2);
        return PlainPtrs2(&FunkPlain::plain2p, ptr);
    }
    inline PlainPtrs3 FunkBase::plain(std::string arg1, std::string arg2, std::string arg3)
    {
        void* ptr = new FunkPlain(shared_from_this(), arg1, arg2, arg3);
        return PlainPtrs3(&FunkPlain::plain3p, ptr);
    }
    inline PlainPtrs4 FunkBase::plain(std::string arg1, std::string arg2, std::string arg3, std::string arg4)
    {
        void* ptr = new FunkPlain(shared_from_this(), arg1, arg2, arg3, arg4);
        return PlainPtrs4(&FunkPlain::plain4p, ptr);
    }

    template <typename T>
    inline PlainPtr1 FunkBase::plain(std::string arg1)
    {
        T::ptr = new FunkPlain(shared_from_this(), arg1);
        return &FunkPlain::plain1<T>;
    }
    template <typename T>
    inline PlainPtr2 FunkBase::plain(std::string arg1, std::string arg2)
    {
        T::ptr = new FunkPlain(shared_from_this(), arg1, arg2);
        return &FunkPlain::plain2<T>;
    }
    template <typename T>
    inline PlainPtr3 FunkBase::plain(std::string arg1, std::string arg2, std::string arg3)
    {
        T::ptr = new FunkPlain(shared_from_this(), arg1, arg2, arg3);
        return &FunkPlain::plain3<T>;
    }
    template <typename T>
    inline PlainPtr4 FunkBase::plain(std::string arg1, std::string arg2, std::string arg3, std::string arg4)
    {
        T::ptr = new FunkPlain(shared_from_this(), arg1, arg2, arg3, arg4);
        return &FunkPlain::plain4<T>;
    }


    //
    // Mathematical functions from cmath
    //

    // Unary minus sign
    class FunkMath_umin: public FunkBase                                                           
    {                                                                                                     
        public:                                                                                           
            FunkMath_umin(Funk f)
            {
                functions = vec(f);
                singularities = f->getSingl();
                arguments = f->getArgs();
            }
            double value(std::vector<double> & data, intptr_t bindID)
            {                                                                                             
                return -(functions[0]->value(data, bindID));                                                            
            }                                                                                            
    };                                                                                                    
    inline Funk operator - (Funk f) { return Funk(new FunkMath_umin(f)); }

    // Unary operations
#define MATH_OPERATION(OPERATION)                                                                         \
    class FunkMath_##OPERATION: public FunkBase                                                           \
    {                                                                                                     \
        public:                                                                                           \
            FunkMath_##OPERATION(Funk f)                                                                  \
            {                                                                                             \
                functions = vec(f);                                                                       \
                arguments = f->getArgs();                                                                 \
                singularities = f->getSingl();                                                            \
            }                                                                                             \
            double value(std::vector<double> & data, intptr_t bindID)                                     \
            {                                                                                             \
                return OPERATION(functions[0]->value(data, bindID));                                      \
            }                                                                                             \
    };                                                                                                    \
    inline Funk OPERATION (Funk f) { return Funk(new FunkMath_##OPERATION(f)); }
    MATH_OPERATION(cos)
    MATH_OPERATION(sin)
    MATH_OPERATION(tan)
    MATH_OPERATION(acos)
    MATH_OPERATION(asin)
    MATH_OPERATION(atan)
    MATH_OPERATION(cosh)
    MATH_OPERATION(sinh)
    MATH_OPERATION(tanh)
    MATH_OPERATION(acosh)
    MATH_OPERATION(asinh)
    MATH_OPERATION(atanh)
    MATH_OPERATION(exp)
    MATH_OPERATION(log)
    MATH_OPERATION(log10)
    MATH_OPERATION(sqrt)
    MATH_OPERATION(fabs)
#undef MATH_OPERATION

    // Standard binary operations
#define MATH_OPERATION(OPERATION, SYMBOL)                                                                 \
    class FunkMath_##OPERATION: public FunkBase                                                           \
    {                                                                                                     \
        public:                                                                                           \
            FunkMath_##OPERATION(Funk f1, Funk f2)                                                        \
            {                                                                                             \
                functions = vec(f1, f2); \
                arguments = joinArgs(f1->getArgs(), f2->getArgs()); \
                singularities = joinSingl(f1->getSingl(), f2->getSingl());\
            }                                                                                             \
            FunkMath_##OPERATION(double x, Funk f) : FunkMath_##OPERATION(cnst(x), f) {};                 \
            FunkMath_##OPERATION(Funk f, double x) : FunkMath_##OPERATION(f, cnst(x)) {};                 \
            double value(std::vector<double> & data, intptr_t bindID)                                                      \
            {                                                                                             \
                return functions[0]->value(data, bindID) SYMBOL functions[1]->value(data, bindID);                        \
            }                                                                                             \
    };                                                                                                    \
    inline Funk operator SYMBOL (Funk f1, Funk f2) { return Funk(new FunkMath_##OPERATION(f1, f2)); }     \
    inline Funk operator SYMBOL (double x, Funk f) { return Funk(new FunkMath_##OPERATION(x, f)); }       \
    inline Funk operator SYMBOL (Funk f, double x) { return Funk(new FunkMath_##OPERATION(f, x)); }
    MATH_OPERATION(Sum,+)
    MATH_OPERATION(Mul,*)
    MATH_OPERATION(Div,/)
    MATH_OPERATION(Dif,-)
#undef MATH_OPERATION

    // More binary operations
#define MATH_OPERATION(OPERATION)                                                                         \
    class FunkMath_##OPERATION: public FunkBase                                                           \
    {                                                                                                     \
        public:                                                                                           \
            FunkMath_##OPERATION(Funk f1, Funk f2)                        \
            {                                                                                             \
                functions = vec(f1, f2);   \
                arguments = joinArgs(f1->getArgs(), f2->getArgs()); \
                singularities = joinSingl(f1->getSingl(), f2->getSingl());\
            }                                                                                             \
            FunkMath_##OPERATION(double x1, Funk f2) : FunkMath_##OPERATION(cnst(x1), f2) {};                        \
            FunkMath_##OPERATION(Funk f1, double x2) : FunkMath_##OPERATION(f1, cnst(x2)) {};                        \
            double value(std::vector<double> & data, intptr_t bindID)                                                 \
            {                                                                                             \
                return OPERATION(functions[0]->value(data, bindID), functions[1]->value(data, bindID));                                 \
            }                                                                                             \
    };                                                                                                    \
    inline Funk OPERATION (Funk f1, Funk f2) { return Funk(new FunkMath_##OPERATION(f1, f2)); }      \
    inline Funk OPERATION (double x, Funk f) { return Funk(new FunkMath_##OPERATION(x, f)); }           \
    inline Funk OPERATION (Funk f, double x) { return Funk(new FunkMath_##OPERATION(f, x)); }
    MATH_OPERATION(pow)
    MATH_OPERATION(fmin)
    MATH_OPERATION(fmax)
#undef MATH_OPERATION

    ////////////////////////////////////////
    // *** End of core implementation ***
    ////////////////////////////////////////



    ////////////////////////////////////////
    //        *** Extensions ***
    ////////////////////////////////////////


    //
    // Derived class: 1dim linear or logarithmic interpolation
    //

    class FunkInterp : public FunkBase
    {
        public:
            FunkInterp(Funk f, std::vector<double> & Xgrid, std::vector<double> & Ygrid, std::string mode = "lin")
            {
                functions = vec(f);
                singularities = f->getSingl();
                arguments = f->getArgs();
                this->Xgrid = Xgrid;
                this->Ygrid = Ygrid;
                if ( mode == "lin" ) this->ptr = &FunkInterp::linearInterp;
                else if ( mode == "log" ) this->ptr = &FunkInterp::logInterp;
            };
            FunkInterp(std::string arg, std::vector<double> & Xgrid, std::vector<double> & Ygrid, std::string mode = "lin") :
                FunkInterp(var(arg), Xgrid, Ygrid, mode) {};
            FunkInterp(double x, std::vector<double> & Xgrid, std::vector<double> & Ygrid, std::string mode = "lin") :
                FunkInterp(cnst(x), Xgrid, Ygrid, mode) {};

            double value(std::vector<double> & data, intptr_t bindID)
            {
                functions[0]->value(data, bindID);
                return (this->*ptr)(data[indices[bindID][0]]);
            }

        private:
            double logInterp(double x)
            {
                // Linear interpolation in log-log space
                if (x<Xgrid.front() or x>Xgrid.back()) return 0;
                int i = 0; for (; Xgrid[i] < x; i++) {};  // Find index
                double x0 = Xgrid[i-1];
                double x1 = Xgrid[i];
                double y0 = Ygrid[i-1];
                double y1 = Ygrid[i];
                return y0 * std::exp(std::log(y1/y0) * std::log(x/x0) / std::log(x1/x0));
            }

            double linearInterp(double x)
            {
                // Linear interpolation in lin-lin space
                if (x<Xgrid.front() or x>Xgrid.back()) return 0;
                int i = 0; for (; Xgrid[i] < x; i++) {};  // Find index
                double x0 = Xgrid[i-1];
                double x1 = Xgrid[i];
                double y0 = Ygrid[i-1];
                double y1 = Ygrid[i];
                return y0 + (x-x0)/(x1-x0)*(y1-y0);
            }

            double(FunkInterp::*ptr)(double);
            std::vector<double> Xgrid;
            std::vector<double> Ygrid;
            std::string mode;
    };
    template <typename T> inline shared_ptr<FunkInterp> interp(T f, std::vector<double> x, std::vector<double> y) { return shared_ptr<FunkInterp>(new FunkInterp(f, x, y)); }


    //
    // GSL integration
    //

    class FunkIntegrate_gsl1d: public FunkBase, public gsl_function
    {
        public:
            FunkIntegrate_gsl1d(Funk f0, std::string arg, Funk f1, Funk f2) : arg(arg), limit(100), epsrel(1e-2), epsabs(1e-2)
            {
                this->functions = vec(f0, f1, f2);

                singularities = joinSingl(f1->getSingl(), f2->getSingl());
                if ( f0->getSingl().find(arg) != f0->getSingl().end() )
                    my_singularities = f0->getSingl()[arg];
                Singularities tmp_singl = f0->getSingl();
                tmp_singl.erase(arg);
                singularities = joinSingl(singularities, tmp_singl);

                arguments = joinArgs(eraseArg(f0->getArgs(), arg), joinArgs(f1->getArgs(), f2->getArgs()));
                gsl_workspace = gsl_integration_workspace_alloc (100000);
            }
            FunkIntegrate_gsl1d(Funk f0, std::string arg, double x, Funk f) : FunkIntegrate_gsl1d(f0, arg, cnst(x), f) {};
            FunkIntegrate_gsl1d(Funk f0, std::string arg, double x, double y) : FunkIntegrate_gsl1d(f0, arg, cnst(x), cnst(y)) {};
            FunkIntegrate_gsl1d(Funk f0, std::string arg, Funk f, double x) : FunkIntegrate_gsl1d(f0, arg, f, cnst(x)) {};
            FunkIntegrate_gsl1d(Funk f0, std::string arg, std::string x, Funk f) : FunkIntegrate_gsl1d(f0, arg, var(x), f) {};
            FunkIntegrate_gsl1d(Funk f0, std::string arg, std::string x, std::string y) : FunkIntegrate_gsl1d(f0, arg, var(x), var(y)) {};
            FunkIntegrate_gsl1d(Funk f0, std::string arg, Funk f, std::string x) : FunkIntegrate_gsl1d(f0, arg, f, var(x)) {};
            FunkIntegrate_gsl1d(Funk f0, std::string arg, std::string x, double y) : FunkIntegrate_gsl1d(f0, arg, var(x), cnst(y)) {};
            FunkIntegrate_gsl1d(Funk f0, std::string arg, double y, std::string x) : FunkIntegrate_gsl1d(f0, arg, cnst(y), var(x)) {};

            void resolve(std::map<std::string, size_t> datamap, size_t & datalen, intptr_t bindID)
            {
                functions[1]->resolve(datamap, datalen, bindID);  // Resolve boundary 0
                functions[2]->resolve(datamap, datalen, bindID);  // Resolve boundary 1
                safeset(index, bindID, datalen);
                datamap[arg] = index[bindID];
                ++datalen;
                functions[0]->resolve(datamap, datalen, bindID);
                for ( auto it = my_singularities.begin(); it != my_singularities.end(); ++it )
                {
                    it->first->resolve(datamap, datalen, bindID);
                    it->second->resolve(datamap, datalen, bindID);
                }
            }

            ~FunkIntegrate_gsl1d()
            {
                gsl_integration_workspace_free(gsl_workspace);
            }

            shared_ptr<FunkIntegrate_gsl1d> set_epsrel(double epsrel) 
            { this->epsrel = epsrel; return static_pointer_cast<FunkIntegrate_gsl1d>(this->FunkIntegrate_gsl1d::shared_from_this()); }
            shared_ptr<FunkIntegrate_gsl1d> set_epsabs(double epsabs) 
            { this->epsabs = epsabs; return static_pointer_cast<FunkIntegrate_gsl1d>(this->shared_from_this()); }
            shared_ptr<FunkIntegrate_gsl1d> set_limit(size_t limit) 
            { this->limit = limit; return static_pointer_cast<FunkIntegrate_gsl1d>(this->shared_from_this()); }
            shared_ptr<FunkIntegrate_gsl1d> set_singularity_factor(double f) 
            { this->singl_factor = f; return static_pointer_cast<FunkIntegrate_gsl1d>(this->shared_from_this()); }

            double value(std::vector<double> & data, intptr_t bindID)
            {
                double result;
                #pragma omp critical(FunkIntegrate_gsl1d_integration)
                {
                    local_data = data;
                    local_bindID = bindID;
                    double error;
                    function=&FunkIntegrate_gsl1d::invoke;
                    params=this;
                    double x0 = functions[1]->value(data, bindID);
                    double x1 = functions[2]->value(data, bindID);
                    if ( my_singularities.size() == 0 )
                        gsl_integration_qags(this, x0, x1, epsabs, epsrel, limit, gsl_workspace, &result, &error);
                    else
                    {
                        double s = 0;
                        std::vector<double> ranges;
                        ranges.push_back(x0);
                        ranges.push_back(x1);
                        for ( auto it = my_singularities.begin(); it != my_singularities.end(); ++it )
                        {
                            double mean = it->first->value(data, bindID);
                            double sigma = it->second->value(data, bindID);
                            double z0 = mean - singl_factor*sigma;
                            double z1 = mean + singl_factor*sigma;
                            if ( z0 == z1 )
                                std::cout << "WARNING: Singularity width is beyond machine precision." << std::endl;
                            if ( z0 > x0 and z0 < x1 ) ranges.push_back(z0);
                            if ( z1 > x0 and z1 < x1 ) ranges.push_back(z1);
                        }
                        std::sort(ranges.begin(), ranges.end());
                        for ( auto it = ranges.begin(); it != ranges.end()-1; ++it )
                        {
                            gsl_integration_qags(this, *it, *(it+1), epsabs, epsrel, limit, gsl_workspace, &result, &error);
                            s += result;
                            //std::cout << *it << " " << *(it+1) << " " << result << std::endl;
                        }
                        result = s;
                    }
                }
                return result;
            }
            
        private:
            // Static member function that invokes integrand
            static double invoke(double x, void *params) {
                FunkIntegrate_gsl1d * ptr = static_cast<FunkIntegrate_gsl1d*>(params);
                ptr->local_data[ptr->index[ptr->local_bindID]] = x;
                return ptr->functions[0]->value(ptr->local_data, ptr->local_bindID);
            }

            // Required for rewiring input parameters
            std::vector<double> local_data;
            intptr_t local_bindID;
            std::vector<std::pair<Funk, Funk>> my_singularities;

            // Integration range and function pointer
            std::string arg;

            // GSL workspace and parameters
            gsl_integration_workspace * gsl_workspace;
            size_t limit;
            std::map<intptr_t, size_t> index;
            double epsrel;
            double epsabs;

            double singl_factor = 4;
    };

    // Standard behaviour
    template <typename T1, typename T2>
    inline shared_ptr<FunkIntegrate_gsl1d> getIntegrate_gsl1d(Funk fptr, std::string arg, T1 x1, T2 x2) { return shared_ptr<FunkIntegrate_gsl1d>(new FunkIntegrate_gsl1d(fptr, arg, x1, x2)); }
}

#endif  // __FUNK_HPP__<|MERGE_RESOLUTION|>--- conflicted
+++ resolved
@@ -196,26 +196,6 @@
     class FunkBase: public enable_shared_from_this<FunkBase>
     {
         public:
-<<<<<<< HEAD
-            FunkBase() {}
-
-            FunkBase(std::string funkType) : funkType(funkType) {}
-
-            virtual ~FunkBase() {}
-
-            // Standard handles
-            template <typename... Args> Funk set(Args... args);
-            template <typename... Args> Funk bind(Args... argss);
-            template <typename... Args> double eval(Args... args);
-            template <typename... Args> double get(Args... argss);
-            template <typename... Args> double operator() (Args... argss) { return this->eval(argss...); }
-            std::vector<double> vector(std::string, const std::vector<double>&);
-
-            // Extension handles
-            // TODO: Implement
-            // - tabularize
-            template <typename... Args> Funk gsl_integration(Args... args);
-=======
             FunkBase() {};
             virtual ~FunkBase() {};
 
@@ -227,7 +207,6 @@
 
             // Standard binding handles
             template <typename... Args> shared_ptr<FunkBound> bind(Args... args);
->>>>>>> 3bbf712c
 
             // Convenience functions
             const std::vector<std::string> & getArgs() { return this->arguments; };
