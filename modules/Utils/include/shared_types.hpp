--- conflicted
+++ resolved
@@ -32,24 +32,13 @@
 #define __shared_types_hpp__
 
 #include "model_parameters.hpp"        // Definitions required to understand model parameter objects
-<<<<<<< HEAD
-#include "base_functions.hpp"          // GAMBIT BaseFunction Objects
-#include "funktions.hpp"               // GAMBIT Funktions (replaces BaseFunctions)
-=======
 #include "funktions.hpp"               // Generalized functions
->>>>>>> 3e4af42d
 #include "SLHA_readers.hpp"            // SLHA readers from contributed packages
-
-// Spectrum object from flexiblesusy backend
-#include "Spectrum.hpp"
-
-// GAMBIT BaseFunction Objects
-#include "base_functions.hpp"
 
 // Other types that don't belong in any of the existing includes.  As the number of such types grows, they
 // should be progressively organised into new headers, and those headers included from here.
 namespace Gambit
-{
+{ 
   // Pointer to a function that takes an integer by reference and returns a double.
   // Just used for example purposes in ExampleBit_A and ExampleBit_B.
   typedef double(*fptr)(int&); 
