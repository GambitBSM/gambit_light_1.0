//   GAMBIT: Global and Modular BSM Inference Tool
//   *********************************************
///  \file
///
///  Functor class definitions.
///
///  *********************************************
///
///  Authors (add name and date if you modify):
///   
///  \author Pat Scott 
///          (patscott@physics.mcgill.ca)
///  \date 2013 Apr, May, June, July
///
///  \author Anders Kvellestad
///          (anders.kvellestad@fys.uio.no) 
///   \date 2013 Apr --> Added backend functor class
///
///  \author Christoph Weniger
///          (c.weniger@uva.nl)
///  \date 2013 May, June, July 2013
///
///  \author Ben Farmer
///          (benjamin.farmer@monash.edu.au)
///  \date 2013 July --> Added primary_model_functor class
///                  --> Added "printers" library for functor print functions.
///
///  *********************************************


#ifndef __functors_hpp__
#define __functors_hpp__

#include <map>
#include <set>
#include <vector>
#include <util_classes.hpp>
#include <util_functions.hpp>
#include <printers.hpp>
#include <time.h>
#include <ModelParameters.hpp>
<<<<<<< HEAD
#include <sstream>
=======
#include <model_functions.hpp>
>>>>>>> 3a9160fe

// Decay rate of average runtime estimate
#define FUNCTORS_FADE_RATE 0.01
// Minimum invaldiation rate (should be 0<...<<1)
#define FUNCTORS_BASE_INVALIDATION_RATE 0.01
// Initial runtime estimate
#define FUNCTORS_RUNTIME_INIT 1000

namespace GAMBIT
{

  // =====================================
  /// Function wrapper (functor) base class

  class functor
  {

    public:

      /// Empty virtual calculate(), needs to be redefined in daughters.
      virtual void calculate() {}

      /// Interfaces for runtime optimization
      /// Needs to be implemented by daughters
      /// @{
      virtual double getRuntimeAverage() { return 0; }
      virtual double getInvalidationRate() { return 0; }
      virtual void setFadeRate() {}
      virtual void notifyOfInvalidation() {}
      virtual void reset() {}
      /// @}

      // It may be safer to have some of the following things accessible 
      // only to the likelihood wrapper class and/or dependency resolver, i.e. so they cannot be used 
      // from within module functions

      /// Setter for version
      void setVersion(str ver) { if (this == NULL) failBigTime(); myVersion = ver; }
      /// Setter for status (0 = disabled, 1 = available (default), 2 = active)
      void setStatus(int stat) { if (this == NULL) failBigTime(); myStatus = stat; }
      /// Setter for purpose (relevant only for next-to-output functors)
      void setPurpose(str purpose) { if (this == NULL) failBigTime(); myPurpose = purpose; }

      /// Getter for the wrapped function's name
      str name()        { if (this == NULL) failBigTime(); return myName;       }
      /// Getter for the wrapped function's reported capability
      str capability()  { if (this == NULL) failBigTime(); return myCapability; }
      /// Getter for the wrapped function's reported return type
      str type()        { if (this == NULL) failBigTime(); return myType;       }
      /// Getter for the wrapped function's origin (module or backend name)
      str origin()      { if (this == NULL) failBigTime(); return myOrigin;     }
      /// Getter for the  version of the wrapped function's origin (module or backend)
      str version()     { if (this == NULL) failBigTime(); return myVersion;    }
      /// Getter for the wrapped function current status (0 = disabled, 1 = available (default), 2 = active)
      int status()      { if (this == NULL) failBigTime(); return myStatus;     }
      /// Getter for the  overall quantity provided by the wrapped function (capability-type pair)
      sspair quantity() { if (this == NULL) failBigTime(); return std::make_pair(myCapability, myType); }
      /// Getter for purpose (relevant for output nodes, aka helper structures for the dep. resolution)
      str purpose()     { if (this == NULL) failBigTime(); return myPurpose;    }

      /// Getter for listing currently activated dependencies
      virtual std::vector<sspair> dependencies()          
      { 
        cout << "Error.  The dependencies method has not been defined in this class." << endl;
        exit(1);
        std::vector<sspair> empty;
        return empty;
      }
      /// Getter for listing backend requirements
      virtual std::vector<sspair> backendreqs()                   
      {
        cout << "Error.  The backendreqs method has not been defined in this class." << endl;
        exit(1);
        std::vector<sspair> empty;
        return empty;
      }
      /// Getter for listing permitted backends
      virtual std::vector<sspair> backendspermitted(sspair quant) 
      { 
        cout << "Error.  The backendspermitted method has not been defined in this class." << endl;
        exit(1);
        std::vector<sspair> empty;
        return empty;
      }

      /// Getter for listing backend-specific conditional dependencies (4-string version)
      virtual std::vector<sspair> backend_conditional_dependencies (str req, str type, str be, str ver)  
      { 
        cout << "Error.  The backend_conditional_dependencies method has not been defined in this class." << endl;
        exit(1);
        std::vector<sspair> empty;
        return empty;
      }
      
      /// Getter for backend-specific conditional dependencies (3-string version)
      virtual std::vector<sspair> backend_conditional_dependencies (str req, str type, str be)  
      { 
        return backend_conditional_dependencies(req, type, be, "any");
      }
      
      /// Getter for backend-specific conditional dependencies (backend functor pointer version)
      virtual std::vector<sspair> backend_conditional_dependencies (functor* be_functor)  
      { 
        return backend_conditional_dependencies (be_functor->capability(), be_functor->type(),
         be_functor->origin(), be_functor->version());
      }

      /// Getter for listing model-specific conditional dependencies
      virtual std::vector<sspair> model_conditional_dependencies (str model)
      { 
        cout << "Error.  The model_conditional_dependencies method has not been defined in this class." << endl;
        exit(1);
        std::vector<sspair> empty;
        return empty;
      }

      /// Resolve a dependency using a pointer to another functor object
      virtual void resolveDependency (functor* dep_functor)
      {
        cout << "Error.  The resolveDependency method has not been defined in this class." << endl;
        exit(1);
      }

      /// Resolve a backend requirement using a pointer to another functor object
      virtual void resolveBackendReq (functor* be_functor)
      {
        cout << "Error.  The resolveBackendReq method has not been defined in this class." << endl;
        exit(1);
      }

      /// Notify the functor that a certain model is being scanned, so that it can activate its dependencies accordingly.
      virtual void notifyOfModel(str model)
      {
        cout << "Error.  The notifyOfModel method has not been defined in this class." << endl;
        exit(1);
      }

      /// Test whether the functor is allowed to be used with a given model 
      bool modelAllowed(str model)
      {
        if (allowedModels.empty()) return true;
        str parent = find_parent_model(model);
        if (allowedModels.find(parent) != allowedModels.end()) return true;
        return false;        
      }

      /// Add a model to the internal list of models for which this functor is allowed to be used.
      void setAllowedModel(str model) { allowedModels.insert(model); }


    protected:
          
      // Collection of print functions. Overloaded to deal with various types
      // of functor contents.
      // In the end we will want a variety of these, for outputting information
      // to various kinds of output, i.e. databases etc.
      
      /// Print functor for std::cout
      //template<TYPE>
      virtual void print(std::ostream&) {}; // does nothing

      /// Internal storage of the function name.
      str myName;       
      /// Internal storage of exactly what the function calculates.
      str myCapability; 
      /// Internal storage of the type of what the function calculates.
      str myType;       
      /// Internal storage of the name of the module or backend to which the function belongs.
      str myOrigin;     
      /// Internal storage of the version of the module or backend to which the function belongs.
      str myVersion;    
      /// Purpose of the function (relevant for output and next-to-output functors)
      str myPurpose;
      /// Status: 0 disabled, 1 available (default), 2 active (required for dependency resolution)
      int myStatus;

      /// List of allowed models
      std::set<str> allowedModels;

      /// Needs recalculating or not?
      bool needs_recalculating;

      /// Attempt to retrieve a dependency or model parameter that has not been resolved
      static void failBigTime()
      {
          cout << endl << "Error in module function!  Attempted to use a conditional " << endl;
          cout << "dependency that has not been activated, or a model parameter " << endl;
          cout << "that is not defined in the model for which this function has " << endl;
          cout << "been invoked.  Please check your module function source code. " << endl;
          exit(1);
          /// FIXME \todo throw real error here                             
      }

      /// Try to find a parent model in the functor's allowedModels list
      str find_parent_model(str model)
      {
        for (std::set<str>::reverse_iterator it = allowedModels.rbegin() ; it != allowedModels.rend(); ++it)
        {
          if (model_is_registered(*it))
          {
            if (descendant_of(model, *it)) return *it;
          } 
        }    
        return "";    
      }

  };


  // ================================================================
  /// Functor derived class for module functions with result type TYPE
  
  template <typename TYPE>
  class module_functor : public functor
  {

    public:

      /// Constructor
      module_functor(void (*inputFunction)(TYPE &),
                            str func_name,
                            str func_capability,
                            str result_type,
                            str origin_name)
      {
        myFunction      = inputFunction;
        myName          = func_name;
        myCapability    = func_capability;
        myType          = result_type;
        myOrigin        = origin_name;
        myStatus        = 1;
        needs_recalculating = true;
        usePointer = false;
        runtime_average = FUNCTORS_RUNTIME_INIT; // default 1 micro second
        runtime         = FUNCTORS_RUNTIME_INIT;
        pInvalidation   = FUNCTORS_BASE_INVALIDATION_RATE;
        fadeRate        = FUNCTORS_FADE_RATE; // can be set individually for each functor
      }

      /// Overloading Constructor
      // CW: Should be removed again once proper module parameters work
      module_functor(TYPE * outputPointer,
                            str func_name,
                            str func_capability,
                            str result_type,
                            str origin_name)
      {
        myPointer       = outputPointer;
        myName          = func_name;
        myCapability    = func_capability;
        myType          = result_type;
        myOrigin        = origin_name;
        myStatus        = 1;
        needs_recalculating = true;
        usePointer = true;
        runtime_average = FUNCTORS_RUNTIME_INIT;
        runtime         = FUNCTORS_RUNTIME_INIT;
        pInvalidation   = FUNCTORS_BASE_INVALIDATION_RATE;
        fadeRate        = FUNCTORS_FADE_RATE;
      }

      /// Calculate method (using either function or pointer)
      void calculate()
      {
        if(needs_recalculating)
        {
          timespec tp;
          double nsec, sec;
          clock_gettime(CLOCK_MONOTONIC, &tp);
          nsec = (double)-tp.tv_nsec;
          sec = (double)-tp.tv_sec;
          if(usePointer)
            myValue = *myPointer;
          else
            this->myFunction(myValue); //Python++??
          clock_gettime(CLOCK_MONOTONIC, &tp);
          nsec += (double)tp.tv_nsec;
          sec += (double)tp.tv_sec;
          runtime = sec*1e9 + nsec;
          needs_recalculating = false;
          runtime_average = runtime_average*(1-fadeRate) + fadeRate*runtime;
          pInvalidation = pInvalidation*(1-fadeRate) +
            fadeRate*FUNCTORS_BASE_INVALIDATION_RATE;
          cout << "Runtime " << myName << ": " << runtime << " ns (" <<
            runtime_average << " ns)" << endl;
        }
      }

      // Getter for averaged runtime
      double getRuntimeAverage()
      {
        return runtime_average;
      }

      // Reset functor
      void reset()
      {
        needs_recalculating = true;
        runtime = .0;
      }

      // Tell functor that it invalidated the current point in model space
      void notifyOfInvalidation()
      {
        pInvalidation += fadeRate*(1-FUNCTORS_BASE_INVALIDATION_RATE);
      }

      // Invalidation rate
      double getInvalidationRate()
      {
        return pInvalidation;
      }

      void setFadeRate(double new_rate)
      {
        fadeRate = new_rate;
      }

      /// Operation (return value)
      TYPE operator()() 
      { 
        if (this == NULL) functor::failBigTime();
        return myValue;
      }

      /// Alternative to operation (returns a safe pointer to value)
      safe_ptr<TYPE> valuePtr()
      {
        if (this == NULL) functor::failBigTime();
        return safe_ptr<TYPE>(&myValue);
      }

      /// Getter for listing currently activated dependencies
      virtual std::vector<sspair> dependencies()                  { return myDependencies; }
      /// Getter for listing backend requirements
      virtual std::vector<sspair> backendreqs()                   { return myBackendReqs; }
      /// Getter for listing permitted backends
      virtual std::vector<sspair> backendspermitted(sspair quant) 
      { 
        if (permitted_map.find(quant) != permitted_map.end())
        {
          return permitted_map[quant]; 
        }
        else
        {
          std::vector<sspair> empty;
          return empty;
        }
      }

      /// Getter for listing backend-specific conditional dependencies (4-string version)
      virtual std::vector<sspair> backend_conditional_dependencies (str req, str type, str be, str ver)  
      { 
        std::vector<sspair> generic_deps, specific_deps, total_deps;
        std::vector<str> quad;
        quad.push_back(req);
        quad.push_back(type);
        quad.push_back(be);
        quad.push_back(ver);
        //Check first what conditional dependencies exist for all versions of this backend
        if (ver != "any")
        {
          generic_deps = backend_conditional_dependencies(req, type, be, "any");
        }
        //Now see if there are any for this specific version
        if (myBackendConditionalDependencies.find(quad) != myBackendConditionalDependencies.end())
        {
          specific_deps = myBackendConditionalDependencies[quad];
        }
        //Now put them together
        total_deps.reserve(generic_deps.size() + specific_deps.size());
        total_deps.insert(total_deps.end(), generic_deps.begin(), generic_deps.end());
        total_deps.insert(total_deps.end(), specific_deps.begin(), specific_deps.end());        
        return total_deps;
      }
      
      /// Getter for backend-specific conditional dependencies (3-string version)
      virtual std::vector<sspair> backend_conditional_dependencies (str req, str type, str be)  
      { 
        return backend_conditional_dependencies(req, type, be, "any");
      }
      
      /// Getter for backend-specific conditional dependencies (backend functor pointer version)
      virtual std::vector<sspair> backend_conditional_dependencies (functor* be_functor)  
      { 
        return backend_conditional_dependencies (be_functor->capability(), be_functor->type(),
         be_functor->origin(), be_functor->version());
      }

      /// Getter for listing model-specific conditional dependencies
      virtual std::vector<sspair> model_conditional_dependencies (str model)
      { 
        str parent = find_parent_model(model);
        if (myModelConditionalDependencies.find(parent) != myModelConditionalDependencies.end())
        {
          return myModelConditionalDependencies[parent];
        }
        else
        {
          std::vector<sspair> empty;
          return empty;
        }
      }

      /// Add and activate unconditional dependencies (a beer for anyone who can explain why this-> is required here).
      void setDependency(str dep, str type, void(*resolver)(functor*), str purpose= "")
      {
        sspair key (dep, type);
        myDependencies.push_back(key);
        dependency_map[key] = resolver;
        this->myPurpose = purpose; // only relevant for output nodes
      }

      /// Add a backend conditional dependency for multiple backend versions
      void setBackendConditionalDependency
       (str req, str be, str ver, str dep, str dep_type, void(*resolver)(functor*))
      {
        // Split the version string and send each version to be registered
        std::vector<str> versions = delimiterSplit(ver, ",");
        for (std::vector<str>::iterator it = versions.begin() ; it != versions.end(); ++it)
        {
          setBackendConditionalDependencySingular(req, be, *it, dep, dep_type, resolver);
        }
      }

      /// Add a backend conditional dependency for a single backend version
      void setBackendConditionalDependencySingular
       (str req, str be, str ver, str dep, str dep_type, void(*resolver)(functor*))
      {
        sspair key (dep, dep_type);
        std::vector<str> quad;
        if (backendreq_types.find(req) != backendreq_types.end())
        {
          quad.push_back(req);
          quad.push_back(backendreq_types[req]);
          quad.push_back(be);
          quad.push_back(ver);
        }
        else
        {
          cout << "Error whilst attempting to set backend-conditional dependency:" << endl;
          cout << "The type of the backend requirement " << req << "on which the " << endl; 
          cout << "dependency "<< dep << " is conditional has not been set.  This" << endl;
          cout << "is " << this->name() << " in " << this->origin() << "." << endl;
          ///\todo FIXME throw a real error here
        }
        if (myBackendConditionalDependencies.find(quad) == myBackendConditionalDependencies.end())
        {
          std::vector<sspair> newvec;
          myBackendConditionalDependencies[quad] = newvec;
        }
        myBackendConditionalDependencies[quad].push_back(key);
        dependency_map[key] = resolver;
      }

      /// Add a model conditional dependency for multiple models
      void setModelConditionalDependency
       (str model, str dep, str dep_type, void(*resolver)(functor*))
      {
        // Split the model string and send each model to be registered
        std::vector<str> models = delimiterSplit(model, ",");
        for (std::vector<str>::iterator it = models.begin() ; it != models.end(); ++it)
        {
          setModelConditionalDependencySingular(*it, dep, dep_type, resolver);
        }
      }

      /// Add a model conditional dependency for a single model
      void setModelConditionalDependencySingular
       (str model, str dep, str dep_type, void(*resolver)(functor*))
      { 
        sspair key (dep, dep_type);
        if (myModelConditionalDependencies.find(model) == myModelConditionalDependencies.end())
        {
          std::vector<sspair> newvec;
          myModelConditionalDependencies[model] = newvec;
        }
        myModelConditionalDependencies[model].push_back(key);
        dependency_map[key] = resolver;
      }

      /// Add a backend requirement
      void setBackendReq(str req, str type, void(*resolver)(functor*))
      { 
        sspair key (req, type);
        backendreq_types[req] = type;
        myBackendReqs.push_back(key);
        backendreq_map[key] = resolver;
      }

      /// Add multiple versions of a permitted backend 
      void setPermittedBackend(str req, str be, str ver)
      {
        // Split the version string and send each version to be registered
        std::vector<str> versions = delimiterSplit(ver, ",");
        for (std::vector<str>::iterator it = versions.begin() ; it != versions.end(); ++it)
        {
          setPermittedBackendSingular(req, be, *it);
        }
      }

      /// Add a single permitted backend version
      void setPermittedBackendSingular(str req, str be, str ver)
      { 
        sspair key;
        if (backendreq_types.find(req) != backendreq_types.end())
        {
          key = std::make_pair(req, backendreq_types[req]);
        }
        else
        {
          cout << "Error whilst attempting to set permitted backend:" << endl;
          cout << "The return type of the backend requirement " << req << "is not set." << endl; 
          cout << "This is " << this->name() << " in " << this->origin() << "." << endl;
          ///\todo FIXME throw a real error here
        }
        sspair vector_entry (be,  ver);
        if (permitted_map.find(key) == permitted_map.end())
        {
          std::vector<sspair> newvec;
          permitted_map[key] = newvec;
        }
        permitted_map[key].push_back(vector_entry);       
      }

      /// Resolve a dependency using a pointer to another functor object
      virtual void resolveDependency (functor* dep_functor)
      {
        sspair key (dep_functor->quantity());
        if (dependency_map.find(key) == dependency_map.end())                            
        {                                                                      
          cout << "Error whilst attempting to resolve dependency:" << endl;
          cout << "Function "<< myName << " in " << myOrigin << " does not depend on " << endl;
          cout << "capability " << key.first << " with type " << key.second << "." << endl;
          ///\todo FIXME throw a real error here
        }
        else
        {
          (*dependency_map[key])(dep_functor);
          // propagate purpose from next to next-to-output nodes
          dep_functor->setPurpose(this->myPurpose);
        }
      }

      /// Resolve a backend requirement using a pointer to another functor object
      virtual void resolveBackendReq (functor* be_functor)
      {
        sspair key (be_functor->quantity());
        //First make sure that the proposed backend function fulfills a known requirement of the module function.
        if (backendreq_map.find(key) != backendreq_map.end())                            
        { 
          sspair proposal (be_functor->origin(), be_functor->version());  //Proposed backend-version pair
          sspair generic_proposal (be_functor->origin(), "any");          //Proposed backend, any version 
          if ( //Check for a condition under which the proposed backend function is an acceptable fit for this requirement.
           //Check whether there are have been any permitted backends stated for this requirement (if not, anything goes).
           (permitted_map.find(key) == permitted_map.end()) || 
           //Iterate over the vector of backend-version pairs for this requirement to see if all versions of the 
           //proposed backend have been explicitly permitted.
           (std::find(permitted_map[key].begin(), permitted_map[key].end(), generic_proposal) != permitted_map[key].end()) ||
           //Iterate over the vector of backend-version pairs again to see if the specific backend version 
           //proposed had been explicitly permitted.
           (std::find(permitted_map[key].begin(), permitted_map[key].end(), proposal) != permitted_map[key].end()) )         
          {
            (*backendreq_map[key])(be_functor);   //One of the conditions was met, so do the resolution.
            //If this is also the condition under which any backend-conditional dependencies should be activated, do it.
            std::vector<sspair> deps_to_activate = backend_conditional_dependencies(be_functor);
            for (std::vector<sspair>::iterator it = deps_to_activate.begin() ; it != deps_to_activate.end(); ++it)
            {
              myDependencies.push_back(*it);        
            }   
          }
          else          
          { 
            cout << "Error whilst attempting to resolve backend requirement:" << endl;
            cout << "Backend capability " << key.first << " with type " << key.second << "." << endl;
            cout << "required by function "<< myName << " in " << myOrigin << " is not permitted " << endl;
            cout << "to use "<< proposal.first << ", version " << proposal.second << "." << endl;
            exit(1);
            ///\todo FIXME throw a real error here
          } 
        }
        else
        {                                                                      
          cout << "Error whilst attempting to resolve backend requirement:" << endl;
          cout << "Function "<< myName << " in " << myOrigin << " does not require " << endl;
          cout << "backend capability " << key.first << " with type " << key.second << "." << endl;
          exit(1);
          ///\todo FIXME throw a real error here
        }        
      }

      /// Notify the functor that a certain model is being scanned, so that it can activate its dependencies accordingly.
      virtual void notifyOfModel(str model)
      {
        //Make sure this model is actually allowed to be used with this functor, otherwise die gracefully.
        if (not modelAllowed(model))
        {                                                                      
          cout << "Error whilst attempting to notify functor of model:" << endl;
          cout << "Function "<< myName << " in " << myOrigin << " cannot be used " << endl;
          cout << "with model " << model << ".  Check module header or ini file for errors."<< endl;
          exit(1);
          ///\todo FIXME throw a real error here
        }        
        //If this model fits any conditional dependencies (or is a descendent of a model that fits any), then activate them.
        std::vector<sspair> deps_to_activate = model_conditional_dependencies(model);          
        for (std::vector<sspair>::iterator it = deps_to_activate.begin() ; it != deps_to_activate.end(); ++it)
        {
          myDependencies.push_back(*it);        
        }
      }
      
      // Collection of print functions. Overloaded to deal with various types
      // of functor contents.
      // In the end we will want a variety of these, for outputting information
      // to various kinds of output, i.e. databases etc.
      virtual void print(std::ostream& os) const
      {
        printers::ostream<TYPE>(os, myValue);
      }

    protected:

      /// Internal storage of function value
      TYPE myValue;

      /// Internal storage of function pointer (if usePointer == false)
      void (*myFunction)(TYPE &);

      /// Internal storage of value pointer (if usePointer == true)
      TYPE * myPointer;

      /// myValue either determined by myFunction (false) or myPointer (true)
      bool usePointer;

      /// Current runtime in ns
      double runtime;

      /// Averaged runtime in ns
      double runtime_average;

      /// Fade rate for average runtime
      double fadeRate;

      /// Probability that functors invalidates point in model parameter space
      double pInvalidation;

      /// Vector of dependency-type string pairs 
      std::vector<sspair> myDependencies;
      /// Vector of backend requirement-type string pairs        
      std::vector<sspair> myBackendReqs;

      /// Map from (vector with 4 strings: backend req, type, backend, version) to (vector of {conditional dependency-type} pairs)
      std::map< std::vector<str>, std::vector<sspair> > myBackendConditionalDependencies;

      /// Map from models to (vector of {conditional dependency-type} pairs)
      std::map< str, std::vector<sspair> > myModelConditionalDependencies;

      /// Map from backend requirements to their required types
      std::map<str, str> backendreq_types;

      /// Map from (dependency-type pairs) to (pointers to templated void functions 
      /// that set dependency functor pointers)
      std::map<sspair, void(*)(functor*)> dependency_map;

      /// Map from (backend requirement-type pairs) to (pointers to templated void functions 
      /// that set backend requirement functor pointers)
      std::map<sspair, void(*)(functor*)> backendreq_map;

      /// Map from (backend requirement-type pairs) to (vector of permitted {backend-version} pairs)
      std::map< sspair, std::vector<sspair> > permitted_map;

  };


  // ===============================================================================
  /// Backend functor class for functions with result type TYPE and argumentlist ARGS 

  template <typename TYPE, typename... ARGS>
  class backend_functor_common : public functor
  {

    protected:

      /// Type of the function pointer being encapsulated
      typedef TYPE (*funcPtrType)(ARGS...);

      /// Internal storage of function pointer
      funcPtrType myFunction;

    public:

      /// Constructor 
      backend_functor_common (funcPtrType inputFunction, 
                              str func_name,
                              str func_capability, 
                              str result_type,
                              str origin_name,
                              str origin_version)
      {
        myFunction      = inputFunction;
        myName          = func_name;
        myCapability    = func_capability;
        myType          = result_type;
        myOrigin        = origin_name;
        myVersion       = origin_version;
        myStatus        = 1;
        needs_recalculating = true;
      }

      /// Update the internal function pointer wrapped by the functor
      void updatePointer(funcPtrType inputFunction)
      {
        myFunction = inputFunction;
      }

      /// Hand out the internal function pointer wrapped by the functor
      funcPtrType handoutFunctionPointer() 
      {
        return myFunction;
      }

  };


  /// Actual backend functor type for all but TYPE=void
  template <typename TYPE, typename... ARGS>
  class backend_functor : public backend_functor_common<TYPE, ARGS...>
  {

    public:

      /// Constructor 
      backend_functor (TYPE (*inputFunction)(ARGS...), 
                       str func_name,
                       str func_capability, 
                       str result_type,
                       str origin_name,
                       str origin_version) 
      : backend_functor_common<TYPE, ARGS...>(inputFunction, func_name,
        func_capability, result_type, origin_name, origin_version) {}

      /* Which is the better user interface?
       * 
       * 1) Force the use of 'someFunctor.calculate(args...)'
       *    to run a calculation and then obtain result via 'someFunctor()'.
       * 
       * 2) Use 'someFunctor(args...)' to perform calculation and return result.
       *    The function 'someFunctor.calculate(args...)' could still be used
       *    to force a re-calculation (regardless of 'needs_recalculating' flag).
       *    (Could also throw in a 'getResult()' function.) */
       
      // 1) Calculate method
      //void calculate(ARGS... args) { if(this->needs_recalculating) { myValue = this->myFunction(args...); } }

      // 1) Operation (return value) 
      //TYPE operator()() { return this->myValue; }

      /// 2) Calculate method 
      void calculate(ARGS... args) { myValue = this->myFunction(args...); }

      /// 2) Operation (execute function and return value) 
      TYPE operator()(ARGS... args) 
      { 
        if (this == NULL) functor::failBigTime();
        if(this->needs_recalculating) { myValue = this->myFunction(args...); }
        return myValue;
      }

      /// 2) Alternative to operation (execute function and return a pointer to value)
      safe_ptr<TYPE> valuePtr(ARGS... args)
      {
        if (this == NULL) functor::functor::failBigTime();
        if(this->needs_recalculating) { myValue = this->myFunction(args...); }
        return safe_ptr<TYPE>(&myValue);
      }


    protected:

      /// Internal storage of function value
      TYPE myValue;
  };


  /// Template specialisation of backend functor type for TYPE=void
  template <typename... ARGS>
  class backend_functor<void, ARGS...> : public backend_functor_common<void, ARGS...>
  {

    public:

      /// Constructor 
      backend_functor (void (*inputFunction)(ARGS...), 
                       str func_name,
                       str func_capability, 
                       str result_type,
                       str origin_name,
                       str origin_version) 
      : backend_functor_common<void, ARGS...>(inputFunction, func_name,
        func_capability, result_type, origin_name, origin_version) {}
    
      // 1) Calculate method
      //void calculate(ARGS... args) { if(this->needs_recalculating) { this->myFunction(args...); } }

      // 1) Operation (return value) 
      //TYPE operator()() { this->myFunction(args...); }

      /// 2) Calculate method 
      void calculate(ARGS... args) { this->myFunction(args...); }

      /// 2) Operation (execute function and return value) 
      void operator()(ARGS... args) 
      { 
        if (this == NULL) functor::functor::failBigTime();
        if(this->needs_recalculating) { this->myFunction(args...); }
      }

  };

  /// Functors specific to primary ModelParameters objects
  ///
  /// These allow direct access to the functor contents via a raw pointer, so 
  /// that the parameter values can be set (not allowed via safe pointers).
  class primary_model_functor : public module_functor<ModelParameters>
  {
  
    public:
    
      /// Constructor
      ///
      /// This is not inherited from the parent class, but we don't need anything
      /// different so we just directly call the parent class constructor.
      primary_model_functor(void (*inputFunction)(ModelParameters &),
                              str func_name,
                              str func_capability,
                              str result_type,
                              str origin_name)
        : module_functor<ModelParameters>(inputFunction,
                                          func_name,
                                          func_capability,
                                          result_type,
                                          origin_name) {}   
      
      /// Functor contents raw pointer "get" function
      /// Returns a raw pointer to myValue, so that the contents may be 
      /// modified (intended for setting parameter values in primary 
      /// ModelParameters objects)
      ModelParameters* getcontentsPtr()
      {
        if (this == NULL) functor::failBigTime();
        return &this->myValue;
      }

  };    

  /// Function for creating backend functor objects.
  ///
  /// This is needed due to the way the BE_FUNCTION / BE_VARIABLE macros
  /// in backend_general.hpp works at the moment...
  template<typename OUTTYPE, typename... ARGS>
  backend_functor<OUTTYPE,ARGS...> makeBackendFunctor( OUTTYPE(*f_in)(ARGS...), 
                                                          str func_name, 
                                                          str func_capab, 
                                                          str ret_type, 
                                                          str origin_name,
                                                          str origin_ver) 
  { 
    return backend_functor<OUTTYPE,ARGS...>(f_in, func_name,func_capab,ret_type,origin_name,origin_ver);
  }
  


// FIXME: This is probably not the best place to define global variables:
#ifndef IN_CORE
    extern
#endif
  std::vector<functor *> globalFunctorList;
#ifndef IN_CORE
    extern
#endif
  std::vector<functor *> globalBackendFunctorList;
#ifndef IN_CORE
    extern
#endif
  std::vector<primary_model_functor *> globalPrimaryModelFunctorList;
}

#endif /* defined(__functors_hpp__) */<|MERGE_RESOLUTION|>--- conflicted
+++ resolved
@@ -39,11 +39,8 @@
 #include <printers.hpp>
 #include <time.h>
 #include <ModelParameters.hpp>
-<<<<<<< HEAD
 #include <sstream>
-=======
 #include <model_functions.hpp>
->>>>>>> 3a9160fe
 
 // Decay rate of average runtime estimate
 #define FUNCTORS_FADE_RATE 0.01
