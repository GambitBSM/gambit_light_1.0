//   GAMBIT: Global and Modular BSM Inference Tool
//   *********************************************
///  \file
///
///  Functor class definitions.
///
///  *********************************************
///
///  Authors (add name and date if you modify):
///   
///  \author Pat Scott 
///          (patscott@physics.mcgill.ca)
///  \date 2013 Apr-July, Dec
///  \date 2014 Jan, Mar-May
///
///  \author Anders Kvellestad
///          (anders.kvellestad@fys.uio.no) 
///   \date 2013 Apr, Nov
///
///  \author Christoph Weniger
///          (c.weniger@uva.nl)
///  \date 2013 May, June, July 2013
///
///  \author Ben Farmer
///          (benjamin.farmer@monash.edu.au)
///  \date 2013 July, Sep, 2014 Jan
///
///  *********************************************


#include "functors.hpp"
#include "models.hpp"
#include "all_functor_types.hpp"
#include "standalone_error_handlers.hpp"
#include "log.hpp"

#include <boost/preprocessor/seq/for_each.hpp>

#define FWDPRINT(r,data,elem) virtual void print(elem const&, const std::string&, const int) = 0;

namespace Gambit
{
  using namespace LogTags;

  /// Poorly declaration of Printers::BasePrinter for use in print functions; leave implementation to printer source files.
  /// If the compiled printer sources are not linked against the compiled program, any calls to the print functions will generate
  /// link errors.  This is how printers are removed from standalone module compilation, and calls to the print functions outlawed.
  namespace Printers
  {
    class BasePrinter
    {
      public:
        BOOST_PP_SEQ_FOR_EACH(FWDPRINT, _, PRINTABLE_TYPES)
        virtual void initialise(const std::vector<int>&) = 0;
        virtual void endline() = 0;
    };
  }

   
  // Functor class methods

    /// Constructor
    functor::functor (str func_name,
                      str func_capability,
                      str result_type,
                      str origin_name,
                      Models::ModelFunctorClaw &claw) :      
     myName          (func_name),
     myCapability    (func_capability),
     myType          (strip_whitespace_except_after_const(result_type)),
     myOrigin        (origin_name),
<<<<<<< HEAD
     myClaw          (&claw),
=======
     myLabel         (func_capability+" -- "+origin_name+"::"+func_name),
>>>>>>> fa3f3a3c
     myStatus        (0),
     myVertexID      (-1),       // (Note: myVertexID = -1 is intended to mean that no vertexID has been assigned)
     verbose         (false),    // For debugging.
     needs_recalculating (true)
    {}
    
    /// Virtual calculate(); needs to be redefined in daughters.
    void functor::calculate() {}

    /// Interfaces for runtime optimization
    /// Need to be implemented by daughters
    /// @{
    double functor::getRuntimeAverage() { return 0; }
    double functor::getInvalidationRate() { return 0; }
    void functor::setFadeRate() {}
    void functor::notifyOfInvalidation(const str&) {}
    void functor::reset() {}
    /// @}

    /// Reset-then-recalculate method
    void functor::reset_and_calculate() { this->reset(); this->calculate(); } 

    /// Setter for purpose (relevant only for next-to-output functors)
    void functor::setPurpose(str purpose) { if (this == NULL) failBigTime("setPurpose"); myPurpose = purpose; }

    /// Setter for vertex ID (used in printer system)
    void functor::setVertexID(int vertexID) { if (this == NULL) failBigTime("setVertexID"); myVertexID = vertexID; }
    
    /// Setter for status (-2 = function absent, -1 = origin absent, 0 = model incompatibility (default), 1 = available, 2 = active)
    void functor::setStatus(int stat)
    {
      if (this == NULL) failBigTime("setStatus");
      myStatus = stat;
      setInUse(myStatus == 2);       
    }

    /// Getter for the wrapped function's name
    str functor::name()        const { if (this == NULL) failBigTime("name"); return myName; }
    /// Getter for the wrapped function's reported capability
    str functor::capability()  const { if (this == NULL) failBigTime("capability"); return myCapability; }
    /// Getter for the wrapped function's reported return type
    str functor::type()        const { if (this == NULL) failBigTime("type"); return myType; }
    /// Getter for the wrapped function's origin (module or backend name)
    str functor::origin()      const { if (this == NULL) failBigTime("origin"); return myOrigin; }
    /// Getter for the version of the wrapped function's origin (module or backend)
    str functor::version()     const { if (this == NULL) failBigTime("version"); return myVersion; }
    /// Getter for the 'safe' incarnation of the version of the wrapped function's origin (module or backend)
    str functor::safe_version()const { utils_error().raise(LOCAL_INFO,"The safe_version method is only defined for backend functors."); return ""; }
    /// Getter for the wrapped function current status (-2 = function absent, -1 = origin absent, 0 = model incompatibility (default), 1 = available, 2 = active)
    int functor::status()      const { if (this == NULL) failBigTime("status"); return myStatus; }
    /// Getter for the  overall quantity provided by the wrapped function (capability-type pair)
    sspair functor::quantity() const { if (this == NULL) failBigTime("quantity"); return std::make_pair(myCapability, myType); }
    /// Getter for purpose (relevant for output nodes, aka helper structures for the dep. resolution)
    str functor::purpose()     const { if (this == NULL) failBigTime("purpose"); return myPurpose; }
    /// Getter for vertex ID
    int functor::vertexID()    const { if (this == NULL) failBigTime("vertexID"); return myVertexID; }   
    /// Getter indicating if the wrapped function's result should to be printed
    bool functor::requiresPrinting() const { if (this == NULL) failBigTime("requiresPrinting"); return false; }
    /// Getter for the printer label
    str functor::label()       const { if (this == NULL) failBigTime("label"); return myLabel; }

    /// Setter for indicating if the wrapped function's result should to be printed
    void functor::setPrintRequirement(bool flag)
    {
      if (flag)
      {
        utils_error().raise(LOCAL_INFO,"The setPrintRequirement method has not been defined in this class.");
      }
    }

    /// Set the ordered list of pointers to other functors that should run nested in a loop managed by this one
    void functor::setNestedList (std::vector<functor*>&)
    { 
      utils_error().raise(LOCAL_INFO,"The setNestedList method has not been defined in this class.");
    } 

    /// Set the iteration number in a loop in which this functor runs
    void functor::setIteration (int)
    { 
      utils_error().raise(LOCAL_INFO,"The setIteration method has not been defined in this class.");
    }

    /// Getter for revealing whether this is permitted to be a manager functor
    bool functor::canBeLoopManager()
    {
      utils_error().raise(LOCAL_INFO,"The canBeLoopManager method has not been defined in this class.");
      return false;
    }

    /// Getter for revealing the required capability of the wrapped function's loop manager
    str functor::loopManagerCapability()
    {
      utils_error().raise(LOCAL_INFO,"The loopManagerCapability method has not been defined in this class.");
      return "none";
    }

    /// Getter for listing currently activated dependencies
    std::vector<sspair> functor::dependencies()          
    { 
      utils_error().raise(LOCAL_INFO,"The dependencies method has not been defined in this class.");
      std::vector<sspair> empty;
      return empty;
    }
    /// Getter for listing backend requirement groups
    std::vector<str> functor::backendgroups()                   
    {
      utils_error().raise(LOCAL_INFO,"The backendgroups method has not been defined in this class.");
      std::vector<str> empty;
      return empty;
    }
    /// Getter for listing all backend requirements
    std::vector<sspair> functor::backendreqs()                   
    {
      utils_error().raise(LOCAL_INFO,"The backendreqs method has not been defined in this class.");
      std::vector<sspair> empty;
      return empty;
    }
    /// Getter for listing backend requirements from a specific group
    std::vector<sspair> functor::backendreqs(str)                   
    {
      utils_error().raise(LOCAL_INFO,"The backendreqs method has not been defined in this class.");
      std::vector<sspair> empty;
      return empty;
    }
    /// Getter for listing permitted backends
    std::vector<sspair> functor::backendspermitted(sspair) 
    { 
      utils_error().raise(LOCAL_INFO,"The backendspermitted method has not been defined in this class.");
      std::vector<sspair> empty;
      return empty;
    }
    /// Getter for listing tags associated with backend requirements
    std::vector<str> functor::backendreq_tags(sspair)
    { 
      utils_error().raise(LOCAL_INFO,"The backendreq_tags method has not been defined in this class.");
      std::vector<str> empty;
      return empty;
    }
    /// Getter for listing backend requirements that must be resolved from the same backend
    std::vector<sspair> functor::forcematchingbackend(str)
    { 
      utils_error().raise(LOCAL_INFO,"The forcematchingbackend method has not been defined in this class.");
      std::vector<sspair> empty;
      return empty;
    }

    /// Getter for listing backend-specific conditional dependencies (4-string version)
    std::vector<sspair> functor::backend_conditional_dependencies (str, str, str, str)  
    { 
      utils_error().raise(LOCAL_INFO,"The backend_conditional_dependencies method has not been defined in this class.");
      std::vector<sspair> empty;
      return empty;
    }
    
    /// Getter for backend-specific conditional dependencies (3-string version)
    std::vector<sspair> functor::backend_conditional_dependencies (str req, str type, str be)  
    { 
      return backend_conditional_dependencies(req, type, be, "any");
    }
    
    /// Getter for backend-specific conditional dependencies (backend functor pointer version)
    std::vector<sspair> functor::backend_conditional_dependencies (functor* be_functor)  
    { 
      return backend_conditional_dependencies (be_functor->capability(), be_functor->type(),
       be_functor->origin(), be_functor->version());
    }

    /// Getter for listing model-specific conditional dependencies
    std::vector<sspair> functor::model_conditional_dependencies (str)
    { 
      utils_error().raise(LOCAL_INFO,"The model_conditional_dependencies method has not been defined in this class.");
      std::vector<sspair> empty;
      return empty;
    }

    /// Getter for listing model-specific conditional backend requirements
    std::vector<sspair> functor::model_conditional_backend_reqs (str)
    { 
      utils_error().raise(LOCAL_INFO,"The model_conditional_backend_reqs method has not been defined in this class.");
      std::vector<sspair> empty;
      return empty;
    }

    /// Resolve a dependency using a pointer to another functor object
    void functor::resolveDependency (functor*)
    {
      utils_error().raise(LOCAL_INFO,"The resolveDependency method has not been defined in this class.");
    }

    /// Resolve a backend requirement using a pointer to another functor object
    void functor::resolveBackendReq (functor*)
    {
      utils_error().raise(LOCAL_INFO,"The resolveBackendReq method has not been defined in this class.");
    }

    /// Notify the functor that a certain model is being scanned, so that it can activate its dependencies accordingly.
    void functor::notifyOfModel(str)
    {
      utils_error().raise(LOCAL_INFO,"The notifyOfModel method has not been defined in this class.");
    }

    /// Notify the functor about an instance of the options class that contains
    /// information from its corresponding ini-file entry in the auxiliaries or
    /// observables section.
    void functor::notifyOfIniOptions(const Options& opt)
    {
      myOptions = opt;
    }

    /// Return a safe pointer to the options that this functor is supposed to run with (e.g. from the ini file).
    safe_ptr<Options> functor::getOptions()
    {
      if (this == NULL) functor::failBigTime("getOptions");
      return safe_ptr<Options>(&myOptions);       
    }

    /// Test whether the functor is allowed (either explicitly or implicitly) to be used with a given model
    bool functor::modelAllowed(str model)
    {
      if (allowedModels.empty()) return true;
      if (allowed_parent_model_exists(model)) return true;
      return false;        
    }

    /// Test whether the functor has been explictly allowed to be used with a given model 
    bool functor::modelExplicitlyAllowed(str model)
    {
      if (allowedModels.find(model) != allowedModels.end()) return true;
      return false;
    }

    /// Test whether the functor is allowed to be used with all models
    bool functor::allModelsAllowed()
    {
      return allowedModels.empty();
    }

    /// Add a model to the internal list of models for which this functor is allowed to be used.
    void functor::setAllowedModel(str model) { allowedModels.insert(model); }

    /// Print function
    void functor::print(Printers::BasePrinter*)
    { 
      str warn_msg = "This is the functor base class print function! This should not\n";
      warn_msg += "be used; the print function should be redefined in daughter\n"
                  "functor classes. If this is running there is a problem somewhere.\n"
                  "Currently only functors derived from module_functor_common<!=void>\n"
                  "are allowed to try to print themselves; i.e. backend and void\n"
                  "functors may not do this (they inherit this default message).";
      utils_warning().raise(LOCAL_INFO,warn_msg);
    }    

    /// Attempt to retrieve a dependency or model parameter that has not been resolved
    void functor::failBigTime(str method)
    {
      str error_msg = "Attempted to use a functor method from a null pointer.";
      error_msg  += "\nProbably you tried to use a conditional dependency that has"
                    "\nnot been activated, or a model parameter that is not defined"    
                    "\nin the model for which this function has been invoked."   
                    "\nPlease check your module function source code."
                    "\nMethod invoked: " + method + ".";
      utils_error().raise(LOCAL_INFO,error_msg);
    }

    /// Test if a model has a parent model in the functor's allowedModels list
    bool functor::allowed_parent_model_exists(str model)
    {
      for (std::set<str>::reverse_iterator it = allowedModels.rbegin() ; it != allowedModels.rend(); ++it)
      {
        if (myClaw->model_exists(*it))
        {
          if (myClaw->descended_from(model, *it)) return true;
        } 
      }    
      return false;    
    }

    /// Try to find a parent model in some user-supplied map from models to sspair vectors
    str functor::find_parent_model_in_map(str model, std::map< str, std::vector<sspair> > karta)
    {
      for (std::map< str, std::vector<sspair> >::reverse_iterator it = karta.rbegin() ; it != karta.rend(); ++it)
      {
        if (myClaw->model_exists(it->first))
        {
          if (myClaw->descended_from(model, it->first)) return it->first;
        } 
      }    
      return "";    
    }

    // Module_functor_common class methods

    /// Constructor
    module_functor_common::module_functor_common(str func_name,
                                                 str func_capability,
                                                 str result_type,
                                                 str origin_name,
                                                 Models::ModelFunctorClaw &claw)
    : functor            (func_name, func_capability, result_type, origin_name, claw),
      runtime            (FUNCTORS_RUNTIME_INIT),
      runtime_average    (FUNCTORS_RUNTIME_INIT),           // default 1 micro second
      fadeRate           (FUNCTORS_FADE_RATE),              // can be set individually for each functor
      pInvalidation      (FUNCTORS_BASE_INVALIDATION_RATE),
      iCanManageLoops    (false),
      iRunNested         (false),
      myLoopManagerCapability ("none"),
      myLoopManagerName       ("none"),
      myLoopManagerOrigin     ("none"),
      globlMaxThreads    (omp_get_max_threads()),
      myLogTag(-1)
    {
      if (globlMaxThreads == 0) utils_error().raise(LOCAL_INFO,"Cannot determine number of hardware threads available on this system.");

      // Determine LogTag number
      myLogTag = Logging::str2tag(myOrigin);
      // Check for failure
      if(myLogTag==-1)
      {
        std::ostringstream ss;
        ss << "Error retrieving LogTag number (in functors.cpp, constructor for module_functor_common)! No match for module name "
           << "in tag2str map! Probably this is just a model functor, so this is no problem. (myOrigin="
           << myOrigin << ", myName=" << myName << ")";
        utils_warning().raise(LOCAL_INFO,ss.str());
      }

      if(myLogTag==-1)
      {
        logger() <<warn<<debug<<EOM;
      }
    }

    /// Getter for averaged runtime
    double module_functor_common::getRuntimeAverage()
    {
      return runtime_average;
    }

    /// Reset functor
    void module_functor_common::reset()
    {
      needs_recalculating = true;
      runtime = .0;
    }

    /// Tell the functor that it invalidated the current point in model space, pass a message explaining why, and throw an exception.
    void module_functor_common::notifyOfInvalidation(const str& msg)
    {
      acknowledgeInvalidation(invalid_point());
      invalid_point().raise(msg);
    }

    /// Acknowledge that this functor invalidated the current point in model space.
    void module_functor_common::acknowledgeInvalidation(invalid_point_exception& e)
    {
      pInvalidation += fadeRate*(1-FUNCTORS_BASE_INVALIDATION_RATE);
      e.set_thrower(this);
    }

    /// Getter for invalidation rate
    double module_functor_common::getInvalidationRate()
    {
      if (this == NULL) functor::failBigTime("getInvalidationRate");
      return pInvalidation;
    }

    /// Setter for the fade rate
    void module_functor_common::setFadeRate(double new_rate)
    {
      if (this == NULL) functor::failBigTime("setFadeRate");
      fadeRate = new_rate;
    }

    /// Return a safe pointer to the vector of models that this functor is currently configured to run with.
    safe_ptr< std::vector<str> > module_functor_common::getModels()
    {
      if (this == NULL) functor::failBigTime("getModels");
      return safe_ptr< std::vector<str> >(&myModels);       
    }

    /// Return a safe pointer to a string indicating which backend requirement has been activated for a given backend group.
    safe_ptr<str> module_functor_common::getChosenReqFromGroup(str group)
    {
      if (this == NULL) functor::failBigTime("getChosenReqFromGroup");
      chosenReqsFromGroups[group] = "none";
      return safe_ptr<str>(&chosenReqsFromGroups[group]);       
    }

    /// Execute a single iteration in the loop managed by this functor.
    void module_functor_common::iterate(int iteration)
    {
      if (not myNestedFunctorList.empty())
      {          
        for (std::vector<functor*>::iterator it = myNestedFunctorList.begin();
         it != myNestedFunctorList.end(); ++it) 
        {
          (*it)->setIteration(iteration);   // Tell the nested functor what iteration this is.
          (*it)->reset_and_calculate();     // Reset the nested functor so that it recalculates, then set it off
        }
      }
    } 

    /// Setter for setting the iteration number in the loop in which this functor runs
    void module_functor_common::setIteration (int iteration) { myCurrentIteration[omp_get_thread_num()] = iteration; }
    /// Return a safe pointer to the iteration number in the loop in which this functor runs.
    omp_safe_ptr<int> module_functor_common::iterationPtr() 
    {
      if (this == NULL) functor::failBigTime("iterationPtr");
      return omp_safe_ptr<int>(myCurrentIteration); 
    }

    /// Setter for specifying whether this is permitted to be a manager functor, which runs other functors nested in a loop.
    void module_functor_common::setCanBeLoopManager (bool canManage) { iCanManageLoops = canManage; }
    /// Getter for revealing whether this is permitted to be a manager functor
    bool module_functor_common::canBeLoopManager() { if (this == NULL) failBigTime("canBeLoopManager"); return iCanManageLoops; }

    /// Setter for specifying the capability required of a manager functor, if it is to run this functor nested in a loop.
    void module_functor_common::setLoopManagerCapability (str cap) { iRunNested = true; myLoopManagerCapability = cap; }
    /// Getter for revealing the required capability of the wrapped function's loop manager
    str module_functor_common::loopManagerCapability() { if (this == NULL) failBigTime("loopManagerCapability"); return myLoopManagerCapability; }
    /// Getter for revealing the name of the wrapped function's assigned loop manager
    str module_functor_common::loopManagerName() { if (this == NULL) failBigTime("loopManagerName"); return myLoopManagerName; }
    /// Getter for revealing the module of the wrapped function's assigned loop manager
    str module_functor_common::loopManagerOrigin() { if (this == NULL) failBigTime("loopManagerOrigin"); return myLoopManagerOrigin; }

    /// Getter for listing currently activated dependencies
    std::vector<sspair> module_functor_common::dependencies() { return myDependencies; }
    /// Getter for listing backend requirement groups
    std::vector<str> module_functor_common::backendgroups() { return myGroups; }                    
    /// Getter for listing all backend requirements
    std::vector<sspair> module_functor_common::backendreqs() { return myResolvableBackendReqs; }
    /// Getter for listing backend requirements from a specific group
    std::vector<sspair> module_functor_common::backendreqs(str group)
    { 
      if (myGroupedBackendReqs.find(group) != myGroupedBackendReqs.end())
      {
        return myGroupedBackendReqs[group]; 
      }
      else
      {
        std::vector<sspair> empty;
        return empty;
      }
    }
    /// Getter for listing permitted backends
    std::vector<sspair> module_functor_common::backendspermitted(sspair quant) 
    { 
      if (permitted_map.find(quant) != permitted_map.end())
      {
        return permitted_map[quant]; 
      }
      else
      {
        std::vector<sspair> empty;
        return empty;
      }
    }
    /// Getter for listing tags associated with backend requirements
    std::vector<str> module_functor_common::backendreq_tags(sspair quant)
    { 
      if (backendreq_tagmap.find(quant) != backendreq_tagmap.end())
      {
        return backendreq_tagmap[quant]; 
      }
      else
      {
        std::vector<str> empty;
        return empty;
      }
    }
    /// Getter for listing backend requirements that must be resolved from the same backend
    std::vector<sspair> module_functor_common::forcematchingbackend(str tag)
    { 
      if (myForcedMatches.find(tag) != myForcedMatches.end())
      {
        return myForcedMatches[tag]; 
      }
      else
      {
        std::vector<sspair> empty;
        return empty;
      }
    }

    /// Getter for listing backend-specific conditional dependencies (4-string version)
    std::vector<sspair> module_functor_common::backend_conditional_dependencies (str req, str type, str be, str ver)  
    { 
      std::vector<sspair> generic_deps, specific_deps, total_deps;
      std::vector<str> quad;
      quad.push_back(req);
      quad.push_back(type);
      quad.push_back(be);
      quad.push_back(ver);
      //Check first what conditional dependencies exist for all versions of this backend
      if (ver != "any")
      {
        generic_deps = backend_conditional_dependencies(req, type, be, "any");
      }
      //Now see if there are any for this specific version
      if (myBackendConditionalDependencies.find(quad) != myBackendConditionalDependencies.end())
      {
        specific_deps = myBackendConditionalDependencies[quad];
      }
      //Now put them together
      total_deps.reserve(generic_deps.size() + specific_deps.size());
      total_deps.insert(total_deps.end(), generic_deps.begin(), generic_deps.end());
      total_deps.insert(total_deps.end(), specific_deps.begin(), specific_deps.end());        
      return total_deps;
    }
    
    /// Getter for backend-specific conditional dependencies (3-string version)
    std::vector<sspair> module_functor_common::backend_conditional_dependencies (str req, str type, str be)  
    { 
      return backend_conditional_dependencies(req, type, be, "any");
    }
    
    /// Getter for backend-specific conditional dependencies (backend functor pointer version)
    std::vector<sspair> module_functor_common::backend_conditional_dependencies (functor* be_functor)  
    { 
      return backend_conditional_dependencies (be_functor->capability(), be_functor->type(),
       be_functor->origin(), be_functor->version());
    }

    /// Getter for listing model-specific conditional dependencies
    std::vector<sspair> module_functor_common::model_conditional_dependencies (str model)
    { 
      str parent = find_parent_model_in_map(model,myModelConditionalDependencies);
      if (parent != "") return myModelConditionalDependencies[parent];
      std::vector<sspair> empty;
      return empty;
    }

    /// Getter for listing model-specific conditional backend requirements
    std::vector<sspair> module_functor_common::model_conditional_backend_reqs (str model)
    { 
      str parent = find_parent_model_in_map(model,myModelConditionalBackendReqs);
      if (parent != "") return myModelConditionalBackendReqs[parent];
      std::vector<sspair> empty;
      return empty;
    }

    /// Add and activate unconditional dependencies.
    void module_functor_common::setDependency(str dep, str type, void(*resolver)(functor*, module_functor_common*), str purpose)
    {
      sspair key (dep, type);
      myDependencies.push_back(key);
      dependency_map[key] = resolver;
      this->myPurpose = purpose; // only relevant for output nodes
    }

    /// Add a backend conditional dependency for multiple backend versions
    void module_functor_common::setBackendConditionalDependency
     (str req, str be, str ver, str dep, str dep_type, void(*resolver)(functor*, module_functor_common*))
    {
      // Split the version string and send each version to be registered
      std::vector<str> versions = delimiterSplit(ver, ",");
      for (std::vector<str>::iterator it = versions.begin() ; it != versions.end(); ++it)
      {
        setBackendConditionalDependencySingular(req, be, *it, dep, dep_type, resolver);
      }
    }

    /// Add a backend conditional dependency for a single backend version
    void module_functor_common::setBackendConditionalDependencySingular
     (str req, str be, str ver, str dep, str dep_type, void(*resolver)(functor*, module_functor_common*))
    {
      sspair key (dep, dep_type);
      std::vector<str> quad;
      if (backendreq_types.find(req) != backendreq_types.end())
      {
        quad.push_back(req);
        quad.push_back(backendreq_types[req]);
        quad.push_back(be);
        quad.push_back(ver);
      }
      else
      {
        str errmsg = "Problem whilst attempting to set backend-conditional dependency:";
        errmsg +=  "\nThe type of the backend requirement " + req + "on which the" 
                   "\ndependency " + dep + " is conditional has not been set.  This"
                   "\nis " + this->name() + " in " + this->origin() + ".";
        utils_error().raise(LOCAL_INFO,errmsg);
      }
      if (myBackendConditionalDependencies.find(quad) == myBackendConditionalDependencies.end())
      {
        std::vector<sspair> newvec;
        myBackendConditionalDependencies[quad] = newvec;
      }
      myBackendConditionalDependencies[quad].push_back(key);
      dependency_map[key] = resolver;
    }

    /// Add a model conditional dependency for multiple models
    void module_functor_common::setModelConditionalDependency
     (str model, str dep, str dep_type, void(*resolver)(functor*, module_functor_common*))
    {
      // Split the model string and send each model to be registered
      std::vector<str> models = delimiterSplit(model, ",");
      for (std::vector<str>::iterator it = models.begin() ; it != models.end(); ++it)
      {
        setModelConditionalDependencySingular(*it, dep, dep_type, resolver);
      }
    }

    /// Add a model conditional dependency for a single model
    void module_functor_common::setModelConditionalDependencySingular
     (str model, str dep, str dep_type, void(*resolver)(functor*, module_functor_common*))
    { 
      sspair key (dep, dep_type);
      if (myModelConditionalDependencies.find(model) == myModelConditionalDependencies.end())
      {
        std::vector<sspair> newvec;
        myModelConditionalDependencies[model] = newvec;
      }
      myModelConditionalDependencies[model].push_back(key);
      dependency_map[key] = resolver;
    }

    /// Add an unconditional backend requirement
    /// The info gets updated later if this turns out to be conditional on a model. 
    void module_functor_common::setBackendReq(str group, str req, str tags, str type, void(*resolver)(functor*))
    { 
      type = strip_whitespace_except_after_const(type);
      sspair key (req, type);
      backendreq_types[req] = type;
      myBackendReqs.push_back(key);
      myResolvableBackendReqs.push_back(key);
      if ( std::find(myGroups.begin(), myGroups.end(), group) == myGroups.end() )
      {
        myGroups.push_back(group);
        std::vector<sspair> empty;
        myGroupedBackendReqs[group] = empty;
      }
      myGroupedBackendReqs[group].push_back(key);
      backendreq_map[key] = resolver;
      strip_parentheses(tags);
      backendreq_tagmap[key] = delimiterSplit(tags, ",");      
      backendreq_groups[key] = group;
    }

    /// Add a rule for activating backend requirements according to the model being scanned.
    void module_functor_common::makeBackendRuleForModel(str model, str tag)
    {
      //Strip the tag and model strings of their parentheses
      strip_parentheses(tag);
      strip_parentheses(model);

      //Split the tag string and sort it.
      std::vector<str> tags = delimiterSplit(tag, ",");
      std::sort(tags.begin(), tags.end());

      //Find all declared backend requirements that fit one of the tags within the passed tag set.
      for (std::vector<sspair>::iterator it = myBackendReqs.begin(); it != myBackendReqs.end(); ++it)
      {
        std::vector<str> tagset = backendreq_tagmap[*it];
        std::sort(tagset.begin(), tagset.end());
        if (not is_disjoint(tags, tagset))
        {
          // Make each of the matching backend requirements conditional on the models passed in.
          setModelConditionalBackendReq(model,it->first,it->second);
        }
      }

    }

    /// Add a model conditional backend requirement for multiple models
    void module_functor_common::setModelConditionalBackendReq
     (str model, str req, str type)
    {
      // Split the model string and send each model to be registered
      std::vector<str> models = delimiterSplit(model, ",");
      for (std::vector<str>::iterator it = models.begin() ; it != models.end(); ++it)
      {
        setModelConditionalBackendReqSingular(*it, req, type);
      }
    }

    /// Add a model conditional backend requirement for a single model
    void module_functor_common::setModelConditionalBackendReqSingular
     (str model, str req, str type)
    { 
      sspair key (req, type);

      // Remove the entry from the resolvable backend reqs list...
      myResolvableBackendReqs.erase(std::remove(myResolvableBackendReqs.begin(), 
       myResolvableBackendReqs.end(), key), myResolvableBackendReqs.end());

      // Remove the entry from the resolvable backend reqs list of the group this req is in...
      std::vector<sspair>* resolvableGroupBackendReqs = &(myGroupedBackendReqs[backendreq_groups[key]]);
      resolvableGroupBackendReqs->erase(std::remove(resolvableGroupBackendReqs->begin(), 
       resolvableGroupBackendReqs->end(), key), resolvableGroupBackendReqs->end());

      // Check that the model is not already in the conditional backend reqs list, then add it
      if (myModelConditionalBackendReqs.find(model) == myModelConditionalBackendReqs.end())
      {
        std::vector<sspair> newvec;
        myModelConditionalBackendReqs[model] = newvec;
      }
      myModelConditionalBackendReqs[model].push_back(key);
    }

    /// Add a rule for dictating which backends can be used to fulfill which backend requirements.
    void module_functor_common::makeBackendOptionRule(str be_and_ver, str tag)
    {
      //Strip the tag and be-ver strings of their parentheses, then split them
      strip_parentheses(tag);
      strip_parentheses(be_and_ver);
      std::vector<str> tags = delimiterSplit(tag, ",");
      std::vector<str> be_plus_versions = delimiterSplit(be_and_ver, ",");

      //Die if no backend and/or no tags were given.      
      if (tags.empty() or be_plus_versions.empty())  
      {
        str errmsg = "Error whilst attempting to set permitted backends:";
        errmsg +=  "\nA BACKEND_OPTION must include a backend name and at least one tag."
                   "\nThis is " + this->name() + " in " + this->origin() + ".";
        utils_error().raise(LOCAL_INFO,errmsg);
      }
     
      //Sort the tags vector.
      std::sort(tags.begin(), tags.end());

      //Seperate the backend from the versions
      str be = be_plus_versions.at(0);
      std::vector<str> versions(be_plus_versions.begin()+1,be_plus_versions.end());
      if (versions.empty()) versions.push_back("any");

      //Find all declared backend requirements that fit one of the tags within the passed tag set.
      for (std::vector<sspair>::iterator it = myBackendReqs.begin(); it != myBackendReqs.end(); ++it)
      {
        std::vector<str> tagset = backendreq_tagmap[*it];
        std::sort(tagset.begin(), tagset.end());
        if (not is_disjoint(tags, tagset))
        {
          // For each of the matching backend requirements, set the chosen backend-version pairs as permitted 
          for (std::vector<str>::iterator vit = versions.begin() ; vit != versions.end(); ++vit)
          {
            setPermittedBackend(it->first, be, *vit);
          }
        }
      }

    }

    /// Add a single permitted backend version
    void module_functor_common::setPermittedBackend(str req, str be, str ver)
    { 
      sspair key;
      if (backendreq_types.find(req) != backendreq_types.end())
      {
        key = std::make_pair(req, backendreq_types[req]);
      }
      else
      {
        str errmsg = "Error whilst attempting to set permitted backend:";
        errmsg += "\nThe return type of the backend requirement " + req + "is not set." 
                  "\nThis probably means the backend requirement has not been declared."
                  "\nThis is " + this->name() + " in " + this->origin() + ".";
        utils_error().raise(LOCAL_INFO,errmsg);
      }
      sspair vector_entry (be,  ver);
      if (permitted_map.find(key) == permitted_map.end())
      {
        std::vector<sspair> newvec;
        permitted_map[key] = newvec;
      }
      permitted_map[key].push_back(vector_entry);       
    }

    /// Add one or more rules that force backends reqs with the same tag to always be resolved from the same backend.
    void module_functor_common::makeBackendMatchingRule(str tag)
    {
      //Strip the tag string of any parentheses, then split it
      strip_parentheses(tag);
      std::vector<str> tags = delimiterSplit(tag, ",");

      //Die if no tags were given.      
      if (tags.empty())  
      {
        str errmsg = "Problem whilst attempting to set backend-matching rule:";
        errmsg +=  "\nA call to FORCE_SAME_BACKEND must include at least one tag!"
                   "\nThis is " + this->name() + " in " + this->origin() + ".";
        utils_error().raise(LOCAL_INFO,errmsg);
      }

      //Work with one tag at a time
      for (std::vector<str>::iterator tagit = tags.begin(); tagit != tags.end(); ++tagit)
      {
        std::vector<sspair> matches;
        //Find all declared backend requirements that fit the current tag
        for (std::vector<sspair>::iterator it = myBackendReqs.begin(); it != myBackendReqs.end(); ++it)
        {
          //Test if the current tag is amongst the tags listed for the current backend requirement
          std::vector<str> its_tags = backendreq_tagmap[*it];
          if ( std::find(its_tags.begin(), its_tags.end(), *tagit) != its_tags.end() )
          {
            //It is; now place the current backend requirement into the set of matches
            matches.push_back(*it);
          }
        }
        //Save the matched set of backend requirements as needing to be filled using the same backend.
        myForcedMatches[*tagit] = matches;
      }

      //Note that overlapping sets are explicitly left unmerged, as the common elements 
      //may or may not be activated in a given scan, making the disjointedness of the 
      //different sets determinable only at resolution time, not initialisation time.

    }

    /// Set the ordered list of pointers to other functors that should run nested in a loop managed by this one
    void module_functor_common::setNestedList (std::vector<functor*> &newNestedList)
    { 
      if (iCanManageLoops) 
      {
        myNestedFunctorList = newNestedList;
      }
      else
      {
        str errmsg = "This module functor is not permitted to manage";
        errmsg +=  "\nloops, so you cannot set its nested functor list."
                   "\nThis is " + this->name() + " in " + this->origin() + ".";
        utils_error().raise(LOCAL_INFO,errmsg);
      }
    } 

    /// Resolve a dependency using a pointer to another functor object
    void module_functor_common::resolveDependency (functor* dep_functor)
    {
      sspair key (dep_functor->quantity());
      if (std::find(myDependencies.begin(), myDependencies.end(), key) == myDependencies.end())                            
      {                                                                      
        str errmsg = "Cannot resolve dependency:";
        errmsg +=  "\nFunction " + myName + " in " + myOrigin + " does not depend on"
                   "\ncapability " + key.first + " with type = " + key.second + ".";
        utils_error().raise(LOCAL_INFO,errmsg);
      }
      else
      {
        if (dependency_map.find(key) != dependency_map.end()) (*dependency_map[key])(dep_functor,this);
        // propagate purpose from next to next-to-output nodes
        dep_functor->setPurpose(this->myPurpose);
        // save the identity of this functor's loop manager (if it has one)
        if (dep_functor->capability() == myLoopManagerCapability and dep_functor->canBeLoopManager()) 
        { 
          myLoopManagerName = dep_functor->name();
          myLoopManagerOrigin = dep_functor->origin();
        }
      }
    }

    /// Resolve a backend requirement using a pointer to another functor object
    void module_functor_common::resolveBackendReq (functor* be_functor)
    {

      sspair key (be_functor->quantity());

      //First make sure that the proposed backend function fulfills a known requirement of the module function.
      if (backendreq_map.find(key) != backendreq_map.end())                            
      { 

        sspair proposal (be_functor->origin(), be_functor->version());  //Proposed backend-version pair
        sspair generic_proposal (be_functor->origin(), "any");          //Proposed backend, any version 

        if ( //Check for a condition under which the proposed backend function is an acceptable fit for this requirement.
         //Check whether there are have been any permitted backends stated for this requirement (if not, anything goes).
         (permitted_map.find(key) == permitted_map.end()) || 
         //Iterate over the vector of backend-version pairs for this requirement to see if all versions of the 
         //proposed backend have been explicitly permitted.
         (std::find(permitted_map[key].begin(), permitted_map[key].end(), generic_proposal) != permitted_map[key].end()) ||
         //Iterate over the vector of backend-version pairs again to see if the specific backend version 
         //proposed had been explicitly permitted.
         (std::find(permitted_map[key].begin(), permitted_map[key].end(), proposal) != permitted_map[key].end()) )         
        {

          //One of the conditions was met, so do the resolution.
          (*backendreq_map[key])(be_functor);

          //Set this backend functor's status to active.
          be_functor->setStatus(2);
       
          //If this is also the condition under which any backend-conditional dependencies should be activated, do it.
          std::vector<sspair> deps_to_activate = backend_conditional_dependencies(be_functor);
          for (std::vector<sspair>::iterator it = deps_to_activate.begin() ; it != deps_to_activate.end(); ++it)
          {
            myDependencies.push_back(*it);        
          }
   
          // Add a dependency on the initialisation function of the backend that this backend function hails from (if not done already).          
          sspair be_ini_quantity(be_functor->origin() + "_" + be_functor->safe_version() + "_init", "void");
          if (std::find(myDependencies.begin(), myDependencies.end(), be_ini_quantity) == myDependencies.end()) 
          {
            myDependencies.push_back(be_ini_quantity);
          }

          //Check if this backend requirement is part of a group.
          str group = backendreq_groups[key];
          if (group != "none")           
          {                                                      
            //If it is part of a group, make sure that group has actually been declared.
            if (chosenReqsFromGroups.find(group) != chosenReqsFromGroups.end() )
            {
              //If it is part of a group, make sure another backend requirement from the same group has not already been activated.
              if (chosenReqsFromGroups[group] == "none")          
              {
                //If not, then this this specific backend requirement is now the active one within its group.
                chosenReqsFromGroups[group] = key.first; 
              }
              else //This backend requirement is not the first from its group to be resolved.
              {
                str errmsg = "Cannot resolve backend requirement in group " + group + ":";
                errmsg +=  "\nFunction " + myName + " in " + myOrigin + " has already had backend " 
                           "\nrequirement " + chosenReqsFromGroups[group] + " from the same group filled.";
                utils_error().raise(LOCAL_INFO,errmsg);
              }
            }
            else //This backend requirement is part of group that was not declared.
            {
              str errmsg = "Cannot resolve backend requirement in group " + group + ":";
              errmsg +=  "\nThis group has not been declared.  Please add"
                         "\n BACKEND_GROUP("+group+")"
                         "\nTo the rollcall declaration of " + myName + " in " + myOrigin + ".";
              utils_error().raise(LOCAL_INFO,errmsg);
            }
          }

        }

        else //The proposed backend function is not an acceptable fit for this requirement.
        { 
          str errmsg = "Cannot resolve backend requirement:";
          errmsg +=  "\nBackend capability " + key.first + " with type " + key.second +
                     "\nrequired by function " + myName + " in " + myOrigin + " is not permitted"
                     "\nto use " + proposal.first + ", version " + proposal.second + ".";
          utils_error().raise(LOCAL_INFO,errmsg);
        } 

      }

      else //The proposed backend function does not fulfill any known requirement of the module function.
      {                                                                      
        str errmsg = "Cannot resolve backend requirement:";
        errmsg +=  "\nFunction " + myName + " in " + myOrigin + " does not require"
                   "\nbackend capability " + key.first + " with type " + key.second + ".";
        utils_error().raise(LOCAL_INFO,errmsg);
      }        

    }

    /// Notify the functor that a certain model is being scanned, so that it can activate its dependencies and backend reqs accordingly.
    void module_functor_common::notifyOfModel(str model)
    {
      //Make sure this model is actually allowed to be used with this functor, otherwise die gracefully.
      if (not modelAllowed(model))
      {                                                                      
        str errmsg = "Problem encountered when notifying functor of model:";
        errmsg +=  "\nFunction " + myName + " in " + myOrigin + " cannot be used"
                   "\nwith model " + model + ".  Check module header or input file for errors.";
        utils_error().raise(LOCAL_INFO,errmsg);
      }        
      //If this model fits any conditional dependencies (or is a descendent of a model that fits any), then activate them.
      std::vector<sspair> deps_to_activate = model_conditional_dependencies(model);          
      for (std::vector<sspair>::iterator it = deps_to_activate.begin() ; it != deps_to_activate.end(); ++it)
      {
        myDependencies.push_back(*it);        
      }
      //If this model fits any conditional backend requirements (or is a descendent of a model that fits any), then activate them.
      std::vector<sspair> backend_reqs_to_activate = model_conditional_backend_reqs(model);
      if (verbose) cout << "model: " << model << endl;
      for (std::vector<sspair>::iterator it = backend_reqs_to_activate.begin() ; it != backend_reqs_to_activate.end(); ++it)
      {
        if (verbose) cout << "req: " << it->first << " " << it->second << endl;
        myResolvableBackendReqs.push_back(*it);
        myGroupedBackendReqs[backendreq_groups[*it]].push_back(*it);
      }
      //Add the model to the internal list of models being scanned.
      myModels.push_back(model);
    }

    /// Do pre-calculate timing things
    void module_functor_common::startTiming(double & nsec, double & sec)
    {
#ifndef HAVE_MAC
      clock_gettime(CLOCK_MONOTONIC, &tp);
#endif
      nsec = (double)-tp.tv_nsec;
      sec = (double)-tp.tv_sec;
    }

    /// Do post-calculate timing things
    void module_functor_common::finishTiming(double nsec, double sec)
    {
#ifndef HAVE_MAC
      clock_gettime(CLOCK_MONOTONIC, &tp);
#endif
      nsec += (double)tp.tv_nsec;
      sec += (double)tp.tv_sec;
      runtime = sec*1e9 + nsec;
      needs_recalculating = false;
      runtime_average = runtime_average*(1-fadeRate) + fadeRate*runtime;
      pInvalidation = pInvalidation*(1-fadeRate) + fadeRate*FUNCTORS_BASE_INVALIDATION_RATE;
      if (not omp_in_parallel()) cout << "Runtime " << myName << ": " << runtime << " ns (" << runtime_average << " ns)" << endl;
    }


    /// Class methods for actual module functors for TYPE != void

    template <typename TYPE>
    module_functor<TYPE>::module_functor(void (*inputFunction)(TYPE &),
                                   str func_name,
                                   str func_capability,
                                   str result_type,
                                   str origin_name,
                                   Models::ModelFunctorClaw &claw)
    : module_functor_common(func_name, func_capability, result_type, origin_name, claw),
      myFunction  (inputFunction),
      myPrintFlag (false)
    {
      myValue = new TYPE[1];                  // Allocate the memory needed to hold the result of this function
      myCurrentIteration = new int[1];        // Allocate the memory needed to hold the current iteration of the loop this function runs in
      myCurrentIteration[0] = 0;              // Zero the iteration counter to start off.
    }

    /// Destructor
    template <typename TYPE>
    module_functor<TYPE>::~module_functor() 
    { 
      delete [] myValue;
      delete [] myCurrentIteration;
    }

    /// Setter for specifying the capability required of a manager functor, if it is to run this functor nested in a loop.
    template <typename TYPE>
    void module_functor<TYPE>::setLoopManagerCapability (str manager) 
    { 
      module_functor_common::setLoopManagerCapability(manager); // Call the regular version of this method.
      delete [] myValue;                              // Get rid of the scalar result container
      delete [] myCurrentIteration;                   // Get rid of the scalar iteration container
      myValue = new TYPE[globlMaxThreads];            // Reserve enough space to hold as many results as there are threads allowed
      myCurrentIteration = new int[globlMaxThreads];  // Reserve enough space to hold as many iteration numbers as there are threads allowed
      std::fill(myCurrentIteration, myCurrentIteration+globlMaxThreads, 0); // Zero them to start off
    }

    /// Setter for indicating if the wrapped function's result should to be printed
    template <typename TYPE>
    void module_functor<TYPE>::setPrintRequirement(bool flag) { if (this == NULL) failBigTime("setPrintRequirement"); myPrintFlag = flag;}

    /// Getter indicating if the wrapped function's result should to be printed
    template <typename TYPE>
    bool module_functor<TYPE>::requiresPrinting() const { if (this == NULL) failBigTime("requiresPrinting"); return myPrintFlag; }

    /// Calculate method
    template <typename TYPE>
    void module_functor<TYPE>::calculate()
    {
      if (needs_recalculating)
      {
        logger().entering_module(myLogTag);
        double nsec = 0, sec = 0;
        this->startTiming(nsec,sec);                       //Begin timing function evaluation
        try 
        {
          this->myFunction(myValue[omp_get_thread_num()]); //Run and place result in the appropriate slot in myValue
        }
        catch (invalid_point_exception& e)
        {
          acknowledgeInvalidation(e);
          throw(e);
        }
        this->finishTiming(nsec,sec);                      //Stop timing function evaluation
        logger().leaving_module();
      }
    }

    /// Operation (return value)
    template <typename TYPE>
    TYPE module_functor<TYPE>::operator()(int index) 
    { 
      if (this == NULL) functor::failBigTime("operator()");
      return (iRunNested ? myValue[index] : myValue[0]);
    }

    /// Alternative to operation (returns a safe pointer to value)
    template <typename TYPE>
    safe_ptr<TYPE> module_functor<TYPE>::valuePtr()
    {
      if (this == NULL) functor::failBigTime("valuePtr");
      return safe_ptr<TYPE>(myValue);
    }

    /// Printer function
    template <typename TYPE>
    void module_functor<TYPE>::print(Printers::BasePrinter* printer, int index)
    {
      // Check if this functor is set to output its contents
      std::cout<<"printflag?"<<myPrintFlag<<std::endl;
      if(myPrintFlag)
      {
        if (not iRunNested) index = 0; // Force printing of index=0 if this functor cannot run nested. 
        // We now pass the 'this' pointer for this functor to the print function. In principle we could
        // probably pass only this, but it is a little tricky because we still have to call the overload
        // of 'print' which is appropriate for the type of 'myValue'. If the printers only expect
        // module_functors, then we could use the template type of the pointer to do the resolution, but 
        // it might just be more straightforward to pass 'myValue' like we are currently doing...
        printer->print(myValue[0],myLabel,myVertexID);
      }
    }

    /// Printer function (no-thread-index short-circuit)
    template <typename TYPE>
    void module_functor<TYPE>::print(Printers::BasePrinter* printer) { print(printer,0); }


  /// Class methods for actual module functors for TYPE=void

    /// Constructor
    module_functor<void>::module_functor(void (*inputFunction)(),
                                         str func_name,
                                         str func_capability,
                                         str result_type,
                                         str origin_name,
                                         Models::ModelFunctorClaw &claw)
    : module_functor_common(func_name, func_capability, result_type, origin_name, claw),
      myFunction (inputFunction) {}

    /// Calculate method
    void module_functor<void>::calculate()
    {
      if (needs_recalculating)
      {
        logger().entering_module(myLogTag);
        double nsec = 0, sec = 0;
        this->startTiming(nsec,sec);
        try
        {
          this->myFunction();
        }
        catch (invalid_point_exception& e)
        {
          acknowledgeInvalidation(e);
          throw(e);
        }
        this->finishTiming(nsec,sec);
        logger().leaving_module();
      }
    }

    /// Blank print method
    void module_functor<void>::print(Printers::BasePrinter*, int) {} 


  /// Model functor class method definitions
    
    /// Constructor
    model_functor::model_functor(void (*inputFunction)(ModelParameters &),
                                 str func_name,
                                 str func_capability,
                                 str result_type,
                                 str origin_name,
                                 Models::ModelFunctorClaw &claw)
    : module_functor<ModelParameters>(inputFunction, func_name, func_capability, result_type, origin_name, claw) {}   
    
    /// Function for adding a new parameter to the map inside the ModelParameters object
    void model_functor::addParameter(str parname)
    {
      myValue->_definePar(parname);
    }

    /// Function for handing over parameter identities to another model_functor
    void model_functor::donateParameters(model_functor &receiver)
    {
      for(std::map<std::string,double>::const_iterator it = myValue->getValuesPtr()->begin();
          it != myValue->getValuesPtr()->end(); 
          it++)
      {
        receiver.addParameter(it->first);
      }
    }


  /// Primary model functor class method definitions
   
    /// Constructor
    primary_model_functor::primary_model_functor(void (*inputFunction)(ModelParameters &),
                                                 str func_name,
                                                 str func_capability,
                                                 str result_type,
                                                 str origin_name,
                                                 Models::ModelFunctorClaw &claw)
    : model_functor(inputFunction, func_name, func_capability, result_type, origin_name, claw) {}   
    
    /// Functor contents raw pointer "get" function
    /// Returns a raw pointer to myValue, so that the contents may be 
    /// modified (intended for setting parameter values in primary 
    /// ModelParameters objects)
    ModelParameters* primary_model_functor::getcontentsPtr()
    {
      if (this == NULL) functor::failBigTime("getcontentsPtr");
      return myValue;
    }

#define INSTANTIATE_MODULE_FUNCTOR_TEMPLATE(r,x,TYPE)  template class module_functor<TYPE>; 
INSTANTIATE_MODULE_FUNCTOR_TEMPLATE(,,void)
BOOST_PP_SEQ_FOR_EACH(INSTANTIATE_MODULE_FUNCTOR_TEMPLATE,,PRINTABLE_TYPES)

//Maybe one day... 
//#define INSTANTIATE_BACKEND_FUNCTOR_TEMPLATE(...)      template class backend_functor<__VA_ARGS__>;
//BOOST_PP_SEQ_FOR_EACH(INSTANTIATE_BACKEND_FUNCTOR_TEMPLATE,,BACKEND_TYPES)

}<|MERGE_RESOLUTION|>--- conflicted
+++ resolved
@@ -69,11 +69,8 @@
      myCapability    (func_capability),
      myType          (strip_whitespace_except_after_const(result_type)),
      myOrigin        (origin_name),
-<<<<<<< HEAD
      myClaw          (&claw),
-=======
      myLabel         (func_capability+" -- "+origin_name+"::"+func_name),
->>>>>>> fa3f3a3c
      myStatus        (0),
      myVertexID      (-1),       // (Note: myVertexID = -1 is intended to mean that no vertexID has been assigned)
      verbose         (false),    // For debugging.
