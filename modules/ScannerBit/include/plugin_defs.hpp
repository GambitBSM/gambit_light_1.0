--- conflicted
+++ resolved
@@ -67,11 +67,8 @@
                         gambitData(std::string name) : name(name) {}
                         ~gambitData()
                         {
-<<<<<<< HEAD
                                 for (auto it = outputFuncs.begin(), end = outputFuncs.end(); it != end; it++)
-=======
-                                for (auto it = outputFuncs.begin(); it != outputFuncs.end(); it++)
->>>>>>> faf4376e
+
                                 {
                                         delete it->second;
                                 }
