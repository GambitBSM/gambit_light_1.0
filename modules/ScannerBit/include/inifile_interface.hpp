--- conflicted
+++ resolved
@@ -46,11 +46,7 @@
                         std::string tag;
                         
                 public:
-<<<<<<< HEAD
-                        IniFileInterface(const std::string &, const std::string &, const Options &);
-=======
                         IniFileInterface(const std::string &tag, const Plugin::PluginStruct &, const Options &);
->>>>>>> 3e4af42d
                         
                         const std::string pluginName() const {return plugin.full_string;}
                         
