//  GAMBIT: Global and Modular BSM Inference Tool
//  *********************************************
///  \file
///
///  Prior object construction routines
///  
///
///  *********************************************
///
///  Authors (add name and date if you modify):
///   
///  \author Ben Farmer
///          (benjamin.farmer@monash.edu.au)
///  \date 2013 Dec
///
///  \author Gregory Martinez
///          (gregory.david.martinez@gmail.com)
///  \date 2014 Feb
///
///  *********************************************

#ifndef PRIOR_COMPOSITE_HPP
#define PRIOR_COMPOSITE_HPP

#include <vector>
#include <set>
#include <map>
#include <unordered_set>
#include <unordered_map>
#include <algorithm>
#include <iostream>

#include "yaml_options.hpp"
#include "priors.hpp"


namespace Gambit 
{
        namespace Priors 
        {
                /// Special "build-a-prior" class
                /// This is the class to use for setting simple 1D priors (from the library above) on individual parameters.
                /// It actually also allows for any combination of MD priors to be set on any combination of subspaces of
                /// the full prior.
   
                class CompositePrior : public BasePrior
                {
                                
                private:
                        // References to component prior objects
<<<<<<< HEAD
                        std::vector<std::string> param_names;
                        std::vector<std::string> shown_param_names;
                        std::vector<BasePrior*> my_subpriors;
=======
                        std::vector<BasePrior*> my_subpriors;
                        std::vector<std::string> param_names;
                        std::vector<std::string> shown_param_names;
>>>>>>> 80559945
                        
                public:
                
                        // Constructors defined in composite.cpp
                        CompositePrior(const Options &model_options, const Options &prior_options);
                        
                        CompositePrior(const std::vector<std::string> &params, const Options &options);
                        
                        inline const std::vector<std::string> & getShownParameters() const {return shown_param_names;}
                        
                        inline const std::vector<std::string> & getParameters() const {return param_names;}
                        
                        // Transformation from unit hypercube to my_ranges
                        void transform(const std::vector<double> &unitPars, std::map<std::string,double> &outputMap) const
                        {
                                std::vector<double>::const_iterator unit_it = unitPars.begin(), unit_next;
                                for (auto it = my_subpriors.begin(), end = my_subpriors.end(); it != end; it++)
                                {
                                        unit_next = unit_it + (*it)->size();
                                        std::vector<double> subUnit(unit_it, unit_next);
                                        unit_it = unit_next;
                                        (*it)->transform(subUnit, outputMap);
                                }
                        }
                        
                        //~CompositePrior() noexcept
                        ~CompositePrior()
                        {
                                // Need to destroy all the prior objects that we created using 'new'
                                for (auto it = my_subpriors.begin(), end = my_subpriors.end(); it != end; it++)
                                {  
                                        // Delete prior object
                                        delete *it;
                                }
                        }  
                };
                
                LOAD_PRIOR(composite, CompositePrior)
        } // end namespace Priors
} // end namespace Gambit

#endif<|MERGE_RESOLUTION|>--- conflicted
+++ resolved
@@ -48,15 +48,9 @@
                                 
                 private:
                         // References to component prior objects
-<<<<<<< HEAD
-                        std::vector<std::string> param_names;
-                        std::vector<std::string> shown_param_names;
-                        std::vector<BasePrior*> my_subpriors;
-=======
                         std::vector<BasePrior*> my_subpriors;
                         std::vector<std::string> param_names;
                         std::vector<std::string> shown_param_names;
->>>>>>> 80559945
                         
                 public:
                 
