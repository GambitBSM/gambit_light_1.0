//  GAMBIT: Global and Modular BSM Inference Tool
//  *********************************************
///  \file
///
///  declaration for scanner module
///
///  *********************************************
///
///  Authors (add name and date if you modify):
///
///  \author Gregory Martinez
///          (gregory.david.martinez@gmail.com)
///  \date 2013 August
///        2014 Feb
///
///  \author Pat Scott
///          (p.scott@imperial.ac.uk)   
///  \date 2014 Dec
///
///  *********************************************

#ifndef SCANNER_PLUGIN_HPP
#define SCANNER_PLUGIN_HPP

#include "scanner_utils.hpp"
#include "plugin_defs.hpp"
#include "plugin_macros.hpp"
<<<<<<< HEAD
#include "plugin_details.hpp"
=======
//#include "scan_file.hpp"
>>>>>>> 51cbe8e8

#include <yaml-cpp/yaml.h>

namespace Gambit
{
        /*ScannerBit specific stuff.*/
        namespace Scanner
        {       
                /*Prior Transform*/
                class PriorTransform
                {
                public:
                        virtual void transform(const std::vector<double> &, std::map<std::string, double> &) const = 0;
                };
                
                /*Inifile Interface*/
                class IniFileInterface
                {
                public:
                        virtual const std::string pluginName() const = 0;
                        virtual const std::string fileName() const = 0;
                        virtual const std::string getValue(const std::string &in) const = 0;
                        virtual YAML::Node getNode(const std::string &str) const = 0;
                        virtual ~IniFileInterface() = 0;
                };
                
                /*Generic Functor*/
                class Function_Base
                {
                public:
                        virtual double operator () (const std::vector<double> &) = 0;
                        virtual void print(double, const std::string &) const = 0;
                        virtual ~Function_Base() = 0;
                };
                
                /*Factory imported by ScannerBit*/
                class Function_Factory_Base
                {
                public:
                        virtual const std::vector<std::string> & getKeys() const = 0;
                        virtual unsigned int getDim() const = 0;
                        virtual void * operator() (const std::string &, const std::string &) const = 0;
                        virtual void remove(void *) const = 0;
                        virtual ~Function_Factory_Base() = 0;
                };
        }
}

#define init_inifile_value(exp, ...)    INIT_INIFILE_VALUE(exp, __VA_ARGS__) enum{}
#define init_dimension(exp)             INIT_DIMENSION(exp) enum{}
#define init_functor(exp, ...)          INIT_FUNCTOR(exp, __VA_ARGS__) enum{}
#define get_dimension()                 GET_DIMENSION()
#define get_functor(...)                GET_FUNCTOR( __VA_ARGS__ )
#define scanner_plugin(...)             SCANNER_PLUGIN( __VA_ARGS__ )

#define INIT_INIFILE_VALUE(exp, ...)    INITIALIZE(exp, get_inifile_value<decltype(exp)>( __VA_ARGS__ ))
#define INIT_DIMENSION(exp)             INITIALIZE(exp, GET_DIMENSION())
#define INIT_FUNCTOR(exp, ...)          INITIALIZE(exp, GET_FUNCTOR(__VA_ARGS__))

#define GET_DIMENSION()                 get_input_value<unsigned int>(0)
#define GET_FUNCTOR(...)                (Function_Base *)(get_input_value<Function_Factory_Base>(1))(__VA_ARGS__)

#define SCANNER_SETUP                                                                                                   \
using namespace Gambit::Scanner;                                                                                        \
template <typename T>                                                                                                   \
T get_inifile_value(std::string in)                                                                                     \
{                                                                                                                       \
        YAML::Node conv = (get_input_value<IniFileInterface>(2)).getNode(in);                                           \
        if (conv.IsNull())                                                                                              \
        {                                                                                                               \
<<<<<<< HEAD
                scan_err << "Missing iniFile entry needed by a gambit plugin \n"                                        \
                        << Gambit::Scanner::Plugins::Plugin_Details(__gambit_plugin_namespace__::myData.name).printMin()\
                        << scan_end;                                                                                    \
=======
                std::ostringstream ss;                                                                                  \
                ss << "Missing iniFile entry needed by plugin \""                                                       \
                                << (__gambit_plugin_namespace__::myData.name) << "\":  " << in;                         \
                Gambit::Scanner::scan_error().raise(LOCAL_INFO, ss.str());                                              \
>>>>>>> 51cbe8e8
        }                                                                                                               \
                                                                                                                        \
        return conv.as<T>();                                                                                            \
}                                                                                                                       \
                                                                                                                        \
template <typename T>                                                                                                   \
T get_inifile_value(std::string in, T defaults)                                                                         \
{                                                                                                                       \
        YAML::Node conv = (get_input_value<IniFileInterface>(2)).getNode(in);                                           \
        if (conv.IsNull())                                                                                              \
        {                                                                                                               \
                return defaults;                                                                                        \
        }                                                                                                               \
                                                                                                                        \
        return conv.as<T>();                                                                                            \
}                                                                                                                       \
//Gambit::Scanner::scan::ScanFileOutput scan_ios(get_keys(), &get_input_value<PriorTransform>(2));                      \

//#define SET_SCAN_IOS(file) \
//scan_ios.setOutput((get_input_value<IniFileInterface>(3)).getNode(#file)); \

#define SCANNER_PLUGIN(mod_name, mod_version)                                                                           \
GAMBIT_PLUGIN(mod_name, scan, mod_version)                                                                              \
{                                                                                                                       \
        SCANNER_SETUP                                                                                                   \
}                                                                                                                       \
namespace __gambit_plugin_ ## mod_name ## __t__scan__v__ ## mod_version ##  _namespace__                                

#endif<|MERGE_RESOLUTION|>--- conflicted
+++ resolved
@@ -25,11 +25,7 @@
 #include "scanner_utils.hpp"
 #include "plugin_defs.hpp"
 #include "plugin_macros.hpp"
-<<<<<<< HEAD
 #include "plugin_details.hpp"
-=======
-//#include "scan_file.hpp"
->>>>>>> 51cbe8e8
 
 #include <yaml-cpp/yaml.h>
 
@@ -100,16 +96,9 @@
         YAML::Node conv = (get_input_value<IniFileInterface>(2)).getNode(in);                                           \
         if (conv.IsNull())                                                                                              \
         {                                                                                                               \
-<<<<<<< HEAD
                 scan_err << "Missing iniFile entry needed by a gambit plugin \n"                                        \
                         << Gambit::Scanner::Plugins::Plugin_Details(__gambit_plugin_namespace__::myData.name).printMin()\
                         << scan_end;                                                                                    \
-=======
-                std::ostringstream ss;                                                                                  \
-                ss << "Missing iniFile entry needed by plugin \""                                                       \
-                                << (__gambit_plugin_namespace__::myData.name) << "\":  " << in;                         \
-                Gambit::Scanner::scan_error().raise(LOCAL_INFO, ss.str());                                              \
->>>>>>> 51cbe8e8
         }                                                                                                               \
                                                                                                                         \
         return conv.as<T>();                                                                                            \
