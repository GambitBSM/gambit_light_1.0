--- conflicted
+++ resolved
@@ -85,11 +85,7 @@
                         {
                                 delete (Function_Base *)a;
                         }
-<<<<<<< HEAD
-                        
-=======
-                        //~Scanner_Function_Factory() noexcept {} //If we move to demanding C++11 noexcept to be supported
->>>>>>> f8fea6e8
+
                         ~Scanner_Function_Factory(){}
                 };
         }
