--- conflicted
+++ resolved
@@ -73,15 +73,8 @@
         YAML::Node conv = (get_input_value<IniFileInterface>(2)).getNode(in);                                           \
         if (conv.IsNull())                                                                                              \
         {                                                                                                               \
-<<<<<<< HEAD
                 scan_err << "Missing iniFile entry needed by plugin \""                                                 \
                                 << (__gambit_plugin_namespace__::myData.name) << "\":  " << scan_end;                   \
-=======
-                std::ostringstream ss;                                                                                  \
-                ss << "Missing iniFile entry needed by plugin \""                                                       \
-                                << (__gambit_plugin_namespace__::myData.name) << "\":  " << in;                         \
-                Gambit::Scanner::scan_error().raise(LOCAL_INFO, ss.str());                                              \
->>>>>>> 1b10f5b3
         }                                                                                                               \
                                                                                                                         \
         return conv.as<T>();                                                                                            \
