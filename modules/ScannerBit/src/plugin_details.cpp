--- conflicted
+++ resolved
@@ -64,30 +64,6 @@
                         void Plugin_Details::get_status(const YAML::Node &libNode, const YAML::Node &plugNode)
                         {
                                 std::vector<std::string> linked_libs_plug, found_incs_plug;
-<<<<<<< HEAD
-                                std::string type2;
-                                if (type == "scan") type2 = "scanner";
-                                else if (type == "like") type2 = "objective";
-                                if (plugNode.IsMap())
-                                {
-                                        if (plugNode[type2] && plugNode[type2][plugin] && plugNode[type2][plugin][version] && plugNode[type2][plugin][version].IsMap())
-                                        {
-                                                if (plugNode[type2][plugin][version]["reqd_inifile_entries"].IsSequence())
-                                                        reqd_inifile_entries = plugNode[type2][plugin][version]["reqd_inifile_entries"].as<std::vector<std::string>>();
-                                                if (plugNode[type2][plugin][version]["reqd_libraries"].IsSequence())
-                                                        reqd_not_linked_libs = plugNode[type2][plugin][version]["reqd_libraries"].as<std::vector<std::string>>();
-                                                if (plugNode[type2][plugin][version]["not_linked_libraries"].IsSequence())
-                                                        ini_libs_not_found = plugNode[type2][plugin][version]["not_linked_libraries"].as<std::vector<std::string>>();
-                                                if (plugNode[type2][plugin][version]["reqd_include_paths"].IsSequence())
-                                                        reqd_incs_not_found = plugNode[type2][plugin][version]["reqd_include_paths"].as<std::vector<std::string>>();
-                                                if (plugNode[type2][plugin][version]["not_found_include_paths"].IsSequence())
-                                                        ini_incs_not_found = plugNode[type2][plugin][version]["not_found_include_paths"].as<std::vector<std::string>>();
-                                                
-                                                if (plugNode[type2][plugin][version]["linked_libraries"].IsSequence())
-                                                        linked_libs_plug = plugNode[type2][plugin][version]["linked_libraries"].as<std::vector<std::string>>();
-                                                if (plugNode[type2][plugin][version]["found_include_paths"].IsSequence())
-                                                        found_incs_plug = plugNode[type2][plugin][version]["found_include_paths"].as<std::vector<std::string>>();
-=======
                                 
                                 if (plugNode.IsMap())
                                 {
@@ -108,7 +84,6 @@
                                                         linked_libs_plug = plugNode[type][plugin][version]["linked_libraries"].as<std::vector<std::string>>();
                                                 if (plugNode[type][plugin][version]["found_include_paths"].IsSequence())
                                                         found_incs_plug = plugNode[type][plugin][version]["found_include_paths"].as<std::vector<std::string>>();
->>>>>>> b42cd342
                                         }
                                 }
                                 
@@ -152,11 +127,7 @@
                                                         
                                                 for (auto it = found_incs_plug.begin(), end = found_incs_plug.end(); it != end; it++)
                                                 {
-<<<<<<< HEAD
-                                                        found_incs.insert(std::pair<std::string, std::string>(type2 + "_locations.yaml", *it));
-=======
                                                         found_incs.insert(std::pair<std::string, std::string>(type + "_locations.yaml", *it));
->>>>>>> b42cd342
                                                 }
                                                 
                                                 std::vector<std::string> found_temp;
@@ -212,11 +183,7 @@
                                 out << "\tpatch version:  " << patch_version << std::endl;
                                 out << "\tplugin path:  " << path << std::endl;
                                 out << "\ttype:  " << type << std::endl;
-<<<<<<< HEAD
-                                out << "\tlink status:  " << std::endl;
-=======
                                 out << "\tlink status:  " << status << std::endl;
->>>>>>> b42cd342
                                 out << "\trequired inifile entries:  " << reqd_inifile_entries << std::endl;
                                 out << "\trequested libraries not linked:  " << reqd_not_linked_libs << std::endl;
                                 out << "\tinifile libraries not found:  " << ini_libs_not_found << std::endl;
