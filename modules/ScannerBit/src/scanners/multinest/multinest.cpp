--- conflicted
+++ resolved
@@ -56,11 +56,7 @@
    // Tell cmake system to search known paths for these libraries. If they aren't found,
    // they will have to be specified in config/scanner_locations.yaml before this plugin
    // can be activated. 
-<<<<<<< HEAD
    reqd_libraries("nest3");
-=======
-   reqd_libraries("multinest_mpi");
->>>>>>> 6e5f47ad
 
    plugin_constructor
    {
@@ -159,10 +155,10 @@
       //Run MultiNest (supplying callback functions which hook into the interface object, which they know about via the 'context' void pointer)
       std::cout << "Starting MultiNest run..." << std::endl;
       // Debugging!
-      std::cout << "Is MPI initialised? answer=" << get_printer().Is_MPI_initialized() << std::endl;
+      std::cout << "DEBUG: Is MPI initialised? answer=" << get_printer().Is_MPI_initialized() << std::endl;
       if(not get_printer().Is_MPI_initialized())
       {
-        std::cout << "Error! MPI is not initialised!" << std::endl;
+        std::cout << "DEBUG: Error! MPI is not initialised!" << std::endl;
         exit(0);
       }
       // end debugging
