--- conflicted
+++ resolved
@@ -135,22 +135,13 @@
                 int N                              = get_inifile_value<int>("point_number", 10);
                 Function_Base *LogLike             = get_functor("Scanner_Function", get_inifile_value<std::string>("like"));
                 typedef void (*func)(double a);
-<<<<<<< HEAD
                 std::ofstream out(output_file.c_str());
                 int ma = get_dimension();
                 std::vector<double> a(ma);
                 Ran gDev(0);
 
                 std::cout << "entering loop sampler.  \n\tOutputing to:  " << output_file << "\n\tnumber of points to calculate:  " << N << std::endl;
-=======
-                //std::ofstream out(output_file.c_str());
-                int ma = keys.size();
-                std::vector<double> a(ma);
-                Ran gDev(0);
 
-                std::cout << "entering loop sampler.  \n\tnumber of points to calculate:  " << N << "\n\tFirst key is:  " << keys[0] << std::endl;
-                //std::cout << "\n\tOutputing to:  " << output_file << std::endl;
->>>>>>> 06cbc3d9
                 for (int k = 0; k < N; k++)
                 {
                         for (int i = 0; i < ma; i++)
