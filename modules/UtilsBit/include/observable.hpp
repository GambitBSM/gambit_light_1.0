//  GAMBIT: Global and Modular BSM Inference Tool
//  *********************************************
//
//  Generic observable and likelihood object 
//  definitions.
//
//  Initially inspired by Abram  
//  Krislock's Objects.hpp.
//
//  Note here that FUNCTION is the actual function name, whereas both CAPABILITY
//  and DEP refer to the abstract physical quantities that functions may provide
//  or require.  Thus, the provides() methods expect a quantity input, the 
//  requires() methods expect a quantity input for the dependency and a function
//  name input for the actual dependent function, and all other things operate
//  on the basis of the function name, not the quantity that is calculated.
//
//
//  *********************************************
//
//  Authors
//  =======
//
//  (add name and date if you modify)
//
//  Pat Scott
//  2012  Nov 15++  
//  2013  Jan 18, 29-31, Feb 04, Mar 28, Apr 3
//
//  Abram Krislock
//  2013 Jan 31, Feb 05
//  *********************************************

#ifndef __observable_hpp__
#define __observable_hpp__

#include <map>
#include <string>
#include <iostream>
#include <dictionary.hpp>
<<<<<<< HEAD
#include <functors.hpp>
=======
#include <graphs.hpp>

namespace GAMBIT {
  // Observable/likelihood/dependency function wrapper (functor) class,
  // with result type TYPE
  template <typename TYPE>
  class functor : public functorBase {

    public:

      // Constructor 
      functor(void (*inputFunction)(TYPE &), std::string iDo) {
        myFunction = inputFunction;
        myQuantity = iDo;
        needs_recalculating = true;
      }

      // Operation (return value) 
      TYPE operator()() { return myValue; }

      // Add pointer to pointer to dependent functor
      template <typename DEP>
      void addToDepList(functor<DEP>* &dep_functor) { 
        dependency_list.push_back (&dep_functor);
      }

      // It may be safer to have the following four things made accessible 
      // only to the likelihood wrapper class and/or dependency resolver, i.e. so they cannot be used 
      // from within module functions

      // Calculate method
      void calculate() { if(needs_recalculating) { myFunction(myValue); } }

      // Identification method
      std::string quantity() { return myQuantity; }

      // Needs recalculating or not?  (Externally modifiable)
      bool needs_recalculating;

      // Internal list of pointers to pointers to dependent functors
      std::list<boost::any> dependency_list;

    private:

      // Internal storage of function value
      TYPE myValue;

      // Internal storage of function pointer
      void (*myFunction)(TYPE &);

      // Internal storage of exactly what it is that this function calculates
      std::string myQuantity;

  };


  // A container for a function that needs to be constructed at compile
  // and executed as initialisation code at startup.
  struct ini_code {
    ini_code(void (*unroll)()) { (*unroll)(); }
  };

}
>>>>>>> 0f15c106

//Some redirection macros
#define STRINGIFY(X) STRINGIFY2(X)
#define STRINGIFY2(X) #X
#define CAT(X,Y) CAT2(X,Y)
#define CAT2(X,Y) X##Y
#define DUMMY
#define DUMMYARG(...)

//Some useful one-liners
#define ADD_TAG_IN_CURRENT_NAMESPACE(TAG) namespace Tags { struct TAG; }
#define ADD_BETAG_IN_CURRENT_NAMESPACE(TAG) namespace BETags { struct TAG; }
#define GET_DEP(DEP) (*Dependencies::DEP)()

//Redirect rollcall macros depending in whether this file is included from 
//the core or a module.
#ifdef IN_CORE
  #define START_MODULE       CORE_START_MODULE
  #define START_CAPABILITY   CORE_START_CAPABILITY
  #define START_FUNCTION     CORE_START_FUNCTION
  #define DEPENDENCY         CORE_DEPENDENCY
  #define START_BACKEND_REQ  CORE_START_BACKEND_REQ
#else
  #define START_MODULE       DUMMY
  #define START_CAPABILITY   DUMMY
  #define START_FUNCTION     DUMMYARG
  #define DEPENDENCY         MODULE_DEPENDENCY
  #define START_BACKEND_REQ  MODULE_START_BACKEND_REQ
#endif


//Start true rollcall macros

#define CORE_START_MODULE                                                      \
                                                                               \
  namespace GAMBIT                                                             \
  {                                                                            \
                                                                               \
    namespace MODULE                                                           \
    {                                                                          \
                                                                               \
      /* A way to fetch a trait of an observable or likelihood                 \
      (like its type), based on its tag.*/                                     \
      template <typename TAG>                                                  \
      struct function_traits                                                   \
      {                                                                        \
        typedef double type;  /* Scalar numerical value by default. */         \
      };                                                                       \
                                                                               \
      /* Equivalent class for dependencies, where TAG is dependent upon        \
      DEP_TAG */                                                               \
      template <typename DEP_TAG, typename TAG>                                \
      struct dep_traits                                                        \
      {                                                                        \
        typedef double type;  /* Scalar numerical value by default. */         \
      };                                                                       \
                                                                               \
      /* module name */                                                        \
      std::string name() { return STRINGIFY(MODULE); }                         \
                                                                               \
      /* maps from tag strings to tag-specialisted functions */                \
      std::map<std::string, bool(*)()> map_bools;                              \
      std::map<std::string, void(*)()> map_voids;                              \
      GAMBIT::dict moduleDict;                                                 \
                                                                               \
      /* all module observables/likelihoods, their dependencies, required      \
      quantities from backends, and their types, as strings */                 \
      static std::map<std::string,std::string> iCanDo;                         \
      static std::map<std::string,std::string> iMayNeed;                       \
      static std::map<std::string,std::string> iMayNeedFromBackends;           \
                                                                               \
      /* module provides observable/likelihood TAG? */                         \
      template <typename TAG>                                                  \
      bool provides() { return false; }                                        \
                                                                               \
      /* overloaded, non-templated version */                                  \
      bool provides(std::string obs)                                           \
      {                                                                        \
        if (map_bools.find(obs) == map_bools.end()) { return false; }          \
        return (*map_bools[obs])();                                            \
      }                                                                        \
                                                                               \
      /* module requires observable/likelihood DEP_TAG to compute TAG */       \
      template <typename DEP_TAG, typename TAG>                                \
      bool requires() { return false; }                                        \
                                                                               \
      /* overloaded, non-templated version */                                  \
      bool requires(std::string dep, std::string obs)                          \
      {                                                                        \
        if (map_bools.find(dep+obs) == map_bools.end()) { return false; }      \
        return (*map_bools[dep+obs])();                                        \
      }                                                                        \
                                                                               \
      /* module requires quantity BE_TAG from a backend to compute TAG */      \
      template <typename BE_TAG, typename TAG>                                 \
      bool needs_from_backend() { return false; }                              \
                                                                               \
      /* overloaded, non-templated version */                                  \
      bool needs_from_backend(std::string quant, std::string obs)              \
      {                                                                        \
        if (map_bools.find("BE_"+quant+obs) == map_bools.end()) {return false;}\
        return (*map_bools["BE_"+quant+obs])();                                \
      }                                                                        \
                                                                               \
      /* report on observable/likelihood TAG */                                \
      template <typename TAG>                                                  \
      void report()                                                            \
      {                                                                        \
        std::cout<<"This tag is not supported by ";                            \
        std::cout<<STRINGIFY(MODULE)<<"."<<std::endl;                          \
      }                                                                        \
                                                                               \
      /* overloaded, non-templated version */                                  \
      void report(std::string obs)                                             \
      {                                                                        \
        if (map_voids.find(obs) == map_voids.end())                            \
        {                                                                      \
          std::cout<<"This tag is not supported by ";                          \
          std::cout<<STRINGIFY(MODULE)<<"."<<std::endl;                        \
        }                                                                      \
        else { (*map_voids[obs])(); }                                          \
      }                                                                        \
                                                                               \
      /* alias for observable/likelihood function TAG */                       \
      template <typename TAG>                                                  \
      typename function_traits<TAG>::type result()                             \
      {                                                                        \
        std::cout<<"This tag is not supported by ";                            \
        std::cout<<STRINGIFY(MODULE)<<"."<<std::endl;                          \
        return 0;                                                              \
      }                                                                        \
                                                                               \
      /* overloaded, 'stringy' version */                                      \
      /* A templated function that uses an input string obs to pull a pointer  \
      to the zero-parameter alias fuction above out of the module's private    \
      dictionary.  It then dereferences that pointer, calls the function and   \
      returns the result. */                                                   \
      template <typename TYPE>                                                 \
      TYPE result(std::string obs)                                             \
      {                                                                        \
        return ( *moduleDict.get<TYPE(*)()>(obs) )();                          \
      }                                                                        \
                                                                               \
      /* runtime registration function for observable/likelihood function TAG*/\
      template <typename TAG>                                                  \
      void rt_register_function ()                                             \
      {                                                                        \
        std::cout<<"This tag is not supported by ";                            \
        std::cout<<STRINGIFY(MODULE)<<"."<<std::endl;                          \
      }                                                                        \
                                                                               \
      /* runtime registration function for dependency DEP_TAG of function TAG*/\
      template <typename DEP_TAG, typename TAG>                                \
      void rt_register_dependency ()                                           \
      {                                                                        \
        std::cout<<STRINGIFY(MODULE)<<" does not"<<std::endl;                  \
        std::cout<<"have this dependency.";                                    \
      }                                                                        \
                                                                               \
      /* runtime registration function for backend req BE_REQ of               \
      function TAG*/                                                           \
      template <typename BE_REQ, typename TAG>                                 \
      void rt_register_req ()                                                  \
      {                                                                        \
        std::cout<<STRINGIFY(MODULE)<<" does not"<<std::endl;                  \
        std::cout<<"have this backend req.";                                   \
      }                                                                        \
                                                                               \
    }                                                                          \
                                                                               \
  }                                                                            \
                                                                               

#define CORE_START_CAPABILITY                                                  \
                                                                               \
  namespace GAMBIT                                                             \
  {                                                                            \
                                                                               \
    /* Add CAPABILITY to the global set of things that can be calculated*/     \
    ADD_TAG_IN_CURRENT_NAMESPACE(CAPABILITY)                                   \
                                                                               \
    namespace MODULE                                                           \
    {                                                                          \
                                                                               \
      /* Indicate that this module can provide quantity CAPABILITY */          \
      template <>                                                              \
      bool provides<Tags::CAPABILITY>() { return true; }                       \
                                                                               \
    }                                                                          \
                                                                               \
  }                                                                            \


#define CORE_START_FUNCTION(TYPE)                                              \
                                                                               \
  namespace GAMBIT                                                             \
  {                                                                            \
                                                                               \
    /* Add FUNCTION to global set of tags of recognised module capabils/deps */\
    ADD_TAG_IN_CURRENT_NAMESPACE(FUNCTION)                                     \
                                                                               \
    namespace MODULE                                                           \
    {                                                                          \
                                                                               \
      /* Set up an auxilary method to report stuff to the core about the       \
      function.  Not actually sure what this would                             \
      be used for at this stage. */                                            \
      template <>                                                              \
      void report<Tags::FUNCTION>()                                            \
      {                                                                        \
        std::cout<<"Dear Core, I provide the function with tag: "<<            \
        STRINGIFY(FUNCTION)<<std::endl;                                        \
      }                                                                        \
                                                                               \
      /* Register (prototype) the function */                                  \
      void FUNCTION (TYPE &);                                                  \
                                                                               \
      /* Register the FUNCTION's result TYPE */                                \
      template<>                                                               \
      struct function_traits<Tags::FUNCTION>                                   \
      {                                                                        \
        typedef TYPE type;                                                     \
      };                                                                       \
                                                                               \
      /* Create the function wrapper object (functor) */                       \
      namespace Functown                                                       \
      {                                                                        \
        module_functor<TYPE> FUNCTION                                          \
         (&MODULE::FUNCTION, STRINGIFY(CAPABILITY), STRINGIFY(TYPE));          \
      }                                                                        \
                                                                               \
      /* Set up an alias function to call the function */                      \
      template <>                                                              \
      function_traits<Tags::FUNCTION>::type result<Tags::FUNCTION>()           \
      {                                                                        \
         Functown::FUNCTION.calculate();                                       \
         return Functown::FUNCTION();                                          \
      }                                                                        \
                                                                               \
      /* Set up the commands to be called at runtime to register the function*/\
<<<<<<< HEAD
      template <>                                                              \
      void rt_register_function<Tags::FUNCTION> ()                             \
      {                                                                        \
=======
      template <> void rt_register_function<Tags::FUNCTION> () {               \
        Graphs::VertexID current_vertex;                                       \
        current_vertex = boost::add_vertex(Functown::FUNCTION, Graphs::masterGraph);\
        Graphs::masterGraph[current_vertex].functorBaseName = STRINGIFY(FUNCTION);  \
>>>>>>> 0f15c106
        map_bools[STRINGIFY(CAPABILITY)] = &provides<Tags::CAPABILITY>;        \
        map_voids[STRINGIFY(FUNCTION)] = &report<Tags::FUNCTION>;              \
        iCanDo[STRINGIFY(FUNCTION)] = STRINGIFY(TYPE);                         \
        moduleDict.set<TYPE(*)()>(STRINGIFY(FUNCTION),&result<Tags::FUNCTION>);\
      }                                                                        \
                                                                               \
      /* Create the function initialisation object */                          \
      namespace Ini                                                            \
      {                                                                        \
        ini_code FUNCTION (&rt_register_function<Tags::FUNCTION>);             \
      }                                                                        \
                                                                               \
    }                                                                          \
                                                                               \
  }                                                                            \
                                                                          
// Wishlist
// - minimal
//   - output variable (capability)
//     string + type
//   - input variables (dependencies)
//     list of (string + type)

#define CORE_DEPENDENCY(DEP, TYPE)                                             \
                                                                               \
  namespace GAMBIT                                                             \
  {                                                                            \
                                                                               \
    /* Add DEP to global set of tags of recognised module capabilities/deps */ \
    ADD_TAG_IN_CURRENT_NAMESPACE(DEP)                                          \
                                                                               \
    namespace MODULE                                                           \
    {                                                                          \
                                                                               \
      /* Register the required TYPE of the required observable or likelihood   \
      function DEP */                                                          \
      template<>                                                               \
      struct dep_traits<Tags::DEP, Tags::FUNCTION>                             \
      {                                                                        \
        typedef TYPE type;                                                     \
      };                                                                       \
                                                                               \
      /* Create a pointer to the dependency functor. To be filled by the       \
      dependency resolver during runtime. */                                   \
      namespace Dependencies                                                   \
      {                                                                        \
        namespace FUNCTION                                                     \
        {                                                                      \
          module_functor<TYPE> *DEP;                                           \
        }                                                                      \
      }                                                                        \
                                                                               \
      /* Indicate that FUNCTION requires DEP to have been computed previously*/\
      template <>                                                              \
      bool requires<Tags::DEP, Tags::FUNCTION>()                               \
      {                                                                        \
        return true;                                                           \
      }                                                                        \
                                                                               \
      /* Set up the commands to be called at runtime to register dependency*/  \
      template <>                                                              \
      void rt_register_dependency<Tags::DEP, Tags::FUNCTION> ()                \
      {                                                                        \
        map_bools[STRINGIFY(CAT(DEP,FUNCTION))] =                              \
         &requires<Tags::DEP, Tags::FUNCTION>;                                 \
        iMayNeed[STRINGIFY(DEP)] = STRINGIFY(TYPE);                            \
        Functown::FUNCTION.addToDepList<TYPE>(Dependencies::FUNCTION::DEP);    \
      }                                                                        \
                                                                               \
      /* Create the dependency initialisation object */                        \
      namespace Ini                                                            \
      {                                                                        \
        ini_code CAT(DEP##_for_,FUNCTION)                                      \
         (&rt_register_dependency<Tags::DEP, Tags::FUNCTION>);                 \
      }                                                                        \
                                                                               \
    }                                                                          \
                                                                               \
  }                                                                            \


#define MODULE_DEPENDENCY(DEP, TYPE)                                           \
                                                                               \
  namespace GAMBIT                                                             \
  {                                                                            \
                                                                               \
    namespace MODULE                                                           \
    {                                                                          \
                                                                               \
      /* Create a pointer to the dependency functor. To be filled by the       \
      dependency resolver during runtime. */                                   \
      namespace Dependencies                                                   \
      {                                                                        \
        namespace FUNCTION                                                     \
        {                                                                      \
          extern module_functor<TYPE> *DEP;                                    \
        }                                                                      \
      }                                                                        \
                                                                               \
    }                                                                          \
                                                                               \
  }                                                                            \


#define CORE_START_BACKEND_REQ(TYPE)                                           \
                                                                               \
  namespace GAMBIT                                                             \
  {                                                                            \
                                                                               \
    /* Add BACKEND_REQ to global set of recognised backend func tags */        \
    ADD_BETAG_IN_CURRENT_NAMESPACE(BACKEND_REQ)                                \
                                                                               \
    namespace MODULE                                                           \
    {                                                                          \
                                                                               \
      /* Register the required return TYPE of the backend function */          \
      template<>                                                               \
      struct dep_traits<BETags::BACKEND_REQ, Tags::FUNCTION>                   \
      {                                                                        \
        typedef TYPE type;                                                     \
      };                                                                       \
                                                                               \
      /* Create a pointer to the backend functor.  To be filled by             \
      the dependency resolver at runtime. */                                   \
      namespace Backend_Reqs                                                   \
      {                                                                        \
        namespace FUNCTION                                                     \
        {                                                                      \
          backend_functor<TYPE> *BACKEND_REQ;                                  \
        }                                                                      \
      }                                                                        \
                                                                               \
      /* Indicate that FUNCTION has a BACKEND_REQ */                           \
      template <>                                                              \
      bool needs_from_backend<BETags::BACKEND_REQ, Tags::FUNCTION>()           \
      {                                                                        \
        return true;                                                           \
      }                                                                        \
                                                                               \
      /* Set up the commands to be called at runtime to register req*/         \
      template <>                                                              \
      void rt_register_req<BETags::BACKEND_REQ, Tags::FUNCTION>()              \
      {                                                                        \
        map_bools[STRINGIFY(CAT(BE_##BACKEND_REQ,FUNCTION))] =                 \
         &needs_from_backend<BETags::BACKEND_REQ,Tags::FUNCTION>;              \
        iMayNeedFromBackends[STRINGIFY(BACKEND_REQ)] = STRINGIFY(TYPE);        \
        /*Functown::FUNCTION.addToBEList<TYPE>                                 \
         (Backend_Reqs::FUNCTION::BACKEND_REQ);*/                              \
      }                                                                        \
                                                                               \
      /* Create the dependency initialisation object */                        \
      namespace Ini                                                            \
      {                                                                        \
        ini_code CAT(BACKEND_REQ##_backend_for_,FUNCTION)                      \
         (&rt_register_req<BETags::BACKEND_REQ,                                \
         Tags::FUNCTION>);                                                     \
      }                                                                        \
                                                                               \
    }                                                                          \
                                                                               \
  }                                                                            \


#define MODULE_START_BACKEND_REQ(TYPE)                                         \
                                                                               \
  namespace GAMBIT                                                             \
  {                                                                            \
                                                                               \
    namespace MODULE                                                           \
    {                                                                          \
                                                                               \
      /* Create a pointer to the backend function functor.  To be filled by    \
      the dependency resolver at runtime. */                                   \
      namespace Backend_Reqs                                                   \
      {                                                                        \
        namespace FUNCTION                                                     \
        {                                                                      \
          extern backend_functor<TYPE> *BACKEND_REQ;                           \
        }                                                                      \
      }                                                                        \
                                                                               \
    }                                                                          \
                                                                               \
  }                                                                            \

#endif // defined(__observable_hpp__) 
<|MERGE_RESOLUTION|>--- conflicted
+++ resolved
@@ -37,73 +37,8 @@
 #include <string>
 #include <iostream>
 #include <dictionary.hpp>
-<<<<<<< HEAD
 #include <functors.hpp>
-=======
 #include <graphs.hpp>
-
-namespace GAMBIT {
-  // Observable/likelihood/dependency function wrapper (functor) class,
-  // with result type TYPE
-  template <typename TYPE>
-  class functor : public functorBase {
-
-    public:
-
-      // Constructor 
-      functor(void (*inputFunction)(TYPE &), std::string iDo) {
-        myFunction = inputFunction;
-        myQuantity = iDo;
-        needs_recalculating = true;
-      }
-
-      // Operation (return value) 
-      TYPE operator()() { return myValue; }
-
-      // Add pointer to pointer to dependent functor
-      template <typename DEP>
-      void addToDepList(functor<DEP>* &dep_functor) { 
-        dependency_list.push_back (&dep_functor);
-      }
-
-      // It may be safer to have the following four things made accessible 
-      // only to the likelihood wrapper class and/or dependency resolver, i.e. so they cannot be used 
-      // from within module functions
-
-      // Calculate method
-      void calculate() { if(needs_recalculating) { myFunction(myValue); } }
-
-      // Identification method
-      std::string quantity() { return myQuantity; }
-
-      // Needs recalculating or not?  (Externally modifiable)
-      bool needs_recalculating;
-
-      // Internal list of pointers to pointers to dependent functors
-      std::list<boost::any> dependency_list;
-
-    private:
-
-      // Internal storage of function value
-      TYPE myValue;
-
-      // Internal storage of function pointer
-      void (*myFunction)(TYPE &);
-
-      // Internal storage of exactly what it is that this function calculates
-      std::string myQuantity;
-
-  };
-
-
-  // A container for a function that needs to be constructed at compile
-  // and executed as initialisation code at startup.
-  struct ini_code {
-    ini_code(void (*unroll)()) { (*unroll)(); }
-  };
-
-}
->>>>>>> 0f15c106
 
 //Some redirection macros
 #define STRINGIFY(X) STRINGIFY2(X)
@@ -332,7 +267,8 @@
       namespace Functown                                                       \
       {                                                                        \
         module_functor<TYPE> FUNCTION                                          \
-         (&MODULE::FUNCTION, STRINGIFY(CAPABILITY), STRINGIFY(TYPE));          \
+         (&MODULE::FUNCTION, STRINGIFY(FUNCTION), STRINGIFY(CAPABILITY),       \
+         STRINGIFY(TYPE), STRINGIFY(MODULE));                                  \
       }                                                                        \
                                                                                \
       /* Set up an alias function to call the function */                      \
@@ -344,16 +280,10 @@
       }                                                                        \
                                                                                \
       /* Set up the commands to be called at runtime to register the function*/\
-<<<<<<< HEAD
       template <>                                                              \
       void rt_register_function<Tags::FUNCTION> ()                             \
       {                                                                        \
-=======
-      template <> void rt_register_function<Tags::FUNCTION> () {               \
-        Graphs::VertexID current_vertex;                                       \
-        current_vertex = boost::add_vertex(Functown::FUNCTION, Graphs::masterGraph);\
-        Graphs::masterGraph[current_vertex].functorBaseName = STRINGIFY(FUNCTION);  \
->>>>>>> 0f15c106
+        boost::add_vertex(Functown::FUNCTION, Graphs::masterGraph);            \
         map_bools[STRINGIFY(CAPABILITY)] = &provides<Tags::CAPABILITY>;        \
         map_voids[STRINGIFY(FUNCTION)] = &report<Tags::FUNCTION>;              \
         iCanDo[STRINGIFY(FUNCTION)] = STRINGIFY(TYPE);                         \
