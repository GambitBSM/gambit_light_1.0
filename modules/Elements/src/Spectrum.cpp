--- conflicted
+++ resolved
@@ -115,11 +115,7 @@
    /// get destroyed before you finish using these or you will cause a segfault.
    const SubSpectrum* Spectrum::get_LE()       const {check_init(); return LE;}
    const SubSpectrum* Spectrum::get_UV()       const {check_init(); return UV;}
-<<<<<<< HEAD
-   const SMInputs&    Spectrum::get_SMINPUTS() const {check_init(); return SMINPUTS;}
-=======
    const SMInputs&    Spectrum::get_SMInputs() const {check_init(); return SMINPUTS;}
->>>>>>> 6328dda4
    
    /// Clone getters
    /// Note: If you want to clone the whole Spectrum object, just use copy constructor, not these.
@@ -184,15 +180,6 @@
    /// attempts to get it from the LE SubSpectrum (though probably this will never work).
    /// Error raised if this still fails.
    SLHAea::Coll Spectrum::getSLHAea() const 
-<<<<<<< HEAD
-   { 
-     try { 
-       return UV->getSLHAea(); 
-     }
-     catch(const Gambit::exception& e) {
-       try {
-         return LE->getSLHAea(); 
-=======
    {
      SLHAea::Coll output;
      try { 
@@ -201,7 +188,6 @@
      catch(const Gambit::exception& e) {
        try {
          output = LE->getSLHAea(); 
->>>>>>> 6328dda4
        }
        catch(const Gambit::exception& e2) {
           std::ostringstream errmsg;
@@ -211,17 +197,12 @@
           utils_error().raise(LOCAL_INFO,errmsg.str());   
        }
      }
-<<<<<<< HEAD
-     // [[noreturn]]
-     return SLHAea::Coll();
-=======
      // TODO: do we want to remove the above error, since can always return the SMInputs entries?     
 
      // Add any information from SMInputs to the SLHAea object, if those entries don't exist already
      SMINPUTS.add_to_SLHAea(output);
 
      return output;
->>>>>>> 6328dda4
    }
 
 } // end namespace Gambit
