--- conflicted
+++ resolved
@@ -19,11 +19,7 @@
                  src/sminputs.cpp
                  src/spectrum.cpp
                  src/terminator.cpp
-<<<<<<< HEAD
-                 src/MSSM_slhahelp.cpp
-=======
                  src/mssm_slhahelp.cpp
->>>>>>> 67656529
                  src/virtual_higgs.cpp
 )
 
@@ -45,11 +41,7 @@
                  include/gambit/Elements/subspectrum.hpp
                  include/gambit/Elements/terminator.hpp
                  include/gambit/Elements/types_rollcall.hpp
-<<<<<<< HEAD
-                 include/gambit/Elements/MSSM_slhahelp.hpp
-=======
                  include/gambit/Elements/mssm_slhahelp.hpp
->>>>>>> 67656529
                  include/gambit/Elements/virtual_higgs.hpp
 )
 
