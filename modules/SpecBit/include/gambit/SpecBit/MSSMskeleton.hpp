//   GAMBIT: Global and Modular BSM Inference Tool
//   *********************************************
///  \file
///
//
///  *********************************************
///
///  Authors: 
///  <!-- add name and date if you modify -->
///   
///  \author Ben Farmer
///          (benjamin.farmer@fysik.su.se)
///  \date 2015 Apr 
///
///  *********************************************

#ifndef __MSSMskeleton_hpp__
#define __MSSMskeleton_hpp__

#include "gambit/Elements/subspectrum.hpp"
#include "gambit/SpecBit/SLHAskeleton.hpp"

namespace Gambit {
   namespace SpecBit {

      /// Skeleton "model" class which interacts with an SLHAea object
      /// Some common functions defined in base class
      class MSSMea: public SLHAeaModel
      {
         public:
           /// @{ Constructors
           MSSMea();
           MSSMea(const SLHAea::Coll& input);
           /// @}

           /// @{ Getters for MSSM information 
           double get_Mu()  const; 
           double get_BMu() const; 
           double get_vd()  const; 
           double get_vu()  const; 

           double get_MassB () const; 
           double get_MassWB() const; 
           double get_MassG () const; 
           double get_mHd2()   const;  
           double get_mHu2()   const;  

           double get_mq2(int i, int j) const;
           double get_ml2(int i, int j) const;
           double get_md2(int i, int j) const;
           double get_mu2(int i, int j) const;
           double get_me2(int i, int j) const;

           double get_TYd(int i, int j) const;
           double get_TYu(int i, int j) const;
           double get_TYe(int i, int j) const;

           double get_Yd(int i, int j) const; 
           double get_Yu(int i, int j) const; 
           double get_Ye(int i, int j) const; 
   
           double get_g1() const;
           double get_g2() const;
           double get_g3() const;
           double get_tanbeta() const;
  
           double get_MGlu_pole() const;

           double get_Mhh_pole_slha(int i) const;
           double get_MAh_pole () const;
           double get_MHpm_pole() const;

           double get_MCha_pole_slha(int i) const;
           double get_MSd_pole_slha(int i) const;
           double get_MSu_pole_slha(int i) const;
           double get_MSe_pole_slha(int i) const;
           double get_MSv_pole_slha(int i) const;
           double get_MChi_pole_slha(int i) const;
           
           // Pole Mixings
           double get_ZD_pole_slha(int i, int j) const;
           double get_ZU_pole_slha(int i, int j) const;
           double get_ZV_pole_slha(int i, int j) const;
           double get_ZE_pole_slha(int i, int j) const;
           double get_ZH_pole_slha(int i, int j) const;
           double get_ZA_pole_slha(int i, int j) const;
           double get_ZP_pole_slha(int i, int j) const;
           double get_ZN_pole_slha(int i, int j) const;
           double get_UM_pole_slha(int i, int j) const;
           double get_UP_pole_slha(int i, int j) const;
           /// @}
      };

      /// MSSM specialisation of SLHAea object wrapper version of SubSpectrum class
      class MSSMskeleton : public SLHAskeleton<MSSMskeleton,SLHAskeletonTraits<MSSMea> > 
      {
         friend class RunparDer<MSSMskeleton,SLHAskeletonTraits<MSSMea> >;
         friend class PhysDer  <MSSMskeleton,SLHAskeletonTraits<MSSMea> >;

         private:
<<<<<<< HEAD
            typedef MapTypes<SLHAskeletonTraits<MSSMea>,MapTag::Get> MTget; 
=======
            typedef MapTypes<SLHAskeletonTraits<MSSMea> > MT; 
>>>>>>> 499431fe
            typedef MSSMea Model; 

         public:
            // Constructors/destructors
            MSSMskeleton();
            MSSMskeleton(const SLHAea::Coll&);
            MSSMskeleton(const MSSMskeleton&);
            virtual ~MSSMskeleton() {};

            virtual int get_index_offset() const;
            virtual SLHAea::Coll getSLHAea() const;
            virtual void dump2slha(const std::string& filename) const;
 
         protected:
            /// Map fillers
            /// Used to initialise maps in the RunparDer and PhysDer classes
            /// (specialisations created and stored automatically by Spec<QedQcdWrapper>)
            typedef std::map<Par::Phys,MapCollection<MTget>> PhysGetterMaps; 
            //typedef std::map<Par::Phys,MapCollection<MTset>> PhysSetterMaps; 
            typedef std::map<Par::Running,MapCollection<MTget>> RunningGetterMaps; 
            //typedef std::map<Par::Running,MapCollection<MTset>> RunningSetterMaps; 

            /// Runnning parameter map fillers (access parameters via spectrum.runningpar)
            static RunningGetterMaps runningpars_fill_getter_maps();
            //static RunningSetterMaps runningpars_fill_setter_maps();
 
            /// Phys parameter map fillers (access parameters via spectrum.phys)
            static PhysGetterMaps    phys_fill_getter_maps();
            //static PhysSetterMaps    phys_fill_setter_maps();
       };

   } // end SpecBit namespace
} // end Gambit namespace

#endif<|MERGE_RESOLUTION|>--- conflicted
+++ resolved
@@ -98,11 +98,8 @@
          friend class PhysDer  <MSSMskeleton,SLHAskeletonTraits<MSSMea> >;
 
          private:
-<<<<<<< HEAD
             typedef MapTypes<SLHAskeletonTraits<MSSMea>,MapTag::Get> MTget; 
-=======
-            typedef MapTypes<SLHAskeletonTraits<MSSMea> > MT; 
->>>>>>> 499431fe
+
             typedef MSSMea Model; 
 
          public:
