//   GAMBIT: Global and Modular BSM Inference Tool
//   *********************************************
///  \file
///
//
///  *********************************************
///
///  Authors: 
///  <!-- add name and date if you modify -->
///   
///  \author Ben Farmer
///          (benjamin.farmer@fysik.su.se)
///  \date 2015 Apr 
///
///  *********************************************

#ifndef __MSSMskeleton_hpp__
#define __MSSMskeleton_hpp__

#include "gambit/Elements/subspectrum.hpp"
#include "gambit/SpecBit/SLHAskeleton.hpp"

namespace Gambit {
   namespace SpecBit {

      /// Skeleton "model" class which interacts with an SLHAea object
      /// Some common functions defined in base class
      class MSSMea: public SLHAeaModel
      {
         public:
           /// @{ Constructors
           MSSMea();
           MSSMea(const SLHAea::Coll& input);
           /// @}

           /// @{ Getters for MSSM information 
           double get_Mu()  const; 
           double get_BMu() const; 
           double get_vd()  const; 
           double get_vu()  const; 

           double get_MassB () const; 
           double get_MassWB() const; 
           double get_MassG () const; 
           double get_mHd2()   const;  
           double get_mHu2()   const;  

           double get_mq2(int i, int j) const;
           double get_ml2(int i, int j) const;
           double get_md2(int i, int j) const;
           double get_mu2(int i, int j) const;
           double get_me2(int i, int j) const;

           double get_TYd(int i, int j) const;
           double get_TYu(int i, int j) const;
           double get_TYe(int i, int j) const;

           double get_Yd(int i, int j) const; 
           double get_Yu(int i, int j) const; 
           double get_Ye(int i, int j) const; 
   
           double get_g1() const;
           double get_g2() const;
           double get_g3() const;
           double get_tanbeta() const;
  
           double get_MGlu_pole() const;

           double get_Mhh_pole_slha(int i) const;
           double get_MAh_pole () const;
           double get_MHpm_pole() const;

           double get_MCha_pole_slha(int i) const;
           double get_MSd_pole_slha(int i) const;
           double get_MSu_pole_slha(int i) const;
           double get_MSe_pole_slha(int i) const;
           double get_MSv_pole_slha(int i) const;
           double get_MChi_pole_slha(int i) const;
           
           // Pole Mixings
           double get_ZD_pole_slha(int i, int j) const;
           double get_ZU_pole_slha(int i, int j) const;
           double get_ZV_pole_slha(int i, int j) const;
           double get_ZE_pole_slha(int i, int j) const;
           double get_ZH_pole_slha(int i, int j) const;
           double get_ZA_pole_slha(int i, int j) const;
           double get_ZP_pole_slha(int i, int j) const;
           double get_ZN_pole_slha(int i, int j) const;
           double get_UM_pole_slha(int i, int j) const;
           double get_UP_pole_slha(int i, int j) const;
           /// @}
      };

      /// MSSM specialisation of SLHAea object wrapper version of SubSpectrum class
      class MSSMskeleton : public SLHAskeleton<MSSMskeleton,SLHAskeletonTraits<MSSMea> > 
      {
         friend class RunparDer<MSSMskeleton,SLHAskeletonTraits<MSSMea> >;
         friend class PhysDer  <MSSMskeleton,SLHAskeletonTraits<MSSMea> >;

         private:
<<<<<<< HEAD
            typedef MapTypes<SLHAskeletonTraits<MSSMea>,MapTag::Get> MTget; 
=======
            typedef MapTypes<SLHAskeletonTraits<MSSMea> > MT; 
>>>>>>> cb8dd8e1
            typedef MSSMea Model; 

         public:
            // Constructors/destructors
            MSSMskeleton();
            MSSMskeleton(const SLHAea::Coll&);
            MSSMskeleton(const MSSMskeleton&);
            virtual ~MSSMskeleton() {};

            virtual int get_index_offset() const;
            virtual SLHAea::Coll getSLHAea() const;
            virtual void dump2slha(const std::string& filename) const;
 
         protected:
            /// Map fillers
            /// Used to initialise maps in the RunparDer and PhysDer classes
            /// (specialisations created and stored automatically by Spec<QedQcdWrapper>)
            typedef std::map<Par::Phys,MapCollection<MTget>> PhysGetterMaps; 
            //typedef std::map<Par::Phys,MapCollection<MTset>> PhysSetterMaps; 
            typedef std::map<Par::Running,MapCollection<MTget>> RunningGetterMaps; 
            //typedef std::map<Par::Running,MapCollection<MTset>> RunningSetterMaps; 

            /// Runnning parameter map fillers (access parameters via spectrum.runningpar)
            static RunningGetterMaps runningpars_fill_getter_maps();
            //static RunningSetterMaps runningpars_fill_setter_maps();
 
            /// Phys parameter map fillers (access parameters via spectrum.phys)
            static PhysGetterMaps    phys_fill_getter_maps();
            //static PhysSetterMaps    phys_fill_setter_maps();
       };

   } // end SpecBit namespace
} // end Gambit namespace

#endif<|MERGE_RESOLUTION|>--- conflicted
+++ resolved
@@ -98,11 +98,8 @@
          friend class PhysDer  <MSSMskeleton,SLHAskeletonTraits<MSSMea> >;
 
          private:
-<<<<<<< HEAD
             typedef MapTypes<SLHAskeletonTraits<MSSMea>,MapTag::Get> MTget; 
-=======
-            typedef MapTypes<SLHAskeletonTraits<MSSMea> > MT; 
->>>>>>> cb8dd8e1
+
             typedef MSSMea Model; 
 
          public:
