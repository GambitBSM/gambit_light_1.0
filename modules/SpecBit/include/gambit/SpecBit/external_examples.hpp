--- conflicted
+++ resolved
@@ -249,15 +249,9 @@
    
 }
 
-<<<<<<< HEAD
-void SM_checks(Gambit::SubSpectrum& spec) {
+void SM_checks(Gambit::SubSpectrum& SM) {
    PRINTOUT << "In specbit_test_func3: " 
           << " testing retrieval from SubSpectrum*"
-=======
-void SM_checks(Gambit::Spectrum& SM) {
-   PRINTOUT << "In specbit_test_func3: " 
-          << " testing retrieval from Spectrum object"
->>>>>>> 4bf4a265
           << " with capability SM_spectrum..." << endl;
    PRINTOUT << "  Scale: " << SM.runningpars.GetScale() << endl;
    // *** This is stuff from an MSSMSpec object. Now testing QedQcdWrapper instead.
