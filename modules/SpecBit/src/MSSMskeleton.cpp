//   GAMBIT: Global and Modular BSM Inference Tool
//   *********************************************
///  \file
///
//
///  *********************************************
///
///  Authors: 
///  <!-- add name and date if you modify -->
///   
///  \author Ben Farmer
///          (benjamin.farmer@fysik.su.se)
///  \date 2015 Apr 
///
///  *********************************************

/// @{ Need these just so I can use SpecBit_error() etc.
///    Is there no more "lightweight" way to do this?
#include "gambit/Elements/gambit_module_headers.hpp"
#include "gambit/SpecBit/SpecBit_rollcall.hpp"
/// @}

#include "gambit/SpecBit/MSSMskeleton.hpp" 


using namespace SLHAea;

namespace Gambit {
   namespace SpecBit {

      /// Simplify access to map types in this file
<<<<<<< HEAD
      typedef MapTypes<SLHAskeletonTraits<MSSMea>,MapTag::Get> MTget; 
      //typedef MapTypes<SLHAskeletonTraits<MSSMea>,MapTag::Set> MTset; 
=======
      typedef MapTypes<SLHAskeletonTraits<MSSMea> > MT; 
>>>>>>> 499431fe

      typedef std::map<Par::Phys,MapCollection<MTget>> PhysGetterMaps; 
      //typedef std::map<Par::Phys,MapCollection<MTset>> PhysSetterMaps; 
      typedef std::map<Par::Running,MapCollection<MTget>> RunningGetterMaps; 
      //typedef std::map<Par::Running,MapCollection<MTset>> RunningSetterMaps; 

 
      /// @{ Member functions for SLHAeaModel class
           
      /// Default Constructor
      MSSMea::MSSMea() 
        : SLHAeaModel()
      {}

      /// Constructor via SLHAea object
      MSSMea::MSSMea(const SLHAea::Coll& input)
        : SLHAeaModel(input)
      {}

      /// @{ Getters for MSSM information 

      double MSSMea::get_Mu()   const { return getdata("HMIX",1); }
      double MSSMea::get_BMu()  const { return getdata("HMIX",101); }
      double MSSMea::get_vd()   const { return getdata("HMIX",102); }
      double MSSMea::get_vu()   const { return getdata("HMIX",103); }

      double MSSMea::get_MassB () const { return getdata("MSOFT",1); }
      double MSSMea::get_MassWB() const { return getdata("MSOFT",2); }
      double MSSMea::get_MassG () const { return getdata("MSOFT",3); }
      double MSSMea::get_mHd2() const { return getdata("MSOFT",21); }
      double MSSMea::get_mHu2() const { return getdata("MSOFT",22); }

      double MSSMea::get_mq2(int i, int j) const { return getdata("MSQ2",i,j); }
      double MSSMea::get_ml2(int i, int j) const { return getdata("MSL2",i,j); }
      double MSSMea::get_md2(int i, int j) const { return getdata("MSD2",i,j); }
      double MSSMea::get_mu2(int i, int j) const { return getdata("MSU2",i,j); }
      double MSSMea::get_me2(int i, int j) const { return getdata("MSE2",i,j); }

      double MSSMea::get_TYd(int i, int j) const { return getdata("Td",i,j); }
      double MSSMea::get_TYu(int i, int j) const { return getdata("Tu",i,j); }
      double MSSMea::get_TYe(int i, int j) const { return getdata("Te",i,j); }

      double MSSMea::get_Yd(int i, int j) const { return getdata("Yd",i,j); }
      double MSSMea::get_Yu(int i, int j) const { return getdata("Yu",i,j); }
      double MSSMea::get_Ye(int i, int j) const { return getdata("Ye",i,j); }
   
      double MSSMea::get_g1() const { return getdata("GAUGE",1); }
      double MSSMea::get_g2() const { return getdata("GAUGE",2); }
      double MSSMea::get_g3() const { return getdata("GAUGE",3); }
      double MSSMea::get_tanbeta() const { return get_vu()/get_vd(); }
  
      double MSSMea::get_MGlu_pole() const { return getdata("MASS",1000021); }

      double MSSMea::get_Mhh_pole_slha(int i) const { 
         if      (i==1){ return getdata("MASS",25); } // Neutral Higgs(1)
         else if (i==2){ return getdata("MASS",35); } // Neutral Higgs(2)
         else { SpecBit_error().raise(LOCAL_INFO,"Invalid index input to get_Mhh_pole_slha! Please check index range limits in wrapper SubSpectrum class!"); return -1; } // Should not return.
      } 
      double MSSMea::get_MAh_pole () const { return getdata("MASS",36); }  
      double MSSMea::get_MHpm_pole() const { return getdata("MASS",37); }   

      double MSSMea::get_MCha_pole_slha(int i) const {
         if      (i==1){ return getdata("MASS",1000024); } // Chargino(1)
         else if (i==2){ return getdata("MASS",1000037); } // Chargino(2)
         else { SpecBit_error().raise(LOCAL_INFO,"Invalid index input to get_MCha_pole_slha! Please check index range limits in wrapper SubSpectrum class!"); return -1; } // Should not return.
      }
      double MSSMea::get_MSd_pole_slha(int i) const {
         static std::map<int,int> match;

         if      (i==1){ return getdata("MASS",1000001); } // d-type squark(1)
         else if (i==2){ return getdata("MASS",1000003); } // d-type squark(2)
         else if (i==3){ return getdata("MASS",1000005); } // d-type squark(3)
         else if (i==4){ return getdata("MASS",2000001); } // d-type squark(4)
         else if (i==5){ return getdata("MASS",2000003); } // d-type squark(5)
         else if (i==6){ return getdata("MASS",2000005); } // d-type squark(6)
         else { SpecBit_error().raise(LOCAL_INFO,"Invalid index input to get_MSd_pole_slha! Please check index range limits in wrapper SubSpectrum class!"); return -1; } // Should not return.
      }
      double MSSMea::get_MSu_pole_slha(int i) const {
         if      (i==1){ return getdata("MASS",1000002); } // u-type squark(1)
         else if (i==2){ return getdata("MASS",1000004); } // u-type squark(2)
         else if (i==3){ return getdata("MASS",1000006); } // u-type squark(3)
         else if (i==4){ return getdata("MASS",2000002); } // u-type squark(4)
         else if (i==5){ return getdata("MASS",2000004); } // u-type squark(5)
         else if (i==6){ return getdata("MASS",2000006); } // u-type squark(6)
         else { SpecBit_error().raise(LOCAL_INFO,"Invalid index input to get_MSd_pole_slha! Please check index range limits in wrapper SubSpectrum class!"); return -1; } // Should not return.
      }
      double MSSMea::get_MSe_pole_slha(int i) const {
         if      (i==1){ return getdata("MASS",1000011); } // charged slepton(1)
         else if (i==2){ return getdata("MASS",1000013); } // charged slepton(2)
         else if (i==3){ return getdata("MASS",1000015); } // charged slepton(3)
         else if (i==4){ return getdata("MASS",2000011); } // charged slepton(4)
         else if (i==5){ return getdata("MASS",2000013); } // charged slepton(5)
         else if (i==6){ return getdata("MASS",2000015); } // charged slepton(6)
         else { SpecBit_error().raise(LOCAL_INFO,"Invalid index input to get_MSd_pole_slha! Please check index range limits in wrapper SubSpectrum class!"); return -1; } // Should not return.
      }
      double MSSMea::get_MSv_pole_slha(int i) const {
         if      (i==1){ return getdata("MASS",1000012); } // Sneutrino(1)
         else if (i==2){ return getdata("MASS",1000014); } // Sneutrino(2)
         else if (i==3){ return getdata("MASS",1000016); } // Sneutrino(3)
         else { SpecBit_error().raise(LOCAL_INFO,"Invalid index input to get_MSd_pole_slha! Please check index range limits in wrapper SubSpectrum class!"); return -1; } // Should not return.
      }
      double MSSMea::get_MChi_pole_slha(int i) const {
         if      (i==1){ return getdata("MASS",1000022); } // Neutralino(1)
         else if (i==2){ return getdata("MASS",1000023); } // Neutralino(2)
         else if (i==3){ return getdata("MASS",1000025); } // Neutralino(3)
         else if (i==4){ return getdata("MASS",1000035); } // Neutralino(4)
         else { SpecBit_error().raise(LOCAL_INFO,"Invalid index input to get_MChi_pole_slha! Please check index range limits in wrapper SubSpectrum class!"); return -1; } // Should not return.
      }
      
      // Pole Mixings
      double MSSMea::get_ZD_pole_slha(int i, int j) const { return getdata("DSQMIX",i,j); }
      double MSSMea::get_ZU_pole_slha(int i, int j) const { return getdata("USQMIX",i,j); }

      double MSSMea::get_ZV_pole_slha(int i, int j) const { return getdata("SNUMIX",i,j); }
      double MSSMea::get_ZE_pole_slha(int i, int j) const { return getdata("SELMIX",i,j); }

      double MSSMea::get_ZH_pole_slha(int i, int j) const { return getdata("SCALARMIX",i,j); }
      double MSSMea::get_ZA_pole_slha(int i, int j) const { return getdata("PSEUDOSCALARMIX",i,j); }

      double MSSMea::get_ZP_pole_slha(int i, int j) const { return getdata("CHARGEMIX",i,j); }
      double MSSMea::get_ZN_pole_slha(int i, int j) const { return getdata("NMIX",i,j); }

      double MSSMea::get_UM_pole_slha(int i, int j) const { return getdata("UMIX",i,j); }
      double MSSMea::get_UP_pole_slha(int i, int j) const { return getdata("VMIX",i,j); }
      
      /// @}


      /// @{ Member functions for MSSMskeleton class

      /// @{ Constructors 
 
      /// Default Constructor
      MSSMskeleton::MSSMskeleton() 
        : SLHAskeleton<MSSMskeleton,SLHAskeletonTraits<MSSMea> >()
      {}

      /// Constructor via SLHAea object
      MSSMskeleton::MSSMskeleton(const SLHAea::Coll& input)
        : SLHAskeleton<MSSMskeleton,SLHAskeletonTraits<MSSMea> >(input)
      {}

      /// Copy constructor: needed by clone function.
      MSSMskeleton::MSSMskeleton(const MSSMskeleton& other)
        : SLHAskeleton<MSSMskeleton,SLHAskeletonTraits<MSSMea> >(other)
      {} 

      /// @}  

      /// Ofset from user-input indices (user assumes 1,2,3 indexed, e.g. use offset=-1 for zero-indexing)
      int MSSMskeleton::get_index_offset() const {return 0.;} // we use indices starting from 1 in this file, matching user assumptions.

      /// Retrieve SLHAea object
      SLHAea::Coll MSSMskeleton::getSLHAea() const { return slhawrap.getSLHAea(); } 

      /// Write out SLHA file
      void MSSMskeleton::dump2slha(const std::string& filename) const
      {
         std::ofstream ofs(filename);
         if(ofs){ ofs << getSLHAea(); }
         else{ 
           std::ostringstream errmsg;
           errmsg << "Could not open file '" << filename << "' for writing. Please check that the path exists!";
           SpecBit_error().raise(LOCAL_INFO,errmsg.str()); 
         }     
         ofs.close();
      }
 
      // Map fillers
     

      RunningGetterMaps MSSMskeleton::runningpars_fill_getter_maps()
      {
         RunningGetterMaps map_collection; 
         
         typedef MTget::FInfo2 FInfo2;

         // Can't use c++11 initialise lists, se have to initialise the index sets like this.
         static const int i123v[] = {1,2,3};
         static const std::set<int> i123(i123v, Utils::endA(i123v));
 
         {
            MTget::fmap0 tmp_map;
            tmp_map["BMu"] = &Model::get_BMu;
            tmp_map["mHd2"] = &Model::get_mHd2;
            tmp_map["mHu2"] = &Model::get_mHu2;
            map_collection[Par::mass2].map0 = tmp_map;
         }
         {
            MTget::fmap2 tmp_map;
            tmp_map["mq2"] = FInfo2( &Model::get_mq2, i123, i123);
            tmp_map["ml2"] = FInfo2( &Model::get_ml2, i123, i123);
            tmp_map["md2"] = FInfo2( &Model::get_md2, i123, i123);
            tmp_map["mu2"] = FInfo2( &Model::get_mu2, i123, i123);
            tmp_map["me2"] = FInfo2( &Model::get_me2, i123, i123);
            map_collection[Par::mass2].map2 = tmp_map;
         }
         {
            MTget::fmap0 tmp_map;
            tmp_map["M1"]= &Model::get_MassB;
            tmp_map["M2"]= &Model::get_MassWB;
            tmp_map["M3"]= &Model::get_MassG;
            tmp_map["Mu"]= &Model::get_Mu;
            tmp_map["vu"]= &Model::get_vu;
            tmp_map["vd"]= &Model::get_vd;
            map_collection[Par::mass1].map0 = tmp_map;
         }
         {
            MTget::fmap2 tmp_map;
            tmp_map["TYd"]= FInfo2( &Model::get_TYd, i123, i123);
            tmp_map["TYe"]= FInfo2( &Model::get_TYe, i123, i123);
            tmp_map["TYu"]= FInfo2( &Model::get_TYu, i123, i123);
            tmp_map["ad"] = FInfo2( &Model::get_TYd, i123, i123);
            tmp_map["ae"] = FInfo2( &Model::get_TYe, i123, i123);
            tmp_map["au"] = FInfo2( &Model::get_TYu, i123, i123);
            map_collection[Par::mass1].map2 = tmp_map;
         }
         {
            MTget::fmap0 tmp_map;
            tmp_map["g1"]= &Model::get_g1;
            tmp_map["g2"]= &Model::get_g2;
            tmp_map["g3"]= &Model::get_g3;
            tmp_map["tanbeta"]= &Model::get_tanbeta;
            map_collection[Par::dimensionless].map0 = tmp_map;
         }
         {
            MTget::fmap2 tmp_map;
            tmp_map["Yd"]= FInfo2( &Model::get_Yd, i123, i123);
            tmp_map["Yu"]= FInfo2( &Model::get_Yu, i123, i123);
            tmp_map["Ye"]= FInfo2( &Model::get_Ye, i123, i123);
            map_collection[Par::dimensionless].map2 = tmp_map;
         }
         return map_collection;
      }
     
      PhysGetterMaps MSSMskeleton::phys_fill_getter_maps()
      {
         PhysGetterMaps map_collection; 

         typedef MTget::FInfo1 FInfo1;
         typedef MTget::FInfo2 FInfo2;
   
         static const int i12v[] = {1,2};
         static const std::set<int> i12(i12v, Utils::endA(i12v));

         static const int i123v[] = {1,2,3};
         static const std::set<int> i123(i123v, Utils::endA(i123v));

         static const int i1234v[] = {1,2,3,4};
         static const std::set<int> i1234(i1234v, Utils::endA(i1234v));

         static const int i123456v[] = {1,2,3,4,5,6};
         static const std::set<int> i123456(i123456v, Utils::endA(i123456v));

         {
            MTget::fmap0 tmp_map;
            tmp_map["~g"] = &Model::get_MGlu_pole; 
            tmp_map["A0"] = &Model::get_MAh_pole;   
            tmp_map["H+"] = &Model::get_MHpm_pole;   
            // Antiparticle label 
            tmp_map["H-"] = &Model::get_MHpm_pole;   
            map_collection[Par::Pole_Mass].map0 = tmp_map;
         }
         {
            MTget::fmap1 tmp_map;
            tmp_map["~d"] =    FInfo1( &Model::get_MSd_pole_slha, i123456 );
            tmp_map["~u"] =    FInfo1( &Model::get_MSu_pole_slha, i123456 );
            tmp_map["~e-"] =   FInfo1( &Model::get_MSe_pole_slha, i123456 );
            tmp_map["~e"] =    FInfo1( &Model::get_MSe_pole_slha, i123456 );  // Just an extra name for charged sleptons; not in PDB
            tmp_map["~nu"] =   FInfo1( &Model::get_MSv_pole_slha, i123 );
            tmp_map["h0"] =    FInfo1( &Model::get_Mhh_pole_slha, i12 );
            tmp_map["~chi+"] = FInfo1( &Model::get_MCha_pole_slha, i12 );
            tmp_map["~chi0"] = FInfo1( &Model::get_MChi_pole_slha, i1234 );
      
            // Antiparticles (same getters, just different string name)
            tmp_map["~dbar"] = FInfo1( &Model::get_MSd_pole_slha, i123456 );
            tmp_map["~ubar"] = FInfo1( &Model::get_MSu_pole_slha, i123456 );
            tmp_map["~ebar"] = FInfo1( &Model::get_MSe_pole_slha, i123456 );
            tmp_map["~nubar"]= FInfo1( &Model::get_MSv_pole_slha, i123 );
            tmp_map["~chi-"] = FInfo1( &Model::get_MCha_pole_slha, i12 );
            map_collection[Par::Pole_Mass].map1 = tmp_map;
         }
         {
            MTget::fmap2 tmp_map;
            tmp_map["~d"] =    FInfo2( &Model::get_ZD_pole_slha, i123456, i123456);
            tmp_map["~nu"] =   FInfo2( &Model::get_ZV_pole_slha, i123, i123);
            tmp_map["~u"] =    FInfo2( &Model::get_ZU_pole_slha, i123456, i123456);
            tmp_map["~e"] =    FInfo2( &Model::get_ZE_pole_slha, i123456, i123456);
            tmp_map["h0"] =    FInfo2( &Model::get_ZH_pole_slha, i12, i12);
            tmp_map["A0"] =    FInfo2( &Model::get_ZA_pole_slha, i12, i12);
            tmp_map["H+"] =    FInfo2( &Model::get_ZP_pole_slha, i12, i12);
            tmp_map["~chi0"] = FInfo2( &Model::get_ZN_pole_slha, i1234, i1234); 
            tmp_map["~chi-"] = FInfo2( &Model::get_UM_pole_slha, i12, i12);
            tmp_map["~chi+"] = FInfo2( &Model::get_UP_pole_slha, i12, i12);
            map_collection[Par::Pole_Mixing].map2 = tmp_map;
         }
         return map_collection;
      }
      
   } // end SpecBit namespace
} // end Gambit namespace

<|MERGE_RESOLUTION|>--- conflicted
+++ resolved
@@ -29,12 +29,8 @@
    namespace SpecBit {
 
       /// Simplify access to map types in this file
-<<<<<<< HEAD
       typedef MapTypes<SLHAskeletonTraits<MSSMea>,MapTag::Get> MTget; 
       //typedef MapTypes<SLHAskeletonTraits<MSSMea>,MapTag::Set> MTset; 
-=======
-      typedef MapTypes<SLHAskeletonTraits<MSSMea> > MT; 
->>>>>>> 499431fe
 
       typedef std::map<Par::Phys,MapCollection<MTget>> PhysGetterMaps; 
       //typedef std::map<Par::Phys,MapCollection<MTset>> PhysSetterMaps; 
