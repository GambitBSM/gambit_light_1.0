--- conflicted
+++ resolved
@@ -357,11 +357,8 @@
     //void convert_NMSSM_to_SM  (Spectrum* &result) {result = *Pipes::convert_NMSSM_to_SM::Dep::NMSSM_spectrum;}
     //void convert_E6MSSM_to_SM (Spectrum* &result) {result = *Pipes::convert_E6MSSM_to_SM::Dep::E6MSSM_spectrum;}
 
-<<<<<<< HEAD
-    void get_CMSSM_spectrum (const Spectrum* &result)
-=======
     // Construct a spectrum object from SMInputs using QedQcdWrapper
-    void get_QedQcd_spectrum(const Spectrum* &result)
+    void get_QedQcd_spectrum(const SubSpectrum* &result)
     {
       // Access the pipes for this function to get model and parameter information, and dependencies
       namespace myPipe = Pipes::get_QedQcd_spectrum;
@@ -387,8 +384,7 @@
       result = &qedqcdspec;
     }
 
-    void get_CMSSM_spectrum (const SMplusUV* &result)
->>>>>>> 4bf4a265
+    void get_CMSSM_spectrum (const Spectrum* &result)
     {
 
       // Access the pipes for this function to get model and parameter information
