# common elements of both makefiles
#
# Lundberg 2011-Aug
# Pat Scott 2012-Nov+
# Abram Krislock 2014-Jan
# Aldo Saavedra 2014-March
#
###

export

# some stuff in the code simply does not work on a Mac (yet).
# set HAVE_MAC to anything to get the compiler to skip that stuff.
# NOTE: You can do so on the command line:
#       make -f makefile.xxx HAVE_MAC=whatever
ifdef HAVE_MAC
  HAVE_MAC = iMissUbuntuAlready
endif

# set SHH to anything to make the output less verbose
# NOTE: You can do so on the command line:
#       make -f makefile.xxx SHH=whatever
ifdef SHH
  SHH = stfu
endif

# set COLLIDE to anything to also include ColliderBit compilation
# NOTE: You can do so on the command line:
#       make -f makefile.xxx COLLIDE=whatever
# TODO: Once this works for everyone (or, once the class loader is ready and
#       we need to completely change the way ColliderBit compiles), then
#       we should get rid of this flag entirely.
ifndef SHH
  $(info COLLIDE = $(COLLIDE))
  $(info PATH = $(PATH))
  $(info LD_LIBRARY_PATH = $(LD_LIBRARY_PATH))
  $(info DYLD_LIBRARY_PATH = $(DYLD_LIBRARY_PATH))
endif
ifdef COLLIDE
  COLLIDE = smashCrashBashBangBoom
endif

# with COLLIDE set, set BOSS_PYTHIA to anything to attempt the use of the Bossed Pythia classes
ifdef BOSS_PYTHIA
  BOSS_PYTHIA = takeThatTorbjorn
endif

ifndef SHH
  $(info )
  $(info -------- Gambit main compilation --------)
  ifdef COLLIDE
    $(info *** Including ColliderBit $(COLLIDE) ***)
  endif
  ifdef BOSS_PYTHIA
    $(info *** Using only BOSSed Pythia classes ***)
  endif
  $(info )
endif

#**********************  Begin temporary ScannerBit scanner library path hackery
# Hard-coded Multinest paths
# TODO set automatically at configure time eventually -- same goes for all scanner and backend libs
MULTINESTINC = /usr/local/includes#                                       # path containing "multinest.h"
MULTINESTLIBDIR = /home/farmer/apps/MultiNest_v3.3_CMake/multinest/lib#   # path containing "libmultinest.so"
#**********************

#********************** Temporary stuff for hard-linking against flexiblesusy libraries
# Mostly grabbed from Peter's stand-alone example Makefile, contrib/flexiblesusy/MSSM/examples/standalone-new/Makefile
# Need to make sure flexiblesusy libraries are compiled first!

# Package information
PKGNAME         := FlexibleSUSY
VERSION         := 0.5.3
ABSBASEDIR      := contrib/flexiblesusy/MSSM/

LIBEXT          := .a

MODEL           := MSSM

MODELDIR        := $(ABSBASEDIR)/models/$(MODEL)
CONFIGDIR       := $(ABSBASEDIR)/config
FLEXIDIR        := $(ABSBASEDIR)/src
LEGACYDIR       := $(ABSBASEDIR)/legacy

INCMODEL        := -I$(MODELDIR)
INCCONFIG       := -I$(CONFIGDIR)
INCFLEXI        := -I$(FLEXIDIR)
INCLEGACY       := -I$(LEGACYDIR)
INCSPECTRUMHPP  := -I$(ABSBASEDIR)
LIBMODEL        := $(MODELDIR)/lib$(MODEL)$(LIBEXT)
LIBFLEXI        := $(FLEXIDIR)/libflexisusy$(LIBEXT)
LIBLEGACY       := $(LEGACYDIR)/liblegacy$(LIBEXT)

INCEIGEN        := -I../extras/eigen3

FLEXINCS := $(INCCONFIG) $(INCFLEXI) $(INCLEGACY) $(INCMODEL) $(INCEIGEN) $(INCSPECTRUMHPP)
FLEXLIBS := $(LIBMODEL) $(LIBFLEXI) $(LIBLEGACY)
#**********************

# Location of gambit sub-directories
COREDIR = Core
MODELDIR = Models
UTILSDIR = Utils
PRINTERSDIR = Printers
LOGGINGDIR = Logs
SCANDIR = ScannerBit
BACKENDDIR = Backends
COLLIDERDIR = ColliderBit
DARKDIR = DarkBit
FLAVDIR = FlavBit
HIGGSDIR = HiggsBit
SPECDIR = SpecBit
DECAYDIR = DecayBit
EXAMPLEADIR = ExampleBit_A
EXAMPLEBDIR = ExampleBit_B
EXSUSYSPECDIR = Example_SUSYspecBit
DOCDIR = ../doc
YAMLDIR = contrib/yaml-cpp-0.5.1
SLHAPy8DIR = contrib/SLHAPy8
SLHAEADIR = contrib/slhaea
MCUTILSDIR = contrib/mcutils
HEPUTILSDIR = contrib/heputils
FASTSIMDIR = ../extras/fast_sim
NULIKEDIR = ../extras/nulike
DDCALC0DIR = ../extras/DDCalc0
GAMLIKEDIR = ../extras/gamLike
DARKSUSYDIR = ../extras/DarkSUSY
PYTHIA8DIR = ../extras/boss/bossed_pythia_source
BOSSMINIDIR = ../extras/boss
# TODO obsolete??
HEPSIMPLEDIR = contrib/hep_simple_lib

GCC++EXTRA= -Woverloaded-virtual
CFLAGS= -I$(COREDIR)/include \
  -I$(MODELDIR)/include \
  -I$(UTILSDIR)/include \
  -I$(PRINTERSDIR)/include \
  -I$(LOGGINGDIR)/include \
  -I$(SCANDIR)/include \
  -I$(BACKENDDIR)/include \
  -I$(DARKDIR)/include \
  -I$(COLLIDERDIR)/include \
  -I$(EXAMPLEADIR)/include \
  -I$(EXAMPLEBDIR)/include \
  -I$(DARKDIR)/include \
  -I$(EXSUSYSPECDIR)/include \
  -I$(FLAVDIR)/include \
  -I$(HIGGSDIR)/include \
  -I$(SPECDIR)/include \
  -I$(DECAYDIR)/include \
  -I$(YAMLDIR)/include \
  -I$(SLHAPy8DIR) \
  -I$(SLHAEADIR) \
  -I$(HEPSIMPLEDIR) \
  -I$(HEPUTILSDIR)/include \
  -I$(MCUTILSDIR)/include \
<<<<<<< HEAD
  -I$(FASTSIMDIR)/include \
=======
>>>>>>> e3b049da
  -I$(MULTINESTINC) \
  $(FLEXINCS)

ifdef CPPFLAGS
  CFLAGS += $(CPPFLAGS)
endif

LN = $(CC)
ifdef SHH
  CFLAGS += -O3 -g -fPIC -fopenmp
else
  CFLAGS += -O3 -Wall -Werror=uninitialized -g -fPIC -pedantic -fopenmp
endif
FFLAGS = -O3 -fPIC $(FEXTRA)

ifdef CPP11FLAG
  CFLAGS += -std=c++11
else
  CFLAGS += -Dnullptr=0 -std=c++0x
endif

# CoreBit/include/logs.hpp:
# hard disable (via macros) of low-level gambit debugging.
# There are also in-code options, but this could potentially lead to
# a speedup and smaller code. -1000 allows all log messages to be treated.
# TODO this is legacy SUFIT, to be revised
COMPOPTS = -DGAMBIT_BUILDOPT_LOGLIMIT=-10
ifdef COLLIDE
  COMPOPTS += -DCOLLIDE=$(COLLIDE) -DQUIET
endif
ifdef HAVE_MAC
  COMPOPTS += -DHAVE_MAC=$(HAVE_MAC)
endif
CFLAGS += $(COMPOPTS)

# Boost is required. Read README for details
ifndef BOOST
  ifdef BOOSTDIR
    BOOST := $(BOOSTDIR)
  else
    $(info $$BOOST and $$BOOSTDIR undefined.  Boost assumed to be installed in regular system paths.)
  endif
endif
ifdef BOOST
  ifndef SHH
    $(info INFO:)
    $(info Boost path = $(BOOST))
    $(info )
  endif
  BOOSTINC=$(BOOST)
  BOOST_CXXFLAGS := -I$(BOOSTINC)
  CFLAGS += $(BOOST_CXXFLAGS)
  BOOST_DATE_TIME := $(filter libboost_date_time.%,$(notdir $(wildcard $(BOOST)/stage/lib/*)))
  BOOST_LDFLAGS += $(if $(BOOST_DATE_TIME),-L$(BOOST)/stage/lib -lboost_date_time -lboost_regex)
else
  BOOST_DATE_TIME := $(filter libboost_date_time.%,$(notdir $(wildcard /usr/lib/*)))
  BOOST_LDFLAGS += $(if $(BOOST_DATE_TIME), -lboost_date_time -lboost_regex)
endif
# Ben> I had a need to create directories in the logging system, and boost_filesystem seemed the most portable option. However, it is not a header-only library, so we need to link to it now, and also to boost_system which it apparently depends on.
BOOST_LDFLAGS += -lboost_system -lboost_filesystem
ifndef SHH
  $(info INFO:)
  $(info -- Boost Flags --)
  $(info Compile > $(BOOST_CXXFLAGS))
  $(info Link    > $(BOOST_LDFLAGS))
  $(info )
endif

# GSL is required too.
ifndef GSL
  ifdef GSLDIR
    GSL := $(GSLDIR)
  else
    $(info $$GSLDIR not defined.  GSL assumed to be installed in regular system paths.)
  endif
endif
ifdef GSL
  ifndef SHH
    $(info INFO:)
    $(info GSL path = $(GSL))
    $(info )
  endif
  GSLINC=$(GSL)/include
  GSLLIB=$(GSL)/lib
  GSL_CXXFLAGS := -I$(GSLINC)
  CFLAGS += $(GSL_CXXFLAGS)
  GSL_LDFLAGS := -L$(GSLLIB)
endif
GSL_LDFLAGS += -lgsl -lgslcblas -lm
ifndef SHH
  $(info INFO:)
  $(info -- GSL Flags --)
  $(info Compile > $(GSL_CXXFLAGS))
  $(info Link    > $(GSL_LDFLAGS))
  $(info )
endif

LNFLAGS = $(LDFLAGS) -L$(YAMLDIR) -lyaml-cpp -L$(SLHAPy8DIR) -lslhapy8 $(BOOST_LDFLAGS) $(GSL_LDFLAGS) -lstdc++ -ldl -lgfortran -Wl,-rpath,$(MULTINESTLIBDIR)
ifdef HAVE_MAC
  LNFLAGS += -dynamic
else
  LNFLAGS += -rdynamic -lrt
endif


#**********************  Begin temporary ColliderBit no-backend hackery
ifdef COLLIDE

  # Flags, switches and directories for external libraries used in ColliderBit.
  # TODO: once the class-loader is ready, these will all either not be required, or just set automatically at BOSS time or configure time

  ifndef DELPHES
    DELPHES := $(DELPHESDIR)
    ifndef DELPHES
      DELPHES := $(DELPSDIR)
    endif
  endif

  ifdef DELPHES
    ifndef SHH
      $(info INFO:)
      $(info Delphes path = $(DELPHES))
      $(info )
    endif
  else
    $(warning $$DELPHESDIR or $$DELPSDIR variable not defined)
    ifdef COLLIDE
      $(error ColliderBit dependency error....)
    else
      $(info Be sure to set that variable when compiling ColliderBit)
    endif
  endif

  # External code specific flags
  # Ben: looks like environment variables are not inherited by 'shell'. We just need PATH here
  #  so I added this explicitly to the shell environment.
  ifndef BOSS_PYTHIA
    PY8_CXXFLAGS := $(shell PATH=$(PATH) pythia8-config --cxxflags)
    PY8_LDFLAGS := $(shell PATH=$(PATH) pythia8-config --libs)

    # Ben: I cannot get the linker to find the pythia libraries, and pythia8-config is not returning the full path needed (it gives /path/where/pythia/installs/lib instead of /path/where/pythia/installs/lib/archive which is where the libraries are actually copied to). I am adding this relatively risky hack to fix it for me for now, but it shouldn't mess up other people I think.
    #   (i.e.
    #     pythia8-config --libs
    #   returns:
    #     -L/home/farmer/bin/lib -lpythia8 -llhapdfdummy
    #   while I need -L/home/farmer/bin/lib/archive
    # Andy: lib/archive/ contains just the static libs, lib/ contains the shared one, which is present if Py8 was built with the --enable-shared configure option (as it should be). LD_LIBRARY_PATH also needs to know about that path at runtime.
    PY8_LDFLAGS := $(PY8_LD_HACK) $(PY8_LDFLAGS)

    ifndef PY8_CXXFLAGS
      $(warning ***!!!***)
      $(info Pythia compile flags failed to configure.)
      $(info Please include /where/pythia/is/bin in your $$PATH variable.)
      $(info You may also need to include /where/pythia/is/lib and)
      $(info /where/pythia/is/lib/archive in your)
      $(info $$LD_LIBRARY_PATH and $$DYLD_LIBRARY_PATH variables)
      ifdef COLLIDE
        $(error ColliderBit dependency error....)
      else
        $(info Be sure to set these PATHs when compiling ColliderBit)
      endif
    else
      ifndef SHH
        $(info INFO:)
        $(info -- Pythia8 Flags --)
        $(info Compile > $(PY8_CXXFLAGS))
        $(info Link    > $(PY8_LDFLAGS))
        $(info )
      endif
    endif
  endif

  ROOT_CXXFLAGS := $(shell root-config --cflags)
  ROOT_LDFLAGS := $(shell root-config --libs) -lEG

  ifndef ROOT_CXXFLAGS
    $(info ***!!!***)
    $(info ROOT compile flags failed to configure.)
    $(info Please use the 'thisroot' shell script from your ROOT installation.)
    $(error ColliderBit dependency error....)
  else
    ifndef SHH
      $(info INFO:)
      $(info -- ROOT Flags --)
      $(info Compile > $(ROOT_CXXFLAGS))
      $(info Link    > $(ROOT_LDFLAGS))
      $(info )
    endif
  endif

  DELPHES_CXXFLAGS := -I$(DELPHES) -I$(DELPHES)/external
  DELPHES_LDFLAGS := -L$(DELPHES) -lDelphes

  ifndef DELPHES_CXXFLAGS
    $(warning ***!!!***)
    $(info Delphes compile flags failed to configure.)
    $(info Please define an environment variable DELPHESDIR containing)
    $(info the path to the root Delphes directory)
    $(error ColliderBit dependency error....)
  else
    ifndef SHH
      $(info INFO:)
      $(info -- Delphes Flags --)
      $(info Compile > $(DELPHES_CXXFLAGS))
      $(info Link    > $(DELPHES_LDFLAGS))
      $(info )
    endif
  endif

  CFLAGS += $(PY8_CXXFLAGS) \
	$(ROOT_CXXFLAGS) \
	$(DELPHES_CXXFLAGS)

  LNFLAGS += $(PY8_LDFLAGS) \
    $(ROOT_LDFLAGS) \
    $(DELPHES_LDFLAGS)

endif

#**********************

ifndef SHH
  $(info CFLAGS = $(CFLAGS))
  $(info )
  $(info LNFLAGS = $(LNFLAGS))
  $(info )
endif

TARGETS = gambit ExampleBit_A_standalone
BACKENDS = libfirst libfortran libFarrayTest DDCalc0 gamLike micromegas darksusy superiso higgsbounds higgssignals nulike BOSSMinimalExample pythia fastsim

COREINC:=$(wildcard $(COREDIR)/include/*hpp) $(wildcard $(COREDIR)/include/*h)
CORESRC:=$(wildcard $(COREDIR)/src/*cpp)
COREOBJS:=$(addprefix $(COREDIR)/build/,$(notdir $(patsubst %.cpp,%.o,$(CORESRC))))

MODELINC:=$(wildcard $(MODELDIR)/include/*hpp) $(wildcard $(MODELDIR)/include/*/*hpp) \
 $(wildcard $(MODELDIR)/include/*h) $(wildcard $(MODELDIR)/include/*/*h)
MODELSRC:=$(wildcard $(MODELDIR)/src/*cpp)
MODELOBJS:=$(addprefix $(MODELDIR)/build/,$(notdir $(patsubst %.cpp,%.o,$(MODELSRC))))

UTILSINC:=$(wildcard $(UTILSDIR)/include/*hpp) $(wildcard $(UTILSDIR)/include/*h)
UTILSSRC:=$(wildcard $(UTILSDIR)/src/*cpp)
UTILSOBJS:=$(addprefix $(UTILSDIR)/build/,$(notdir $(patsubst %.cpp,%.o,$(UTILSSRC))))

PRINTINC:=$(wildcard $(PRINTERSDIR)/include/*hpp) $(wildcard $(PRINTERSDIR)/include/*h)
PRINTSRC:=$(wildcard $(PRINTERSDIR)/src/*cpp)
PRINTOBJS:=$(addprefix $(PRINTERSDIR)/build/,$(notdir $(patsubst %.cpp,%.o,$(PRINTSRC))))

LOGINC:=$(wildcard $(LOGGINGDIR)/include/*hpp) $(wildcard $(LOGGINGDIR)/include/*h)
LOGSRC:=$(wildcard $(LOGGINGDIR)/src/*cpp)
LOGOBJS:=$(addprefix $(LOGGINGDIR)/build/,$(notdir $(patsubst %.cpp,%.o,$(LOGSRC))))

BACKENDINC:=$(wildcard $(BACKENDDIR)/include/*hpp) $(wildcard $(BACKENDDIR)/include/*/*hpp)\
 $(wildcard $(BACKENDDIR)/include/*h) $(wildcard $(BACKENDDIR)/include/*/*h)
BACKENDSRC:=$(wildcard $(BACKENDDIR)/src/*cpp)
BACKENDOBJS:=$(addprefix $(BACKENDDIR)/build/,$(notdir $(patsubst %.cpp,%.o,$(BACKENDSRC))))

SCANINC:=$(wildcard $(SCANDIR)/include/*hpp) $(wildcard $(SCANDIR)/include/*h)
SCANSRC:=$(wildcard $(SCANDIR)/src/*cpp)
SCANOBJS:=$(addprefix $(SCANDIR)/build/,$(notdir $(patsubst %.cpp,%.o,$(SCANSRC))))

DARKINC:=$(wildcard $(DARKDIR)/include/*hpp) $(wildcard $(DARKDIR)/include/*h)
DARKSRC:=$(wildcard $(DARKDIR)/src/*cpp)
DARKOBJS:=$(addprefix $(DARKDIR)/build/,$(notdir $(patsubst %.cpp,%.o,$(DARKSRC))))

FLAVINC:=$(wildcard $(FLAVDIR)/include/*hpp) $(wildcard $(FLAVDIR)/include/*h)
FLAVSRC:=$(wildcard $(FLAVDIR)/src/*cpp)
FLAVOBJS:=$(addprefix $(FLAVDIR)/build/,$(notdir $(patsubst %.cpp,%.o,$(FLAVSRC))))

HIGGSINC:=$(wildcard $(HIGGSDIR)/include/*hpp) $(wildcard $(HIGGSDIR)/include/*h)
HIGGSSRC:=$(wildcard $(HIGGSDIR)/src/*cpp)
HIGGSOBJS:=$(addprefix $(HIGGSDIR)/build/,$(notdir $(patsubst %.cpp,%.o,$(HIGGSSRC))))

SPECINC:=$(wildcard $(SPECDIR)/include/*hpp) $(wildcard $(SPECDIR)/include/*h)
SPECSRC:=$(wildcard $(SPECDIR)/src/*cpp)
SPECOBJS:=$(addprefix $(SPECDIR)/build/,$(notdir $(patsubst %.cpp,%.o,$(SPECSRC))))

DECAYINC:=$(wildcard $(DECAYDIR)/include/*hpp) $(wildcard $(DECAYDIR)/include/*h)
DECAYSRC:=$(wildcard $(DECAYDIR)/src/*cpp)
DECAYOBJS:=$(addprefix $(DECAYDIR)/build/,$(notdir $(patsubst %.cpp,%.o,$(DECAYSRC))))

COLLIDERINC:=$(wildcard $(COLLIDERDIR)/include/*hpp) $(wildcard $(COLLIDERDIR)/include/*h)
COLLIDERSRC:=$(wildcard $(COLLIDERDIR)/src/*cpp) $(wildcard $(COLLIDERDIR)/src/*c) $(wildcard $(COLLIDERDIR)/src/analyses/*cpp) $(wildcard $(COLLIDERDIR)/src/colliders/*cpp) $(wildcard $(COLLIDERDIR)/src/detectors/*cpp)
COLLIDERDELPHESSRC:=$(wildcard $(COLLIDERDIR)/src/delphes/*Module.cc)
COLLIDEROBJS:=$(addprefix $(COLLIDERDIR)/build/,$(notdir $(patsubst %.cpp,%.o,$(COLLIDERSRC)))) $(addprefix $(COLLIDERDIR)/build/,$(notdir $(patsubst %Module.cc,%Module.o,$(COLLIDERDELPHESSRC)))) $(addprefix $(COLLIDERDIR)/build/,$(notdir $(patsubst %Module.cc,%Module_dict.o,$(COLLIDERDELPHESSRC))))

EXAMPLE_AINC:=$(wildcard $(EXAMPLEADIR)/include/*hpp) $(wildcard $(EXAMPLEADIR)/include/*h)
EXAMPLE_ASRC:=$(wildcard $(EXAMPLEADIR)/src/*cpp)
EXAMPLE_AOBJS:=$(addprefix $(EXAMPLEADIR)/build/,$(notdir $(patsubst %.cpp,%.o,$(EXAMPLE_ASRC))))

EXAMPLE_BINC:=$(wildcard $(EXAMPLEBDIR)/include/*hpp) $(wildcard $(EXAMPLEBDIR)/include/*h)
EXAMPLE_BSRC:=$(wildcard $(EXAMPLEBDIR)/src/*cpp)
EXAMPLE_BOBJS:=$(addprefix $(EXAMPLEBDIR)/build/,$(notdir $(patsubst %.cpp,%.o,$(EXAMPLE_BSRC))))

EXSUSYSPECINC:=$(wildcard $(EXSUSYSPECDIR)/include/*hpp) $(wildcard $(EXSUSYSPECDIR)/include/*h)
EXSUSYSPECSRC:=$(wildcard $(EXSUSYSPECDIR)/src/*cpp)
EXSUSYSPECOBJS:=$(addprefix $(EXSUSYSPECDIR)/build/,$(notdir $(patsubst %.cpp,%.o,$(EXSUSYSPECSRC))))

<<<<<<< HEAD
STANDALONEINC = $(BACKENDINC) $(UTILSINC) $(MODELINC) $(LOGINC)
GAMBITINC = $(PRINTINC) $(COREINC)
STANDALONEOBJS = $(MODELOBJS) $(UTILSOBJS) $(LOGOBJS) $(BACKENDOBJS)
MODULEOBJS = $(SCANOBJS) $(DARKOBJS) $(FLAVOBJS) $(HIGGSOBJS) $(SPECOBJS) $(DECAYOBJS) $(EXAMPLE_AOBJS) $(EXAMPLE_BOBJS) $(EXSUSYSPECOBJS) $(FLEXLIBS)
=======
GAMBITINC = $(COREINC) $(BACKENDINC) $(UTILSINC) $(MODELINC)
ALLOBJECTS = $(COREOBJS) $(MODELOBJS) $(UTILSOBJS) $(PRINTOBJS) $(LOGOBJS) $(BACKENDOBJS) $(SCANOBJS) $(DARKOBJS) $(FLAVOBJS) $(HIGGSOBJS) $(SPECOBJS) $(DECAYOBJS) $(EXAMPLE_AOBJS) $(EXAMPLE_BOBJS) $(EXSUSYSPECOBJS) $(FLEXLIBS)
>>>>>>> e3b049da

ifdef COLLIDE
  MODULEOBJS += $(COLLIDEROBJS)
endif
ALLOBJECTS = $(STANDALONEOBJS) $(MODULEOBJS) $(PRINTOBJS) $(COREOBJS)

ROLLCALL_HEADERS:=$(wildcard */*/*_rollcall.hpp) $(wildcard */*/*/*_rollcall.hpp)
FUNCTOR_TYPES:= $(UTILSDIR)/include/all_functor_types.hpp
HARVESTER:= $(UTILSDIR)/scripts/functor_type_harvester.py
ifndef SHH
  HARVESTER_OPTS += -v
endif
ifdef COLLIDE
  HARVESTER_OPTS += -c
endif


##### Niceties ##############

.PHONY: default all backends clean sterile distclean doxygen minihelp  $(BACKENDS) $(TARGETS)

default: minihelp gambit

all: minihelp doxygen backends $(TARGETS)


##### Modules ###############

$(FUNCTOR_TYPES): $(HARVESTER) $(ROLLCALL_HEADERS)
	python $(HARVESTER) $(HARVESTER_OPTS)

$(COREDIR)/build/%.o: $(COREDIR)/src/%.cpp $(STANDALONEINC) $(GAMBITINC) $(ROLLCALL_HEADERS)
	@echo ___________Compiling $<:
	$(CC) $(CFLAGS) $(CCEXTRA) -c $< -o $@

$(UTILSDIR)/build/%.o: $(UTILSDIR)/src/%.cpp $(STANDALONEINC)
	@echo ___________Compiling $<:
	$(CC) $(CFLAGS) $(CCEXTRA) -c $< -o $@

$(BACKENDDIR)/build/%.o: $(BACKENDDIR)/src/%.cpp $(STANDALONEINC)
	@echo ___________Compiling $<:
	$(CC) $(CFLAGS) $(CCEXTRA) -c $< -o $@

$(PRINTERSDIR)/build/%.o: $(PRINTERSDIR)/src/%.cpp $(STANDALONEINC)
	@echo ___________Compiling $<:
	$(CC) $(CFLAGS) $(CCEXTRA) -c $< -o $@

$(LOGGINGDIR)/build/%.o: $(LOGGINGDIR)/src/%.cpp $(STANDALONEINC)
	@echo ___________Compiling $<:
	$(CC) $(CFLAGS) $(CCEXTRA) -c $< -o $@

$(MODELDIR)/build/%.o: $(MODELDIR)/src/%.cpp $(STANDALONEINC)
	@echo ___________Compiling $<:
	$(CC) $(CFLAGS) $(CCEXTRA) -c $< -o $@

$(SCANDIR)/build/%.o: $(SCANDIR)/src/%.cpp $(STANDALONEINC) $(SCANINC)
	@echo ___________Compiling $<:
	$(CC) $(CFLAGS) $(CCEXTRA) -c $< -o $@

$(SCANDIR)/plugins/%.o: $(SCANDIR)/plugins/%.cpp $(STANDALONEINC) $(SCANINC)
	$(CC) $(CFLAGS) $(CCEXTRA) -c $< -o $@

$(EXAMPLEADIR)/build/%.o: $(EXAMPLEADIR)/src/%.cpp $(STANDALONEINC) $(EXAMPLE_AINC)
	@echo ___________Compiling $<:
	$(CC) $(CFLAGS) $(CCEXTRA) -c $< -o $@

$(EXAMPLEBDIR)/build/%.o: $(EXAMPLEBDIR)/src/%.cpp $(STANDALONEINC) $(EXAMPLE_BINC)
	@echo ___________Compiling $<:
	$(CC) $(CFLAGS) $(CCEXTRA) -c $< -o $@

$(DARKDIR)/build/%.o: $(DARKDIR)/src/%.cpp $(STANDALONEINC) $(DARKINC)
	@echo ___________Compiling $<:
	$(CC) $(CFLAGS) $(CCEXTRA) -c $< -o $@

$(FLAVDIR)/build/%.o: $(FLAVDIR)/src/%.cpp $(STANDALONEINC) $(FLAVINC)
	@echo ___________Compiling $<:
	$(CC) $(CFLAGS) $(CCEXTRA) -c $< -o $@

$(HIGGSDIR)/build/%.o: $(HIGGSDIR)/src/%.cpp $(STANDALONEINC) $(HIGGSINC)
	@echo ___________Compiling $<:
	$(CC) $(CFLAGS) $(CCEXTRA) -c $< -o $@

$(SPECDIR)/build/%.o: $(SPECDIR)/src/%.cpp $(STANDALONEINC) $(SPECINC)
	@echo ___________Compiling $<:
	$(CC) $(CFLAGS) $(CCEXTRA) -c $< -o $@

<<<<<<< HEAD
$(DECAYDIR)/build/%.o: $(DECAYDIR)/src/%.cpp $(STANDALONEINC) $(DECAYINC)
=======
$(SPECDIR)/build/%.o: $(SPECDIR)/src/%.cpp $(GAMBITINC) $(SPECINC)
	@echo ___________Compiling $<:
	$(CC) $(CFLAGS) $(CCEXTRA) -c $< -o $@

$(DECAYDIR)/build/%.o: $(DECAYDIR)/src/%.cpp $(GAMBITINC) $(DECAYINC)
>>>>>>> e3b049da
	@echo ___________Compiling $<:
	$(CC) $(CFLAGS) $(CCEXTRA) -c $< -o $@

$(EXSUSYSPECDIR)/build/%.o: $(EXSUSYSPECDIR)/src/%.cpp $(STANDALONEINC) $(EXSUSYSPECINC)
	@echo ___________Compiling $<:
	$(CC) $(CFLAGS) $(CCEXTRA) -c $< -o $@


ifdef COLLIDE

# Analysis...:
$(COLLIDERDIR)/build/mt2_bisect.o: $(COLLIDERDIR)/src/analyses/mt2_bisect.cpp \
   $(COLLIDERDIR)/src/analyses/mt2_bisect.h
	@echo ___________Compiling $<:
	$(CC) $(CFLAGS) -I$(COLLIDERDIR)/src/analyses $(CCEXTRA) -c $< -o $@

$(COLLIDERDIR)/build/Anal%.o: $(COLLIDERDIR)/src/analyses/Anal%.cpp
	@echo ___________Compiling $<:
	$(CC) $(CFLAGS) $(CCEXTRA) -c $< -o $@

# Detectors...:
$(COLLIDERDIR)/build/Detector%.o: $(COLLIDERDIR)/src/detectors/Detector%.cpp
	@echo ___________Compiling $<:
	$(CC) $(CFLAGS) $(CCEXTRA) -c $< -o $@

# Colliders...:
$(COLLIDERDIR)/build/Collider%.o: $(COLLIDERDIR)/src/colliders/Collider%.cpp
	@echo ___________Compiling $<:
	$(CC) $(CFLAGS) $(CCEXTRA) -c $< -o $@

# Delphes modules...:
$(COLLIDERDIR)/build/%Module.o: $(COLLIDERDIR)/src/delphes/%Module.cc
	@echo ___________Compiling $<:
	$(CC) $(CFLAGS) -I$(COLLIDERDIR)/src/delphes $(CCEXTRA) -c $< -o $@

$(COLLIDERDIR)/build/%Module_dict.o: $(COLLIDERDIR)/src/delphes/%Module_dict.cc
	@echo ___________Compiling $<:
	$(CC) $(CFLAGS) -I$(COLLIDERDIR)/src/delphes $(CCEXTRA) -c $< -o $@

$(COLLIDERDIR)/src/delphes/%Module_dict.cc: \
   $(COLLIDERDIR)/src/delphes/%Module.h \
   $(COLLIDERDIR)/src/delphes/%ModuleLinkDef.h
	@echo ___________Generating Dictionary from $^:
	@rootcint -f $@ -c $(DELPHES_CXXFLAGS) $^
	# hack, but blame rootcint for being dumb
	@sed 's,$(COLLIDERDIR)/src/delphes/,,g' $@ > temp_dict.cc
	@mv temp_dict.cc $@
	@sed 's,$(COLLIDERDIR)/src/delphes/,,g' $(patsubst %.cc,%.h,$@) > temp_dict.h
	@mv temp_dict.h $(patsubst %.cc,%.h,$@)

# ColliderBit
$(COLLIDERDIR)/build/%.o: $(COLLIDERDIR)/src/%.cpp $(STANDALONEINC)
	@echo ___________Compiling $<:
	$(CC) $(CFLAGS) $(CCEXTRA) -c $< -o $@
endif


##### Executables #############

$(COREDIR)/build/%.o: $(COREDIR)/examples/%.cpp $(STANDALONEINC) $(GAMBITINC)
	@echo ___________Compiling $<:
	$(CC) $(CFLAGS) $(CCEXTRA) -c $< -o $@

$(EXAMPLEADIR)/build/%.o: $(EXAMPLEADIR)/examples/%.cpp $(STANDALONEINC) $(EXAMPLE_AINC)
	@echo ___________Compiling $<:
	$(CC) $(CFLAGS) $(CCEXTRA) -c $< -o $@

gambit: yaml-cpp slhapy8 $(FUNCTOR_TYPES) $(ALLOBJECTS) $(SCANDIR)/lib/libsample.so $(SCANDIR)/lib/libtest.so
	@echo ___________Linking $@:
	$(LN) $(COREDIR)/build/gambit.o $(filter-out $(COREDIR)/build/gambit.o,$(ALLOBJECTS)) $(CFLAGS) -o $@ $(LNFLAGS)

ExampleBit_A_standalone: yaml-cpp slhapy8 libfortran $(FUNCTOR_TYPES) $(STANDALONEOBJS) $(EXAMPLE_AOBJS) $(EXAMPLEADIR)/build/ExampleBit_A_standalone_example.o
	@echo ___________Linking $@:
	$(LN) $(EXAMPLEADIR)/build/ExampleBit_A_standalone_example.o $(STANDALONEOBJS) $(EXAMPLE_AOBJS) $(CFLAGS) -o $@ $(LNFLAGS)


##### Contributed codes ##############

yaml-cpp: $(YAMLDIR)/libyaml-cpp.a
$(YAMLDIR)/libyaml-cpp.a:
	@echo ___________Building YAML:
	cd contrib/yaml-cpp-0.5.1; make YAML_CC=$(CC) CFLAGS="$(CFLAGS)"

slhapy8: $(SLHAPy8DIR)/libslhapy8.a
$(SLHAPy8DIR)/libslhapy8.a:
	@echo ___________Building SLHA interface library \(from Pythia 8\):
	cd contrib/SLHAPy8; make SLHAPy8_CC=$(CC)


#### Scanner plugins ##########

$(SCANDIR)/lib/libsample.so: $(SCANDIR)/plugins/twalk.o $(SCANDIR)/plugins/crapsample.o
	$(CC) -shared $(SCANDIR)/plugins/crapsample.o $(SCANDIR)/plugins/twalk.o -o $(SCANDIR)/lib/libsample.so -L$(YAMLDIR) -lyaml-cpp

$(SCANDIR)/lib/libexamples.so: $(SCANDIR)/plugins/examples.o
	$(CC) -shared $(SCANDIR)/plugins/examples.o -o $(SCANDIR)/lib/libexamples.so

$(SCANDIR)/lib/libtest.so: $(SCANDIR)/plugins/test.cpp
	$(CC) $(CFLAGS) -c -fPIC $(SCANDIR)/plugins/test.cpp -o $(SCANDIR)/build/test.o
	$(CC) -shared -o $(SCANDIR)/lib/libtest.so $(SCANDIR)/build/test.o

multinest:
	$(CC) $(CFLAGS) -c -fPIC $(SCANDIR)/plugins/multinest.cpp -o $(SCANDIR)/build/multinest.o -I$(MULTINESTINC) -L$(MULTINESTLIBDIR) -lmultinest
	$(CC) -shared -o $(SCANDIR)/lib/libmultinest_interface.so $(SCANDIR)/build/multinest.o -L$(MULTINESTLIBDIR) -lmultinest


#### Backends #################

backends: $(BACKENDS)

libfirst: $(BACKENDDIR)/lib/libfirst.so
$(BACKENDDIR)/lib/libfirst.so: $(BACKENDDIR)/lib/libfirst.cpp
	$(CC) $(CFLAGS) -c -fPIC $(BACKENDDIR)/lib/libfirst.cpp -o $(BACKENDDIR)/lib/libfirst.o
	$(CC) -shared -o $(BACKENDDIR)/lib/libfirst.so $(BACKENDDIR)/lib/libfirst.o

libfortran: $(BACKENDDIR)/lib/libfortran.so
$(BACKENDDIR)/lib/libfortran.so: $(BACKENDDIR)/lib/libfortran.f90
	$(FC) $(FFLAGS) -c $(BACKENDDIR)/lib/libfortran.f90 -o $(BACKENDDIR)/lib/libfortran.o
	$(FC) -shared -o $(BACKENDDIR)/lib/libfortran.so $(BACKENDDIR)/lib/libfortran.o

libFarrayTest: $(BACKENDDIR)/lib/libFarrayTest.so
$(BACKENDDIR)/lib/libFarrayTest.so: $(BACKENDDIR)/lib/libFarrayTest.f90
	$(FC) $(FFLAGS) -c $(BACKENDDIR)/lib/libFarrayTest.f90 -o $(BACKENDDIR)/lib/libFarrayTest.o
	$(FC) -shared -o $(BACKENDDIR)/lib/libFarrayTest.so $(BACKENDDIR)/lib/libFarrayTest.o

DDCalc0:
	cd $(DDCALC0DIR); make libDDCalc0.so FC=$(FC) FFLAGS="$(FFLAGS)"
	cp $(DDCALC0DIR)/libDDCalc0.so $(BACKENDDIR)/lib/

gamLike:
	cd $(GAMLIKEDIR); make CC=$(CC) CFLAGS="$(CFLAGS)"
	cp $(GAMLIKEDIR)/gamLike.so $(BACKENDDIR)/lib/libgamLike.so

micromegas:

# DarkSUSY built externally:
# We only copy an existing compiled object file;
# we do not build it through this makefile.
darksusy: $(BACKENDDIR)/lib/libdarksusy.so

# Copy library to GAMBIT (only if it exists)
$(BACKENDDIR)/lib/libdarksusy.so: $(DARKSUSYDIR)/libdarksusy.so
    # Ensure rule succeeds even if no file to copy (will produce message below)
	! [ -f "$<" ] || cp -p "$<" "$@"

# Dummy rule for libdarksusy.so
$(DARKSUSYDIR)/libdarksusy.so:
	@echo ""
	@echo "  ============================== NOTICE =============================="
	@echo "   A DarkSUSY installation was not found.  To use DarkSUSY, it must"
	@echo "   first be downloaded and built separately.  To do so, run"
	@echo "       ./install-DarkSUSY-5.1.1.script"
	@echo "   from within the extras/DarkSUSY/ directory."
	@echo "  ===================================================================="
	@echo ""

superiso:

higgsbounds:

higgssignals:

nulike:
	cd $(NULIKEDIR); make libnulike.so FF=$(FC) FOPT="$(FFLAGS)" MODULE="$(FMODULE)"
	cp $(NULIKEDIR)/lib/libnulike.so $(BACKENDDIR)/lib/

fastsim:
	cd $(FASTSIMDIR); make libfastsim.so FC=$(FC) CC=$(CC) CFLAGS="$(CFLAGS) $(CCEXTRA) -fPIC"
	cp $(FASTSIMDIR)/lib/libfastsim.so $(BACKENDDIR)/lib/

pythia:
	cd $(PYTHIA8DIR); make;
	cp $(PYTHIA8DIR)/lib/libpythia8.so $(BACKENDDIR)/lib/

BOSSMinimalExample:
	cd $(BOSSMINIDIR); make all
	cp $(BOSSMINIDIR)/*.so $(BACKENDDIR)/lib/

#### Documentation ##########

minihelp: .minihelp

.minihelp:
	@echo "*******************************************"
	@echo "* gambit.                                  "
	@echo "*                                          "
	@echo "*   make rules:                            "
	@echo "*                                          "
	@echo "* make doxygen   ...creates docs           "
	@echo "* make clean     ...cleans                 "
	@echo "* make distclean ...cleans even more       "
	@echo "*                                          "
	@echo "*   file targets:                          "
	@echo "*                                          "
	@for t in $(TARGETS); do \
	echo "* make $$t" ; done
	@echo "*******************************************"
	@touch .minihelp

$(DOCDIR)/html/index.html: $(DOCDIR)/doxygen.conf TODO
	@doxygen $(DOCDIR)/doxygen.conf && echo "doxygen done."
	@ln -sf $(DOCDIR)/html/index.html $(DOCDIR)/Manual.html
	@echo "Documentation found in $@"

doxygen: $(DOCDIR)/html/index.html


#### Cleaning #################

rinsed: clean_modules clean_executables
	@rm -f _*.txt *.gv *.ps central_capabilities.dat central_models.dat
	@rm -f Example_SUSYspecBit/test_output.slha
	@rm -f output default_output report.txt testmodule.mod
	@rm -f ../extras/DDCalc0/ddcalc0.mod
	@rm -fr ../extras/boss/bossed_pythia_source/tmp/*

clean:  rinsed clean_contributed clean_plugins clean_backends clean_docs
	@true

distclean: clean
        # also removes ~ files and other weirdly generated files
	@rm -vrf gmon.out $(COREDIR)/src/*~ $(COREDIR)/include/*~

sterile: distclean
	@true

clean_modules:
	@rm -rf $(FUNCTOR_TYPES)
	@rm -rf */build/*
	@rm -f $(COLLIDERDIR)/src/analyses/*.o

clean_executables:
	@rm -rf $(TARGETS)

clean_contributed:
	@cd contrib/yaml-cpp-0.5.1; make clean
	@cd contrib/SLHAPy8; make clean

clean_plugins:
	@rm -rf $(SCANDIR)/lib/*.so $(SCANDIR)/plugins/*.o

clean_backends:
	@rm -rf $(BACKENDDIR)/lib/*.so $(BACKENDDIR)/lib/*.o
	@cd $(NULIKEDIR); make clean
	@cd $(GAMLIKEDIR); make clean
	@cd $(FASTSIMDIR); make clean
	@cd $(BOSSMINIDIR); make clean
	@cd $(PYTHIA8DIR); make clean
	@cd $(DDCALC0DIR); make clean

clean_docs:
	@rm -rf .minihelp
	@rm -rf $(DOCDIR)/html<|MERGE_RESOLUTION|>--- conflicted
+++ resolved
@@ -154,10 +154,7 @@
   -I$(HEPSIMPLEDIR) \
   -I$(HEPUTILSDIR)/include \
   -I$(MCUTILSDIR)/include \
-<<<<<<< HEAD
   -I$(FASTSIMDIR)/include \
-=======
->>>>>>> e3b049da
   -I$(MULTINESTINC) \
   $(FLEXINCS)
 
@@ -456,15 +453,10 @@
 EXSUSYSPECSRC:=$(wildcard $(EXSUSYSPECDIR)/src/*cpp)
 EXSUSYSPECOBJS:=$(addprefix $(EXSUSYSPECDIR)/build/,$(notdir $(patsubst %.cpp,%.o,$(EXSUSYSPECSRC))))
 
-<<<<<<< HEAD
 STANDALONEINC = $(BACKENDINC) $(UTILSINC) $(MODELINC) $(LOGINC)
 GAMBITINC = $(PRINTINC) $(COREINC)
 STANDALONEOBJS = $(MODELOBJS) $(UTILSOBJS) $(LOGOBJS) $(BACKENDOBJS)
 MODULEOBJS = $(SCANOBJS) $(DARKOBJS) $(FLAVOBJS) $(HIGGSOBJS) $(SPECOBJS) $(DECAYOBJS) $(EXAMPLE_AOBJS) $(EXAMPLE_BOBJS) $(EXSUSYSPECOBJS) $(FLEXLIBS)
-=======
-GAMBITINC = $(COREINC) $(BACKENDINC) $(UTILSINC) $(MODELINC)
-ALLOBJECTS = $(COREOBJS) $(MODELOBJS) $(UTILSOBJS) $(PRINTOBJS) $(LOGOBJS) $(BACKENDOBJS) $(SCANOBJS) $(DARKOBJS) $(FLAVOBJS) $(HIGGSOBJS) $(SPECOBJS) $(DECAYOBJS) $(EXAMPLE_AOBJS) $(EXAMPLE_BOBJS) $(EXSUSYSPECOBJS) $(FLEXLIBS)
->>>>>>> e3b049da
 
 ifdef COLLIDE
   MODULEOBJS += $(COLLIDEROBJS)
@@ -551,15 +543,11 @@
 	@echo ___________Compiling $<:
 	$(CC) $(CFLAGS) $(CCEXTRA) -c $< -o $@
 
-<<<<<<< HEAD
+$(SPECDIR)/build/%.o: $(SPECDIR)/src/%.cpp $(STANDALONEINC) $(SPECINC)
+	@echo ___________Compiling $<:
+	$(CC) $(CFLAGS) $(CCEXTRA) -c $< -o $@
+
 $(DECAYDIR)/build/%.o: $(DECAYDIR)/src/%.cpp $(STANDALONEINC) $(DECAYINC)
-=======
-$(SPECDIR)/build/%.o: $(SPECDIR)/src/%.cpp $(GAMBITINC) $(SPECINC)
-	@echo ___________Compiling $<:
-	$(CC) $(CFLAGS) $(CCEXTRA) -c $< -o $@
-
-$(DECAYDIR)/build/%.o: $(DECAYDIR)/src/%.cpp $(GAMBITINC) $(DECAYINC)
->>>>>>> e3b049da
 	@echo ___________Compiling $<:
 	$(CC) $(CFLAGS) $(CCEXTRA) -c $< -o $@
 
