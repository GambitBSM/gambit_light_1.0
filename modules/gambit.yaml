--- conflicted
+++ resolved
@@ -138,12 +138,8 @@
 --- # Scanner setup
 ##############################
 
-<<<<<<< HEAD
 #plugin:  loopsample
 plugin: crapsample
-=======
-plugin:  crapsample
->>>>>>> fa3f3a3c
 file_path:  ScannerBit/lib/libsample.so
 
 #scanner:
@@ -221,8 +217,8 @@
 #  capability:   IceCube_likelihood
 
 # Uncomment to test FastSim
-- purpose:      Likelihood
-  capability:   fast_sim
+#- purpose:      Likelihood
+#  capability:   fast_sim
 
 # Uncomment to test array and -> operators in safety buckets.
 - purpose:      Observable
