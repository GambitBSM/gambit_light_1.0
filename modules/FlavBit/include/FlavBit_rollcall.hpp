--- conflicted
+++ resolved
@@ -72,27 +72,26 @@
   START_CAPABILITY
     #define FUNCTION SI_bsgamma                // Name of specific function providing the observable
     START_FUNCTION(double)                  // Function calculates a double precision variable
-<<<<<<< HEAD
-      #define BACKEND_REQ bsgamma
-        START_BACKEND_REQ(double)
-        BACKEND_OPTION(SuperIso, 0.1)
-      #undef BACKEND_REQ
-      #define BACKEND_REQ Les_Houches_Reader
-        START_BACKEND_REQ(int)
-        BACKEND_OPTION(SuperIso, 0.1)
-      #undef BACKEND_REQ
-      #define BACKEND_REQ Init_param
-        START_BACKEND_REQ(void)
-        BACKEND_OPTION(SuperIso, 0.1)
-      #undef BACKEND_REQ
-      #define BACKEND_REQ CW_calculator
-        START_BACKEND_REQ(void)
-        BACKEND_OPTION(SuperIso, 0.1)
-      #undef BACKEND_REQ
-      #define BACKEND_REQ C_calculator_base1
-        START_BACKEND_REQ(void)
-        BACKEND_OPTION(SuperIso, 0.1)
-      #undef BACKEND_REQ
+      #define BACKEND_REQ_deprecated bsgamma
+        START_BACKEND_REQ_deprecated(double)
+        BACKEND_OPTION(SuperIso, 0.1)
+      #undef BACKEND_REQ_deprecated
+      #define BACKEND_REQ_deprecated Les_Houches_Reader
+        START_BACKEND_REQ_deprecated(int)
+        BACKEND_OPTION(SuperIso, 0.1)
+      #undef BACKEND_REQ_deprecated
+      #define BACKEND_REQ_deprecated Init_param
+        START_BACKEND_REQ_deprecated(void)
+        BACKEND_OPTION(SuperIso, 0.1)
+      #undef BACKEND_REQ_deprecated
+      #define BACKEND_REQ_deprecated CW_calculator
+        START_BACKEND_REQ_deprecated(void)
+        BACKEND_OPTION(SuperIso, 0.1)
+      #undef BACKEND_REQ_deprecated
+      #define BACKEND_REQ_deprecated C_calculator_base1
+        START_BACKEND_REQ_deprecated(void)
+        BACKEND_OPTION(SuperIso, 0.1)
+      #undef BACKEND_REQ_deprecated
    #undef FUNCTION
   #undef CAPABILITY
 
@@ -100,44 +99,34 @@
   START_CAPABILITY
     #define FUNCTION SI_Bsmumu                 // Name of specific function providing the observable
     START_FUNCTION(double)                  // Function calculates a double precision variable
-      #define BACKEND_REQ Bsmumu
-        START_BACKEND_REQ(double)
-=======
-/*      #define BACKEND_REQ_deprecated bsgamma_calculator
-        START_BACKEND_REQ_deprecated(double)
-        BACKEND_OPTION(SuperIso, 0.1)
-      #undef BACKEND_REQ_deprecated
-*/ 
-      #define BACKEND_REQ_deprecated bsgamma
-        START_BACKEND_REQ_deprecated(double)
->>>>>>> dcde85df
-        BACKEND_OPTION(SuperIso, 0.1)
-      #undef BACKEND_REQ_deprecated
-      #define BACKEND_REQ_deprecated Les_Houches_Reader
-        START_BACKEND_REQ_deprecated(int)
-        BACKEND_OPTION(SuperIso, 0.1)
-      #undef BACKEND_REQ_deprecated
-      #define BACKEND_REQ_deprecated Init_param
-        START_BACKEND_REQ_deprecated(void)
-        BACKEND_OPTION(SuperIso, 0.1)
-      #undef BACKEND_REQ_deprecated
-      #define BACKEND_REQ_deprecated CW_calculator
-        START_BACKEND_REQ_deprecated(void)
-        BACKEND_OPTION(SuperIso, 0.1)
-<<<<<<< HEAD
-      #undef BACKEND_REQ
-      #define BACKEND_REQ C_calculator_base2
-        START_BACKEND_REQ(void)
-        BACKEND_OPTION(SuperIso, 0.1)
-      #undef BACKEND_REQ
-      #define BACKEND_REQ CQ_calculator
-        START_BACKEND_REQ(void)
-        BACKEND_OPTION(SuperIso, 0.1)
-      #undef BACKEND_REQ
-      #define BACKEND_REQ Cprime_calculator
-        START_BACKEND_REQ(void)
-        BACKEND_OPTION(SuperIso, 0.1)
-      #undef BACKEND_REQ
+      #define BACKEND_REQ_deprecated Bsmumu
+        START_BACKEND_REQ_deprecated(double)
+        BACKEND_OPTION(SuperIso, 0.1)
+      #undef BACKEND_REQ_deprecated
+      #define BACKEND_REQ_deprecated Les_Houches_Reader
+        START_BACKEND_REQ_deprecated(int)
+        BACKEND_OPTION(SuperIso, 0.1)
+      #undef BACKEND_REQ_deprecated
+      #define BACKEND_REQ_deprecated Init_param
+        START_BACKEND_REQ_deprecated(void)
+        BACKEND_OPTION(SuperIso, 0.1)
+      #undef BACKEND_REQ_deprecated
+      #define BACKEND_REQ_deprecated CW_calculator
+        START_BACKEND_REQ_deprecated(void)
+        BACKEND_OPTION(SuperIso, 0.1)
+      #undef BACKEND_REQ_deprecated
+      #define BACKEND_REQ_deprecated C_calculator_base2
+        START_BACKEND_REQ_deprecated(void)
+        BACKEND_OPTION(SuperIso, 0.1)
+      #undef BACKEND_REQ_deprecated
+      #define BACKEND_REQ_deprecated CQ_calculator
+        START_BACKEND_REQ_deprecated(void)
+        BACKEND_OPTION(SuperIso, 0.1)
+      #undef BACKEND_REQ_deprecated
+      #define BACKEND_REQ_deprecated Cprime_calculator
+        START_BACKEND_REQ_deprecated(void)
+        BACKEND_OPTION(SuperIso, 0.1)
+      #undef BACKEND_REQ_deprecated
    #undef FUNCTION
   #undef CAPABILITY
 
@@ -145,34 +134,34 @@
   START_CAPABILITY
     #define FUNCTION SI_Bsmumu_untag                 // Name of specific function providing the observable
     START_FUNCTION(double)                  // Function calculates a double precision variable
-      #define BACKEND_REQ Bsmumu_untag
-        START_BACKEND_REQ(double)
-        BACKEND_OPTION(SuperIso, 0.1)
-      #undef BACKEND_REQ
-      #define BACKEND_REQ Les_Houches_Reader
-        START_BACKEND_REQ(int)
-        BACKEND_OPTION(SuperIso, 0.1)
-      #undef BACKEND_REQ
-      #define BACKEND_REQ Init_param
-        START_BACKEND_REQ(void)
-        BACKEND_OPTION(SuperIso, 0.1)
-      #undef BACKEND_REQ
-      #define BACKEND_REQ CW_calculator
-        START_BACKEND_REQ(void)
-        BACKEND_OPTION(SuperIso, 0.1)
-      #undef BACKEND_REQ
-      #define BACKEND_REQ C_calculator_base2
-        START_BACKEND_REQ(void)
-        BACKEND_OPTION(SuperIso, 0.1)
-      #undef BACKEND_REQ
-      #define BACKEND_REQ CQ_calculator
-        START_BACKEND_REQ(void)
-        BACKEND_OPTION(SuperIso, 0.1)
-      #undef BACKEND_REQ
-      #define BACKEND_REQ Cprime_calculator
-        START_BACKEND_REQ(void)
-        BACKEND_OPTION(SuperIso, 0.1)
-      #undef BACKEND_REQ
+      #define BACKEND_REQ_deprecated Bsmumu_untag
+        START_BACKEND_REQ_deprecated(double)
+        BACKEND_OPTION(SuperIso, 0.1)
+      #undef BACKEND_REQ_deprecated
+      #define BACKEND_REQ_deprecated Les_Houches_Reader
+        START_BACKEND_REQ_deprecated(int)
+        BACKEND_OPTION(SuperIso, 0.1)
+      #undef BACKEND_REQ_deprecated
+      #define BACKEND_REQ_deprecated Init_param
+        START_BACKEND_REQ_deprecated(void)
+        BACKEND_OPTION(SuperIso, 0.1)
+      #undef BACKEND_REQ_deprecated
+      #define BACKEND_REQ_deprecated CW_calculator
+        START_BACKEND_REQ_deprecated(void)
+        BACKEND_OPTION(SuperIso, 0.1)
+      #undef BACKEND_REQ_deprecated
+      #define BACKEND_REQ_deprecated C_calculator_base2
+        START_BACKEND_REQ_deprecated(void)
+        BACKEND_OPTION(SuperIso, 0.1)
+      #undef BACKEND_REQ_deprecated
+      #define BACKEND_REQ_deprecated CQ_calculator
+        START_BACKEND_REQ_deprecated(void)
+        BACKEND_OPTION(SuperIso, 0.1)
+      #undef BACKEND_REQ_deprecated
+      #define BACKEND_REQ_deprecated Cprime_calculator
+        START_BACKEND_REQ_deprecated(void)
+        BACKEND_OPTION(SuperIso, 0.1)
+      #undef BACKEND_REQ_deprecated
    #undef FUNCTION
   #undef CAPABILITY
 
@@ -180,33 +169,28 @@
   START_CAPABILITY
     #define FUNCTION SI_Bdmumu                // Name of specific function providing the observable
     START_FUNCTION(double)                  // Function calculates a double precision variable
-      #define BACKEND_REQ Bdmumu
-        START_BACKEND_REQ(double)
-        BACKEND_OPTION(SuperIso, 0.1)
-      #undef BACKEND_REQ
-      #define BACKEND_REQ Les_Houches_Reader
-        START_BACKEND_REQ(int)
-        BACKEND_OPTION(SuperIso, 0.1)
-      #undef BACKEND_REQ
-      #define BACKEND_REQ Init_param
-        START_BACKEND_REQ(void)
-        BACKEND_OPTION(SuperIso, 0.1)
-      #undef BACKEND_REQ
-      #define BACKEND_REQ CW_calculator
-        START_BACKEND_REQ(void)
-        BACKEND_OPTION(SuperIso, 0.1)
-      #undef BACKEND_REQ
-      #define BACKEND_REQ C_calculator_base2
-        START_BACKEND_REQ(void)
-        BACKEND_OPTION(SuperIso, 0.1)
-      #undef BACKEND_REQ
-      #define BACKEND_REQ CQ_calculator
-        START_BACKEND_REQ(void)
-=======
-      #undef BACKEND_REQ_deprecated
-      #define BACKEND_REQ_deprecated C_calculator_base1
-        START_BACKEND_REQ_deprecated(void)
->>>>>>> dcde85df
+      #define BACKEND_REQ_deprecated Bdmumu
+        START_BACKEND_REQ_deprecated(double)
+        BACKEND_OPTION(SuperIso, 0.1)
+      #undef BACKEND_REQ_deprecated
+      #define BACKEND_REQ_deprecated Les_Houches_Reader
+        START_BACKEND_REQ_deprecated(int)
+        BACKEND_OPTION(SuperIso, 0.1)
+      #undef BACKEND_REQ_deprecated
+      #define BACKEND_REQ_deprecated Init_param
+        START_BACKEND_REQ_deprecated(void)
+        BACKEND_OPTION(SuperIso, 0.1)
+      #undef BACKEND_REQ_deprecated
+      #define BACKEND_REQ_deprecated CW_calculator
+        START_BACKEND_REQ_deprecated(void)
+        BACKEND_OPTION(SuperIso, 0.1)
+      #undef BACKEND_REQ_deprecated
+      #define BACKEND_REQ_deprecated C_calculator_base2
+        START_BACKEND_REQ_deprecated(void)
+        BACKEND_OPTION(SuperIso, 0.1)
+      #undef BACKEND_REQ_deprecated
+      #define BACKEND_REQ_deprecated CQ_calculator
+        START_BACKEND_REQ_deprecated(void)
         BACKEND_OPTION(SuperIso, 0.1)
       #undef BACKEND_REQ_deprecated
    #undef FUNCTION
