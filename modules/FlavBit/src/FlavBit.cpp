--- conflicted
+++ resolved
@@ -34,11 +34,7 @@
 #include "gambit/FlavBit/FlavBit_rollcall.hpp"
 
 #include "SLHAea/slhaea.h"
-<<<<<<< HEAD
-#include "gambit/Elements/Spectrum.hpp"
-=======
 #include "gambit/Elements/spectrum.hpp"
->>>>>>> 296405c1
 
 #define Nobs_BKsll 21
 
@@ -57,12 +53,6 @@
       namespace myPipe = Pipes::SI_FlavBit_fill;
       using namespace  myPipe;
       using namespace std;
-<<<<<<< HEAD
-      
-      // Bulding spectrum object
-      const Spectrum* fullspectrum = *myPipe::Dep::MSSM_spectrum;
-      eaSLHA spectrum = fullspectrum->getSLHAea(); 
-=======
       /*
       char name[]="FlavBit/example.lha";
 
@@ -75,7 +65,6 @@
       // Bulding spectrum object
       const Spectrum* fullspectrum = *myPipe::Dep::MSSM_spectrum;
       SLHAstruct spectrum;      //eaSLHA spectrum = fullspectrum->getSLHAea(); 
->>>>>>> 296405c1
       // saving slha for futher examinations
       std::ofstream out1;               
       out1.open("Read_FlavBit.slha");   
