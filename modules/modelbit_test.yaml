--- conflicted
+++ resolved
@@ -54,13 +54,9 @@
 ##########################
 
 key: param
-model: CMSSM_I
-<<<<<<< HEAD
-model2: NormalDist_I
-=======
+model: NormalDist_I
 model2: CMSSM_I
 crapsampler:
   functions: [Likelihood]
   point_number: 3
   output_file: test.txt
->>>>>>> 745ba7ac
