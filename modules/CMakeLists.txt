--- conflicted
+++ resolved
@@ -158,12 +158,8 @@
 endif()
 
 # Check for Boost
-<<<<<<< HEAD
-set(required_boost_libs system filesystem)
 set(Boost_NO_BOOST_CMAKE ON)
-=======
 set(required_boost_libs "")  # Don't need these anymore: system filesystem
->>>>>>> 570007ab
 find_package(Boost 1.41 REQUIRED ${required_boost_libs})
 if(Boost_FOUND)
   if (NOT Boost_INCLUDE_DIR STREQUAL "")
