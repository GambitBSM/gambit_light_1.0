# GAMBIT: Global and Modular BSM Inference Tool
#************************************************
# \file
#
#  Master CMake configuration script for GAMBIT.
#
#  CMakeLists files in this project can refer to
#  the root source directory of the project as
#  ${PROJECT_SOURCE_DIR} and to the root binary
#  directory of the project as ${PROJECT_BINARY_DIR}.
#
#************************************************
#
#  Authors (add name and date if you modify):
#
#  \author Antje Putze
#          (antje.putze@lapth.cnrs.fr)
#  \date 2014 Sep, Oct, Nov
#        2015 Jan, Feb
#
#  \author Pat Scott
#          (p.scott@imperial.ac.uk)
#  \date 2014 Nov, Dec
#
#************************************************

# Require a minimum cmake version of 2.6.0
cmake_minimum_required(VERSION 2.6.0 FATAL_ERROR)

if(NOT CMAKE_BUILD_TYPE)
  SET(CMAKE_BUILD_TYPE Debug CACHE STRING
      "Choose the type of build, options are: None Debug Release RelWithDebInfo MinSizeRel." FORCE)
endif()

# Set certain policies to NEW
foreach(p
  CMP0012 # CMake 2.8.0
  CMP0022 # CMake 2.8.12
  CMP0025 # CMake 3.0
  CMP0042 # CMake 3.0
  CMP0054 # CMake 3.1
  )
  if(POLICY ${p})
    cmake_policy(SET ${p} NEW)
  endif()
endforeach()

# Set the project name, enabling C, C++ and Fortran support
project(GAMBIT C CXX Fortran)
<<<<<<< HEAD
=======

# Enable Fortran compiler
enable_language(Fortran)
>>>>>>> 6e5f47ad

# Don't relink all binaries when shared lib changes (programs will be rebuilt anyway if used headers change)
set(CMAKE_LINK_DEPENDS_NO_SHARED 1)

# Include ./cmake in search path for projects
set(CMAKE_MODULE_PATH ${CMAKE_MODULE_PATH} ${PROJECT_SOURCE_DIR}/cmake)

# Add common system library search variables to cmake library search variable, used by find_library
set(CMAKE_LIBRARY_PATH ${CMAKE_LIBRARY_PATH} $ENV{LIBRARY_PATH})
string(REPLACE ":" ";" CMAKE_LIBRARY_PATH "${CMAKE_LIBRARY_PATH}")

# When building, use the install RPATH already
set(CMAKE_BUILD_WITH_INSTALL_RPATH TRUE)

# Add the automatically determined parts of the RPATH that point to directories outside the build tree to the install RPATH
SET(CMAKE_INSTALL_RPATH_USE_LINK_PATH TRUE)

# Include cmake utility scripts, including colour definitions.
include(cmake/utilities.cmake)

# Check for Python and required libs
include(FindPythonInterp)
find_package(PythonInterp REQUIRED)
foreach(module yaml os re datetime sys getopt shutil itertools)
  find_python_module(${module} REQUIRED)
endforeach()

# Do OSX checks
include(cmake/MacOSX.cmake)

# Add -fPIC for 64 bit systems
if(CMAKE_SYSTEM_PROCESSOR MATCHES "x86_64")
  set(CMAKE_CXX_FLAGS "${CMAKE_CXX_FLAGS} -fPIC")
  set(CMAKE_C_FLAGS "${CMAKE_C_FLAGS} -fPIC")
  set(CMAKE_Fortran_FLAGS "${CMAKE_Fortran_FLAGS} -fPIC")
endif()

# Add some Fortran compiler flags
if(CMAKE_Fortran_COMPILER MATCHES "gfortran*" OR CMAKE_Fortran_COMPILER MATCHES "f95*")
  set(CMAKE_Fortran_FLAGS "${CMAKE_Fortran_FLAGS} -ffree-line-length-none -ffixed-line-length-none -cpp")
elseif(CMAKE_Fortran_COMPILER MATCHES "ifort*")
  set(CMAKE_Fortran_FLAGS "${CMAKE_Fortran_FLAGS} -extend-source -fpp")
endif()

# Check for optional packages and disable sections of GAMBIT accordingly
include(cmake/optional.cmake)

# Set output paths
set(mylibdir ${PROJECT_SOURCE_DIR}/lib)
set(mybindir ${PROJECT_SOURCE_DIR})
# First for the generic no-config case (e.g. with mingw)
set(CMAKE_RUNTIME_OUTPUT_DIRECTORY ${mybindir} )
set(CMAKE_LIBRARY_OUTPUT_DIRECTORY ${mylibdir} )
set(CMAKE_ARCHIVE_OUTPUT_DIRECTORY ${mylibdir} )
# Second, for multi-config builds (e.g. msvc)
foreach(OUTPUTCONFIG ${CMAKE_CONFIGURATION_TYPES} )
    string(TOUPPER ${OUTPUTCONFIG} OUTPUTCONFIG )
    set(CMAKE_RUNTIME_OUTPUT_DIRECTORY_${OUTPUTCONFIG} ${mybindir} )
    set(CMAKE_LIBRARY_OUTPUT_DIRECTORY_${OUTPUTCONFIG} ${mylibdir} )
    set(CMAKE_ARCHIVE_OUTPUT_DIRECTORY_${OUTPUTCONFIG} ${mylibdir} )
endforeach()

enable_testing()

# Check for C++11 support -- if we use special c++11 features we should check for them too at a later stage...
include(CheckCXXCompilerFlag)
CHECK_CXX_COMPILER_FLAG("-std=c++11" COMPILER_SUPPORTS_CXX11)
if(COMPILER_SUPPORTS_CXX11)
  set(CMAKE_CXX_FLAGS "${CMAKE_CXX_FLAGS} -std=c++11")
else()
  CHECK_CXX_COMPILER_FLAG("-std=c++0x" COMPILER_SUPPORTS_CXX0X)
  if(COMPILER_SUPPORTS_CXX0X)
    set(CMAKE_CXX_FLAGS "${CMAKE_CXX_FLAGS} -std=c++0x")
  else()
   message(FATAL_ERROR "The compiler ${CMAKE_CXX_COMPILER} has no C++11 support. Please use a different C++ compiler.")
  endif()
endif()

# Check for Boost
set(Boost_NO_BOOST_CMAKE ON)
set(required_boost_libs "")  # Don't need these anymore: system filesystem
find_package(Boost 1.41 REQUIRED ${required_boost_libs})
if(Boost_FOUND)
  if (NOT Boost_INCLUDE_DIR STREQUAL "")
    include_directories("${Boost_INCLUDE_DIR}")
  endif()
else()
  set(err "GAMBIT requires Boost v1.41 or greater")
  if (NOT "${required_boost_libs}" STREQUAL "")
    set(err "${err} and compiled libraries:\n")
    foreach(lib ${required_boost_libs})
      set(err "${err} boost_${lib}\n")
    endforeach()
    set(err "${err}Please install these and rerun cmake.")
  else()
    set(err "${err}.\nPlease install a suitable version of Boost and rerun cmake.")
  endif()
  message(FATAL_ERROR ${err})
endif()

# Check for OpenMP
find_package(OpenMP REQUIRED)
if (OPENMP_FOUND)
    set (CMAKE_C_FLAGS "${CMAKE_C_FLAGS} ${OpenMP_C_FLAGS}")
    set (CMAKE_CXX_FLAGS "${CMAKE_CXX_FLAGS} ${OpenMP_CXX_FLAGS}")
endif()

# Check for Gnu Scientific Library (GSL)
include(cmake/FindGSL.cmake)
if(GSL_FOUND)
  if (NOT GSL_INCLUDE_DIRS STREQUAL "")
    include_directories("${GSL_INCLUDE_DIRS}")
  endif()
else()
  message(FATAL_ERROR "GAMBIT requires the GSL libraries.")
endif()

# Check for DL libraries
include(cmake/FindLibDL.cmake)

# Set the version number
set(GAMBIT_VERSION_MAJOR 1)
set(GAMBIT_VERSION_MINOR 0)

# Reprocess the ditch set into a comma-separated list
string (REPLACE ";" "," itch_with_commas "${itch}")

# Generate the cmake_variables.hpp file
include(cmake/preprocessor.cmake)

# Generate the ScannerBit compilation files
message("${Yellow}-- Updating GAMBIT scanner cmake and related files${ColourReset}")
set(locate_scanners ${PROJECT_SOURCE_DIR}/cmake/locate_scanners.py ${PROJECT_BINARY_DIR} -x __not_a_real_name__,${itch_with_commas})
execute_process(RESULT_VARIABLE result COMMAND python ${locate_scanners} WORKING_DIRECTORY ${PROJECT_SOURCE_DIR})
check_result(${result} ${locate_scanners}) 
message("${Yellow}-- Updating GAMBIT scanner cmake and related files - done.${ColourReset}")

# Generate the Printer compilation files
message("${Yellow}-- Updating GAMBIT printer cmake and related files${ColourReset}")
set(harvest_printers ${PROJECT_SOURCE_DIR}/cmake/printer_harvester.py ${PROJECT_BINARY_DIR} -x __not_a_real_name__,${itch_with_commas})
execute_process(RESULT_VARIABLE result COMMAND python ${harvest_printers} WORKING_DIRECTORY ${PROJECT_SOURCE_DIR})
check_result(${result} ${harvest_printers}) 
message("${Yellow}-- Updating GAMBIT printer cmake and related files - done.${ColourReset}")

# Add a true clean target that can have dependencies, to allow us to trigger cleaning of external projects (or run any other custom commands)
add_custom_target(distclean COMMAND ${CMAKE_MAKE_PROGRAM} clean)

# Work out which modules to include in the compile
retrieve_bits(GAMBIT_BITS ${PROJECT_SOURCE_DIR} "${itch}" "Loud")

# Include contributed packages
include(cmake/contrib.cmake)

# Generate the CMakeLists.txt files for GAMBIT modules
message("${Yellow}-- Updating GAMBIT module and backend CMake files.${ColourReset}")
set(update_cmakelists ${PROJECT_SOURCE_DIR}/cmake/update_cmakelists.py -x __not_a_real_name__,${itch_with_commas})
execute_process(RESULT_VARIABLE result COMMAND python ${update_cmakelists} WORKING_DIRECTORY ${PROJECT_SOURCE_DIR})
check_result(${result} ${update_cmakelists}) 
message("${Yellow}-- Updating GAMBIT module cmake files - done.${ColourReset}")

# Generate the backend_locations.yaml file if there isn't one
if(NOT EXISTS "${PROJECT_SOURCE_DIR}/config/backend_locations.yaml")
  configure_file("${PROJECT_SOURCE_DIR}/config/backend_locations.yaml.example" "${PROJECT_SOURCE_DIR}/config/backend_locations.yaml" COPYONLY)
endif()

# Identify the different harvester scripts
set(MODEL_HARVESTER ${PROJECT_SOURCE_DIR}/Models/scripts/model_harvester.py)
set(BACKEND_HARVESTER ${PROJECT_SOURCE_DIR}/Backends/scripts/backend_harvester.py)
set(MODULE_HARVESTER ${PROJECT_SOURCE_DIR}/Elements/scripts/module_harvester.py)
set(PRINTER_HARVESTER ${PROJECT_SOURCE_DIR}/cmake/printer_harvester.py)
set(HARVEST_TOOLS ${PROJECT_SOURCE_DIR}/Utils/scripts/harvesting_tools.py)

# Create all_functor_types.hpp, module_rollcall.hpp, module_types_rollcall.hpp, models_rollcall.hpp,
# model_types_rollcall.hpp, backend_rollcall.hpp, backend_types_rollcall.hpp, printer_rollcall.hpp,
# and Printers/CMakeLists.txt
file(GLOB MODEL_HARVESTER_FILES   "${PROJECT_SOURCE_DIR}/Models/include/gambit/Models/models/*.hpp")
file(GLOB BACKEND_HARVESTER_FILES "${PROJECT_SOURCE_DIR}/Backends/include/gambit/Backends/frontends/*.hpp")
file(GLOB PRINTER_HARVESTER_FILES "${PROJECT_SOURCE_DIR}/Printers/include/gambit/Printers/printers/*.hpp")
file(GLOB MODULE_HARVESTER_FILES  "${PROJECT_SOURCE_DIR}/*Bit*/include/gambit/*Bit*/*_rollcall.hpp"
                                  "${PROJECT_SOURCE_DIR}/Backends/include/gambit/Backends/frontends/*.hpp")
list(REMOVE_ITEM MODULE_HARVESTER_FILES "${PROJECT_SOURCE_DIR}/ScannerBit//include//gambit//ScannerBit//priors_rollcall.hpp"
                                        "${PROJECT_SOURCE_DIR}/ScannerBit//include//gambit//ScannerBit//test_function_rollcall.hpp")

add_custom_command(OUTPUT ${PROJECT_SOURCE_DIR}/Models/include/gambit/Models/model_rollcall.hpp
                   COMMAND python ${MODEL_HARVESTER} -x __not_a_real_name__,${itch_with_commas}
                   WORKING_DIRECTORY ${PROJECT_SOURCE_DIR}
                   DEPENDS ${MODEL_HARVESTER} ${HARVEST_TOOLS} ${MODEL_HARVESTER_FILES} ${PROJECT_BINARY_DIR}/CMakeCache.txt)
add_custom_command(OUTPUT ${PROJECT_SOURCE_DIR}/Backends/include/gambit/Backends/backend_rollcall.hpp
                   COMMAND python ${BACKEND_HARVESTER} -x __not_a_real_name__,${itch_with_commas}
                   WORKING_DIRECTORY ${PROJECT_SOURCE_DIR}
                   DEPENDS ${BACKEND_HARVESTER} ${HARVEST_TOOLS} ${BACKEND_HARVESTER_FILES} ${PROJECT_BINARY_DIR}/CMakeCache.txt)
add_custom_command(OUTPUT ${PROJECT_SOURCE_DIR}/Printers/include/gambit/Printers/printer_rollcall.hpp ${PROJECT_SOURCE_DIR}/Printers/CMakeLists.txt
                   COMMAND python ${PRINTER_HARVESTER} -x __not_a_real_name__,${itch_with_commas}
                   WORKING_DIRECTORY ${PROJECT_SOURCE_DIR}
                   DEPENDS ${PRINTER_HARVESTER} ${HARVEST_TOOLS} ${PRINTER_HARVESTER_FILES} ${PROJECT_BINARY_DIR}/CMakeCache.txt)
add_custom_command(OUTPUT ${PROJECT_SOURCE_DIR}/Elements/include/gambit/Elements/all_functor_types.hpp ${PROJECT_SOURCE_DIR}/Core/include/gambit/Core/module_rollcall.hpp ${PROJECT_SOURCE_DIR}/Elements/include/gambit/Elements/module_types_rollcall.hpp
                   COMMAND python ${MODULE_HARVESTER} -x __not_a_real_name__,${itch_with_commas}
                   WORKING_DIRECTORY ${PROJECT_SOURCE_DIR}
                   DEPENDS ${MODULE_HARVESTER} ${HARVEST_TOOLS} ${MODULE_HARVESTER_FILES} ${PROJECT_BINARY_DIR}/CMakeCache.txt)
add_custom_target(model_harvest   DEPENDS ${PROJECT_SOURCE_DIR}/Models/include/gambit/Models/model_rollcall.hpp ${MODEL_HARVESTER_FILES})
add_custom_target(backend_harvest DEPENDS ${PROJECT_SOURCE_DIR}/Backends/include/gambit/Backends/backend_rollcall.hpp ${BACKEND_HARVESTER_FILES})
add_custom_target(printer_harvest DEPENDS ${PROJECT_SOURCE_DIR}/Printers/include/gambit/Printers/printer_rollcall.hpp ${PRINTER_HARVESTER_FILES} ${PROJECT_SOURCE_DIR}/Printers/CMakeLists.txt)
add_custom_target(module_harvest DEPENDS ${PROJECT_SOURCE_DIR}/Elements/include/gambit/Elements/all_functor_types.hpp ${PROJECT_SOURCE_DIR}/Core/include/gambit/Core/module_rollcall.hpp ${PROJECT_SOURCE_DIR}/Elements/include/gambit/Elements/module_types_rollcall.hpp ${MODULE_HARVESTER_FILES} backend_harvest)

# Include other cmake scripts
include(cmake/warnings.cmake)
include(cmake/gambit.cmake)
include(cmake/extras.cmake)

# Add GAMBIT subdirectories.
add_subdirectory(Logs)
add_subdirectory(Utils)
add_subdirectory_if_present(Models)
add_subdirectory_if_present(Backends)
add_subdirectory_if_present(Elements)
add_subdirectory_if_present(Printers)
add_subdirectory_if_present(Core)

# Lists of different GAMBIT object files to link
set(GAMBIT_BASIC_COMMON_OBJECTS "${GAMBIT_BASIC_COMMON_OBJECTS}" $<TARGET_OBJECTS:Logs> $<TARGET_OBJECTS:Utils>)
set(GAMBIT_ALL_COMMON_OBJECTS "${GAMBIT_BASIC_COMMON_OBJECTS}" $<TARGET_OBJECTS:Models> $<TARGET_OBJECTS:Backends> $<TARGET_OBJECTS:Elements>)

# Set compilation targets for GAMBIT modules
foreach(bit ${GAMBIT_BITS})
  add_subdirectory(${bit})
  set(GAMBIT_BIT_OBJECTS ${GAMBIT_BIT_OBJECTS} "$<TARGET_OBJECTS:${bit}>")
endforeach()

# Add the executables
include(cmake/executables.cmake)

# Finish setting the link commands and rpath variables
include(${PROJECT_BINARY_DIR}/linkedout.cmake)

# Arrange clean commands
include(cmake/cleaning.cmake)<|MERGE_RESOLUTION|>--- conflicted
+++ resolved
@@ -47,12 +47,6 @@
 
 # Set the project name, enabling C, C++ and Fortran support
 project(GAMBIT C CXX Fortran)
-<<<<<<< HEAD
-=======
-
-# Enable Fortran compiler
-enable_language(Fortran)
->>>>>>> 6e5f47ad
 
 # Don't relink all binaries when shared lib changes (programs will be rebuilt anyway if used headers change)
 set(CMAKE_LINK_DEPENDS_NO_SHARED 1)
