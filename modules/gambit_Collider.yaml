--- conflicted
+++ resolved
@@ -99,13 +99,8 @@
   - capability:  ColliderOperator
     function: operatePythia
     options:
-<<<<<<< HEAD
       nEvents: 1000
       slhaFilename: "ColliderBit/data/sps1aWithDecays.spc" 
-=======
-      nEvents: 20
-      slhaFilename: "ColliderBit/data/sps1aWithDecays.spc"
->>>>>>> 261fb04e
       pythiaNames: ["Pythia_SUSY_LHC_8TeV", "Pythia_glusq_LHC_8TeV"]
       Pythia_SUSY_LHC_8TeV: 2  # <-- How many configurations of this one you want
       #Pythia_glusq_LHC_8TeV: 1  # <-- One is the default anyways
