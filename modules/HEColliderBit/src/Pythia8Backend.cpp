--- conflicted
+++ resolved
@@ -49,17 +49,11 @@
       pythiaInstance->readString("PartonLevel:FSR = on");
       pythiaInstance->readString("HadronLevel:all = on");
 
-<<<<<<< HEAD
-      //pythiaInstance->readString("SUSY:all = on");
-      //pythiaInstance->readString("SUSY:qqbar2chi0chi0 = off");
-      //pythiaInstance->readString("SUSY:qqbar2chi+-chi0 = off");
-      //pythiaInstance->readString("SUSY:qqbar2chi+chi- = off");
-=======
 //    pythiaInstance->readString("SUSY:all = on");
 //    pythiaInstance->readString("SUSY:qqbar2chi0chi0 = off");
 //    pythiaInstance->readString("SUSY:qqbar2chi+-chi0 = off");
 //    pythiaInstance->readString("SUSY:qqbar2chi+chi- = off");
->>>>>>> 27f98393
+
       pythiaInstance->readString("SUSY:gg2gluinogluino = on");
       pythiaInstance->readString("SUSY:qqbar2gluinogluino = on");
       pythiaInstance->readString("SUSY:qg2squarkgluino = on");
