#include "Analysis.hpp"
#include <vector>
#include <cmath>

#ifdef MKHISTOS
#include "TFile.h"
#include "TH1F.h"
#endif

namespace GAMBIT {


  using namespace std;


  class Analysis_ATLAS0LEP : public Analysis {
  private:

    // Numbers passing cuts
    int _numAT, _numAM, _numAL, _numBT, _numBM,
      _numCT, _numCM, _numCL, _numD, _numET, _numEM, _numEL;

    // Debug histos
    #ifdef MKHISTOS
    TFile* _f;
    TH1 *_njets, *_nelecs, *_nmuons, *_jetpt_1, *_jetpt_all, *_meff_all, *_met, *_cutflow;
    #endif


  public:

    Analysis_ATLAS0LEP() {
      _numAT = 0; _numAM = 0; _numAL = 0;
      _numBT = 0; _numBM = 0;
      _numCT = 0; _numCM = 0; _numCL = 0;
      _numD  = 0;
      _numET = 0; _numEM = 0; _numEL = 0;

      #ifdef MKHISTOS
      _f = new TFile("Analysis_ATLAS0LEP_debug.root", "RECREATE");
      _njets = new TH1F("njets", "Num jets", 21, -0.5, 20.5);
      _nelecs = new TH1F("nelecs", "Num electrons", 6, -0.5, 5.5);
      _nmuons = new TH1F("nmuons", "Num muons", 6, -0.5, 5.5);
      _jetpt_1 = new TH1F("jetpt_1", "Lead jet pT", 20, 0.0, 1000.0);
      _jetpt_all = new TH1F("jetpt_all", "All jets pT", 50, 0.0, 500.0);
      _meff_all = new TH1F("meff_all", "Inclusive m_eff", 20, 0.0, 300.0);
      _met = new TH1F("met", "Missing ET", 40, 0.0, 800.0);
      _cutflow = new TH1F("cutflow", "Cut flow", 11, -0.5, 10.5);
      #endif
    }


    // void init() {
    // }


    double SmallestdPhi(std::vector<Jet *> jets,double phi_met)
    {
      if(jets.size()<2) return(999);
      double dphi1 = std::acos(std::cos(jets.at(0)->phi()-phi_met));
      double dphi2 = std::acos(std::cos(jets.at(1)->phi()-phi_met));
      double dphi3 = 999;
      if(jets.size()>2&&jets.at(2)->pT()>40.)
        dphi3= std::acos(std::cos(jets.at(2)->phi()-phi_met));
      double min1=std::min(dphi1,dphi2);
      return(std::min(min1,dphi3));
    }

    double SmallestRemainingdPhi(const std::vector<Jet *> jets,double phi_met)
    {
      double remainingDPhi=999;
      double dphiMin=999;
      unsigned int jetcount = 0;
      int njets=jets.size();
      for (int i=0;i<njets;i++)
        {
          Jet * jet = jets.at(i);
          jetcount++;
          if(jetcount>3&&jet->pT()>40.){
            remainingDPhi=std::acos(std::cos((jet->phi()
                                              -phi_met)));
            dphiMin=std::min(remainingDPhi,dphiMin);
          }
        }
      return(dphiMin);
    }


    void analyze(const Event* event) {
      P4 ptot = event->missingMom();
      double met= event->met();
      vector<Jet *> jets=event->jets();
      vector<Particle *> electrons=event->electrons();
      vector<Particle *> muons=event->muons();


      // Now define vectors of baseline objects
      vector<Particle *> baselineElectrons;
      vector<Particle *> baselineMuons;
      vector<Jet *> baselineJets;

      for (size_t iEl=0;iEl<electrons.size();iEl++) {
        Particle * electron=electrons.at(iEl);
        if (electron->pT()>20.&&fabs(electron->eta())<2.47)baselineElectrons.push_back(electron);
      }

      for (size_t iMu=0;iMu<muons.size();iMu++) {
        Particle * muon=muons.at(iMu);
        if (muon->pT()>10.&&fabs(muon->eta())<2.4)baselineMuons.push_back(muon);
      }

      for (size_t iJet=0;iJet<jets.size();iJet++) {
        Jet * jet=jets.at(iJet);
        if (jet->pT()>20.&&fabs(jet->eta())<2.8)baselineJets.push_back(jet);
      }

      //Overlap removal
      vector<Particle *> signalElectrons;
      vector<Particle *> signalMuons;
      vector<Jet *> signalJets;

      //Remove any jet within dR=0.2 of an electrons
      for (size_t iJet=0;iJet<baselineJets.size();iJet++) {
        bool overlap=false;
        P4 jetVec=baselineJets.at(iJet)->mom();
        for (size_t iEl=0;iEl<baselineElectrons.size();iEl++) {
          P4 elVec=baselineElectrons.at(iEl)->mom();
          if (elVec.deltaR_eta(jetVec)<0.2)overlap=true;
        }
        if (!overlap)signalJets.push_back(baselineJets.at(iJet));
      }

      //Remove electrons with dR=0.4 or surviving jets
      for (size_t iEl=0;iEl<baselineElectrons.size();iEl++) {
        bool overlap=false;
        P4 elVec=baselineElectrons.at(iEl)->mom();
        for (size_t iJet=0;iJet<signalJets.size();iJet++) {
          P4 jetVec=signalJets.at(iJet)->mom();
          if (elVec.deltaR_eta(jetVec)<0.4)overlap=true;
        }
        if (!overlap)signalElectrons.push_back(baselineElectrons.at(iEl));
      }

      //Remove muons with dR=0.4 or surviving jets
      for (size_t iMu=0;iMu<baselineMuons.size();iMu++) {
        bool overlap=false;
        P4 muVec=baselineMuons.at(iMu)->mom();
        for (size_t iJet=0;iJet<signalJets.size();iJet++) {
          P4 jetVec=signalJets.at(iJet)->mom();
          if (muVec.deltaR_eta(jetVec)<0.4)overlap=true;
        }
        if (!overlap)signalMuons.push_back(baselineMuons.at(iMu));
      }

      //We now have the signal electrons, muons and jets
      //Let's move on to the 0 lepton 2012 analysis


      //Calculate common variables and cuts first
      int nElectrons=signalElectrons.size();
      int nMuons=signalMuons.size();
      int nJets=signalJets.size();


      #ifdef MKHISTOS
      int NCUT = 0;
      #define FILL_CUTFLOW _cutflow->Fill(NCUT++)
      FILL_CUTFLOW;
      #else
      #define FILL_CUTFLOW {}
      #endif


      //DEBUG info
      #ifndef QUIET
      cout << "Number of electrons " <<  nElectrons << " Number of muons " << nMuons << " Number of jets " << nJets << endl;
      #endif

      bool leptonCut=false;
      if (nElectrons==0 && nMuons==0) leptonCut=true;

      bool metCut = (met > 160.);
      #ifndef QUIET
      //cout << "MET " << met << endl;
<<<<<<< HEAD
      if (met>160.)metCut=true;
      
=======
      if (metCut) cout << "Passes MET cut" << endl;
      #endif
>>>>>>> fd8778bf
      float meff_incl=0;
      for (size_t iJet=0;iJet<nJets;iJet++) {
        if (signalJets.at(iJet)->pT()>40.)meff_incl+=signalJets.at(iJet)->pT();
      }
      meff_incl+=met;
      float meff2j_debug=0;
      float dphimin_debug=0;


      #ifdef MKHISTOS
      _njets->Fill(nJets);
      _nelecs->Fill(nElectrons);
      _nmuons->Fill(nMuons);
      _jetpt_1->Fill(signalJets[0]->pT());
      for (size_t iJet=0;iJet<signalJets.size();iJet++) _jetpt_all->Fill(signalJets[iJet]->pT());
      _met->Fill(met);
      _meff_all->Fill(meff_incl);
      #endif


      // Do 2 jet regions
      if (nJets>1) {
        if (signalJets.at(0)->pT()>130. && signalJets.at(1)->pT()>60.) {

          //   float dPhiMin=9999;
          //   int numJets=0;
          //   for (int iJet=0;iJet<nJets;iJet++) {
          //     Jet * jet=signalJets.at(iJet);
          //     P4 jetVec=jet->mom();
          //     if (jet->pT()<40.) continue;
          //     if (numJets>1)break;
          //     float dphi=ptot.deltaPhi(jetVec);
          //     if (dphi<dPhiMin) {
          //       dPhiMin=dphi;
          //       numJets+=1;
          //     }
          // }
          float dPhiMin=SmallestdPhi(signalJets,ptot.phi());

          dphimin_debug=dPhiMin;

          float meff2j=met + signalJets.at(0)->pT() + signalJets.at(1)->pT();
          meff2j_debug=meff2j;

          #ifdef MKHISTOS
          if (leptonCut) {
            FILL_CUTFLOW;
            if (metCut) {
              FILL_CUTFLOW;
              if (dPhiMin>0.4) {
                FILL_CUTFLOW;
              }
            }
          }
          #endif

          if (leptonCut && metCut && dPhiMin>0.4) {
            if ((met/meff2j)>0.3 && meff_incl>1900.)_numAT++;
            if ((met/meff2j)>0.4 && meff_incl>1300.)_numAM++;
            if ((met/meff2j)>0.4 && meff_incl>1000.)_numAL++;
          }
        }

      }

      //Do the 3 jet regions
      if (nJets>2) {
        if (signalJets.at(0)->pT()>130. && signalJets.at(1)->pT()>60. && signalJets.at(2)->pT()>60.) {
          // float dPhiMin=9999;
          //   int numJets=0;
          //   for (int iJet=0;iJet<nJets;iJet++) {
          //     Jet * jet=signalJets.at(iJet);
          //     P4 jetVec=jet->mom();
          //     if (jet->pT()<40.) continue;
          //     if (numJets>2)break;
          //     float dphi=ptot.deltaPhi(jetVec);
          //     if (dphi<dPhiMin) {
          //       dPhiMin=dphi;
          //       numJets+=1;
          //     }
          // }
          float dPhiMin=SmallestdPhi(signalJets,ptot.phi());

          float meff3j=met + signalJets.at(0)->pT() + signalJets.at(1)->pT() + signalJets.at(2)->pT();
          if (leptonCut && metCut && dPhiMin>0.4) {
            if ((met/meff3j)>0.25 && meff_incl>1900.)_numBT++;
            if ((met/meff3j)>0.3 && meff_incl>1300.)_numBM++;
          }

        }
      }

      //Do the 4 jet regions
      if (nJets>3) {
        if (signalJets.at(0)->pT()>130. && signalJets.at(1)->pT()>60. && signalJets.at(2)->pT()>60. && signalJets.at(3)->pT()>60.) {
          //   float dPhiMin4=9999;
          //   int numJets=0;
          //     for (int iJet=0;iJet<nJets;iJet++) {
          //     Jet * jet=signalJets.at(iJet);
          //     P4 jetVec=jet->mom();
          //     if (jet->pT()<40.) continue;
          //     if (numJets>3)break;
          //     float dphi=ptot.deltaPhi(jetVec);
          //     if (dphi<dPhiMin4) {
          //       dPhiMin4=dphi;
          //       numJets+=1;
          //     }
          // }
          float dPhiMin4=SmallestdPhi(signalJets,ptot.phi());

          //   float dPhiMin2=9999;
          //   for (int iJet=0;iJet<nJets;iJet++) {
          //     Jet * jet=signalJets.at(iJet);
          //     P4 jetVec=jet->mom();
          //     if (jet->pT()<40.) continue;
          //     float dphi=deltaPhi(ptot,jetVec);
          //     if (dphi<dPhiMin2) {
          //       dPhiMin2=dphi;
          //     }
          // }
          float dPhiMin2=SmallestRemainingdPhi(signalJets,ptot.phi());

          float meff4j=met + signalJets.at(0)->pT() + signalJets.at(1)->pT() + signalJets.at(2)->pT() + signalJets.at(3)->pT();

          if (leptonCut && metCut && dPhiMin4>0.4 && dPhiMin2>0.2) {
            if ((met/meff4j)>0.25 && meff_incl>1900.)_numCT++;
            if ((met/meff4j)>0.3 && meff_incl>1300.)_numCM++;
            if ((met/meff4j)>0.3 && meff_incl>1000.)_numCL++;
          }
        }
      }

      //Do 5 jet region
      if (nJets>4) {
        if (signalJets.at(0)->pT()>130. && signalJets.at(1)->pT()>60. && signalJets.at(2)->pT()>60. && signalJets.at(3)->pT()>60. && signalJets.at(4)->pT()>60.) {


          float dPhiMin4=9999;
          /*int numJets=0;
            for (int iJet=0;iJet<nJets;iJet++) {
            Jet * jet=signalJets.at(iJet);
            P4 jetVec=jet->mom();
            if (jet->pT()<40.) continue;
            if (numJets>3)break;
            float dphi=ptot.deltaPhi(jetVec);
            if (dphi<dPhiMin4) {
            dPhiMin4=dphi;
            numJets+=1;
            }
            }*/
          dPhiMin4=SmallestdPhi(signalJets,ptot.phi());

          float dPhiMin2=9999;
          /*for (int iJet=0;iJet<nJets;iJet++) {
            Jet * jet=signalJets.at(iJet);
            P4 jetVec=jet->mom();
            if (jet->pT()<40.) continue;
            float dphi=ptot.deltaPhi(jetVec);
            if (dphi<dPhiMin2) {
            dPhiMin2=dphi;
            }
            }*/
          dPhiMin2=SmallestRemainingdPhi(signalJets,ptot.phi());

          float meff5j=met + signalJets.at(0)->pT() + signalJets.at(1)->pT() + signalJets.at(2)->pT() + signalJets.at(3)->pT() + signalJets.at(4)->pT();

          if (leptonCut && metCut && dPhiMin4>0.4 && dPhiMin2>0.2) {
            if ((met/meff5j)>0.15 && meff_incl>1700.)_numD++;
          }
        }
      }

      //Do the 6 jet regions
      if (nJets>5) {
        if (signalJets.at(0)->pT()>130. && signalJets.at(1)->pT()>60. && signalJets.at(2)->pT()>60. && signalJets.at(3)->pT()>60. && signalJets.at(4)->pT()>60. && signalJets.at(5)->pT()>60.) {


          float dPhiMin4=9999;
          /*int numJets=0;
            for (int iJet=0;iJet<nJets;iJet++) {
            Jet * jet=signalJets.at(iJet);
            P4 jetVec=jet->mom();
            if (jet->pT()<40.) continue;
            if (numJets>3)break;
            float dphi=ptot.deltaPhi(jetVec);
            if (dphi<dPhiMin4) {
            dPhiMin4=dphi;
            numJets+=1;
            }
            }*/
          dPhiMin4=SmallestdPhi(signalJets,ptot.phi());

          float dPhiMin2=9999;
          /*for (int iJet=0;iJet<nJets;iJet++) {
            Jet * jet=signalJets.at(iJet);
            if (jet->pT()<40.) continue;
            float dphi=ptot.deltaPhi(jet->mom());
            if (dphi<dPhiMin2) {
            dPhiMin2=dphi;
            }
            }*/
          dPhiMin2=SmallestRemainingdPhi(signalJets,ptot.phi());

          float meff6j=met + signalJets.at(0)->pT() + signalJets.at(1)->pT() + signalJets.at(2)->pT() + signalJets.at(3)->pT() + signalJets.at(4)->pT() + signalJets.at(5)->pT();

          if (leptonCut && metCut && dPhiMin4>0.4 && dPhiMin2>0.2) {
            if ((met/meff6j)>0.15 && meff_incl>1400.)_numET++;
            if ((met/meff6j)>0.25 && meff_incl>1300.)_numEM++;
            if ((met/meff6j)>0.30 && meff_incl>1000.)_numEL++;
          }
        }
      }
      #ifndef QUIET
      cout << "NJETS " << signalJets.size()
           << " NELE " << signalElectrons.size()
           << " NMUO " << signalMuons.size()
           << " MET " << met
           << " MET/MEFF " << met/meff2j_debug
           << " DPHIMIN " << dphimin_debug
           << " MEFF " << meff_incl
           << " METPHI " << ptot.phi() << endl;
      #endif
    }


    void finalize() {
      cout << "NUMEVENTS: " << _numAT << " " << _numAM << " " << _numAL << " "
           << _numBT << " " << _numBM << " " << _numCT << " " << _numCM << " " << _numCL << " "
           << _numD << " " << _numET << " " << _numEM << " " << _numEL << endl;

      #ifdef MKHISTOS
      cout << "Writing ROOT file" << endl;
      _f->Write();
      _f->Close();
      /// @todo Use smart pointers for proper memory clean-up of ROOT crap?
      #endif
    }


    double logLikelihood() {
      /// @todo Implement!
      return 1.0;
    }


  };


}<|MERGE_RESOLUTION|>--- conflicted
+++ resolved
@@ -180,15 +180,7 @@
       if (nElectrons==0 && nMuons==0) leptonCut=true;
 
       bool metCut = (met > 160.);
-      #ifndef QUIET
-      //cout << "MET " << met << endl;
-<<<<<<< HEAD
-      if (met>160.)metCut=true;
       
-=======
-      if (metCut) cout << "Passes MET cut" << endl;
-      #endif
->>>>>>> fd8778bf
       float meff_incl=0;
       for (size_t iJet=0;iJet<nJets;iJet++) {
         if (signalJets.at(iJet)->pT()>40.)meff_incl+=signalJets.at(iJet)->pT();
