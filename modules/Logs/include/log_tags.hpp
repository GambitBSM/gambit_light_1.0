//   GAMBIT: Global and Modular BSM Inference Tool
//   *********************************************
///  \file
///
///  Headeer for logging classes
///
///  *********************************************
///
///  Authors (add name and date if you modify):
///   
///  \author Ben Farmer
///          (benjamin.farmer@monash.edu.au)
///  \date 2014 Mar
///
///  \author Pat Scott
///          (patscott@physics.mcgill.ca)
///  \date 2014 Mar
///
///  *********************************************

#ifndef __log_tags_hpp__
#define __log_tags_hpp__

namespace Gambit
{

  // CAREFUL! These logging enum tags might clash with other names in the Gambit namespace! Be careful when adding new ones.
  // If you add a new tag, be sure to also add it to one of the tag category sets defined in logging.cpp as well.
<<<<<<< HEAD
  namespace LogTags {
    enum LogTag_declaration
    {
      /* Message tags */
      debug=0,
      info,
      warn,
      err,
      /* Flags */
      fatal,
      nonfatal,
      /* Component tags */
      def,
      core,
      logging,
      models,
      depres,
      scan,
      inifile,
      printers,
      utils
      /* etc... */
    };
  }
 
  // Typedef to make usage of this enum type less cumbersome
  typedef LogTags::LogTag_declaration LogTag;
=======
  enum LogTag
  {
    /* Message tags */
    debug=0,
    info,
    warn,
    err,
    /* Flags */
    fatal,
    nonfatal,
    /* Component tags */
    def,
    core,
    logging,
    models,
    depres,
    scan,
    inifile,
    printers,
    utils,
    backends
    /* etc... */
  };

>>>>>>> 3e9515fb
}

#endif //#ifndef __log_tags_hpp__
 <|MERGE_RESOLUTION|>--- conflicted
+++ resolved
@@ -26,7 +26,6 @@
 
   // CAREFUL! These logging enum tags might clash with other names in the Gambit namespace! Be careful when adding new ones.
   // If you add a new tag, be sure to also add it to one of the tag category sets defined in logging.cpp as well.
-<<<<<<< HEAD
   namespace LogTags {
     enum LogTag_declaration
     {
@@ -47,39 +46,14 @@
       scan,
       inifile,
       printers,
-      utils
+      utils,
+      backends
       /* etc... */
     };
   }
  
   // Typedef to make usage of this enum type less cumbersome
   typedef LogTags::LogTag_declaration LogTag;
-=======
-  enum LogTag
-  {
-    /* Message tags */
-    debug=0,
-    info,
-    warn,
-    err,
-    /* Flags */
-    fatal,
-    nonfatal,
-    /* Component tags */
-    def,
-    core,
-    logging,
-    models,
-    depres,
-    scan,
-    inifile,
-    printers,
-    utils,
-    backends
-    /* etc... */
-  };
-
->>>>>>> 3e9515fb
 }
 
 #endif //#ifndef __log_tags_hpp__
