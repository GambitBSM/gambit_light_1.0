--- conflicted
+++ resolved
@@ -6,12 +6,9 @@
 
 Parameters: 
     StandardModel_SLHA2: !import StandardModel_SLHA2_defaults.yaml
-<<<<<<< HEAD
     StandardModel_Higgs:
       mH: 125
       vev: 238
-=======
->>>>>>> a056b98e
     SingletDM:
         lambda:
             range: [0.001, 1]
