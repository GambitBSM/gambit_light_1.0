--- conflicted
+++ resolved
@@ -187,7 +187,7 @@
       //See PDG meson sheet in DecayBit/data/PDG if you want BFs               
     }
 
-<<<<<<< HEAD
+/* CW: This looks pretty much DEPRECATED
      ///SM decays: Higgs
     void SMHiggs_decays (DecayTable::Entry& result) 
     {
@@ -215,9 +215,8 @@
       result.set_BF(BF_WW, BF_err, "W+", "W-");
       result.set_BF(BF_WWZ, BF_err, "W+", "W-", "Z0");
     }
-
-    /// MSSM sfermion states 
-=======
+*/
+
     /// SM decays: Higgs
     void SM_Higgs_decays (DecayTable::Entry& result)
     {
@@ -240,7 +239,6 @@
 //////////// MSSM /////////////////////
 
     /// MSSM sfermion states
->>>>>>> b4aa7465
     const char *isdl = "~d_1";
     const char *isul = "~u_1";
     const char *issl = "~d_2";
