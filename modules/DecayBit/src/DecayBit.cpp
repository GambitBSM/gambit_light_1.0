//   GAMBIT: Global and Modular BSM Inference Tool
//   *********************************************
///  \file
///
///  Function definitions of DecayBit.
///
///  *********************************************
///
///  Authors (add name and date if you modify):
///   
///  \author Pat Scott
///          (p.scott@imperial.ac.uk)
///  \date 2014 Aug
///  \author Csaba Balazs
///  \date 2015 Jan-May
///
///  *********************************************

#include "gambit/Elements/gambit_module_headers.hpp"
#include "gambit/DecayBit/DecayBit_rollcall.hpp"

namespace Gambit
{

  namespace DecayBit
  {

    using namespace LogTags;

    /// \name DecayBit module functions
    /// @{

    void decayTest (double &result)
    {
      using namespace Pipes::decayTest;
      //  result = BEreq::cb_sd_top2body->brtopbw; 
      //  cout << "top 2 body Br's: " << BEreq::cb_sd_top2body->brtopbw << endl;
      result = BEreq::cb_sd_topwidth->toptot2; 
      cout << "top total width: " << BEreq::cb_sd_topwidth->toptot2 << endl;

    }                                                                           


    /// SM decays: W+
    void W_plus_decays (DecayTable::Entry& result) 
    {
      result.width_in_GeV = 2.08;                    
      result.positive_error = 4.0e-02;
      result.negative_error = 4.0e-02;
      result.set_BF(0.1071, 0.0016, "e+", "nu_e");              
      result.set_BF(0.1063, 0.0015, "mu+", "nu_mu");              
      result.set_BF(0.1138, 0.0021, "tau+", "nu_tau");              
    }

    /// SM decays: W-
    void W_minus_decays (DecayTable::Entry& result) 
    {
      result.width_in_GeV = 2.08;                    
      result.positive_error = 4.0e-02;
      result.negative_error = 4.0e-02;
      result.set_BF(0.1071, 0.0016, "e-", "nubar_e");              
      result.set_BF(0.1063, 0.0015, "mu-", "nubar_mu");              
      result.set_BF(0.1138, 0.0021, "tau-", "nubar_tau");              
    }

    /// SM decays: Z
    void Z_decays (DecayTable::Entry& result) 
    {
      result.width_in_GeV = 2.4952;                    
      result.positive_error = 2.3e-03;
      result.negative_error = 2.3e-03;
      result.set_BF(0.03363, 0.00004, "e+", "e-");              
      result.set_BF(0.03366, 0.00007, "mu+", "mu-");              
      result.set_BF(0.03370, 0.00008, "tau+", "tau-");              
      result.set_BF(0.1203, 0.0021, "c", "cbar");        
      result.set_BF(0.1512, 0.0005, "b", "bbar");        
    }

    /// SM decays: t
    void t_decays (DecayTable::Entry& result) 
    {
      result.width_in_GeV = 2.0;                    
      result.positive_error = 5.0e-01;
      result.negative_error = 5.0e-01;
      result.set_BF(0.91, 0.04, "W+", "b");              
    }

    /// SM decays: tbar
    void tbar_decays (DecayTable::Entry& result) 
    {
      result.width_in_GeV = 2.0;                    
      result.positive_error = 5.0e-01;
      result.negative_error = 5.0e-01;
      result.set_BF(0.91, 0.04, "W-", "bbar");              
    }

    /// SM decays: mu-
    void mu_minus_decays (DecayTable::Entry& result) 
    {
      result.width_in_GeV = 2.9959847e-19;                    
      result.positive_error = 3.0e-25;
      result.negative_error = 3.0e-25;
      result.set_BF(1.0, 0.0, "e-", "nubar_e", "nu_mu");              
    }

    /// SM decays: mu+
    void mu_plus_decays (DecayTable::Entry& result) 
    {
      result.width_in_GeV = 2.9959847e-19;                    
      result.positive_error = 3.0e-25;
      result.negative_error = 3.0e-25;
      result.set_BF(1.0, 0.0, "e+", "nu_e", "nubar_mu");              
    }

    /// SM decays: tau-
    void tau_minus_decays (DecayTable::Entry& result) 
    {
      result.width_in_GeV = 2.267E-12;                    
      result.positive_error = 4.0e-15;
      result.negative_error = 4.0e-15;
      result.set_BF(0.1741, 0.0004, "mu-", "nubar_mu", "nu_tau");              
      result.set_BF(0.1783, 0.0004, "e-", "nubar_e", "nu_tau");              
      result.set_BF(0.1083, 0.0006, "pi-", "nu_tau");              
      result.set_BF(0.2552, 0.0009, "pi-", "pi0", "nu_tau");              
      result.set_BF(0.0930, 0.0011, "pi-", "pi0", "pi0", "nu_tau");              
      result.set_BF(0.0105, 0.0007, "pi-", "pi0", "pi0", "pi0", "nu_tau");              
      result.set_BF(0.0931, 0.0006, "pi-", "pi+", "pi-", "nu_tau");              
      result.set_BF(0.0462, 0.0006, "pi-", "pi+", "pi-", "pi0", "nu_tau");              
    }

    /// SM decays: tau+
    void tau_plus_decays (DecayTable::Entry& result) 
    {
      result.width_in_GeV = 2.267E-12;                    
      result.positive_error = 4.0e-15;
      result.negative_error = 4.0e-15;
      result.set_BF(0.1741, 0.0004, "mu+", "nu_mu", "nubar_tau");              
      result.set_BF(0.1783, 0.0004, "e+", "nu_e", "nubar_tau");              
      result.set_BF(0.1083, 0.0006, "pi+", "nubar_tau");              
      result.set_BF(0.2552, 0.0009, "pi+", "pi0", "nubar_tau");              
      result.set_BF(0.0930, 0.0011, "pi+", "pi0", "pi0", "nubar_tau");              
      result.set_BF(0.0105, 0.0007, "pi+", "pi0", "pi0", "pi0", "nubar_tau");              
      result.set_BF(0.0931, 0.0006, "pi+", "pi+", "pi-", "nubar_tau");              
      result.set_BF(0.0462, 0.0006, "pi+", "pi+", "pi-", "pi0", "nubar_tau");              
    }

    /// SM decays: pi0
    void pi_0_decays (DecayTable::Entry& result) 
    {
      result.width_in_GeV = 7.73e-09;                    
      result.positive_error = 1.7e-10;
      result.negative_error = 1.7e-10;
      result.set_BF(0.98823, 0.00034, "gamma", "gamma");              
      result.set_BF(0.01174, 0.00035, "e+", "e-", "gamma");              
      result.set_BF(3.34e-5, 0.16e-5, "e+", "e-", "e+", "e-");              
      result.set_BF(6.46e-8, 0.33e-8, "e+", "e-");              
    }

    /// SM decays: pi+
    void pi_plus_decays (DecayTable::Entry& result) 
    {
      result.width_in_GeV = 2.5284e-17;                    
      result.positive_error = 5.0e-21;
      result.negative_error = 5.0e-21;
      result.set_BF(0.9998770, 0.0000004, "mu+", "nu_mu");              
      result.set_BF(1.230e-4, 0.004e-4, "e+", "nu_e");              
    }

    /// SM decays: pi-
    void pi_minus_decays (DecayTable::Entry& result) 
    {
      result.width_in_GeV = 2.5284e-17;                    
      result.positive_error = 5.0e-21;
      result.negative_error = 5.0e-21;
      result.set_BF(0.9998770, 0.0000004, "mu-", "nubar_mu");              
      result.set_BF(1.230e-4, 0.004e-4, "e-", "nubar_e");              
    }

    /// SM decays: eta
    void eta_decays (DecayTable::Entry& result) 
    {
      result.width_in_GeV = 1.31e-06;                    
      result.positive_error = 5.0e-08;
      result.negative_error = 5.0e-08;
      //See PDG meson sheet in DecayBit/data/PDG if you want BFs               
    }

    /// SM decays: rho0
    void rho_0_decays (DecayTable::Entry& result) 
    {
      result.width_in_GeV = 1.491e-01;                    
      result.positive_error = 8.0e-04;
      result.negative_error = 8.0e-04;
      //See PDG meson sheet in DecayBit/data/PDG if you want BFs               
    }

    /// SM decays: rho+
    void rho_plus_decays (DecayTable::Entry& result) 
    {
      result.width_in_GeV = 1.491e-01;                    
      result.positive_error = 8.0e-04;
      result.negative_error = 8.0e-04;
      //See PDG meson sheet in DecayBit/data/PDG if you want BFs               
    }

    /// SM decays: rho-
    void rho_minus_decays (DecayTable::Entry& result) 
    {
      result.width_in_GeV = 1.491e-01;                    
      result.positive_error = 8.0e-04;
      result.negative_error = 8.0e-04;
      //See PDG meson sheet in DecayBit/data/PDG if you want BFs               
    }

    /// SM decays: omega
    void omega_decays (DecayTable::Entry& result) 
    {
      result.width_in_GeV = 8.49e-03;                    
      result.positive_error = 8.0e-05;
      result.negative_error = 8.0e-05;
      //See PDG meson sheet in DecayBit/data/PDG if you want BFs               
    }

    ///SM decays: Higgs
    // TODO

<<<<<<< HEAD
    /// MSSM sfermion states 
=======
    /// MSSM sfermion states
>>>>>>> 69152a7a
    const char *isdl = "~d_1";
    const char *isul = "~u_1";
    const char *issl = "~d_2";
    const char *iscl = "~u_2";
    const char *isb1 = "~d_3";
    const char *ist1 = "~u_3";
    const char *isell = "~e-_1";
    const char *inel = "~nu_1";
    const char *ismul = "~e-_2";
    const char *inmul = "~nu_2";
    const char *istau1 = "~e-_3";
    const char *intau1 = "~nu_3";
    const char *isdr = "~d_4";
    const char *isur = "~u_4";
    const char *issr = "~d_5";
    const char *iscr = "~u_5";
    const char *isb2 = "~d_6";
    const char *ist2 = "~u_6";
    const char *iselr = "~e-_4";
    const char *iner = "~nu_1"; // 2000012 until we don't have RHNs in particle_database
    const char *ismur = "~e-_5";
    const char *inmur = "~nu_2"; // 2000014
    const char *istau2 = "~e-_6";
    const char *intau2 = "~nu_3"; // 2000016

    const char *isdlbar = "~dbar_1";
    const char *isulbar = "~ubar_1";
    const char *isslbar = "~dbar_2";
    const char *isclbar = "~ubar_2";
    const char *isb1bar = "~dbar_3";
    const char *ist1bar = "~ubar_3";
    const char *isellbar = "~e+_1";
    const char *inelbar = "~nubar_1";
    const char *ismulbar = "~e+_2";
    const char *inmulbar = "~nubar_2";
    const char *istau1bar = "~e+_3";
    const char *intau1bar = "~nubar_3";
    const char *isdrbar = "~dbar_4";
    const char *isurbar = "~ubar_4";
    const char *issrbar = "~dbar_5";
    const char *iscrbar = "~ubar_5";
    const char *isb2bar = "~dbar_6";
    const char *ist2bar = "~ubar_6";
    const char *iselrbar = "~e+_4";
    const char *inerbar = "~nubar_1"; // -2000012 until we don't have RHNs in particle_database
    const char *ismurbar = "~e+_5";
    const char *inmurbar = "~nubar_2"; // -2000014
    const char *istau2bar = "~e+_6";
    const char *intau2bar = "~nubar_3"; // -2000016
	
    /// MSSM decays: h0_1
    void MSSM_h0_1_decays (DecayTable::Entry& result) 
    {
      using namespace Pipes::MSSM_h0_1_decays;
      const SubSpectrum* mssm = (*Dep::MSSM_spectrum)->get_UV();
      //works
      //const Spectrum* mssm_full(*Dep::MSSM_spectrum);
      //const SubSpectrum* mssm = mssm_full->get_UV();
     
      //works
       // const Spectrum* mssm_full = *Dep::MSSM_spectrum;
       // const SubSpectrum* mssm = mssm_full->get_UV();

      //const SubSpectrum* mssm(*Dep::MSSM_spectrum->get_UV());
      //const SubSpectrum* mssm = Dep::MSSM_spectrum->get_UV();
      //fails
      // const SubSpectrum* spec = *Dep::SM_spectrum;
      // const SubSpectrum* mssm = *Dep::MSSM_spectrum;
      double msu1 = mssm->phys.get_Pole_Mass("~u",1);
      double ZU11 = mssm->phys.get_Pole_Mixing("~u",1,1);
      std::cout << "msu1 = " << msu1 << std::endl;
      std::cout << "ZU11 = " << ZU11 << std::endl;
         

      result.width_in_GeV = BEreq::cb_widthhl_hdec->hlwdth;
      result.set_BF(BEreq::cb_widthhl_hdec->hlbrb, 0.0, "b", "bbar");
      result.set_BF(BEreq::cb_widthhl_hdec->hlbrl, 0.0, "tau+", "tau-");
      result.set_BF(BEreq::cb_widthhl_hdec->hlbrm, 0.0, "mu+", "mu-");
      result.set_BF(BEreq::cb_widthhl_hdec->hlbrs, 0.0, "s", "sbar");
      result.set_BF(BEreq::cb_widthhl_hdec->hlbrc, 0.0, "c", "cbar");
      result.set_BF(BEreq::cb_widthhl_hdec->hlbrt, 0.0, "t", "tbar");
      result.set_BF(BEreq::cb_widthhl_hdec->hlbrg, 0.0, "g", "g");
      result.set_BF(BEreq::cb_widthhl_hdec->hlbrga, 0.0, "gamma", "gamma");
      result.set_BF(BEreq::cb_widthhl_hdec->hlbrzga, 0.0, "gamma", "Z0");
      result.set_BF(BEreq::cb_widthhl_hdec->hlbrw, 0.0, "W+", "W-");
      result.set_BF(BEreq::cb_widthhl_hdec->hlbrz, 0.0, "Z0", "Z0");
      result.set_BF(BEreq::cb_wisusy_hdec->hlbrsc(1,1), 0.0, "~chi+_1", "~chi-_1");
      result.set_BF(BEreq::cb_wisusy_hdec->hlbrsc(2,2), 0.0, "~chi+_2", "~chi-_2");
      result.set_BF(BEreq::cb_wisusy_hdec->hlbrsc(1,2), 0.0, "~chi+_1", "~chi-_2");
      result.set_BF(BEreq::cb_wisusy_hdec->hlbrsc(2,1), 0.0, "~chi+_2", "~chi-_1");
      result.set_BF(BEreq::cb_wisusy_hdec->hlbrsn(1,1), 0.0, "~chi0_1", "~chi0_1");
      result.set_BF(BEreq::cb_wisusy_hdec->hlbrsn(2,2), 0.0, "~chi0_2", "~chi0_2");
      result.set_BF(BEreq::cb_wisusy_hdec->hlbrsn(3,3), 0.0, "~chi0_3", "~chi0_3");
      result.set_BF(BEreq::cb_wisusy_hdec->hlbrsn(4,4), 0.0, "~chi0_4", "~chi0_4");
      result.set_BF(BEreq::cb_wisusy_hdec->hlbrsn(1,2)*2.0, 0.0, "~chi0_1", "~chi0_2");
      result.set_BF(BEreq::cb_wisusy_hdec->hlbrsn(1,3)*2.0, 0.0, "~chi0_1", "~chi0_3");
      result.set_BF(BEreq::cb_wisusy_hdec->hlbrsn(1,4)*2.0, 0.0, "~chi0_1", "~chi0_4");
      result.set_BF(BEreq::cb_wisusy_hdec->hlbrsn(2,3)*2.0, 0.0, "~chi0_2", "~chi0_3");
      result.set_BF(BEreq::cb_wisusy_hdec->hlbrsn(2,4)*2.0, 0.0, "~chi0_2", "~chi0_4");
      result.set_BF(BEreq::cb_wisusy_hdec->hlbrsn(3,4)*2.0, 0.0, "~chi0_3", "~chi0_4");
      result.set_BF(BEreq::cb_wisfer_hdec->bhlsqul/2.0, 0.0, isul, isulbar);
      result.set_BF(BEreq::cb_wisfer_hdec->bhlsqur/2.0, 0.0, isur, isurbar);
      result.set_BF(BEreq::cb_wisfer_hdec->bhlsqul/2.0, 0.0, iscl, isclbar);
      result.set_BF(BEreq::cb_wisfer_hdec->bhlsqur/2.0, 0.0, iscr, iscrbar);
      result.set_BF(BEreq::cb_wisfer_hdec->bhlst(1,1), 0.0, ist1, ist1bar);
      result.set_BF(BEreq::cb_wisfer_hdec->bhlst(2,2), 0.0, ist2, ist2bar);
      result.set_BF(BEreq::cb_wisfer_hdec->bhlst(1,2), 0.0, ist1, ist2bar);
      result.set_BF(BEreq::cb_wisfer_hdec->bhlst(2,1), 0.0, ist2, ist1bar);
      result.set_BF(BEreq::cb_wisfer_hdec->bhlsqdl/2.0, 0.0, isdl, isdlbar);
      result.set_BF(BEreq::cb_wisfer_hdec->bhlsqdr/2.0, 0.0, isdr, isdrbar);
      result.set_BF(BEreq::cb_wisfer_hdec->bhlsqdl/2.0, 0.0, issl, isslbar);
      result.set_BF(BEreq::cb_wisfer_hdec->bhlsqdr/2.0, 0.0, issr, issrbar);
      result.set_BF(BEreq::cb_wisfer_hdec->bhlsb(1,1), 0.0, isb1, isb1bar);
      result.set_BF(BEreq::cb_wisfer_hdec->bhlsb(2,2), 0.0, isb2, isb2bar);
      result.set_BF(BEreq::cb_wisfer_hdec->bhlsb(1,2), 0.0, isb1, isb2bar);
      result.set_BF(BEreq::cb_wisfer_hdec->bhlsb(2,1), 0.0, isb2, isb1bar);
      result.set_BF(BEreq::cb_wisfer_hdec->bhlslel/2.0, 0.0, isell, isellbar);
      result.set_BF(BEreq::cb_wisfer_hdec->bhlsler/2.0, 0.0, iselr, iselrbar);
      result.set_BF(BEreq::cb_wisfer_hdec->bhlslel/2.0, 0.0, ismul, ismulbar);
      result.set_BF(BEreq::cb_wisfer_hdec->bhlsler/2.0, 0.0, ismur, ismurbar);
      result.set_BF(BEreq::cb_wisfer_hdec->bhlstau(1,1), 0.0, istau1, istau1bar);
      result.set_BF(BEreq::cb_wisfer_hdec->bhlstau(2,2), 0.0, istau2, istau2bar);
      result.set_BF(BEreq::cb_wisfer_hdec->bhlstau(1,2), 0.0, istau1, istau2bar);
      result.set_BF(BEreq::cb_wisfer_hdec->bhlstau(2,1), 0.0, istau2, istau1bar);
      result.set_BF(BEreq::cb_wisfer_hdec->bhlslnl/3.0, 0.0, inel, inelbar);
      result.set_BF(BEreq::cb_wisfer_hdec->bhlslnl/3.0, 0.0, inmul, inmulbar);
      result.set_BF(BEreq::cb_wisfer_hdec->bhlslnl/3.0, 0.0, intau1, intau1bar);
      // cout << "h0_1 total width: " << result.width_in_GeV << endl;
      // cout << "BR(h0_1 -> gamma gamma): " << BEreq::cb_widthhl_hdec->hlbrga << endl;
      // cout << "BR(h0_1 -> ~u_L ~u_L_bar): " << BEreq::cb_wisfer_hdec->bhlsqul/2.0 << endl;
      // cout << "BR(h0_1 -> ~tau-_L ~e+_5): " << BEreq::cb_wisfer_hdec->bhlstau(1,1) << endl;
    }

    /// MSSM decays: h0_2
    void h0_2_decays (DecayTable::Entry& result) 
    {
      using namespace Pipes::h0_2_decays;
      result.width_in_GeV = BEreq::cb_widthhh_hdec->hhwdth;
      result.set_BF(BEreq::cb_widthhh_hdec->hhbrb, 0.0, "b", "bbar");
      result.set_BF(BEreq::cb_widthhh_hdec->hhbrl, 0.0, "tau+", "tau-");
      result.set_BF(BEreq::cb_widthhh_hdec->hhbrm, 0.0, "mu+", "mu-");
      result.set_BF(BEreq::cb_widthhh_hdec->hhbrs, 0.0, "s", "sbar");
      result.set_BF(BEreq::cb_widthhh_hdec->hhbrc, 0.0, "c", "cbar");
      result.set_BF(BEreq::cb_widthhh_hdec->hhbrt, 0.0, "t", "tbar");
      result.set_BF(BEreq::cb_widthhh_hdec->hhbrg, 0.0, "g", "g");
      result.set_BF(BEreq::cb_widthhh_hdec->hhbrga, 0.0, "gamma", "gamma");
      result.set_BF(BEreq::cb_widthhh_hdec->hhbrzga, 0.0, "Z0", "gamma");
      result.set_BF(BEreq::cb_widthhh_hdec->hhbrw, 0.0, "W+", "W-");
      result.set_BF(BEreq::cb_widthhh_hdec->hhbrz, 0.0, "Z0", "Z0");
      result.set_BF(BEreq::cb_widthhh_hdec->hhbrh, 0.0, "h0_1", "h0_1");
      result.set_BF(BEreq::cb_widthhh_hdec->hhbra, 0.0, "A0", "A0");
      result.set_BF(BEreq::cb_widthhh_hdec->hhbraz, 0.0, "Z0", "A0");
      result.set_BF(BEreq::cb_widthhh_hdec->hhbrhw/2.0, 0.0, "W+", "H-");
      result.set_BF(BEreq::cb_widthhh_hdec->hhbrhw/2.0, 0.0, "W-", "H+");
      result.set_BF(BEreq::cb_wisusy_hdec->hhbrsc(1,1), 0.0, "~chi+_1", "~chi-_1");
      result.set_BF(BEreq::cb_wisusy_hdec->hhbrsc(2,2), 0.0, "~chi+_2", "~chi-_2");
      result.set_BF(BEreq::cb_wisusy_hdec->hhbrsc(1,2), 0.0, "~chi+_1", "~chi-_2");
      result.set_BF(BEreq::cb_wisusy_hdec->hhbrsc(2,1), 0.0, "~chi+_2", "~chi-_1");
      result.set_BF(BEreq::cb_wisusy_hdec->hhbrsn(1,1), 0.0, "~chi0_1", "~chi0_1");
      result.set_BF(BEreq::cb_wisusy_hdec->hhbrsn(2,2), 0.0, "~chi0_2", "~chi0_2");
      result.set_BF(BEreq::cb_wisusy_hdec->hhbrsn(3,3), 0.0, "~chi0_3", "~chi0_3");
      result.set_BF(BEreq::cb_wisusy_hdec->hhbrsn(4,4), 0.0, "~chi0_4", "~chi0_4");
      result.set_BF(BEreq::cb_wisusy_hdec->hhbrsn(1,2)*2.0, 0.0, "~chi0_1", "~chi0_2");
      result.set_BF(BEreq::cb_wisusy_hdec->hhbrsn(1,3)*2.0, 0.0, "~chi0_1", "~chi0_3");
      result.set_BF(BEreq::cb_wisusy_hdec->hhbrsn(1,4)*2.0, 0.0, "~chi0_1", "~chi0_4");
      result.set_BF(BEreq::cb_wisusy_hdec->hhbrsn(2,3)*2.0, 0.0, "~chi0_2", "~chi0_3");
      result.set_BF(BEreq::cb_wisusy_hdec->hhbrsn(2,4)*2.0, 0.0, "~chi0_2", "~chi0_4");
      result.set_BF(BEreq::cb_wisusy_hdec->hhbrsn(3,4)*2.0, 0.0, "~chi0_3", "~chi0_4");
      result.set_BF(BEreq::cb_wisfer_hdec->bhhsqul/2.0, 0.0, isul, isulbar);
      result.set_BF(BEreq::cb_wisfer_hdec->bhhsqur/2.0, 0.0, isur, isurbar);
      result.set_BF(BEreq::cb_wisfer_hdec->bhhsqul/2.0, 0.0, iscl, isclbar);
      result.set_BF(BEreq::cb_wisfer_hdec->bhhsqur/2.0, 0.0, iscr, iscrbar);
      result.set_BF(BEreq::cb_wisfer_hdec->bhhst(1,1), 0.0, ist1, ist1bar);
      result.set_BF(BEreq::cb_wisfer_hdec->bhhst(2,2), 0.0, ist2, ist2bar);
      result.set_BF(BEreq::cb_wisfer_hdec->bhhst(1,2), 0.0, ist1, ist2bar);
      result.set_BF(BEreq::cb_wisfer_hdec->bhhst(2,1), 0.0, ist2, ist1bar);
      result.set_BF(BEreq::cb_wisfer_hdec->bhhsqdl/2.0, 0.0, isdl, isdlbar);
      result.set_BF(BEreq::cb_wisfer_hdec->bhhsqdr/2.0, 0.0, isdr, isdrbar);
      result.set_BF(BEreq::cb_wisfer_hdec->bhhsqdl/2.0, 0.0, issl, isslbar);
      result.set_BF(BEreq::cb_wisfer_hdec->bhhsqdr/2.0, 0.0, issr, issrbar);
      result.set_BF(BEreq::cb_wisfer_hdec->bhhsb(1,1), 0.0, isb1, isb1bar);
      result.set_BF(BEreq::cb_wisfer_hdec->bhhsb(2,2), 0.0, isb2, isb2bar);
      result.set_BF(BEreq::cb_wisfer_hdec->bhhsb(1,2), 0.0, isb1, isb2bar);
      result.set_BF(BEreq::cb_wisfer_hdec->bhhsb(2,1), 0.0, isb2, isb1bar);
      result.set_BF(BEreq::cb_wisfer_hdec->bhhslel/2.0, 0.0, isell, isellbar);
      result.set_BF(BEreq::cb_wisfer_hdec->bhhsler/2.0, 0.0, iselr, iselrbar);
      result.set_BF(BEreq::cb_wisfer_hdec->bhhslel/2.0, 0.0, ismul, ismulbar);
      result.set_BF(BEreq::cb_wisfer_hdec->bhhsler/2.0, 0.0, ismur, ismurbar);
      result.set_BF(BEreq::cb_wisfer_hdec->bhhstau(1,1), 0.0, istau1, istau1bar);
      result.set_BF(BEreq::cb_wisfer_hdec->bhhstau(2,2), 0.0, istau2, istau2bar);
      result.set_BF(BEreq::cb_wisfer_hdec->bhhstau(1,2), 0.0, istau1, istau2bar);
      result.set_BF(BEreq::cb_wisfer_hdec->bhhstau(2,1), 0.0, istau2, istau1bar);
      result.set_BF(BEreq::cb_wisfer_hdec->bhhslnl/3.0, 0.0, inel, inelbar);
      result.set_BF(BEreq::cb_wisfer_hdec->bhhslnl/3.0, 0.0, inmul, inmulbar);
      result.set_BF(BEreq::cb_wisfer_hdec->bhhslnl/3.0, 0.0, intau1, intau1bar);
      // cout << "h0_2 total width: " << result.width_in_GeV << endl;
    }

    /// MSSM decays: A0
    void A0_decays (DecayTable::Entry& result) 
    {
      using namespace Pipes::A0_decays;
      result.width_in_GeV = BEreq::cb_widtha_hdec->awdth;
      result.set_BF(BEreq::cb_widtha_hdec->abrb, 0.0, "b", "bbar");
      result.set_BF(BEreq::cb_widtha_hdec->abrl, 0.0, "tau+", "tau-");
      result.set_BF(BEreq::cb_widtha_hdec->abrm, 0.0, "mu+", "mu-");
      result.set_BF(BEreq::cb_widtha_hdec->abrs, 0.0, "s", "sbar");
      result.set_BF(BEreq::cb_widtha_hdec->abrc, 0.0, "c", "cbar");
      result.set_BF(BEreq::cb_widtha_hdec->abrt, 0.0, "t", "tbar");
      result.set_BF(BEreq::cb_widtha_hdec->abrg, 0.0, "g", "g");
      result.set_BF(BEreq::cb_widtha_hdec->abrga, 0.0, "gamma", "gamma");
      result.set_BF(BEreq::cb_widtha_hdec->abrzga, 0.0, "Z0", "gamma");
      result.set_BF(BEreq::cb_widtha_hdec->abrz, 0.0, "Z0", "h0_1");
      result.set_BF(BEreq::cb_wisusy_hdec->habrsc(1,1), 0.0, "~chi+_1", "~chi-_1");
      result.set_BF(BEreq::cb_wisusy_hdec->habrsc(2,2), 0.0, "~chi+_2", "~chi-_2");
      result.set_BF(BEreq::cb_wisusy_hdec->habrsc(1,2), 0.0, "~chi+_1", "~chi-_2");
      result.set_BF(BEreq::cb_wisusy_hdec->habrsc(2,1), 0.0, "~chi+_2", "~chi-_1");
      result.set_BF(BEreq::cb_wisusy_hdec->habrsn(1,1), 0.0, "~chi0_1", "~chi0_1");
      result.set_BF(BEreq::cb_wisusy_hdec->habrsn(2,2), 0.0, "~chi0_2", "~chi0_2");
      result.set_BF(BEreq::cb_wisusy_hdec->habrsn(3,3), 0.0, "~chi0_3", "~chi0_3");
      result.set_BF(BEreq::cb_wisusy_hdec->habrsn(4,4), 0.0, "~chi0_4", "~chi0_4");
      result.set_BF(BEreq::cb_wisusy_hdec->habrsn(1,2)*2.0, 0.0, "~chi0_1", "~chi0_2");
      result.set_BF(BEreq::cb_wisusy_hdec->habrsn(1,3)*2.0, 0.0, "~chi0_1", "~chi0_3");
      result.set_BF(BEreq::cb_wisusy_hdec->habrsn(1,4)*2.0, 0.0, "~chi0_1", "~chi0_4");
      result.set_BF(BEreq::cb_wisusy_hdec->habrsn(2,3)*2.0, 0.0, "~chi0_2", "~chi0_3");
      result.set_BF(BEreq::cb_wisusy_hdec->habrsn(2,4)*2.0, 0.0, "~chi0_2", "~chi0_4");
      result.set_BF(BEreq::cb_wisusy_hdec->habrsn(3,4)*2.0, 0.0, "~chi0_3", "~chi0_4");
      result.set_BF(BEreq::cb_wisusy_hdec->habrst/2.0, 0.0, ist1, ist2bar);
      result.set_BF(BEreq::cb_wisusy_hdec->habrst/2.0, 0.0, ist1bar, ist2);
      result.set_BF(BEreq::cb_wisusy_hdec->habrsb/2.0, 0.0, isb1, isb2bar);
      result.set_BF(BEreq::cb_wisusy_hdec->habrsb/2.0, 0.0, isb1bar, isb2);
      result.set_BF(BEreq::cb_wisusy_hdec->habrsl/2.0, 0.0, istau1, istau2bar);
      result.set_BF(BEreq::cb_wisusy_hdec->habrsl/2.0, 0.0, istau1bar, istau2);
      // cout << "A0 total width: " << result.width_in_GeV << endl;
    }

    /// MSSM decays: Hplus
    void Hplus_decays (DecayTable::Entry& result) 
    {
      using namespace Pipes::Hplus_decays;
      result.width_in_GeV = BEreq::cb_widthhc_hdec->hcwdth;
      result.set_BF(BEreq::cb_widthhc_hdec->hcbrb, 0.0, "c", "bbar");
      result.set_BF(BEreq::cb_widthhc_hdec->hcbrl, 0.0, "tau+", "nu_tau");
      result.set_BF(BEreq::cb_widthhc_hdec->hcbrm, 0.0, "mu+", "nu_mu");
      result.set_BF(BEreq::cb_widthhc_hdec->hcbrbu, 0.0, "u", "bbar");
      result.set_BF(BEreq::cb_widthhc_hdec->hcbrs, 0.0, "u", "sbar");
      result.set_BF(BEreq::cb_widthhc_hdec->hcbrc, 0.0, "c", "sbar");
      result.set_BF(BEreq::cb_widthhc_hdec->hcbrt, 0.0, "t", "bbar");
      result.set_BF(BEreq::cb_widthhc_hdec->hcbrw, 0.0, "W+", "h0_1");
      result.set_BF(BEreq::cb_widthhc_hdec->hcbra, 0.0, "W+", "A0");
      result.set_BF(BEreq::cb_wisusy_hdec->hcbrsu(1,1), 0.0, "~chi+_1", "~chi0_1");
      result.set_BF(BEreq::cb_wisusy_hdec->hcbrsu(1,2), 0.0, "~chi+_1", "~chi0_2");
      result.set_BF(BEreq::cb_wisusy_hdec->hcbrsu(1,3), 0.0, "~chi+_1", "~chi0_3");
      result.set_BF(BEreq::cb_wisusy_hdec->hcbrsu(1,4), 0.0, "~chi+_1", "~chi0_4");
      result.set_BF(BEreq::cb_wisusy_hdec->hcbrsu(2,1), 0.0, "~chi+_2", "~chi0_1");
      result.set_BF(BEreq::cb_wisusy_hdec->hcbrsu(2,2), 0.0, "~chi+_2", "~chi0_2");
      result.set_BF(BEreq::cb_wisusy_hdec->hcbrsu(2,3), 0.0, "~chi+_2", "~chi0_3");
      result.set_BF(BEreq::cb_wisusy_hdec->hcbrsu(2,4), 0.0, "~chi+_2", "~chi0_4");
      result.set_BF(BEreq::cb_wisfer_hdec->bhcsl00/2.0, 0.0, isellbar, inel);
      result.set_BF(BEreq::cb_wisfer_hdec->bhcsl00/2.0, 0.0, ismulbar, inmul);
      result.set_BF(BEreq::cb_wisfer_hdec->bhcsl11, 0.0, istau1bar, intau1);
      result.set_BF(BEreq::cb_wisfer_hdec->bhcsl21, 0.0, istau2bar, intau1);
      result.set_BF(BEreq::cb_wisusy_hdec->hcbrsq/2.0, 0.0, isul, isdlbar);
      result.set_BF(BEreq::cb_wisusy_hdec->hcbrsq/2.0, 0.0, iscl, isslbar);
      result.set_BF(BEreq::cb_wisusy_hdec->hcbrstb(1,1), 0.0, ist1, isb1bar);
      result.set_BF(BEreq::cb_wisusy_hdec->hcbrstb(2,2), 0.0, ist2, isb2bar);
      result.set_BF(BEreq::cb_wisusy_hdec->hcbrstb(1,2), 0.0, ist1, isb2bar);
      result.set_BF(BEreq::cb_wisusy_hdec->hcbrstb(2,1), 0.0, ist2, isb1bar);
      // cout << "Hplus total width: " << result.width_in_GeV << endl;
    }


    /// MSSM decays: gluino
    void gluino_decays (DecayTable::Entry& result) 
    {
      using namespace Pipes::gluino_decays;
      result.width_in_GeV = BEreq::cb_sd_gluiwidth->gluitot;
      result.set_BF(BEreq::cb_sd_glui2body->brgsdownl, 0.0, isdl, "dbar");
      result.set_BF(BEreq::cb_sd_glui2body->brgsdownl, 0.0, isdlbar, "d");
      result.set_BF(BEreq::cb_sd_glui2body->brgsdownr, 0.0, isdr, "dbar");
      result.set_BF(BEreq::cb_sd_glui2body->brgsdownr, 0.0, isdrbar, "d");
      result.set_BF(BEreq::cb_sd_glui2body->brgsupl, 0.0, isul, "ubar");
      result.set_BF(BEreq::cb_sd_glui2body->brgsupl, 0.0, isulbar, "u");
      result.set_BF(BEreq::cb_sd_glui2body->brgsupr, 0.0, isur, "ubar");
      result.set_BF(BEreq::cb_sd_glui2body->brgsupr, 0.0, isurbar, "u");
      result.set_BF(BEreq::cb_sd_glui2body->brgsdownl, 0.0, issl, "sbar");
      result.set_BF(BEreq::cb_sd_glui2body->brgsdownl, 0.0, isslbar, "s");
      result.set_BF(BEreq::cb_sd_glui2body->brgsdownr, 0.0, issr, "sbar");
      result.set_BF(BEreq::cb_sd_glui2body->brgsdownr, 0.0, issrbar, "s");
      result.set_BF(BEreq::cb_sd_glui2body->brgsupl, 0.0, iscl, "cbar");
      result.set_BF(BEreq::cb_sd_glui2body->brgsupl, 0.0, isclbar, "c");
      result.set_BF(BEreq::cb_sd_glui2body->brgsupr, 0.0, iscr, "cbar");
      result.set_BF(BEreq::cb_sd_glui2body->brgsupr, 0.0, iscrbar, "c");
      result.set_BF(BEreq::cb_sd_glui2body->brgsb1, 0.0, isb1, "bbar");
      result.set_BF(BEreq::cb_sd_glui2body->brgsb1, 0.0, isb1bar, "b");
      result.set_BF(BEreq::cb_sd_glui2body->brgsb2, 0.0, isb2, "bbar");
      result.set_BF(BEreq::cb_sd_glui2body->brgsb2, 0.0, isb2bar, "b");
      result.set_BF(BEreq::cb_sd_glui2body->brgst1, 0.0, ist1, "tbar");
      result.set_BF(BEreq::cb_sd_glui2body->brgst1, 0.0, ist1bar, "t");
      result.set_BF(BEreq::cb_sd_glui2body->brgst2, 0.0, ist2, "tbar");
      result.set_BF(BEreq::cb_sd_glui2body->brgst2, 0.0, ist2bar, "t");
      result.set_BF(BEreq::cb_sd_gluiloop->brglnjgluon(1), 0.0, "~chi0_1", "g");
      result.set_BF(BEreq::cb_sd_gluiloop->brglnjgluon(2), 0.0, "~chi0_2", "g");
      result.set_BF(BEreq::cb_sd_gluiloop->brglnjgluon(3), 0.0, "~chi0_3", "g");
      result.set_BF(BEreq::cb_sd_gluiloop->brglnjgluon(4), 0.0, "~chi0_4", "g");
      result.set_BF(BEreq::cb_sd_glui3body->brgodn(1), 0.0, "~chi0_1", "d", "dbar");
      result.set_BF(BEreq::cb_sd_glui3body->brgodn(2), 0.0, "~chi0_2", "d", "dbar");
      result.set_BF(BEreq::cb_sd_glui3body->brgodn(3), 0.0, "~chi0_3", "d", "dbar");
      result.set_BF(BEreq::cb_sd_glui3body->brgodn(4), 0.0, "~chi0_4", "d", "dbar");
      result.set_BF(BEreq::cb_sd_glui3body->brgoup(1), 0.0, "~chi0_1", "u", "ubar");
      result.set_BF(BEreq::cb_sd_glui3body->brgoup(2), 0.0, "~chi0_2", "u", "ubar");
      result.set_BF(BEreq::cb_sd_glui3body->brgoup(3), 0.0, "~chi0_3", "u", "ubar");
      result.set_BF(BEreq::cb_sd_glui3body->brgoup(4), 0.0, "~chi0_4", "u", "ubar");
      result.set_BF(BEreq::cb_sd_glui3body->brgodn(1), 0.0, "~chi0_1", "s", "sbar");
      result.set_BF(BEreq::cb_sd_glui3body->brgodn(2), 0.0, "~chi0_2", "s", "sbar");
      result.set_BF(BEreq::cb_sd_glui3body->brgodn(3), 0.0, "~chi0_3", "s", "sbar");
      result.set_BF(BEreq::cb_sd_glui3body->brgodn(4), 0.0, "~chi0_4", "s", "sbar");
      result.set_BF(BEreq::cb_sd_glui3body->brgoup(1), 0.0, "~chi0_1", "c", "cbar");
      result.set_BF(BEreq::cb_sd_glui3body->brgoup(2), 0.0, "~chi0_2", "c", "cbar");
      result.set_BF(BEreq::cb_sd_glui3body->brgoup(3), 0.0, "~chi0_3", "c", "cbar");
      result.set_BF(BEreq::cb_sd_glui3body->brgoup(4), 0.0, "~chi0_4", "c", "cbar");
      result.set_BF(BEreq::cb_sd_glui3body->brgobt(1), 0.0, "~chi0_1", "b", "bbar");
      result.set_BF(BEreq::cb_sd_glui3body->brgobt(2), 0.0, "~chi0_2", "b", "bbar");
      result.set_BF(BEreq::cb_sd_glui3body->brgobt(3), 0.0, "~chi0_3", "b", "bbar");
      result.set_BF(BEreq::cb_sd_glui3body->brgobt(4), 0.0, "~chi0_4", "b", "bbar");
      result.set_BF(BEreq::cb_sd_glui3body->brgotp(1), 0.0, "~chi0_1", "t", "tbar");
      result.set_BF(BEreq::cb_sd_glui3body->brgotp(2), 0.0, "~chi0_2", "t", "tbar");
      result.set_BF(BEreq::cb_sd_glui3body->brgotp(3), 0.0, "~chi0_3", "t", "tbar");
      result.set_BF(BEreq::cb_sd_glui3body->brgotp(4), 0.0, "~chi0_4", "t", "tbar");
      result.set_BF(BEreq::cb_sd_glui3body->brgoud(1), 0.0, "~chi+_1", "d", "ubar");
      result.set_BF(BEreq::cb_sd_glui3body->brgoud(1), 0.0, "~chi-_1", "u", "dbar");
      result.set_BF(BEreq::cb_sd_glui3body->brgoud(2), 0.0, "~chi+_2", "d", "ubar");
      result.set_BF(BEreq::cb_sd_glui3body->brgoud(2), 0.0, "~chi-_2", "u", "dbar");
      result.set_BF(BEreq::cb_sd_glui3body->brgoud(1), 0.0, "~chi+_1", "s", "cbar");
      result.set_BF(BEreq::cb_sd_glui3body->brgoud(1), 0.0, "~chi-_1", "c", "sbar");
      result.set_BF(BEreq::cb_sd_glui3body->brgoud(2), 0.0, "~chi+_2", "s", "cbar");
      result.set_BF(BEreq::cb_sd_glui3body->brgoud(2), 0.0, "~chi-_2", "c", "sbar");
      result.set_BF(BEreq::cb_sd_glui3body->brgotb(1), 0.0, "~chi+_1", "b", "tbar");
      result.set_BF(BEreq::cb_sd_glui3body->brgotb(1), 0.0, "~chi-_1", "t", "bbar");
      result.set_BF(BEreq::cb_sd_glui3body->brgotb(2), 0.0, "~chi+_2", "b", "tbar");
      result.set_BF(BEreq::cb_sd_glui3body->brgotb(2), 0.0, "~chi-_2", "t", "bbar");
      result.set_BF(BEreq::cb_sd_glui3body->brwst1b, 0.0, ist1, "bbar", "W-");
      result.set_BF(BEreq::cb_sd_glui3body->brwst1b, 0.0, ist1bar, "b", "W+");
      result.set_BF(BEreq::cb_sd_glui3body->brhcst1b, 0.0, ist1, "bbar", "H-");
      result.set_BF(BEreq::cb_sd_glui3body->brhcst1b, 0.0, ist1bar, "b", "H+");
      cout << "gluino total width: " << result.width_in_GeV << endl;
    }

    /// MSSM decays: stop_1
    void stop_1_decays (DecayTable::Entry& result) 
    {
      using namespace Pipes::stop_1_decays;
      result.width_in_GeV = BEreq::cb_sd_stopwidth->stoptot(1);
      result.set_BF(BEreq::cb_sd_stop2body->brst1neutt(1), 0.0, "~chi0_1", "t");
      result.set_BF(BEreq::cb_sd_stop2body->brst1neutt(2), 0.0, "~chi0_2", "t");
      result.set_BF(BEreq::cb_sd_stop2body->brst1neutt(3), 0.0, "~chi0_3", "t");
      result.set_BF(BEreq::cb_sd_stop2body->brst1neutt(4), 0.0, "~chi0_4", "t");
      result.set_BF(BEreq::cb_sd_stop2body->brst1charb(1), 0.0, "~chi+_1", "b");
      result.set_BF(BEreq::cb_sd_stop2body->brst1charb(2), 0.0, "~chi+_2", "b");
      result.set_BF(BEreq::cb_sd_stop2body->brst1glui, 0.0, "~g", "t");
      result.set_BF(BEreq::cb_sd_stop2body->brst1hcsb(1), 0.0, isb1, "H+");
      result.set_BF(BEreq::cb_sd_stop2body->brst1hcsb(2), 0.0, isb2, "H+");
      result.set_BF(BEreq::cb_sd_stop2body->brst1wsb(1), 0.0, isb1, "W+");
      result.set_BF(BEreq::cb_sd_stop2body->brst1wsb(2), 0.0, isb2, "W+");
      result.set_BF(BEreq::cb_sd_stoploop->brgamma, 0.0, "~chi0_1", "c");
      result.set_BF(BEreq::cb_sd_stoploop->brgammaup, 0.0, "~chi0_1", "u");
      result.set_BF(BEreq::cb_sd_stoploop->brgammagluino, 0.0, "~g", "c");
      result.set_BF(BEreq::cb_sd_stop3body->brstopw(1,1), 0.0, "~chi0_1", "b", "W+");
      result.set_BF(BEreq::cb_sd_stop3body->brstopw(1,2), 0.0, "~chi0_2", "b", "W+");
      result.set_BF(BEreq::cb_sd_stop3body->brstopw(1,3), 0.0, "~chi0_3", "b", "W+");
      result.set_BF(BEreq::cb_sd_stop3body->brstopw(1,4), 0.0, "~chi0_4", "b", "W+");
      result.set_BF(BEreq::cb_sd_stop3body->brstoph(1,1), 0.0, "~chi0_1", "b", "H+");
      result.set_BF(BEreq::cb_sd_stop3body->brstoph(1,2), 0.0, "~chi0_2", "b", "H+");
      result.set_BF(BEreq::cb_sd_stop3body->brstoph(1,3), 0.0, "~chi0_3", "b", "H+");
      result.set_BF(BEreq::cb_sd_stop3body->brstoph(1,4), 0.0, "~chi0_4", "b", "H+");
      result.set_BF(BEreq::cb_sd_stop3body->brstsntau(1,1), 0.0, intau1, "b", "tau+");
      result.set_BF(BEreq::cb_sd_stop3body->brstsnel(1), 0.0, inel, "b", "e+");
      result.set_BF(BEreq::cb_sd_stop3body->brstsnel(1), 0.0, inmul, "b", "mu+");
      result.set_BF(BEreq::cb_sd_stop3body->brststau(1,1), 0.0, istau1bar, "b", "nu_tau");
      result.set_BF(BEreq::cb_sd_stop3body->brststau(1,2), 0.0, istau2bar, "b", "nu_tau");
      result.set_BF(BEreq::cb_sd_stop3body->brstsel(1,1), 0.0, isellbar, "b", "nu_e");
      result.set_BF(BEreq::cb_sd_stop3body->brstsel(1,2), 0.0, iselrbar, "b", "nu_e");
      result.set_BF(BEreq::cb_sd_stop3body->brstsel(1,1), 0.0, ismulbar, "b", "nu_mu");
      result.set_BF(BEreq::cb_sd_stop3body->brstsel(1,2), 0.0, ismurbar, "b", "nu_mu");
      result.set_BF(BEreq::cb_sd_stop3body->brstbsbst(1,1), 0.0, isb1bar, "b", "t");
      result.set_BF(BEreq::cb_sd_stop3body->brstbsbst(1,2), 0.0, isb2bar, "b", "t");
      result.set_BF(BEreq::cb_sd_stop3body->brstbbsbt(1,1), 0.0, isb1, "bbar", "t");
      result.set_BF(BEreq::cb_sd_stop3body->brstbbsbt(1,2), 0.0, isb2, "bbar", "t");
      result.set_BF(BEreq::cb_sd_stop3body->brstupsbdow(1,1), 0.0, isb1, "dbar", "u");
      result.set_BF(BEreq::cb_sd_stop3body->brstupsbdow(1,2), 0.0, isb2, "dbar", "u");
      result.set_BF(BEreq::cb_sd_stop3body->brstupsbdow(1,1), 0.0, isb1, "sbar", "c");
      result.set_BF(BEreq::cb_sd_stop3body->brstupsbdow(1,2), 0.0, isb2, "sbar", "c");
      result.set_BF(BEreq::cb_sd_stop3body->brsttausbnu(1,1), 0.0, isb1, "tau+", "nu_tau");
      result.set_BF(BEreq::cb_sd_stop3body->brsttausbnu(1,2), 0.0, isb2, "tau+", "nu_tau");
      result.set_BF(BEreq::cb_sd_stop3body->brstelsbnu(1,1), 0.0, isb1, "e+", "nu_e");
      result.set_BF(BEreq::cb_sd_stop3body->brstelsbnu(1,2), 0.0, isb2, "e+", "nu_e");
      result.set_BF(BEreq::cb_sd_stop3body->brstelsbnu(1,1), 0.0, isb1, "mu+", "nu_mu");
      result.set_BF(BEreq::cb_sd_stop3body->brstelsbnu(1,2), 0.0, isb2, "mu+", "nu_mu");
      cout << "stop_1 total width: " << result.width_in_GeV << endl;
    }

    /// MSSM decays: stop_2
    void stop_2_decays (DecayTable::Entry& result) 
    {
      using namespace Pipes::stop_2_decays;
      result.width_in_GeV = BEreq::cb_sd_stopwidth->stoptot(2);
      result.set_BF(BEreq::cb_sd_stop2body->brst2neutt(1), 0.0, "~chi0_1", "t");
      result.set_BF(BEreq::cb_sd_stop2body->brst2neutt(2), 0.0, "~chi0_2", "t");
      result.set_BF(BEreq::cb_sd_stop2body->brst2neutt(3), 0.0, "~chi0_3", "t");
      result.set_BF(BEreq::cb_sd_stop2body->brst2neutt(4), 0.0, "~chi0_4", "t");
      result.set_BF(BEreq::cb_sd_stop2body->brst2charb(1), 0.0, "~chi+_1", "b");
      result.set_BF(BEreq::cb_sd_stop2body->brst2charb(2), 0.0, "~chi+_2", "b");
      result.set_BF(BEreq::cb_sd_stop2body->brst2glui, 0.0, "~g", "t");
      result.set_BF(BEreq::cb_sd_stop2body->brst2hl, 0.0, ist1, "h0_1");
      result.set_BF(BEreq::cb_sd_stop2body->brst2hh, 0.0, ist1, "h0_2");
      result.set_BF(BEreq::cb_sd_stop2body->brst2ha, 0.0, ist1, "A0");
      result.set_BF(BEreq::cb_sd_stop2body->brst2hcsb(1), 0.0, isb1, "H+");
      result.set_BF(BEreq::cb_sd_stop2body->brst2hcsb(2), 0.0, isb2, "H+");
      result.set_BF(BEreq::cb_sd_stop2body->brst2ztop, 0.0, ist1, "Z0");
      result.set_BF(BEreq::cb_sd_stop2body->brst2wsb(1), 0.0, isb1, "W+");
      result.set_BF(BEreq::cb_sd_stop2body->brst2wsb(2), 0.0, isb2, "W+");
      result.set_BF(BEreq::cb_sd_stop3body->brstopw(2,1), 0.0, "~chi0_1", "b", "W+");
      result.set_BF(BEreq::cb_sd_stop3body->brstopw(2,2), 0.0, "~chi0_2", "b", "W+");
      result.set_BF(BEreq::cb_sd_stop3body->brstopw(2,3), 0.0, "~chi0_3", "b", "W+");
      result.set_BF(BEreq::cb_sd_stop3body->brstopw(2,4), 0.0, "~chi0_4", "b", "W+");
      result.set_BF(BEreq::cb_sd_stop3body->brstoph(2,1), 0.0, "~chi0_1", "b", "H+");
      result.set_BF(BEreq::cb_sd_stop3body->brstoph(2,2), 0.0, "~chi0_2", "b", "H+");
      result.set_BF(BEreq::cb_sd_stop3body->brstoph(2,3), 0.0, "~chi0_3", "b", "H+");
      result.set_BF(BEreq::cb_sd_stop3body->brstoph(2,4), 0.0, "~chi0_4", "b", "H+");
      result.set_BF(BEreq::cb_sd_stop3body->brstsntau(2,1), 0.0, intau1, "b", "tau+");
      result.set_BF(BEreq::cb_sd_stop3body->brstsnel(2), 0.0, inel, "b", "e+");
      result.set_BF(BEreq::cb_sd_stop3body->brstsnel(2), 0.0, inmul, "b", "mu+");
      result.set_BF(BEreq::cb_sd_stop3body->brststau(2,1), 0.0, istau1bar, "b", "nu_tau");
      result.set_BF(BEreq::cb_sd_stop3body->brststau(2,2), 0.0, istau2bar, "b", "nu_tau");
      result.set_BF(BEreq::cb_sd_stop3body->brstsel(2,1), 0.0, isellbar, "b", "nu_e");
      result.set_BF(BEreq::cb_sd_stop3body->brstsel(2,2), 0.0, iselrbar, "b", "nu_e");
      result.set_BF(BEreq::cb_sd_stop3body->brstsel(2,1), 0.0, ismulbar, "b", "nu_mu");
      result.set_BF(BEreq::cb_sd_stop3body->brstsel(2,2), 0.0, ismurbar, "b", "nu_mu");
      result.set_BF(BEreq::cb_sd_stop3body->brstbsbst(2,1), 0.0, isb1bar, "b", "t");
      result.set_BF(BEreq::cb_sd_stop3body->brstbsbst(2,2), 0.0, isb2bar, "b", "t");
      result.set_BF(BEreq::cb_sd_stop3body->brstbbsbt(2,1), 0.0, isb1, "bbar", "t");
      result.set_BF(BEreq::cb_sd_stop3body->brstbbsbt(2,2), 0.0, isb2, "bbar", "t");
      result.set_BF(BEreq::cb_sd_stop3body->brstupsbdow(2,1), 0.0, isb1, "dbar", "u");
      result.set_BF(BEreq::cb_sd_stop3body->brstupsbdow(2,2), 0.0, isb2, "dbar", "u");
      result.set_BF(BEreq::cb_sd_stop3body->brstupsbdow(2,1), 0.0, isb1, "sbar", "c");
      result.set_BF(BEreq::cb_sd_stop3body->brstupsbdow(2,2), 0.0, isb2, "sbar", "c");
      result.set_BF(BEreq::cb_sd_stop3body->brsttausbnu(2,1), 0.0, isb1, "tau+", "nu_tau");
      result.set_BF(BEreq::cb_sd_stop3body->brsttausbnu(2,2), 0.0, isb2, "tau+", "nu_tau");
      result.set_BF(BEreq::cb_sd_stop3body->brstelsbnu(2,1), 0.0, isb1, "e+", "nu_e");
      result.set_BF(BEreq::cb_sd_stop3body->brstelsbnu(2,2), 0.0, isb2, "e+", "nu_e");
      result.set_BF(BEreq::cb_sd_stop3body->brstelsbnu(2,1), 0.0, isb1, "mu+", "nu_mu");
      result.set_BF(BEreq::cb_sd_stop3body->brstelsbnu(2,2), 0.0, isb2, "mu+", "nu_mu");
      result.set_BF(BEreq::cb_sd_stop3body->brst2st1tt, 0.0, ist1, "t", "tbar");
      result.set_BF(BEreq::cb_sd_stop3body->brst2st1tt, 0.0, ist1bar, "t", "t");
      result.set_BF(BEreq::cb_sd_stop3body->brst2st1bb, 0.0, ist1, "b", "bbar");
      result.set_BF(BEreq::cb_sd_stop3body->brst2st1uu, 0.0, ist1, "u", "ubar");
      result.set_BF(BEreq::cb_sd_stop3body->brst2st1dd, 0.0, ist1, "d", "dbar");
      result.set_BF(BEreq::cb_sd_stop3body->brst2st1uu, 0.0, ist1, "c", "cbar");
      result.set_BF(BEreq::cb_sd_stop3body->brst2st1dd, 0.0, ist1, "s", "sbar");
      result.set_BF(BEreq::cb_sd_stop3body->brst2st1ee, 0.0, ist1, "e-", "e+");
      result.set_BF(BEreq::cb_sd_stop3body->brst2st1ee, 0.0, ist1, "mu-", "mu+");
      result.set_BF(BEreq::cb_sd_stop3body->brst2st1tautau, 0.0, ist1, "tau-", "tau+");
      result.set_BF(BEreq::cb_sd_stop3body->brst2st1nunu, 0.0, ist1, "nu_e", "nubar_e");
      result.set_BF(BEreq::cb_sd_stop3body->brst2st1nunu, 0.0, ist1, "nu_mu", "nubar_mu");
      result.set_BF(BEreq::cb_sd_stop3body->brst2st1nunu, 0.0, ist1, "nu_tau", "nubar_tau");
      cout << "stop_2 total width: " << result.width_in_GeV << endl;
    }

    /// MSSM decays: sbottom_1
    void sbottom_1_decays (DecayTable::Entry& result) 
    {
      using namespace Pipes::sbottom_1_decays;
      result.width_in_GeV = BEreq::cb_sd_sbotwidth->sbottot(1);
      result.set_BF(BEreq::cb_sd_sbot2body->brsb1neutt(1), 0.0, "~chi0_1", "b");
      result.set_BF(BEreq::cb_sd_sbot2body->brsb1neutt(2), 0.0, "~chi0_2", "b");
      result.set_BF(BEreq::cb_sd_sbot2body->brsb1neutt(3), 0.0, "~chi0_3", "b");
      result.set_BF(BEreq::cb_sd_sbot2body->brsb1neutt(4), 0.0, "~chi0_4", "b");
      result.set_BF(BEreq::cb_sd_sbot2body->brsb1chart(1), 0.0, "~chi-_1", "t");
      result.set_BF(BEreq::cb_sd_sbot2body->brsb1chart(2), 0.0, "~chi-_2", "t");
      result.set_BF(BEreq::cb_sd_sbot2body->brsb1glui, 0.0, "~g", "b");
      result.set_BF(BEreq::cb_sd_sbot2body->brsb1hcst(1), 0.0, ist1, "H-");
      result.set_BF(BEreq::cb_sd_sbot2body->brsb1hcst(2), 0.0, ist2, "H-");
      result.set_BF(BEreq::cb_sd_sbot2body->brsb1wst(1), 0.0, ist1, "W-");
      result.set_BF(BEreq::cb_sd_sbot2body->brsb1wst(2), 0.0, ist2, "W-");
      result.set_BF(BEreq::cb_sd_sbot3body->brsbsntau(1,1), 0.0, intau1bar, "t", "tau-");
      result.set_BF(BEreq::cb_sd_sbot3body->brsbsnel(1), 0.0, inelbar, "t", "e-");
      result.set_BF(BEreq::cb_sd_sbot3body->brsbsnel(1), 0.0, inmulbar, "t", "mu-");
      result.set_BF(BEreq::cb_sd_sbot3body->brsbstau(1,1), 0.0, istau1, "t", "nubar_tau");
      result.set_BF(BEreq::cb_sd_sbot3body->brsbstau(1,2), 0.0, istau2, "t", "nubar_tau");
      result.set_BF(BEreq::cb_sd_sbot3body->brsbsel(1,1), 0.0, isell, "t", "nubar_e");
      result.set_BF(BEreq::cb_sd_sbot3body->brsbsel(1,2), 0.0, iselr, "t", "nubar_e");
      result.set_BF(BEreq::cb_sd_sbot3body->brsbsel(1,1), 0.0, ismul, "t", "nubar_mu");
      result.set_BF(BEreq::cb_sd_sbot3body->brsbsel(1,2), 0.0, ismur, "t", "nubar_mu");
      result.set_BF(BEreq::cb_sd_sbot3body->brsbtstsb(1,1), 0.0, ist1bar, "t", "b");
      result.set_BF(BEreq::cb_sd_sbot3body->brsbtstsb(1,2), 0.0, ist2bar, "t", "b");
      result.set_BF(BEreq::cb_sd_sbot3body->brsbtbstb(1,1), 0.0, ist1, "tbar", "b");
      result.set_BF(BEreq::cb_sd_sbot3body->brsbtbstb(1,2), 0.0, ist2, "tbar", "b");
      result.set_BF(BEreq::cb_sd_sbot3body->brsbupstdow(1,1), 0.0, ist1, "ubar", "d");
      result.set_BF(BEreq::cb_sd_sbot3body->brsbupstdow(1,2), 0.0, ist2, "ubar", "d");
      result.set_BF(BEreq::cb_sd_sbot3body->brsbupstdow(1,1), 0.0, ist1, "cbar", "s");
      result.set_BF(BEreq::cb_sd_sbot3body->brsbupstdow(1,2), 0.0, ist2, "cbar", "s");
      result.set_BF(BEreq::cb_sd_sbot3body->brsbtaustnu(1,1), 0.0, ist1, "tau-", "nubar_tau");
      result.set_BF(BEreq::cb_sd_sbot3body->brsbtaustnu(1,2), 0.0, ist2, "tau-", "nubar_tau");
      result.set_BF(BEreq::cb_sd_sbot3body->brsbelstnu(1,1), 0.0, ist1, "e-", "nubar_e");
      result.set_BF(BEreq::cb_sd_sbot3body->brsbelstnu(1,2), 0.0, ist1, "e-", "nubar_e");
      result.set_BF(BEreq::cb_sd_sbot3body->brsbelstnu(1,1), 0.0, ist1, "mu-", "nubar_mu");
      result.set_BF(BEreq::cb_sd_sbot3body->brsbelstnu(1,2), 0.0, ist1, "mu-", "nubar_mu");
      cout << "sbottom_1 total width: " << result.width_in_GeV << endl;
    }

    /// MSSM decays: sbottom_2
    void sbottom_2_decays (DecayTable::Entry& result) 
    {
      using namespace Pipes::sbottom_2_decays;
      result.width_in_GeV = BEreq::cb_sd_sbotwidth->sbottot(2);
      result.set_BF(BEreq::cb_sd_sbot2body->brsb2neutt(1), 0.0, "~chi0_1", "b");
      result.set_BF(BEreq::cb_sd_sbot2body->brsb2neutt(2), 0.0, "~chi0_2", "b");
      result.set_BF(BEreq::cb_sd_sbot2body->brsb2neutt(3), 0.0, "~chi0_3", "b");
      result.set_BF(BEreq::cb_sd_sbot2body->brsb2neutt(4), 0.0, "~chi0_4", "b");
      result.set_BF(BEreq::cb_sd_sbot2body->brsb2chart(1), 0.0, "~chi-_1", "t");
      result.set_BF(BEreq::cb_sd_sbot2body->brsb2chart(2), 0.0, "~chi-_2", "t");
      result.set_BF(BEreq::cb_sd_sbot2body->brsb2glui, 0.0, "~g", "b");
      result.set_BF(BEreq::cb_sd_sbot2body->brsb2hl, 0.0, isb1, "h0_1");
      result.set_BF(BEreq::cb_sd_sbot2body->brsb2hh, 0.0, isb1, "h0_2");
      result.set_BF(BEreq::cb_sd_sbot2body->brsb2ha, 0.0, isb1, "A0");
      result.set_BF(BEreq::cb_sd_sbot2body->brsb2hcst(1), 0.0, ist1, "H-");
      result.set_BF(BEreq::cb_sd_sbot2body->brsb2hcst(2), 0.0, ist2, "H-");
      result.set_BF(BEreq::cb_sd_sbot2body->brsb2zbot, 0.0, isb1, "Z0");
      result.set_BF(BEreq::cb_sd_sbot2body->brsb2wst(1), 0.0, ist1, "W-");
      result.set_BF(BEreq::cb_sd_sbot2body->brsb2wst(2), 0.0, ist2, "W-");
      result.set_BF(BEreq::cb_sd_sbot3body->brsbsntau(2,1), 0.0, intau1bar, "t", "tau-");
      result.set_BF(BEreq::cb_sd_sbot3body->brsbsnel(2), 0.0, inelbar, "t", "e-");
      result.set_BF(BEreq::cb_sd_sbot3body->brsbsnel(2), 0.0, inmulbar, "t", "mu-");
      result.set_BF(BEreq::cb_sd_sbot3body->brsbstau(2,1), 0.0, istau1, "t", "nubar_tau");
      result.set_BF(BEreq::cb_sd_sbot3body->brsbstau(2,2), 0.0, istau2, "t", "nubar_tau");
      result.set_BF(BEreq::cb_sd_sbot3body->brsbsel(2,1), 0.0, isell, "t", "nubar_e");
      result.set_BF(BEreq::cb_sd_sbot3body->brsbsel(2,2), 0.0, iselr, "t", "nubar_e");
      result.set_BF(BEreq::cb_sd_sbot3body->brsbsel(2,1), 0.0, ismul, "t", "nubar_mu");
      result.set_BF(BEreq::cb_sd_sbot3body->brsbsel(2,2), 0.0, ismur, "t", "nubar_mu");
      result.set_BF(BEreq::cb_sd_sbot3body->brsbtstsb(2,1), 0.0, ist1bar, "t", "b");
      result.set_BF(BEreq::cb_sd_sbot3body->brsbtstsb(2,2), 0.0, ist2bar, "t", "b");
      result.set_BF(BEreq::cb_sd_sbot3body->brsbtbstb(2,1), 0.0, ist1, "tbar", "b");
      result.set_BF(BEreq::cb_sd_sbot3body->brsbtbstb(2,2), 0.0, ist2, "tbar", "b");
      result.set_BF(BEreq::cb_sd_sbot3body->brsbupstdow(2,1), 0.0, ist1, "ubar", "d");
      result.set_BF(BEreq::cb_sd_sbot3body->brsbupstdow(2,2), 0.0, ist2, "ubar", "d");
      result.set_BF(BEreq::cb_sd_sbot3body->brsbupstdow(2,1), 0.0, ist1, "cbar", "s");
      result.set_BF(BEreq::cb_sd_sbot3body->brsbupstdow(2,2), 0.0, ist2, "cbar", "s");
      result.set_BF(BEreq::cb_sd_sbot3body->brsbtaustnu(2,1), 0.0, ist1, "tau-", "nubar_tau");
      result.set_BF(BEreq::cb_sd_sbot3body->brsbtaustnu(2,2), 0.0, ist2, "tau-", "nubar_tau");
      result.set_BF(BEreq::cb_sd_sbot3body->brsbelstnu(2,1), 0.0, ist1, "e-", "nubar_e");
      result.set_BF(BEreq::cb_sd_sbot3body->brsbelstnu(2,2), 0.0, ist1, "e-", "nubar_e");
      result.set_BF(BEreq::cb_sd_sbot3body->brsbelstnu(2,1), 0.0, ist1, "mu-", "nubar_mu");
      result.set_BF(BEreq::cb_sd_sbot3body->brsbelstnu(2,2), 0.0, ist1, "mu-", "nubar_mu");
      result.set_BF(BEreq::cb_sd_sbot3body->brsb2sb1bb, 0.0, isb1, "b", "bbar");
      result.set_BF(BEreq::cb_sd_sbot3body->brsb2sb1starbb, 0.0, isb1bar, "b", "b");
      result.set_BF(BEreq::cb_sd_sbot3body->brsb2sb1tt, 0.0, isb1, "t", "tbar");
      result.set_BF(BEreq::cb_sd_sbot3body->brsb2sb1uu, 0.0, isb1, "u", "ubar");
      result.set_BF(BEreq::cb_sd_sbot3body->brsb2sb1dd, 0.0, isb1, "d", "dbar");
      result.set_BF(BEreq::cb_sd_sbot3body->brsb2sb1uu, 0.0, isb1, "c", "cbar");
      result.set_BF(BEreq::cb_sd_sbot3body->brsb2sb1dd, 0.0, isb1, "s", "sbar");
      result.set_BF(BEreq::cb_sd_sbot3body->brsb2sb1ee, 0.0, isb1, "e-", "e+");
      result.set_BF(BEreq::cb_sd_sbot3body->brsb2sb1ee, 0.0, isb1, "mu-", "mu+");
      result.set_BF(BEreq::cb_sd_sbot3body->brsb2sb1tautau, 0.0, isb1, "tau-", "tau+");
      result.set_BF(BEreq::cb_sd_sbot3body->brsb2sb1nunu, 0.0, isb1, "nu_e", "nubar_e");
      result.set_BF(BEreq::cb_sd_sbot3body->brsb2sb1nunu, 0.0, isb1, "nu_mu", "nubar_mu");
      result.set_BF(BEreq::cb_sd_sbot3body->brsb2sb1nunu, 0.0, isb1, "nu_tau", "nubar_tau");
      cout << "sbottom_2 total width: " << result.width_in_GeV << endl;
    }

    /// MSSM decays: sup_l
    void sup_l_decays (DecayTable::Entry& result) 
    {
      using namespace Pipes::sup_l_decays;
      result.width_in_GeV = BEreq::cb_sd_supwidth->supltot2;
      result.set_BF(BEreq::cb_sd_sup2body->brsuplnup(1), 0.0, "~chi0_1", "u");
      result.set_BF(BEreq::cb_sd_sup2body->brsuplnup(2), 0.0, "~chi0_2", "u");
      result.set_BF(BEreq::cb_sd_sup2body->brsuplnup(3), 0.0, "~chi0_3", "u");
      result.set_BF(BEreq::cb_sd_sup2body->brsuplnup(4), 0.0, "~chi0_4", "u");
      result.set_BF(BEreq::cb_sd_sup2body->brsuplcdow(1), 0.0, "~chi+_1", "d");
      result.set_BF(BEreq::cb_sd_sup2body->brsuplcdow(2), 0.0, "~chi+_2", "d");
      result.set_BF(BEreq::cb_sd_sup2body->brsuplglui, 0.0, "~g", "u");
      // cout << "sup_l total width: " << result.width_in_GeV << endl;
    }

    /// MSSM decays: sup_r
    void sup_r_decays (DecayTable::Entry& result) 
    {
      using namespace Pipes::sup_r_decays;
      result.width_in_GeV = BEreq::cb_sd_supwidth->suprtot2;
      result.set_BF(BEreq::cb_sd_sup2body->brsuprnup(1), 0.0, "~chi0_1", "u");
      result.set_BF(BEreq::cb_sd_sup2body->brsuprnup(2), 0.0, "~chi0_2", "u");
      result.set_BF(BEreq::cb_sd_sup2body->brsuprnup(3), 0.0, "~chi0_3", "u");
      result.set_BF(BEreq::cb_sd_sup2body->brsuprnup(4), 0.0, "~chi0_4", "u");
      result.set_BF(BEreq::cb_sd_sup2body->brsuprcdow(1), 0.0, "~chi+_1", "d");
      result.set_BF(BEreq::cb_sd_sup2body->brsuprcdow(2), 0.0, "~chi+_2", "d");
      result.set_BF(BEreq::cb_sd_sup2body->brsuprglui, 0.0, "~g", "u");
      // cout << "sup_r total width: " << result.width_in_GeV << endl;
    }

    /// MSSM decays: sdown_l
    void sdown_l_decays (DecayTable::Entry& result) 
    {
      using namespace Pipes::sdown_l_decays;
      result.width_in_GeV = BEreq::cb_sd_sdownwidth->sdowltot2;
      result.set_BF(BEreq::cb_sd_sdown2body->brsdowlndow(1), 0.0, "~chi0_1", "d");
      result.set_BF(BEreq::cb_sd_sdown2body->brsdowlndow(2), 0.0, "~chi0_2", "d");
      result.set_BF(BEreq::cb_sd_sdown2body->brsdowlndow(3), 0.0, "~chi0_3", "d");
      result.set_BF(BEreq::cb_sd_sdown2body->brsdowlndow(4), 0.0, "~chi0_4", "d");
      result.set_BF(BEreq::cb_sd_sdown2body->brsdowlchup(1), 0.0, "~chi-_1", "u");
      result.set_BF(BEreq::cb_sd_sdown2body->brsdowlchup(2), 0.0, "~chi-_2", "u");
      result.set_BF(BEreq::cb_sd_sdown2body->brsdowlglui, 0.0, "~g", "d");
      // cout << "sdown_l total width: " << result.width_in_GeV << endl;
    }

    /// MSSM decays: sdown_r
    void sdown_r_decays (DecayTable::Entry& result) 
    {
      using namespace Pipes::sdown_r_decays;
      result.width_in_GeV = BEreq::cb_sd_sdownwidth->sdowrtot2;
      result.set_BF(BEreq::cb_sd_sdown2body->brsdowrndow(1), 0.0, "~chi0_1", "d");
      result.set_BF(BEreq::cb_sd_sdown2body->brsdowrndow(2), 0.0, "~chi0_2", "d");
      result.set_BF(BEreq::cb_sd_sdown2body->brsdowrndow(3), 0.0, "~chi0_3", "d");
      result.set_BF(BEreq::cb_sd_sdown2body->brsdowrndow(4), 0.0, "~chi0_4", "d");
      result.set_BF(BEreq::cb_sd_sdown2body->brsdowrchup(1), 0.0, "~chi-_1", "u");
      result.set_BF(BEreq::cb_sd_sdown2body->brsdowrchup(2), 0.0, "~chi-_2", "u");
      result.set_BF(BEreq::cb_sd_sdown2body->brsdowrglui, 0.0, "~g", "d");
      // cout << "sdown_r total width: " << result.width_in_GeV << endl;
    }

    /// MSSM decays: scharm_l
    void scharm_l_decays (DecayTable::Entry& result) 
    {
      using namespace Pipes::scharm_l_decays;
      result.width_in_GeV = BEreq::cb_sd_supwidth->supltot2;
      result.set_BF(BEreq::cb_sd_sup2body->brsuplnup(1), 0.0, "~chi0_1", "c");
      result.set_BF(BEreq::cb_sd_sup2body->brsuplnup(2), 0.0, "~chi0_2", "c");
      result.set_BF(BEreq::cb_sd_sup2body->brsuplnup(3), 0.0, "~chi0_3", "c");
      result.set_BF(BEreq::cb_sd_sup2body->brsuplnup(4), 0.0, "~chi0_4", "c");
      result.set_BF(BEreq::cb_sd_sup2body->brsuplcdow(1), 0.0, "~chi+_1", "s");
      result.set_BF(BEreq::cb_sd_sup2body->brsuplcdow(2), 0.0, "~chi+_2", "s");
      result.set_BF(BEreq::cb_sd_sup2body->brsuplglui, 0.0, "~g", "c");
      // cout << "scharm_l total width: " << result.width_in_GeV << endl;
    }

    /// MSSM decays: scharm_r
    void scharm_r_decays (DecayTable::Entry& result) 
    {
      using namespace Pipes::scharm_r_decays;
      result.width_in_GeV = BEreq::cb_sd_supwidth->suprtot2;
      result.set_BF(BEreq::cb_sd_sup2body->brsuprnup(1), 0.0, "~chi0_1", "c");
      result.set_BF(BEreq::cb_sd_sup2body->brsuprnup(2), 0.0, "~chi0_2", "c");
      result.set_BF(BEreq::cb_sd_sup2body->brsuprnup(3), 0.0, "~chi0_3", "c");
      result.set_BF(BEreq::cb_sd_sup2body->brsuprnup(4), 0.0, "~chi0_4", "c");
      result.set_BF(BEreq::cb_sd_sup2body->brsuprcdow(1), 0.0, "~chi+_1", "s");
      result.set_BF(BEreq::cb_sd_sup2body->brsuprcdow(2), 0.0, "~chi+_2", "s");
      result.set_BF(BEreq::cb_sd_sup2body->brsuprglui, 0.0, "~g", "c");
      // cout << "scharm_r total width: " << result.width_in_GeV << endl;
    }

    /// MSSM decays: sstrange_l
    void sstrange_l_decays (DecayTable::Entry& result) 
    {
      using namespace Pipes::sstrange_l_decays;
      result.width_in_GeV = BEreq::cb_sd_sdownwidth->sdowltot2;
      result.set_BF(BEreq::cb_sd_sdown2body->brsdowlndow(1), 0.0, "~chi0_1", "s");
      result.set_BF(BEreq::cb_sd_sdown2body->brsdowlndow(2), 0.0, "~chi0_2", "s");
      result.set_BF(BEreq::cb_sd_sdown2body->brsdowlndow(3), 0.0, "~chi0_3", "s");
      result.set_BF(BEreq::cb_sd_sdown2body->brsdowlndow(4), 0.0, "~chi0_4", "s");
      result.set_BF(BEreq::cb_sd_sdown2body->brsdowlchup(1), 0.0, "~chi-_1", "c");
      result.set_BF(BEreq::cb_sd_sdown2body->brsdowlchup(2), 0.0, "~chi-_2", "c");
      result.set_BF(BEreq::cb_sd_sdown2body->brsdowlglui, 0.0, "~g", "s");
      // cout << "sstrange_l total width: " << result.width_in_GeV << endl;
    }

    /// MSSM decays: sstrange_r
    void sstrange_r_decays (DecayTable::Entry& result) 
    {
      using namespace Pipes::sstrange_r_decays;
      result.width_in_GeV = BEreq::cb_sd_sdownwidth->sdowrtot2;
      result.set_BF(BEreq::cb_sd_sdown2body->brsdowrndow(1), 0.0, "~chi0_1", "s");
      result.set_BF(BEreq::cb_sd_sdown2body->brsdowrndow(2), 0.0, "~chi0_2", "s");
      result.set_BF(BEreq::cb_sd_sdown2body->brsdowrndow(3), 0.0, "~chi0_3", "s");
      result.set_BF(BEreq::cb_sd_sdown2body->brsdowrndow(4), 0.0, "~chi0_4", "s");
      result.set_BF(BEreq::cb_sd_sdown2body->brsdowrchup(1), 0.0, "~chi-_1", "c");
      result.set_BF(BEreq::cb_sd_sdown2body->brsdowrchup(2), 0.0, "~chi-_2", "c");
      result.set_BF(BEreq::cb_sd_sdown2body->brsdowrglui, 0.0, "~g", "s");
      // cout << "sstrange_r total width: " << result.width_in_GeV << endl;
    }

    /// MSSM decays: selectron_l
    void selectron_l_decays (DecayTable::Entry& result) 
    {
      using namespace Pipes::selectron_l_decays;
      result.width_in_GeV = BEreq::cb_sd_selwidth->selltot2;
      result.set_BF(BEreq::cb_sd_sel2body->brsellneute(1), 0.0, "~chi0_1", "e-");
      result.set_BF(BEreq::cb_sd_sel2body->brsellneute(2), 0.0, "~chi0_2", "e-");
      result.set_BF(BEreq::cb_sd_sel2body->brsellneute(3), 0.0, "~chi0_3", "e-");
      result.set_BF(BEreq::cb_sd_sel2body->brsellneute(4), 0.0, "~chi0_4", "e-");
      result.set_BF(BEreq::cb_sd_sel2body->brsellcharnue(1), 0.0, "~chi-_1", "nu_e");
      result.set_BF(BEreq::cb_sd_sel2body->brsellcharnue(2), 0.0, "~chi-_2", "nu_e");
      // cout << "selectron_l total width: " << result.width_in_GeV << endl;
    }

    /// MSSM decays: selectron_r
    void selectron_r_decays (DecayTable::Entry& result) 
    {
      using namespace Pipes::selectron_r_decays;
      result.width_in_GeV = BEreq::cb_sd_selwidth->selrtot2;
      result.set_BF(BEreq::cb_sd_sel2body->brselrneute(1), 0.0, "~chi0_1", "e-");
      result.set_BF(BEreq::cb_sd_sel2body->brselrneute(2), 0.0, "~chi0_2", "e-");
      result.set_BF(BEreq::cb_sd_sel2body->brselrneute(3), 0.0, "~chi0_3", "e-");
      result.set_BF(BEreq::cb_sd_sel2body->brselrneute(4), 0.0, "~chi0_4", "e-");
      result.set_BF(BEreq::cb_sd_sel2body->brselrcharnue(1), 0.0, "~chi-_1", "nu_e");
      result.set_BF(BEreq::cb_sd_sel2body->brselrcharnue(2), 0.0, "~chi-_2", "nu_e");
      // cout << "selectron_r total width: " << result.width_in_GeV << endl;
    }

    /// MSSM decays: smuon_l
    void smuon_l_decays (DecayTable::Entry& result) 
    {
      using namespace Pipes::smuon_l_decays;
      result.width_in_GeV = BEreq::cb_sd_selwidth->selltot2;
      result.set_BF(BEreq::cb_sd_sel2body->brsellneute(1), 0.0, "~chi0_1", "mu-");
      result.set_BF(BEreq::cb_sd_sel2body->brsellneute(2), 0.0, "~chi0_2", "mu-");
      result.set_BF(BEreq::cb_sd_sel2body->brsellneute(3), 0.0, "~chi0_3", "mu-");
      result.set_BF(BEreq::cb_sd_sel2body->brsellneute(4), 0.0, "~chi0_4", "mu-");
      result.set_BF(BEreq::cb_sd_sel2body->brsellcharnue(1), 0.0, "~chi-_1", "nu_mu");
      result.set_BF(BEreq::cb_sd_sel2body->brsellcharnue(2), 0.0, "~chi-_2", "nu_mu");
      // cout << "smuon_l total width: " << result.width_in_GeV << endl;
    }

    /// MSSM decays: smuon_r
    void smuon_r_decays (DecayTable::Entry& result) 
    {
      using namespace Pipes::smuon_r_decays;
      result.width_in_GeV = BEreq::cb_sd_selwidth->selrtot2;
      result.set_BF(BEreq::cb_sd_sel2body->brselrneute(1), 0.0, "~chi0_1", "mu-");
      result.set_BF(BEreq::cb_sd_sel2body->brselrneute(2), 0.0, "~chi0_2", "mu-");
      result.set_BF(BEreq::cb_sd_sel2body->brselrneute(3), 0.0, "~chi0_3", "mu-");
      result.set_BF(BEreq::cb_sd_sel2body->brselrneute(4), 0.0, "~chi0_4", "mu-");
      result.set_BF(BEreq::cb_sd_sel2body->brselrcharnue(1), 0.0, "~chi-_1", "nu_mu");
      result.set_BF(BEreq::cb_sd_sel2body->brselrcharnue(2), 0.0, "~chi-_2", "nu_mu");
      // cout << "smuon_r total width: " << result.width_in_GeV << endl;
    }

    /// MSSM decays: stau_1
    void stau_1_decays (DecayTable::Entry& result) 
    {
      using namespace Pipes::stau_1_decays;
      result.width_in_GeV = BEreq::cb_sd_stauwidth->stau1tot2;
      result.set_BF(BEreq::cb_sd_stau2body->brstau1neut(1), 0.0, "~chi0_1", "tau-");
      result.set_BF(BEreq::cb_sd_stau2body->brstau1neut(2), 0.0, "~chi0_2", "tau-");
      result.set_BF(BEreq::cb_sd_stau2body->brstau1neut(3), 0.0, "~chi0_3", "tau-");
      result.set_BF(BEreq::cb_sd_stau2body->brstau1neut(4), 0.0, "~chi0_4", "tau-");
      result.set_BF(BEreq::cb_sd_stau2body->brstau1char(1), 0.0, "~chi-_1", "nu_tau");
      result.set_BF(BEreq::cb_sd_stau2body->brstau1char(2), 0.0, "~chi-_2", "nu_tau");
      result.set_BF(BEreq::cb_sd_stau2body->brstau1hcsn(1), 0.0, intau1, "H-");
      result.set_BF(BEreq::cb_sd_stau2body->brstau1wsn(1), 0.0, intau1, "W-");
      result.set_BF(BEreq::cb_sd_stau2bodygrav->brstautaugrav, 0.0, "~G", "tau-");
      // cout << "stau_1 total width: " << result.width_in_GeV << endl;
    }

    /// MSSM decays: stau_2
    void stau_2_decays (DecayTable::Entry& result) 
    {
      using namespace Pipes::stau_2_decays;
      result.width_in_GeV = BEreq::cb_sd_stauwidth->stau2tot2;
      result.set_BF(BEreq::cb_sd_stau2body->brstau2neut(1), 0.0, "~chi0_1", "tau-");
      result.set_BF(BEreq::cb_sd_stau2body->brstau2neut(2), 0.0, "~chi0_2", "tau-");
      result.set_BF(BEreq::cb_sd_stau2body->brstau2neut(3), 0.0, "~chi0_3", "tau-");
      result.set_BF(BEreq::cb_sd_stau2body->brstau2neut(4), 0.0, "~chi0_4", "tau-");
      result.set_BF(BEreq::cb_sd_stau2body->brstau2char(1), 0.0, "~chi-_1", "nu_tau");
      result.set_BF(BEreq::cb_sd_stau2body->brstau2char(2), 0.0, "~chi-_2", "nu_tau");
      result.set_BF(BEreq::cb_sd_stau2body->brstau2hcsn(1), 0.0, intau1, "H-");
      result.set_BF(BEreq::cb_sd_stau2body->brstau2wsn(1), 0.0, intau1, "W-");
      result.set_BF(BEreq::cb_sd_stau2body->brstau2hl, 0.0, istau1, "h0_1");
      result.set_BF(BEreq::cb_sd_stau2body->brstau2hh, 0.0, istau1, "h0_2");
      result.set_BF(BEreq::cb_sd_stau2body->brstau2ha, 0.0, istau1, "A0");
      result.set_BF(BEreq::cb_sd_stau2body->brstau2ztau, 0.0, istau1, "Z0");
      // cout << "stau_2 total width: " << result.width_in_GeV << endl;
    }

    /// MSSM decays: snu_electronl
    void snu_electronl_decays (DecayTable::Entry& result) 
    {
      using namespace Pipes::snu_electronl_decays;
      result.width_in_GeV = BEreq::cb_sd_snelwidth->sneltot2;
      result.set_BF(BEreq::cb_sd_snel2body->brsnellneut(1), 0.0, "~chi0_1", "nu_e");
      result.set_BF(BEreq::cb_sd_snel2body->brsnellneut(2), 0.0, "~chi0_2", "nu_e");
      result.set_BF(BEreq::cb_sd_snel2body->brsnellneut(3), 0.0, "~chi0_3", "nu_e");
      result.set_BF(BEreq::cb_sd_snel2body->brsnellneut(4), 0.0, "~chi0_4", "nu_e");
      result.set_BF(BEreq::cb_sd_snel2body->brsnellchar(1), 0.0, "~chi+_1", "e-");
      result.set_BF(BEreq::cb_sd_snel2body->brsnellchar(2), 0.0, "~chi+_2", "e-");
      // cout << "snu_electronl total width: " << result.width_in_GeV << endl;
    }

    /// MSSM decays: snu_muonl
    void snu_muonl_decays (DecayTable::Entry& result) 
    {
      using namespace Pipes::snu_muonl_decays;
      result.width_in_GeV = BEreq::cb_sd_snelwidth->sneltot2;
      result.set_BF(BEreq::cb_sd_snel2body->brsnellneut(1), 0.0, "~chi0_1", "nu_mu");
      result.set_BF(BEreq::cb_sd_snel2body->brsnellneut(2), 0.0, "~chi0_2", "nu_mu");
      result.set_BF(BEreq::cb_sd_snel2body->brsnellneut(3), 0.0, "~chi0_3", "nu_mu");
      result.set_BF(BEreq::cb_sd_snel2body->brsnellneut(4), 0.0, "~chi0_4", "nu_mu");
      result.set_BF(BEreq::cb_sd_snel2body->brsnellchar(1), 0.0, "~chi+_1", "mu-");
      result.set_BF(BEreq::cb_sd_snel2body->brsnellchar(2), 0.0, "~chi+_2", "mu-");
      // cout << "snu_muonl total width: " << result.width_in_GeV << endl;
    }

    /// MSSM decays: snu_taul
    void snu_taul_decays (DecayTable::Entry& result) 
    {
      using namespace Pipes::snu_taul_decays;
      result.width_in_GeV = BEreq::cb_sd_sntauwidth->sntautot2;
      result.set_BF(BEreq::cb_sd_sntau2body->brsntauneut(1), 0.0, "~chi0_1", "nu_tau");
      result.set_BF(BEreq::cb_sd_sntau2body->brsntauneut(2), 0.0, "~chi0_2", "nu_tau");
      result.set_BF(BEreq::cb_sd_sntau2body->brsntauneut(3), 0.0, "~chi0_3", "nu_tau");
      result.set_BF(BEreq::cb_sd_sntau2body->brsntauneut(4), 0.0, "~chi0_4", "nu_tau");
      result.set_BF(BEreq::cb_sd_sntau2body->brsntauchar(1), 0.0, "~chi+_1", "tau-");
      result.set_BF(BEreq::cb_sd_sntau2body->brsntauchar(2), 0.0, "~chi+_2", "tau-");
      result.set_BF(BEreq::cb_sd_sntau2body->brsntau1hcstau(1), 0.0, istau1bar, "H-");
      result.set_BF(BEreq::cb_sd_sntau2body->brsntau1hcstau(2), 0.0, istau2bar, "H-");
      result.set_BF(BEreq::cb_sd_sntau2body->brsntau1wstau(1), 0.0, istau1bar, "W-");
      result.set_BF(BEreq::cb_sd_sntau2body->brsntau1wstau(2), 0.0, istau2bar, "W-");
      // cout << "snu_taul total width: " << result.width_in_GeV << endl;
    }

    /// MSSM decays: chargino_1
    void chargino_1_decays (DecayTable::Entry& result) 
    {
      using namespace Pipes::chargino_1_decays;
      result.width_in_GeV = BEreq::cb_sd_charwidth->chartot(1);
      result.set_BF(BEreq::cb_sd_char2body->brcharsupl(1), 0.0, isul, "dbar");
      result.set_BF(BEreq::cb_sd_char2body->brcharsupr(1), 0.0, isur, "dbar");
      result.set_BF(BEreq::cb_sd_char2body->brcharsdownl(1), 0.0, isdlbar, "u");
      result.set_BF(BEreq::cb_sd_char2body->brcharsdownr(1), 0.0, isdrbar, "u");
      result.set_BF(BEreq::cb_sd_char2body->brcharsupl(1), 0.0, iscl, "sbar");
      result.set_BF(BEreq::cb_sd_char2body->brcharsupr(1), 0.0, iscr, "sbar");
      result.set_BF(BEreq::cb_sd_char2body->brcharsdownl(1), 0.0, isslbar, "c");
      result.set_BF(BEreq::cb_sd_char2body->brcharsdownr(1), 0.0, issrbar, "c");
      result.set_BF(BEreq::cb_sd_char2body->brcharst1(1), 0.0, ist1, "bbar");
      result.set_BF(BEreq::cb_sd_char2body->brcharst2(1), 0.0, ist2, "bbar");
      result.set_BF(BEreq::cb_sd_char2body->brcharsb1(1), 0.0, isb1bar, "t");
      result.set_BF(BEreq::cb_sd_char2body->brcharsb2(1), 0.0, isb2bar, "t");
      result.set_BF(BEreq::cb_sd_char2body->brcharsnel(1), 0.0, inel, "e+");
      result.set_BF(BEreq::cb_sd_char2body->brcharsnel(1), 0.0, inmul, "mu+");
      result.set_BF(BEreq::cb_sd_char2body->brcharsn1(1), 0.0, intau1, "tau+");
      result.set_BF(BEreq::cb_sd_char2body->brcharsell(1), 0.0, isellbar, "nu_e");
      result.set_BF(BEreq::cb_sd_char2body->brcharselr(1), 0.0, iselrbar, "nu_e");
      result.set_BF(BEreq::cb_sd_char2body->brcharsell(1), 0.0, ismulbar, "nu_mu");
      result.set_BF(BEreq::cb_sd_char2body->brcharselr(1), 0.0, ismurbar, "nu_mu");
      result.set_BF(BEreq::cb_sd_char2body->brcharstau1(1), 0.0, istau1bar, "nu_tau");
      result.set_BF(BEreq::cb_sd_char2body->brcharstau2(1), 0.0, istau2bar, "nu_tau");
      result.set_BF(BEreq::cb_sd_char2body->brcharwneut(1,1), 0.0, "~chi0_1", "W+");
      result.set_BF(BEreq::cb_sd_char2body->brcharwneut(1,2), 0.0, "~chi0_2", "W+");
      result.set_BF(BEreq::cb_sd_char2body->brcharwneut(1,3), 0.0, "~chi0_3", "W+");
      result.set_BF(BEreq::cb_sd_char2body->brcharwneut(1,4), 0.0, "~chi0_4", "W+");
      result.set_BF(BEreq::cb_sd_char2body->brcharhcneut(1,1), 0.0, "~chi0_1", "H+");
      result.set_BF(BEreq::cb_sd_char2body->brcharhcneut(1,2), 0.0, "~chi0_2", "H+");
      result.set_BF(BEreq::cb_sd_char2body->brcharhcneut(1,3), 0.0, "~chi0_3", "H+");
      result.set_BF(BEreq::cb_sd_char2body->brcharhcneut(1,4), 0.0, "~chi0_4", "H+");
      result.set_BF(BEreq::cb_sd_char2bodygrav->brcharwgravitino(1), 0.0, "~G", "W+");
      result.set_BF(BEreq::cb_sd_char2bodygrav->brcharhcgravitino(1), 0.0, "~G", "H+");
      result.set_BF(BEreq::cb_sd_char2bodygrav->brcharwgravitino(1), 0.0, "~G", "W+");
      result.set_BF(BEreq::cb_sd_char2bodygrav->brcharhcgravitino(1), 0.0, "~G", "H+");
      result.set_BF(BEreq::cb_sd_char3body->brnupdb(1,1), 0.0, "~chi0_1", "u", "dbar");
      result.set_BF(BEreq::cb_sd_char3body->brnupdb(1,2), 0.0, "~chi0_2", "u", "dbar");
      result.set_BF(BEreq::cb_sd_char3body->brnupdb(1,3), 0.0, "~chi0_3", "u", "dbar");
      result.set_BF(BEreq::cb_sd_char3body->brnupdb(1,4), 0.0, "~chi0_4", "u", "dbar");
      result.set_BF(BEreq::cb_sd_char3body->brnupdb(1,1), 0.0, "~chi0_1", "c", "sbar");
      result.set_BF(BEreq::cb_sd_char3body->brnupdb(1,2), 0.0, "~chi0_2", "c", "sbar");
      result.set_BF(BEreq::cb_sd_char3body->brnupdb(1,3), 0.0, "~chi0_3", "c", "sbar");
      result.set_BF(BEreq::cb_sd_char3body->brnupdb(1,4), 0.0, "~chi0_4", "c", "sbar");
      result.set_BF(BEreq::cb_sd_char3body->brntopbb(1,1), 0.0, "~chi0_1", "t", "bbar");
      result.set_BF(BEreq::cb_sd_char3body->brntopbb(1,2), 0.0, "~chi0_2", "t", "bbar");
      result.set_BF(BEreq::cb_sd_char3body->brntopbb(1,3), 0.0, "~chi0_3", "t", "bbar");
      result.set_BF(BEreq::cb_sd_char3body->brntopbb(1,4), 0.0, "~chi0_4", "t", "bbar");
      result.set_BF(BEreq::cb_sd_char3body->brnelnue(1,1), 0.0, "~chi0_1", "e+", "nu_e");
      result.set_BF(BEreq::cb_sd_char3body->brnelnue(1,2), 0.0, "~chi0_2", "e+", "nu_e");
      result.set_BF(BEreq::cb_sd_char3body->brnelnue(1,3), 0.0, "~chi0_3", "e+", "nu_e");
      result.set_BF(BEreq::cb_sd_char3body->brnelnue(1,4), 0.0, "~chi0_4", "e+", "nu_e");
      result.set_BF(BEreq::cb_sd_char3body->brnmunumu(1,1), 0.0, "~chi0_1", "mu+", "nu_mu");
      result.set_BF(BEreq::cb_sd_char3body->brnmunumu(1,2), 0.0, "~chi0_2", "mu+", "nu_mu");
      result.set_BF(BEreq::cb_sd_char3body->brnmunumu(1,3), 0.0, "~chi0_3", "mu+", "nu_mu");
      result.set_BF(BEreq::cb_sd_char3body->brnmunumu(1,4), 0.0, "~chi0_4", "mu+", "nu_mu");
      result.set_BF(BEreq::cb_sd_char3body->brntaunut(1,1), 0.0, "~chi0_1", "tau+", "nu_tau");
      result.set_BF(BEreq::cb_sd_char3body->brntaunut(1,2), 0.0, "~chi0_2", "tau+", "nu_tau");
      result.set_BF(BEreq::cb_sd_char3body->brntaunut(1,3), 0.0, "~chi0_3", "tau+", "nu_tau");
      result.set_BF(BEreq::cb_sd_char3body->brntaunut(1,4), 0.0, "~chi0_4", "tau+", "nu_tau");
      result.set_BF(BEreq::cb_sd_char3body->brglupdb(1), 0.0, "~g", "u", "dbar");
      result.set_BF(BEreq::cb_sd_char3body->brglchsb(1), 0.0, "~g", "c", "sbar");
      result.set_BF(BEreq::cb_sd_char3body->brgltopbb(1), 0.0, "~g", "t", "bbar");
      // cout << "chargino_1 total width: " << result.width_in_GeV << endl;
    }

    /// MSSM decays: chargino_2
    void chargino_2_decays (DecayTable::Entry& result) 
    {
      using namespace Pipes::chargino_2_decays;
      result.width_in_GeV = BEreq::cb_sd_charwidth->chartot(2);
      result.set_BF(BEreq::cb_sd_char2body->brcharsupl(2), 0.0, isul, "dbar");
      result.set_BF(BEreq::cb_sd_char2body->brcharsupr(2), 0.0, isur, "dbar");
      result.set_BF(BEreq::cb_sd_char2body->brcharsdownl(2), 0.0, isdlbar, "u");
      result.set_BF(BEreq::cb_sd_char2body->brcharsdownr(2), 0.0, isdrbar, "u");
      result.set_BF(BEreq::cb_sd_char2body->brcharsupl(2), 0.0, iscl, "sbar");
      result.set_BF(BEreq::cb_sd_char2body->brcharsupr(2), 0.0, iscr, "sbar");
      result.set_BF(BEreq::cb_sd_char2body->brcharsdownl(2), 0.0, isslbar, "c");
      result.set_BF(BEreq::cb_sd_char2body->brcharsdownr(2), 0.0, issrbar, "c");
      result.set_BF(BEreq::cb_sd_char2body->brcharst1(2), 0.0, ist1, "bbar");
      result.set_BF(BEreq::cb_sd_char2body->brcharst2(2), 0.0, ist2, "bbar");
      result.set_BF(BEreq::cb_sd_char2body->brcharsb1(2), 0.0, isb1bar, "t");
      result.set_BF(BEreq::cb_sd_char2body->brcharsb2(2), 0.0, isb2bar, "t");
      result.set_BF(BEreq::cb_sd_char2body->brcharsnel(2), 0.0, inel, "e+");
      result.set_BF(BEreq::cb_sd_char2body->brcharsnel(2), 0.0, inmul, "mu+");
      result.set_BF(BEreq::cb_sd_char2body->brcharsn1(2), 0.0, intau1, "tau+");
      result.set_BF(BEreq::cb_sd_char2body->brcharsell(2), 0.0, isellbar, "nu_e");
      result.set_BF(BEreq::cb_sd_char2body->brcharselr(2), 0.0, iselrbar, "nu_e");
      result.set_BF(BEreq::cb_sd_char2body->brcharsell(2), 0.0, ismulbar, "nu_mu");
      result.set_BF(BEreq::cb_sd_char2body->brcharselr(2), 0.0, ismurbar, "nu_mu");
      result.set_BF(BEreq::cb_sd_char2body->brcharstau1(2), 0.0, istau1bar, "nu_tau");
      result.set_BF(BEreq::cb_sd_char2body->brcharstau2(2), 0.0, istau2bar, "nu_tau");
      result.set_BF(BEreq::cb_sd_char2body->brcharzchic, 0.0, "~chi+_1", "Z0");
      result.set_BF(BEreq::cb_sd_char2body->brcharwneut(2,1), 0.0, "~chi0_1", "W+");
      result.set_BF(BEreq::cb_sd_char2body->brcharwneut(2,2), 0.0, "~chi0_2", "W+");
      result.set_BF(BEreq::cb_sd_char2body->brcharwneut(2,3), 0.0, "~chi0_3", "W+");
      result.set_BF(BEreq::cb_sd_char2body->brcharwneut(2,4), 0.0, "~chi0_4", "W+");
      result.set_BF(BEreq::cb_sd_char2body->brcharhlchic, 0.0, "~chi+_1", "h0_1");
      result.set_BF(BEreq::cb_sd_char2body->brcharhhchic, 0.0, "~chi+_1", "h0_2");
      result.set_BF(BEreq::cb_sd_char2body->brcharhachic, 0.0, "~chi+_1", "A0");
      result.set_BF(BEreq::cb_sd_char2body->brcharhcneut(2,1), 0.0, "~chi0_1", "H+");
      result.set_BF(BEreq::cb_sd_char2body->brcharhcneut(2,2), 0.0, "~chi0_2", "H+");
      result.set_BF(BEreq::cb_sd_char2body->brcharhcneut(2,3), 0.0, "~chi0_3", "H+");
      result.set_BF(BEreq::cb_sd_char2body->brcharhcneut(2,4), 0.0, "~chi0_4", "H+");
      result.set_BF(BEreq::cb_sd_char2bodygrav->brcharwgravitino(2), 0.0, "~G", "W+");
      result.set_BF(BEreq::cb_sd_char2bodygrav->brcharhcgravitino(2), 0.0, "~G", "H+");
      result.set_BF(BEreq::cb_sd_char2bodygrav->brcharwgravitino(2), 0.0, "~G", "W+");
      result.set_BF(BEreq::cb_sd_char2bodygrav->brcharhcgravitino(2), 0.0, "~G", "H+");
      result.set_BF(BEreq::cb_sd_char3body->brnupdb(2,1), 0.0, "~chi0_1", "u", "dbar");
      result.set_BF(BEreq::cb_sd_char3body->brnupdb(2,2), 0.0, "~chi0_2", "u", "dbar");
      result.set_BF(BEreq::cb_sd_char3body->brnupdb(2,3), 0.0, "~chi0_3", "u", "dbar");
      result.set_BF(BEreq::cb_sd_char3body->brnupdb(2,4), 0.0, "~chi0_4", "u", "dbar");
      result.set_BF(BEreq::cb_sd_char3body->brnupdb(2,1), 0.0, "~chi0_1", "c", "sbar");
      result.set_BF(BEreq::cb_sd_char3body->brnupdb(2,2), 0.0, "~chi0_2", "c", "sbar");
      result.set_BF(BEreq::cb_sd_char3body->brnupdb(2,3), 0.0, "~chi0_3", "c", "sbar");
      result.set_BF(BEreq::cb_sd_char3body->brnupdb(2,4), 0.0, "~chi0_4", "c", "sbar");
      result.set_BF(BEreq::cb_sd_char3body->brntopbb(2,1), 0.0, "~chi0_1", "t", "bbar");
      result.set_BF(BEreq::cb_sd_char3body->brntopbb(2,2), 0.0, "~chi0_2", "t", "bbar");
      result.set_BF(BEreq::cb_sd_char3body->brntopbb(2,3), 0.0, "~chi0_3", "t", "bbar");
      result.set_BF(BEreq::cb_sd_char3body->brntopbb(2,4), 0.0, "~chi0_4", "t", "bbar");
      result.set_BF(BEreq::cb_sd_char3body->brnelnue(2,1), 0.0, "~chi0_1", "e+", "nu_e");
      result.set_BF(BEreq::cb_sd_char3body->brnelnue(2,2), 0.0, "~chi0_2", "e+", "nu_e");
      result.set_BF(BEreq::cb_sd_char3body->brnelnue(2,3), 0.0, "~chi0_3", "e+", "nu_e");
      result.set_BF(BEreq::cb_sd_char3body->brnelnue(2,4), 0.0, "~chi0_4", "e+", "nu_e");
      result.set_BF(BEreq::cb_sd_char3body->brnmunumu(2,1), 0.0, "~chi0_1", "mu+", "nu_mu");
      result.set_BF(BEreq::cb_sd_char3body->brnmunumu(2,2), 0.0, "~chi0_2", "mu+", "nu_mu");
      result.set_BF(BEreq::cb_sd_char3body->brnmunumu(2,3), 0.0, "~chi0_3", "mu+", "nu_mu");
      result.set_BF(BEreq::cb_sd_char3body->brnmunumu(2,4), 0.0, "~chi0_4", "mu+", "nu_mu");
      result.set_BF(BEreq::cb_sd_char3body->brntaunut(2,1), 0.0, "~chi0_1", "tau+", "nu_tau");
      result.set_BF(BEreq::cb_sd_char3body->brntaunut(2,2), 0.0, "~chi0_2", "tau+", "nu_tau");
      result.set_BF(BEreq::cb_sd_char3body->brntaunut(2,3), 0.0, "~chi0_3", "tau+", "nu_tau");
      result.set_BF(BEreq::cb_sd_char3body->brntaunut(2,4), 0.0, "~chi0_4", "tau+", "nu_tau");
      result.set_BF(BEreq::cb_sd_char3body->brchupup, 0.0, "~chi+_1", "u", "ubar");
      result.set_BF(BEreq::cb_sd_char3body->brchdodo, 0.0, "~chi+_1", "d", "dbar");
      result.set_BF(BEreq::cb_sd_char3body->brchchch, 0.0, "~chi+_1", "c", "cbar");
      result.set_BF(BEreq::cb_sd_char3body->brchstst, 0.0, "~chi+_1", "s", "sbar");
      result.set_BF(BEreq::cb_sd_char3body->brchtoptop, 0.0, "~chi+_1", "t", "tbar");
      result.set_BF(BEreq::cb_sd_char3body->brchbotbot, 0.0, "~chi+_1", "b", "bbar");
      result.set_BF(BEreq::cb_sd_char3body->brchee, 0.0, "~chi+_1", "e+", "e-");
      result.set_BF(BEreq::cb_sd_char3body->brchmumu, 0.0, "~chi+_1", "mu+", "mu-");
      result.set_BF(BEreq::cb_sd_char3body->brchtautau, 0.0, "~chi+_1", "tau+", "tau-");
      result.set_BF(BEreq::cb_sd_char3body->brchnene, 0.0, "~chi+_1", "nu_e", "nubar_e");
      result.set_BF(BEreq::cb_sd_char3body->brchnmunmu, 0.0, "~chi+_1", "nu_mu", "nubar_mu");
      result.set_BF(BEreq::cb_sd_char3body->brchntauntau, 0.0, "~chi+_1", "nu_tau", "nubar_tau");
      result.set_BF(BEreq::cb_sd_char3body->brglupdb(2), 0.0, "~g", "u", "dbar");
      result.set_BF(BEreq::cb_sd_char3body->brglchsb(2), 0.0, "~g", "c", "sbar");
      result.set_BF(BEreq::cb_sd_char3body->brgltopbb(2), 0.0, "~g", "t", "bbar");
      // cout << "chargino_2 total width: " << result.width_in_GeV << endl;
    }

    /// MSSM decays: neutralino_1
    void neutralino_1_decays (DecayTable::Entry& result) 
    {
      using namespace Pipes::neutralino_1_decays;
      result.width_in_GeV = BEreq::cb_sd_neutwidth->neuttot(1);
      result.set_BF(BEreq::cb_sd_neut2body->brneutwchar(1,1), 0.0, "~chi+_1", "W-");
      result.set_BF(BEreq::cb_sd_neut2body->brneutwchar(1,1), 0.0, "~chi-_1", "W+");
      result.set_BF(BEreq::cb_sd_neut2body->brneutwchar(1,2), 0.0, "~chi+_2", "W-");
      result.set_BF(BEreq::cb_sd_neut2body->brneutwchar(1,2), 0.0, "~chi-_2", "W+");
      result.set_BF(BEreq::cb_sd_neut2body->brneuthcchar(1,1), 0.0, "~chi+_1", "H-");
      result.set_BF(BEreq::cb_sd_neut2body->brneuthcchar(1,1), 0.0, "~chi-_1", "H+");
      result.set_BF(BEreq::cb_sd_neut2body->brneuthcchar(1,2), 0.0, "~chi+_2", "H-");
      result.set_BF(BEreq::cb_sd_neut2body->brneuthcchar(1,2), 0.0, "~chi-_2", "H+");
      result.set_BF(BEreq::cb_sd_neut2body->brneutsupl(1), 0.0, isul, "ubar");
      result.set_BF(BEreq::cb_sd_neut2body->brneutsupl(1), 0.0, isulbar, "u");
      result.set_BF(BEreq::cb_sd_neut2body->brneutsupr(1), 0.0, isur, "ubar");
      result.set_BF(BEreq::cb_sd_neut2body->brneutsupr(1), 0.0, isurbar, "u");
      result.set_BF(BEreq::cb_sd_neut2body->brneutsdownl(1), 0.0, isdl, "dbar");
      result.set_BF(BEreq::cb_sd_neut2body->brneutsdownl(1), 0.0, isdlbar, "d");
      result.set_BF(BEreq::cb_sd_neut2body->brneutsdownr(1), 0.0, isdr, "dbar");
      result.set_BF(BEreq::cb_sd_neut2body->brneutsdownr(1), 0.0, isdrbar, "d");
      result.set_BF(BEreq::cb_sd_neut2body->brneutsupl(1), 0.0, iscl, "cbar");
      result.set_BF(BEreq::cb_sd_neut2body->brneutsupl(1), 0.0, isclbar, "c");
      result.set_BF(BEreq::cb_sd_neut2body->brneutsupr(1), 0.0, iscr, "cbar");
      result.set_BF(BEreq::cb_sd_neut2body->brneutsupr(1), 0.0, iscrbar, "c");
      result.set_BF(BEreq::cb_sd_neut2body->brneutsdownl(1), 0.0, issl, "sbar");
      result.set_BF(BEreq::cb_sd_neut2body->brneutsdownl(1), 0.0, isslbar, "s");
      result.set_BF(BEreq::cb_sd_neut2body->brneutsdownr(1), 0.0, issr, "sbar");
      result.set_BF(BEreq::cb_sd_neut2body->brneutsdownr(1), 0.0, issrbar, "s");
      result.set_BF(BEreq::cb_sd_neut2body->brneutst1(1), 0.0, ist1, "tbar");
      result.set_BF(BEreq::cb_sd_neut2body->brneutst1(1), 0.0, ist1bar, "t");
      result.set_BF(BEreq::cb_sd_neut2body->brneutst2(1), 0.0, ist2, "tbar");
      result.set_BF(BEreq::cb_sd_neut2body->brneutst2(1), 0.0, ist2bar, "t");
      result.set_BF(BEreq::cb_sd_neut2body->brneutsb1(1), 0.0, isb1, "bbar");
      result.set_BF(BEreq::cb_sd_neut2body->brneutsb1(1), 0.0, isb1bar, "b");
      result.set_BF(BEreq::cb_sd_neut2body->brneutsb2(1), 0.0, isb2, "bbar");
      result.set_BF(BEreq::cb_sd_neut2body->brneutsb2(1), 0.0, isb2bar, "b");
      result.set_BF(BEreq::cb_sd_neut2body->brneutsell(1), 0.0, isell, "e+");
      result.set_BF(BEreq::cb_sd_neut2body->brneutsell(1), 0.0, isellbar, "e-");
      result.set_BF(BEreq::cb_sd_neut2body->brneutselr(1), 0.0, iselr, "e+");
      result.set_BF(BEreq::cb_sd_neut2body->brneutselr(1), 0.0, iselrbar, "e-");
      result.set_BF(BEreq::cb_sd_neut2body->brneutsell(1), 0.0, ismul, "mu+");
      result.set_BF(BEreq::cb_sd_neut2body->brneutsell(1), 0.0, ismulbar, "mu-");
      result.set_BF(BEreq::cb_sd_neut2body->brneutselr(1), 0.0, ismur, "mu+");
      result.set_BF(BEreq::cb_sd_neut2body->brneutselr(1), 0.0, ismurbar, "mu-");
      result.set_BF(BEreq::cb_sd_neut2body->brneutstau1(1), 0.0, istau1, "tau+");
      result.set_BF(BEreq::cb_sd_neut2body->brneutstau1(1), 0.0, istau1bar, "tau-");
      result.set_BF(BEreq::cb_sd_neut2body->brneutstau2(1), 0.0, istau2, "tau+");
      result.set_BF(BEreq::cb_sd_neut2body->brneutstau2(1), 0.0, istau2bar, "tau-");
      result.set_BF(BEreq::cb_sd_neut2body->brneutsnel(1), 0.0, inel, "nubar_e");
      result.set_BF(BEreq::cb_sd_neut2body->brneutsnel(1), 0.0, inelbar, "nu_e");
      result.set_BF(BEreq::cb_sd_neut2body->brneutsnel(1), 0.0, inmul, "nubar_mu");
      result.set_BF(BEreq::cb_sd_neut2body->brneutsnel(1), 0.0, inmulbar, "nu_mu");
      result.set_BF(BEreq::cb_sd_neut2body->brneutsn1(1), 0.0, intau1, "nubar_tau");
      result.set_BF(BEreq::cb_sd_neut2body->brneutsn1(1), 0.0, intau1bar, "nu_tau");
      result.set_BF(BEreq::cb_sd_neut2bodygrav->brneutgamgrav(1), 0.0, "~G", "gamma");
      result.set_BF(BEreq::cb_sd_neut2bodygrav->brneutzgrav(1), 0.0, "~G", "Z0");
      result.set_BF(BEreq::cb_sd_neut2bodygrav->brneuthlgrav(1), 0.0, "~G", "h0_1");
      result.set_BF(BEreq::cb_sd_neut2bodygrav->brneuthhgrav(1), 0.0, "~G", "h0_2");
      result.set_BF(BEreq::cb_sd_neut2bodygrav->brneuthagrav(1), 0.0, "~G", "A0");
      result.set_BF(BEreq::cb_sd_neut2bodygrav->brneutgamgrav(1), 0.0, "~G", "gamma");
      result.set_BF(BEreq::cb_sd_neut2bodygrav->brneutzgrav(1), 0.0, "~G", "Z0");
      result.set_BF(BEreq::cb_sd_neut2bodygrav->brneuthlgrav(1), 0.0, "~G", "h0_1");
      result.set_BF(BEreq::cb_sd_neut2bodygrav->brneuthhgrav(1), 0.0, "~G", "h0_2");
      result.set_BF(BEreq::cb_sd_neut2bodygrav->brneuthagrav(1), 0.0, "~G", "A0");
      result.set_BF(BEreq::cb_sd_neut3body->brchubd(1,1), 0.0, "~chi+_1", "ubar", "d");
      result.set_BF(BEreq::cb_sd_neut3body->brchubd(1,1), 0.0, "~chi-_1", "dbar", "u");
      result.set_BF(BEreq::cb_sd_neut3body->brchubd(1,2), 0.0, "~chi+_2", "ubar", "d");
      result.set_BF(BEreq::cb_sd_neut3body->brchubd(1,2), 0.0, "~chi-_2", "dbar", "u");
      result.set_BF(BEreq::cb_sd_neut3body->brchcbs(1,1), 0.0, "~chi+_1", "cbar", "s");
      result.set_BF(BEreq::cb_sd_neut3body->brchcbs(1,1), 0.0, "~chi-_1", "sbar", "c");
      result.set_BF(BEreq::cb_sd_neut3body->brchcbs(1,2), 0.0, "~chi+_2", "cbar", "s");
      result.set_BF(BEreq::cb_sd_neut3body->brchcbs(1,2), 0.0, "~chi-_2", "sbar", "c");
      result.set_BF(BEreq::cb_sd_neut3body->brchtbb(1,1), 0.0, "~chi+_1", "tbar", "b");
      result.set_BF(BEreq::cb_sd_neut3body->brchtbb(1,1), 0.0, "~chi-_1", "bbar", "t");
      result.set_BF(BEreq::cb_sd_neut3body->brchtbb(1,2), 0.0, "~chi+_2", "tbar", "b");
      result.set_BF(BEreq::cb_sd_neut3body->brchtbb(1,2), 0.0, "~chi-_2", "bbar", "t");
      result.set_BF(BEreq::cb_sd_neut3body->brchelne(1,1), 0.0, "~chi+_1", "nubar_e", "e-");
      result.set_BF(BEreq::cb_sd_neut3body->brchelne(1,1), 0.0, "~chi-_1", "nu_e", "e+");
      result.set_BF(BEreq::cb_sd_neut3body->brchelne(1,2), 0.0, "~chi+_2", "nubar_e", "e-");
      result.set_BF(BEreq::cb_sd_neut3body->brchelne(1,2), 0.0, "~chi-_2", "nu_e", "e+");
      result.set_BF(BEreq::cb_sd_neut3body->brchmunmu(1,1), 0.0, "~chi+_1", "nubar_mu", "mu-");
      result.set_BF(BEreq::cb_sd_neut3body->brchmunmu(1,1), 0.0, "~chi-_1", "nu_mu", "mu+");
      result.set_BF(BEreq::cb_sd_neut3body->brchmunmu(1,2), 0.0, "~chi+_2", "nubar_mu", "mu-");
      result.set_BF(BEreq::cb_sd_neut3body->brchmunmu(1,2), 0.0, "~chi-_2", "nu_mu", "mu+");
      result.set_BF(BEreq::cb_sd_neut3body->brchtauntau(1,1), 0.0, "~chi+_1", "nubar_tau", "tau-");
      result.set_BF(BEreq::cb_sd_neut3body->brchtauntau(1,1), 0.0, "~chi-_1", "nu_tau", "tau+");
      result.set_BF(BEreq::cb_sd_neut3body->brchtauntau(1,2), 0.0, "~chi+_2", "nubar_tau", "tau-");
      result.set_BF(BEreq::cb_sd_neut3body->brchtauntau(1,2), 0.0, "~chi-_2", "nu_tau", "tau+");
      result.set_BF(BEreq::cb_sd_neut3body->brglup(1), 0.0, "~g", "ubar", "u");
      result.set_BF(BEreq::cb_sd_neut3body->brgldo(1), 0.0, "~g", "dbar", "d");
      result.set_BF(BEreq::cb_sd_neut3body->brglch(1), 0.0, "~g", "cbar", "c");
      result.set_BF(BEreq::cb_sd_neut3body->brglst(1), 0.0, "~g", "sbar", "s");
      result.set_BF(BEreq::cb_sd_neut3body->brgltop(1), 0.0, "~g", "tbar", "t");
      result.set_BF(BEreq::cb_sd_neut3body->brglbot(1), 0.0, "~g", "bbar", "b");
      cout << "neutralino_1 total width: " << result.width_in_GeV << endl;
    }

    /// MSSM decays: neutralino_2
    void neutralino_2_decays (DecayTable::Entry& result) 
    {
      using namespace Pipes::neutralino_2_decays;
      result.width_in_GeV = BEreq::cb_sd_neutwidth->neuttot(2);
      result.set_BF(BEreq::cb_sd_neut2body->brneutzneut(2,1), 0.0, "~chi0_1", "Z0");
      result.set_BF(BEreq::cb_sd_neut2body->brneutwchar(2,1), 0.0, "~chi+_1", "W-");
      result.set_BF(BEreq::cb_sd_neut2body->brneutwchar(2,1), 0.0, "~chi-_1", "W+");
      result.set_BF(BEreq::cb_sd_neut2body->brneutwchar(2,2), 0.0, "~chi+_2", "W-");
      result.set_BF(BEreq::cb_sd_neut2body->brneutwchar(2,2), 0.0, "~chi-_2", "W+");
      result.set_BF(BEreq::cb_sd_neut2body->brneuthlneut(2,1), 0.0, "~chi0_1", "h0_1");
      result.set_BF(BEreq::cb_sd_neut2body->brneuthhneut(2,1), 0.0, "~chi0_1", "h0_2");
      result.set_BF(BEreq::cb_sd_neut2body->brneuthaneut(2,1), 0.0, "~chi0_1", "A0");
      result.set_BF(BEreq::cb_sd_neut2body->brneuthcchar(2,1), 0.0, "~chi+_1", "H-");
      result.set_BF(BEreq::cb_sd_neut2body->brneuthcchar(2,1), 0.0, "~chi-_1", "H+");
      result.set_BF(BEreq::cb_sd_neut2body->brneuthcchar(2,2), 0.0, "~chi+_2", "H-");
      result.set_BF(BEreq::cb_sd_neut2body->brneuthcchar(2,2), 0.0, "~chi-_2", "H+");
      result.set_BF(BEreq::cb_sd_neut2body->brneutsupl(2), 0.0, isul, "ubar");
      result.set_BF(BEreq::cb_sd_neut2body->brneutsupl(2), 0.0, isulbar, "u");
      result.set_BF(BEreq::cb_sd_neut2body->brneutsupr(2), 0.0, isur, "ubar");
      result.set_BF(BEreq::cb_sd_neut2body->brneutsupr(2), 0.0, isurbar, "u");
      result.set_BF(BEreq::cb_sd_neut2body->brneutsdownl(2), 0.0, isdl, "dbar");
      result.set_BF(BEreq::cb_sd_neut2body->brneutsdownl(2), 0.0, isdlbar, "d");
      result.set_BF(BEreq::cb_sd_neut2body->brneutsdownr(2), 0.0, isdr, "dbar");
      result.set_BF(BEreq::cb_sd_neut2body->brneutsdownr(2), 0.0, isdrbar, "d");
      result.set_BF(BEreq::cb_sd_neut2body->brneutsupl(2), 0.0, iscl, "cbar");
      result.set_BF(BEreq::cb_sd_neut2body->brneutsupl(2), 0.0, isclbar, "c");
      result.set_BF(BEreq::cb_sd_neut2body->brneutsupr(2), 0.0, iscr, "cbar");
      result.set_BF(BEreq::cb_sd_neut2body->brneutsupr(2), 0.0, iscrbar, "c");
      result.set_BF(BEreq::cb_sd_neut2body->brneutsdownl(2), 0.0, issl, "sbar");
      result.set_BF(BEreq::cb_sd_neut2body->brneutsdownl(2), 0.0, isslbar, "s");
      result.set_BF(BEreq::cb_sd_neut2body->brneutsdownr(2), 0.0, issr, "sbar");
      result.set_BF(BEreq::cb_sd_neut2body->brneutsdownr(2), 0.0, issrbar, "s");
      result.set_BF(BEreq::cb_sd_neut2body->brneutst1(2), 0.0, ist1, "tbar");
      result.set_BF(BEreq::cb_sd_neut2body->brneutst1(2), 0.0, ist1bar, "t");
      result.set_BF(BEreq::cb_sd_neut2body->brneutst2(2), 0.0, ist2, "tbar");
      result.set_BF(BEreq::cb_sd_neut2body->brneutst2(2), 0.0, ist2bar, "t");
      result.set_BF(BEreq::cb_sd_neut2body->brneutsb1(2), 0.0, isb1, "bbar");
      result.set_BF(BEreq::cb_sd_neut2body->brneutsb1(2), 0.0, isb1bar, "b");
      result.set_BF(BEreq::cb_sd_neut2body->brneutsb2(2), 0.0, isb2, "bbar");
      result.set_BF(BEreq::cb_sd_neut2body->brneutsb2(2), 0.0, isb2bar, "b");
      result.set_BF(BEreq::cb_sd_neut2body->brneutsell(2), 0.0, isell, "e+");
      result.set_BF(BEreq::cb_sd_neut2body->brneutsell(2), 0.0, isellbar, "e-");
      result.set_BF(BEreq::cb_sd_neut2body->brneutselr(2), 0.0, iselr, "e+");
      result.set_BF(BEreq::cb_sd_neut2body->brneutselr(2), 0.0, iselrbar, "e-");
      result.set_BF(BEreq::cb_sd_neut2body->brneutsell(2), 0.0, ismul, "mu+");
      result.set_BF(BEreq::cb_sd_neut2body->brneutsell(2), 0.0, ismulbar, "mu-");
      result.set_BF(BEreq::cb_sd_neut2body->brneutselr(2), 0.0, ismur, "mu+");
      result.set_BF(BEreq::cb_sd_neut2body->brneutselr(2), 0.0, ismurbar, "mu-");
      result.set_BF(BEreq::cb_sd_neut2body->brneutstau1(2), 0.0, istau1, "tau+");
      result.set_BF(BEreq::cb_sd_neut2body->brneutstau1(2), 0.0, istau1bar, "tau-");
      result.set_BF(BEreq::cb_sd_neut2body->brneutstau2(2), 0.0, istau2, "tau+");
      result.set_BF(BEreq::cb_sd_neut2body->brneutstau2(2), 0.0, istau2bar, "tau-");
      result.set_BF(BEreq::cb_sd_neut2body->brneutsnel(2), 0.0, inel, "nubar_e");
      result.set_BF(BEreq::cb_sd_neut2body->brneutsnel(2), 0.0, inelbar, "nu_e");
      result.set_BF(BEreq::cb_sd_neut2body->brneutsnel(2), 0.0, inmul, "nubar_mu");
      result.set_BF(BEreq::cb_sd_neut2body->brneutsnel(2), 0.0, inmulbar, "nu_mu");
      result.set_BF(BEreq::cb_sd_neut2body->brneutsn1(2), 0.0, intau1, "nubar_tau");
      result.set_BF(BEreq::cb_sd_neut2body->brneutsn1(2), 0.0, intau1bar, "nu_tau");
      result.set_BF(BEreq::cb_sd_neut2bodygrav->brneutgamgrav(2), 0.0, "~G", "gamma");
      result.set_BF(BEreq::cb_sd_neut2bodygrav->brneutzgrav(2), 0.0, "~G", "Z0");
      result.set_BF(BEreq::cb_sd_neut2bodygrav->brneuthlgrav(2), 0.0, "~G", "h0_1");
      result.set_BF(BEreq::cb_sd_neut2bodygrav->brneuthhgrav(2), 0.0, "~G", "h0_2");
      result.set_BF(BEreq::cb_sd_neut2bodygrav->brneuthagrav(2), 0.0, "~G", "A0");
      result.set_BF(BEreq::cb_sd_neutloop->brnraddec(2,1), 0.0, "~chi0_1", "gamma");
      result.set_BF(BEreq::cb_sd_neut2bodygrav->brneutgamgrav(2), 0.0, "~G", "gamma");
      result.set_BF(BEreq::cb_sd_neut2bodygrav->brneutzgrav(2), 0.0, "~G", "Z0");
      result.set_BF(BEreq::cb_sd_neut2bodygrav->brneuthlgrav(2), 0.0, "~G", "h0_1");
      result.set_BF(BEreq::cb_sd_neut2bodygrav->brneuthhgrav(2), 0.0, "~G", "h0_2");
      result.set_BF(BEreq::cb_sd_neut2bodygrav->brneuthagrav(2), 0.0, "~G", "A0");
      result.set_BF(BEreq::cb_sd_neut3body->brneutup(2,1), 0.0, "~chi0_1", "ubar", "u");
      result.set_BF(BEreq::cb_sd_neut3body->brneutdow(2,1), 0.0, "~chi0_1", "dbar", "d");
      result.set_BF(BEreq::cb_sd_neut3body->brneutch(2,1), 0.0, "~chi0_1", "cbar", "c");
      result.set_BF(BEreq::cb_sd_neut3body->brneutst(2,1), 0.0, "~chi0_1", "sbar", "s");
      result.set_BF(BEreq::cb_sd_neut3body->brneuttop(2,1), 0.0, "~chi0_1", "tbar", "t");
      result.set_BF(BEreq::cb_sd_neut3body->brneutbot(2,1), 0.0, "~chi0_1", "bbar", "b");
      result.set_BF(BEreq::cb_sd_neut3body->brneutel(2,1), 0.0, "~chi0_1", "e+", "e-");
      result.set_BF(BEreq::cb_sd_neut3body->brneutmu(2,1), 0.0, "~chi0_1", "mu+", "mu-");
      result.set_BF(BEreq::cb_sd_neut3body->brneuttau(2,1), 0.0, "~chi0_1", "tau+", "tau-");
      result.set_BF(BEreq::cb_sd_neut3body->brneutnue(2,1), 0.0, "~chi0_1", "nubar_e", "nu_e");
      result.set_BF(BEreq::cb_sd_neut3body->brneutnumu(2,1), 0.0, "~chi0_1", "nubar_mu", "nu_mu");
      result.set_BF(BEreq::cb_sd_neut3body->brneutnutau(2,1), 0.0, "~chi0_1", "nubar_tau", "nu_tau");
      result.set_BF(BEreq::cb_sd_neut3body->brchubd(2,1), 0.0, "~chi+_1", "ubar", "d");
      result.set_BF(BEreq::cb_sd_neut3body->brchubd(2,1), 0.0, "~chi-_1", "dbar", "u");
      result.set_BF(BEreq::cb_sd_neut3body->brchubd(2,2), 0.0, "~chi+_2", "ubar", "d");
      result.set_BF(BEreq::cb_sd_neut3body->brchubd(2,2), 0.0, "~chi-_2", "dbar", "u");
      result.set_BF(BEreq::cb_sd_neut3body->brchcbs(2,1), 0.0, "~chi+_1", "cbar", "s");
      result.set_BF(BEreq::cb_sd_neut3body->brchcbs(2,1), 0.0, "~chi-_1", "sbar", "c");
      result.set_BF(BEreq::cb_sd_neut3body->brchcbs(2,2), 0.0, "~chi+_2", "cbar", "s");
      result.set_BF(BEreq::cb_sd_neut3body->brchcbs(2,2), 0.0, "~chi-_2", "sbar", "c");
      result.set_BF(BEreq::cb_sd_neut3body->brchtbb(2,1), 0.0, "~chi+_1", "tbar", "b");
      result.set_BF(BEreq::cb_sd_neut3body->brchtbb(2,1), 0.0, "~chi-_1", "bbar", "t");
      result.set_BF(BEreq::cb_sd_neut3body->brchtbb(2,2), 0.0, "~chi+_2", "tbar", "b");
      result.set_BF(BEreq::cb_sd_neut3body->brchtbb(2,2), 0.0, "~chi-_2", "bbar", "t");
      result.set_BF(BEreq::cb_sd_neut3body->brchelne(2,1), 0.0, "~chi+_1", "nubar_e", "e-");
      result.set_BF(BEreq::cb_sd_neut3body->brchelne(2,1), 0.0, "~chi-_1", "nu_e", "e+");
      result.set_BF(BEreq::cb_sd_neut3body->brchelne(2,2), 0.0, "~chi+_2", "nubar_e", "e-");
      result.set_BF(BEreq::cb_sd_neut3body->brchelne(2,2), 0.0, "~chi-_2", "nu_e", "e+");
      result.set_BF(BEreq::cb_sd_neut3body->brchmunmu(2,1), 0.0, "~chi+_1", "nubar_mu", "mu-");
      result.set_BF(BEreq::cb_sd_neut3body->brchmunmu(2,1), 0.0, "~chi-_1", "nu_mu", "mu+");
      result.set_BF(BEreq::cb_sd_neut3body->brchmunmu(2,2), 0.0, "~chi+_2", "nubar_mu", "mu-");
      result.set_BF(BEreq::cb_sd_neut3body->brchmunmu(2,2), 0.0, "~chi-_2", "nu_mu", "mu+");
      result.set_BF(BEreq::cb_sd_neut3body->brchtauntau(2,1), 0.0, "~chi+_1", "nubar_tau", "tau-");
      result.set_BF(BEreq::cb_sd_neut3body->brchtauntau(2,1), 0.0, "~chi-_1", "nu_tau", "tau+");
      result.set_BF(BEreq::cb_sd_neut3body->brchtauntau(2,2), 0.0, "~chi+_2", "nubar_tau", "tau-");
      result.set_BF(BEreq::cb_sd_neut3body->brchtauntau(2,2), 0.0, "~chi-_2", "nu_tau", "tau+");
      result.set_BF(BEreq::cb_sd_neut3body->brglup(2), 0.0, "~g", "ubar", "u");
      result.set_BF(BEreq::cb_sd_neut3body->brgldo(2), 0.0, "~g", "dbar", "d");
      result.set_BF(BEreq::cb_sd_neut3body->brglch(2), 0.0, "~g", "cbar", "c");
      result.set_BF(BEreq::cb_sd_neut3body->brglst(2), 0.0, "~g", "sbar", "s");
      result.set_BF(BEreq::cb_sd_neut3body->brgltop(2), 0.0, "~g", "tbar", "t");
      result.set_BF(BEreq::cb_sd_neut3body->brglbot(2), 0.0, "~g", "bbar", "b");
      // cout << "neutralino_2 total width: " << result.width_in_GeV << endl;
    }

    /// MSSM decays: neutralino_3
    void neutralino_3_decays (DecayTable::Entry& result) 
    {
      using namespace Pipes::neutralino_3_decays;
      result.width_in_GeV = BEreq::cb_sd_neutwidth->neuttot(3);
      result.set_BF(BEreq::cb_sd_neut2body->brneutzneut(3,1), 0.0, "~chi0_1", "Z0");
      result.set_BF(BEreq::cb_sd_neut2body->brneutzneut(3,2), 0.0, "~chi0_2", "Z0");
      result.set_BF(BEreq::cb_sd_neut2body->brneutwchar(3,1), 0.0, "~chi+_1", "W-");
      result.set_BF(BEreq::cb_sd_neut2body->brneutwchar(3,1), 0.0, "~chi-_1", "W+");
      result.set_BF(BEreq::cb_sd_neut2body->brneutwchar(3,2), 0.0, "~chi+_2", "W-");
      result.set_BF(BEreq::cb_sd_neut2body->brneutwchar(3,2), 0.0, "~chi-_2", "W+");
      result.set_BF(BEreq::cb_sd_neut2body->brneuthlneut(3,1), 0.0, "~chi0_1", "h0_1");
      result.set_BF(BEreq::cb_sd_neut2body->brneuthhneut(3,1), 0.0, "~chi0_1", "h0_2");
      result.set_BF(BEreq::cb_sd_neut2body->brneuthaneut(3,1), 0.0, "~chi0_1", "A0");
      result.set_BF(BEreq::cb_sd_neut2body->brneuthlneut(3,2), 0.0, "~chi0_2", "h0_1");
      result.set_BF(BEreq::cb_sd_neut2body->brneuthhneut(3,2), 0.0, "~chi0_2", "h0_2");
      result.set_BF(BEreq::cb_sd_neut2body->brneuthaneut(3,2), 0.0, "~chi0_2", "A0");
      result.set_BF(BEreq::cb_sd_neut2body->brneuthcchar(3,1), 0.0, "~chi+_1", "H-");
      result.set_BF(BEreq::cb_sd_neut2body->brneuthcchar(3,1), 0.0, "~chi-_1", "H+");
      result.set_BF(BEreq::cb_sd_neut2body->brneuthcchar(3,2), 0.0, "~chi+_2", "H-");
      result.set_BF(BEreq::cb_sd_neut2body->brneuthcchar(3,2), 0.0, "~chi-_2", "H+");
      result.set_BF(BEreq::cb_sd_neut2body->brneutsupl(3), 0.0, isul, "ubar");
      result.set_BF(BEreq::cb_sd_neut2body->brneutsupl(3), 0.0, isulbar, "u");
      result.set_BF(BEreq::cb_sd_neut2body->brneutsupr(3), 0.0, isur, "ubar");
      result.set_BF(BEreq::cb_sd_neut2body->brneutsupr(3), 0.0, isurbar, "u");
      result.set_BF(BEreq::cb_sd_neut2body->brneutsdownl(3), 0.0, isdl, "dbar");
      result.set_BF(BEreq::cb_sd_neut2body->brneutsdownl(3), 0.0, isdlbar, "d");
      result.set_BF(BEreq::cb_sd_neut2body->brneutsdownr(3), 0.0, isdr, "dbar");
      result.set_BF(BEreq::cb_sd_neut2body->brneutsdownr(3), 0.0, isdrbar, "d");
      result.set_BF(BEreq::cb_sd_neut2body->brneutsupl(3), 0.0, iscl, "cbar");
      result.set_BF(BEreq::cb_sd_neut2body->brneutsupl(3), 0.0, isclbar, "c");
      result.set_BF(BEreq::cb_sd_neut2body->brneutsupr(3), 0.0, iscr, "cbar");
      result.set_BF(BEreq::cb_sd_neut2body->brneutsupr(3), 0.0, iscrbar, "c");
      result.set_BF(BEreq::cb_sd_neut2body->brneutsdownl(3), 0.0, issl, "sbar");
      result.set_BF(BEreq::cb_sd_neut2body->brneutsdownl(3), 0.0, isslbar, "s");
      result.set_BF(BEreq::cb_sd_neut2body->brneutsdownr(3), 0.0, issr, "sbar");
      result.set_BF(BEreq::cb_sd_neut2body->brneutsdownr(3), 0.0, issrbar, "s");
      result.set_BF(BEreq::cb_sd_neut2body->brneutst1(3), 0.0, ist1, "tbar");
      result.set_BF(BEreq::cb_sd_neut2body->brneutst1(3), 0.0, ist1bar, "t");
      result.set_BF(BEreq::cb_sd_neut2body->brneutst2(3), 0.0, ist2, "tbar");
      result.set_BF(BEreq::cb_sd_neut2body->brneutst2(3), 0.0, ist2bar, "t");
      result.set_BF(BEreq::cb_sd_neut2body->brneutsb1(3), 0.0, isb1, "bbar");
      result.set_BF(BEreq::cb_sd_neut2body->brneutsb1(3), 0.0, isb1bar, "b");
      result.set_BF(BEreq::cb_sd_neut2body->brneutsb2(3), 0.0, isb2, "bbar");
      result.set_BF(BEreq::cb_sd_neut2body->brneutsb2(3), 0.0, isb2bar, "b");
      result.set_BF(BEreq::cb_sd_neut2body->brneutsell(3), 0.0, isell, "e+");
      result.set_BF(BEreq::cb_sd_neut2body->brneutsell(3), 0.0, isellbar, "e-");
      result.set_BF(BEreq::cb_sd_neut2body->brneutselr(3), 0.0, iselr, "e+");
      result.set_BF(BEreq::cb_sd_neut2body->brneutselr(3), 0.0, iselrbar, "e-");
      result.set_BF(BEreq::cb_sd_neut2body->brneutsell(3), 0.0, ismul, "mu+");
      result.set_BF(BEreq::cb_sd_neut2body->brneutsell(3), 0.0, ismulbar, "mu-");
      result.set_BF(BEreq::cb_sd_neut2body->brneutselr(3), 0.0, ismur, "mu+");
      result.set_BF(BEreq::cb_sd_neut2body->brneutselr(3), 0.0, ismurbar, "mu-");
      result.set_BF(BEreq::cb_sd_neut2body->brneutstau1(3), 0.0, istau1, "tau+");
      result.set_BF(BEreq::cb_sd_neut2body->brneutstau1(3), 0.0, istau1bar, "tau-");
      result.set_BF(BEreq::cb_sd_neut2body->brneutstau2(3), 0.0, istau2, "tau+");
      result.set_BF(BEreq::cb_sd_neut2body->brneutstau2(3), 0.0, istau2bar, "tau-");
      result.set_BF(BEreq::cb_sd_neut2body->brneutsnel(3), 0.0, inel, "nubar_e");
      result.set_BF(BEreq::cb_sd_neut2body->brneutsnel(3), 0.0, inelbar, "nu_e");
      result.set_BF(BEreq::cb_sd_neut2body->brneutsnel(3), 0.0, inmul, "nubar_mu");
      result.set_BF(BEreq::cb_sd_neut2body->brneutsnel(3), 0.0, inmulbar, "nu_mu");
      result.set_BF(BEreq::cb_sd_neut2body->brneutsn1(3), 0.0, intau1, "nubar_tau");
      result.set_BF(BEreq::cb_sd_neut2body->brneutsn1(3), 0.0, intau1bar, "nu_tau");
      result.set_BF(BEreq::cb_sd_neut2bodygrav->brneutgamgrav(3), 0.0, "~G", "gamma");
      result.set_BF(BEreq::cb_sd_neut2bodygrav->brneutzgrav(3), 0.0, "~G", "Z0");
      result.set_BF(BEreq::cb_sd_neut2bodygrav->brneuthlgrav(3), 0.0, "~G", "h0_1");
      result.set_BF(BEreq::cb_sd_neut2bodygrav->brneuthhgrav(3), 0.0, "~G", "h0_2");
      result.set_BF(BEreq::cb_sd_neut2bodygrav->brneuthagrav(3), 0.0, "~G", "A0");
      result.set_BF(BEreq::cb_sd_neutloop->brnraddec(3,1), 0.0, "~chi0_1", "gamma");
      result.set_BF(BEreq::cb_sd_neutloop->brnraddec(3,2), 0.0, "~chi0_2", "gamma");
      result.set_BF(BEreq::cb_sd_neut2bodygrav->brneutgamgrav(3), 0.0, "~G", "gamma");
      result.set_BF(BEreq::cb_sd_neut2bodygrav->brneutzgrav(3), 0.0, "~G", "Z0");
      result.set_BF(BEreq::cb_sd_neut2bodygrav->brneuthlgrav(3), 0.0, "~G", "h0_1");
      result.set_BF(BEreq::cb_sd_neut2bodygrav->brneuthhgrav(3), 0.0, "~G", "h0_2");
      result.set_BF(BEreq::cb_sd_neut2bodygrav->brneuthagrav(3), 0.0, "~G", "A0");
      result.set_BF(BEreq::cb_sd_neut3body->brneutup(3,1), 0.0, "~chi0_1", "ubar", "u");
      result.set_BF(BEreq::cb_sd_neut3body->brneutdow(3,1), 0.0, "~chi0_1", "dbar", "d");
      result.set_BF(BEreq::cb_sd_neut3body->brneutch(3,1), 0.0, "~chi0_1", "cbar", "c");
      result.set_BF(BEreq::cb_sd_neut3body->brneutst(3,1), 0.0, "~chi0_1", "sbar", "s");
      result.set_BF(BEreq::cb_sd_neut3body->brneuttop(3,1), 0.0, "~chi0_1", "tbar", "t");
      result.set_BF(BEreq::cb_sd_neut3body->brneutbot(3,1), 0.0, "~chi0_1", "bbar", "b");
      result.set_BF(BEreq::cb_sd_neut3body->brneutel(3,1), 0.0, "~chi0_1", "e+", "e-");
      result.set_BF(BEreq::cb_sd_neut3body->brneutmu(3,1), 0.0, "~chi0_1", "mu+", "mu-");
      result.set_BF(BEreq::cb_sd_neut3body->brneuttau(3,1), 0.0, "~chi0_1", "tau+", "tau-");
      result.set_BF(BEreq::cb_sd_neut3body->brneutnue(3,1), 0.0, "~chi0_1", "nubar_e", "nu_e");
      result.set_BF(BEreq::cb_sd_neut3body->brneutnumu(3,1), 0.0, "~chi0_1", "nubar_mu", "nu_mu");
      result.set_BF(BEreq::cb_sd_neut3body->brneutnutau(3,1), 0.0, "~chi0_1", "nubar_tau", "nu_tau");
      result.set_BF(BEreq::cb_sd_neut3body->brneutup(3,2), 0.0, "~chi0_2", "ubar", "u");
      result.set_BF(BEreq::cb_sd_neut3body->brneutdow(3,2), 0.0, "~chi0_2", "dbar", "d");
      result.set_BF(BEreq::cb_sd_neut3body->brneutch(3,2), 0.0, "~chi0_2", "cbar", "c");
      result.set_BF(BEreq::cb_sd_neut3body->brneutst(3,2), 0.0, "~chi0_2", "sbar", "s");
      result.set_BF(BEreq::cb_sd_neut3body->brneuttop(3,2), 0.0, "~chi0_2", "tbar", "t");
      result.set_BF(BEreq::cb_sd_neut3body->brneutbot(3,2), 0.0, "~chi0_2", "bbar", "b");
      result.set_BF(BEreq::cb_sd_neut3body->brneutel(3,2), 0.0, "~chi0_2", "e+", "e-");
      result.set_BF(BEreq::cb_sd_neut3body->brneutmu(3,2), 0.0, "~chi0_2", "mu+", "mu-");
      result.set_BF(BEreq::cb_sd_neut3body->brneuttau(3,2), 0.0, "~chi0_2", "tau+", "tau-");
      result.set_BF(BEreq::cb_sd_neut3body->brneutnue(3,2), 0.0, "~chi0_2", "nubar_e", "nu_e");
      result.set_BF(BEreq::cb_sd_neut3body->brneutnumu(3,2), 0.0, "~chi0_2", "nubar_mu", "nu_mu");
      result.set_BF(BEreq::cb_sd_neut3body->brneutnutau(3,2), 0.0, "~chi0_2", "nubar_tau", "nu_tau");
      result.set_BF(BEreq::cb_sd_neut3body->brchubd(3,1), 0.0, "~chi+_1", "ubar", "d");
      result.set_BF(BEreq::cb_sd_neut3body->brchubd(3,1), 0.0, "~chi-_1", "dbar", "u");
      result.set_BF(BEreq::cb_sd_neut3body->brchubd(3,2), 0.0, "~chi+_2", "ubar", "d");
      result.set_BF(BEreq::cb_sd_neut3body->brchubd(3,2), 0.0, "~chi-_2", "dbar", "u");
      result.set_BF(BEreq::cb_sd_neut3body->brchcbs(3,1), 0.0, "~chi+_1", "cbar", "s");
      result.set_BF(BEreq::cb_sd_neut3body->brchcbs(3,1), 0.0, "~chi-_1", "sbar", "c");
      result.set_BF(BEreq::cb_sd_neut3body->brchcbs(3,2), 0.0, "~chi+_2", "cbar", "s");
      result.set_BF(BEreq::cb_sd_neut3body->brchcbs(3,2), 0.0, "~chi-_2", "sbar", "c");
      result.set_BF(BEreq::cb_sd_neut3body->brchtbb(3,1), 0.0, "~chi+_1", "tbar", "b");
      result.set_BF(BEreq::cb_sd_neut3body->brchtbb(3,1), 0.0, "~chi-_1", "bbar", "t");
      result.set_BF(BEreq::cb_sd_neut3body->brchtbb(3,2), 0.0, "~chi+_2", "tbar", "b");
      result.set_BF(BEreq::cb_sd_neut3body->brchtbb(3,2), 0.0, "~chi-_2", "bbar", "t");
      result.set_BF(BEreq::cb_sd_neut3body->brchelne(3,1), 0.0, "~chi+_1", "nubar_e", "e-");
      result.set_BF(BEreq::cb_sd_neut3body->brchelne(3,1), 0.0, "~chi-_1", "nu_e", "e+");
      result.set_BF(BEreq::cb_sd_neut3body->brchelne(3,2), 0.0, "~chi+_2", "nubar_e", "e-");
      result.set_BF(BEreq::cb_sd_neut3body->brchelne(3,2), 0.0, "~chi-_2", "nu_e", "e+");
      result.set_BF(BEreq::cb_sd_neut3body->brchmunmu(3,1), 0.0, "~chi+_1", "nubar_mu", "mu-");
      result.set_BF(BEreq::cb_sd_neut3body->brchmunmu(3,1), 0.0, "~chi-_1", "nu_mu", "mu+");
      result.set_BF(BEreq::cb_sd_neut3body->brchmunmu(3,2), 0.0, "~chi+_2", "nubar_mu", "mu-");
      result.set_BF(BEreq::cb_sd_neut3body->brchmunmu(3,2), 0.0, "~chi-_2", "nu_mu", "mu+");
      result.set_BF(BEreq::cb_sd_neut3body->brchtauntau(3,1), 0.0, "~chi+_1", "nubar_tau", "tau-");
      result.set_BF(BEreq::cb_sd_neut3body->brchtauntau(3,1), 0.0, "~chi-_1", "nu_tau", "tau+");
      result.set_BF(BEreq::cb_sd_neut3body->brchtauntau(3,2), 0.0, "~chi+_2", "nubar_tau", "tau-");
      result.set_BF(BEreq::cb_sd_neut3body->brchtauntau(3,2), 0.0, "~chi-_2", "nu_tau", "tau+");
      result.set_BF(BEreq::cb_sd_neut3body->brglup(3), 0.0, "~g", "ubar", "u");
      result.set_BF(BEreq::cb_sd_neut3body->brgldo(3), 0.0, "~g", "dbar", "d");
      result.set_BF(BEreq::cb_sd_neut3body->brglch(3), 0.0, "~g", "cbar", "c");
      result.set_BF(BEreq::cb_sd_neut3body->brglst(3), 0.0, "~g", "sbar", "s");
      result.set_BF(BEreq::cb_sd_neut3body->brgltop(3), 0.0, "~g", "tbar", "t");
      result.set_BF(BEreq::cb_sd_neut3body->brglbot(3), 0.0, "~g", "bbar", "b");
      // cout << "neutralino_3 total width: " << result.width_in_GeV << endl;
    }

    /// MSSM decays: neutralino_4
    void neutralino_4_decays (DecayTable::Entry& result) 
    {
      using namespace Pipes::neutralino_4_decays;
      result.width_in_GeV = BEreq::cb_sd_neutwidth->neuttot(4);
      result.set_BF(BEreq::cb_sd_neut2body->brneutzneut(4,1), 0.0, "~chi0_1", "Z0");
      result.set_BF(BEreq::cb_sd_neut2body->brneutzneut(4,2), 0.0, "~chi0_2", "Z0");
      result.set_BF(BEreq::cb_sd_neut2body->brneutzneut(4,3), 0.0, "~chi0_3", "Z0");
      result.set_BF(BEreq::cb_sd_neut2body->brneutwchar(4,1), 0.0, "~chi+_1", "W-");
      result.set_BF(BEreq::cb_sd_neut2body->brneutwchar(4,1), 0.0, "~chi-_1", "W+");
      result.set_BF(BEreq::cb_sd_neut2body->brneutwchar(4,2), 0.0, "~chi+_2", "W-");
      result.set_BF(BEreq::cb_sd_neut2body->brneutwchar(4,2), 0.0, "~chi-_2", "W+");
      result.set_BF(BEreq::cb_sd_neut2body->brneuthlneut(4,1), 0.0, "~chi0_1", "h0_1");
      result.set_BF(BEreq::cb_sd_neut2body->brneuthhneut(4,1), 0.0, "~chi0_1", "h0_2");
      result.set_BF(BEreq::cb_sd_neut2body->brneuthaneut(4,1), 0.0, "~chi0_1", "A0");
      result.set_BF(BEreq::cb_sd_neut2body->brneuthlneut(4,2), 0.0, "~chi0_2", "h0_1");
      result.set_BF(BEreq::cb_sd_neut2body->brneuthhneut(4,2), 0.0, "~chi0_2", "h0_2");
      result.set_BF(BEreq::cb_sd_neut2body->brneuthaneut(4,2), 0.0, "~chi0_2", "A0");
      result.set_BF(BEreq::cb_sd_neut2body->brneuthlneut(4,3), 0.0, "~chi0_3", "h0_1");
      result.set_BF(BEreq::cb_sd_neut2body->brneuthhneut(4,3), 0.0, "~chi0_3", "h0_2");
      result.set_BF(BEreq::cb_sd_neut2body->brneuthaneut(4,3), 0.0, "~chi0_3", "A0");
      result.set_BF(BEreq::cb_sd_neut2body->brneuthcchar(4,1), 0.0, "~chi+_1", "H-");
      result.set_BF(BEreq::cb_sd_neut2body->brneuthcchar(4,1), 0.0, "~chi-_1", "H+");
      result.set_BF(BEreq::cb_sd_neut2body->brneuthcchar(4,2), 0.0, "~chi+_2", "H-");
      result.set_BF(BEreq::cb_sd_neut2body->brneuthcchar(4,2), 0.0, "~chi-_2", "H+");
      result.set_BF(BEreq::cb_sd_neut2body->brneutsupl(4), 0.0, isul, "ubar");
      result.set_BF(BEreq::cb_sd_neut2body->brneutsupl(4), 0.0, isulbar, "u");
      result.set_BF(BEreq::cb_sd_neut2body->brneutsupr(4), 0.0, isur, "ubar");
      result.set_BF(BEreq::cb_sd_neut2body->brneutsupr(4), 0.0, isurbar, "u");
      result.set_BF(BEreq::cb_sd_neut2body->brneutsdownl(4), 0.0, isdl, "dbar");
      result.set_BF(BEreq::cb_sd_neut2body->brneutsdownl(4), 0.0, isdlbar, "d");
      result.set_BF(BEreq::cb_sd_neut2body->brneutsdownr(4), 0.0, isdr, "dbar");
      result.set_BF(BEreq::cb_sd_neut2body->brneutsdownr(4), 0.0, isdrbar, "d");
      result.set_BF(BEreq::cb_sd_neut2body->brneutsupl(4), 0.0, iscl, "cbar");
      result.set_BF(BEreq::cb_sd_neut2body->brneutsupl(4), 0.0, isclbar, "c");
      result.set_BF(BEreq::cb_sd_neut2body->brneutsupr(4), 0.0, iscr, "cbar");
      result.set_BF(BEreq::cb_sd_neut2body->brneutsupr(4), 0.0, iscrbar, "c");
      result.set_BF(BEreq::cb_sd_neut2body->brneutsdownl(4), 0.0, issl, "sbar");
      result.set_BF(BEreq::cb_sd_neut2body->brneutsdownl(4), 0.0, isslbar, "s");
      result.set_BF(BEreq::cb_sd_neut2body->brneutsdownr(4), 0.0, issr, "sbar");
      result.set_BF(BEreq::cb_sd_neut2body->brneutsdownr(4), 0.0, issrbar, "s");
      result.set_BF(BEreq::cb_sd_neut2body->brneutst1(4), 0.0, ist1, "tbar");
      result.set_BF(BEreq::cb_sd_neut2body->brneutst1(4), 0.0, ist1bar, "t");
      result.set_BF(BEreq::cb_sd_neut2body->brneutst2(4), 0.0, ist2, "tbar");
      result.set_BF(BEreq::cb_sd_neut2body->brneutst2(4), 0.0, ist2bar, "t");
      result.set_BF(BEreq::cb_sd_neut2body->brneutsb1(4), 0.0, isb1, "bbar");
      result.set_BF(BEreq::cb_sd_neut2body->brneutsb1(4), 0.0, isb1bar, "b");
      result.set_BF(BEreq::cb_sd_neut2body->brneutsb2(4), 0.0, isb2, "bbar");
      result.set_BF(BEreq::cb_sd_neut2body->brneutsb2(4), 0.0, isb2bar, "b");
      result.set_BF(BEreq::cb_sd_neut2body->brneutsell(4), 0.0, isell, "e+");
      result.set_BF(BEreq::cb_sd_neut2body->brneutsell(4), 0.0, isellbar, "e-");
      result.set_BF(BEreq::cb_sd_neut2body->brneutselr(4), 0.0, iselr, "e+");
      result.set_BF(BEreq::cb_sd_neut2body->brneutselr(4), 0.0, iselrbar, "e-");
      result.set_BF(BEreq::cb_sd_neut2body->brneutsell(4), 0.0, ismul, "mu+");
      result.set_BF(BEreq::cb_sd_neut2body->brneutsell(4), 0.0, ismulbar, "mu-");
      result.set_BF(BEreq::cb_sd_neut2body->brneutselr(4), 0.0, ismur, "mu+");
      result.set_BF(BEreq::cb_sd_neut2body->brneutselr(4), 0.0, ismurbar, "mu-");
      result.set_BF(BEreq::cb_sd_neut2body->brneutstau1(4), 0.0, istau1, "tau+");
      result.set_BF(BEreq::cb_sd_neut2body->brneutstau1(4), 0.0, istau1bar, "tau-");
      result.set_BF(BEreq::cb_sd_neut2body->brneutstau2(4), 0.0, istau2, "tau+");
      result.set_BF(BEreq::cb_sd_neut2body->brneutstau2(4), 0.0, istau2bar, "tau-");
      result.set_BF(BEreq::cb_sd_neut2body->brneutsnel(4), 0.0, inel, "nubar_e");
      result.set_BF(BEreq::cb_sd_neut2body->brneutsnel(4), 0.0, inelbar, "nu_e");
      result.set_BF(BEreq::cb_sd_neut2body->brneutsnel(4), 0.0, inmul, "nubar_mu");
      result.set_BF(BEreq::cb_sd_neut2body->brneutsnel(4), 0.0, inmulbar, "nu_mu");
      result.set_BF(BEreq::cb_sd_neut2body->brneutsn1(4), 0.0, intau1, "nubar_tau");
      result.set_BF(BEreq::cb_sd_neut2body->brneutsn1(4), 0.0, intau1bar, "nu_tau");
      result.set_BF(BEreq::cb_sd_neut2bodygrav->brneutgamgrav(4), 0.0, "~G", "gamma");
      result.set_BF(BEreq::cb_sd_neut2bodygrav->brneutzgrav(4), 0.0, "~G", "Z0");
      result.set_BF(BEreq::cb_sd_neut2bodygrav->brneuthlgrav(4), 0.0, "~G", "h0_1");
      result.set_BF(BEreq::cb_sd_neut2bodygrav->brneuthhgrav(4), 0.0, "~G", "h0_2");
      result.set_BF(BEreq::cb_sd_neut2bodygrav->brneuthagrav(4), 0.0, "~G", "A0");
      result.set_BF(BEreq::cb_sd_neutloop->brnraddec(4,1), 0.0, "~chi0_1", "gamma");
      result.set_BF(BEreq::cb_sd_neutloop->brnraddec(4,2), 0.0, "~chi0_2", "gamma");
      result.set_BF(BEreq::cb_sd_neutloop->brnraddec(4,3), 0.0, "~chi0_3", "gamma");
      result.set_BF(BEreq::cb_sd_neut2bodygrav->brneutgamgrav(4), 0.0, "~G", "gamma");
      result.set_BF(BEreq::cb_sd_neut2bodygrav->brneutzgrav(4), 0.0, "~G", "Z0");
      result.set_BF(BEreq::cb_sd_neut2bodygrav->brneuthlgrav(4), 0.0, "~G", "h0_1");
      result.set_BF(BEreq::cb_sd_neut2bodygrav->brneuthhgrav(4), 0.0, "~G", "h0_2");
      result.set_BF(BEreq::cb_sd_neut2bodygrav->brneuthagrav(4), 0.0, "~G", "A0");
      result.set_BF(BEreq::cb_sd_neut3body->brneutup(4,1), 0.0, "~chi0_1", "ubar", "u");
      result.set_BF(BEreq::cb_sd_neut3body->brneutdow(4,1), 0.0, "~chi0_1", "dbar", "d");
      result.set_BF(BEreq::cb_sd_neut3body->brneutch(4,1), 0.0, "~chi0_1", "cbar", "c");
      result.set_BF(BEreq::cb_sd_neut3body->brneutst(4,1), 0.0, "~chi0_1", "sbar", "s");
      result.set_BF(BEreq::cb_sd_neut3body->brneuttop(4,1), 0.0, "~chi0_1", "tbar", "t");
      result.set_BF(BEreq::cb_sd_neut3body->brneutbot(4,1), 0.0, "~chi0_1", "bbar", "b");
      result.set_BF(BEreq::cb_sd_neut3body->brneutel(4,1), 0.0, "~chi0_1", "e+", "e-");
      result.set_BF(BEreq::cb_sd_neut3body->brneutmu(4,1), 0.0, "~chi0_1", "mu+", "mu-");
      result.set_BF(BEreq::cb_sd_neut3body->brneuttau(4,1), 0.0, "~chi0_1", "tau+", "tau-");
      result.set_BF(BEreq::cb_sd_neut3body->brneutnue(4,1), 0.0, "~chi0_1", "nubar_e", "nu_e");
      result.set_BF(BEreq::cb_sd_neut3body->brneutnumu(4,1), 0.0, "~chi0_1", "nubar_mu", "nu_mu");
      result.set_BF(BEreq::cb_sd_neut3body->brneutnutau(4,1), 0.0, "~chi0_1", "nubar_tau", "nu_tau");
      result.set_BF(BEreq::cb_sd_neut3body->brneutup(4,2), 0.0, "~chi0_2", "ubar", "u");
      result.set_BF(BEreq::cb_sd_neut3body->brneutdow(4,2), 0.0, "~chi0_2", "dbar", "d");
      result.set_BF(BEreq::cb_sd_neut3body->brneutch(4,2), 0.0, "~chi0_2", "cbar", "c");
      result.set_BF(BEreq::cb_sd_neut3body->brneutst(4,2), 0.0, "~chi0_2", "sbar", "s");
      result.set_BF(BEreq::cb_sd_neut3body->brneuttop(4,2), 0.0, "~chi0_2", "tbar", "t");
      result.set_BF(BEreq::cb_sd_neut3body->brneutbot(4,2), 0.0, "~chi0_2", "bbar", "b");
      result.set_BF(BEreq::cb_sd_neut3body->brneutel(4,2), 0.0, "~chi0_2", "e+", "e-");
      result.set_BF(BEreq::cb_sd_neut3body->brneutmu(4,2), 0.0, "~chi0_2", "mu+", "mu-");
      result.set_BF(BEreq::cb_sd_neut3body->brneuttau(4,2), 0.0, "~chi0_2", "tau+", "tau-");
      result.set_BF(BEreq::cb_sd_neut3body->brneutnue(4,2), 0.0, "~chi0_2", "nubar_e", "nu_e");
      result.set_BF(BEreq::cb_sd_neut3body->brneutnumu(4,2), 0.0, "~chi0_2", "nubar_mu", "nu_mu");
      result.set_BF(BEreq::cb_sd_neut3body->brneutnutau(4,2), 0.0, "~chi0_2", "nubar_tau", "nu_tau");
      result.set_BF(BEreq::cb_sd_neut3body->brneutup(4,3), 0.0, "~chi0_3", "ubar", "u");
      result.set_BF(BEreq::cb_sd_neut3body->brneutdow(4,3), 0.0, "~chi0_3", "dbar", "d");
      result.set_BF(BEreq::cb_sd_neut3body->brneutch(4,3), 0.0, "~chi0_3", "cbar", "c");
      result.set_BF(BEreq::cb_sd_neut3body->brneutst(4,3), 0.0, "~chi0_3", "sbar", "s");
      result.set_BF(BEreq::cb_sd_neut3body->brneuttop(4,3), 0.0, "~chi0_3", "tbar", "t");
      result.set_BF(BEreq::cb_sd_neut3body->brneutbot(4,3), 0.0, "~chi0_3", "bbar", "b");
      result.set_BF(BEreq::cb_sd_neut3body->brneutel(4,3), 0.0, "~chi0_3", "e+", "e-");
      result.set_BF(BEreq::cb_sd_neut3body->brneutmu(4,3), 0.0, "~chi0_3", "mu+", "mu-");
      result.set_BF(BEreq::cb_sd_neut3body->brneuttau(4,3), 0.0, "~chi0_3", "tau+", "tau-");
      result.set_BF(BEreq::cb_sd_neut3body->brneutnue(4,3), 0.0, "~chi0_3", "nubar_e", "nu_e");
      result.set_BF(BEreq::cb_sd_neut3body->brneutnumu(4,3), 0.0, "~chi0_3", "nubar_mu", "nu_mu");
      result.set_BF(BEreq::cb_sd_neut3body->brneutnutau(4,3), 0.0, "~chi0_3", "nubar_tau", "nu_tau");
      result.set_BF(BEreq::cb_sd_neut3body->brchubd(4,1), 0.0, "~chi+_1", "ubar", "d");
      result.set_BF(BEreq::cb_sd_neut3body->brchubd(4,1), 0.0, "~chi-_1", "dbar", "u");
      result.set_BF(BEreq::cb_sd_neut3body->brchubd(4,2), 0.0, "~chi+_2", "ubar", "d");
      result.set_BF(BEreq::cb_sd_neut3body->brchubd(4,2), 0.0, "~chi-_2", "dbar", "u");
      result.set_BF(BEreq::cb_sd_neut3body->brchcbs(4,1), 0.0, "~chi+_1", "cbar", "s");
      result.set_BF(BEreq::cb_sd_neut3body->brchcbs(4,1), 0.0, "~chi-_1", "sbar", "c");
      result.set_BF(BEreq::cb_sd_neut3body->brchcbs(4,2), 0.0, "~chi+_2", "cbar", "s");
      result.set_BF(BEreq::cb_sd_neut3body->brchcbs(4,2), 0.0, "~chi-_2", "sbar", "c");
      result.set_BF(BEreq::cb_sd_neut3body->brchtbb(4,1), 0.0, "~chi+_1", "tbar", "b");
      result.set_BF(BEreq::cb_sd_neut3body->brchtbb(4,1), 0.0, "~chi-_1", "bbar", "t");
      result.set_BF(BEreq::cb_sd_neut3body->brchtbb(4,2), 0.0, "~chi+_2", "tbar", "b");
      result.set_BF(BEreq::cb_sd_neut3body->brchtbb(4,2), 0.0, "~chi-_2", "bbar", "t");
      result.set_BF(BEreq::cb_sd_neut3body->brchelne(4,1), 0.0, "~chi+_1", "nubar_e", "e-");
      result.set_BF(BEreq::cb_sd_neut3body->brchelne(4,1), 0.0, "~chi-_1", "nu_e", "e+");
      result.set_BF(BEreq::cb_sd_neut3body->brchelne(4,2), 0.0, "~chi+_2", "nubar_e", "e-");
      result.set_BF(BEreq::cb_sd_neut3body->brchelne(4,2), 0.0, "~chi-_2", "nu_e", "e+");
      result.set_BF(BEreq::cb_sd_neut3body->brchmunmu(4,1), 0.0, "~chi+_1", "nubar_mu", "mu-");
      result.set_BF(BEreq::cb_sd_neut3body->brchmunmu(4,1), 0.0, "~chi-_1", "nu_mu", "mu+");
      result.set_BF(BEreq::cb_sd_neut3body->brchmunmu(4,2), 0.0, "~chi+_2", "nubar_mu", "mu-");
      result.set_BF(BEreq::cb_sd_neut3body->brchmunmu(4,2), 0.0, "~chi-_2", "nu_mu", "mu+");
      result.set_BF(BEreq::cb_sd_neut3body->brchtauntau(4,1), 0.0, "~chi+_1", "nubar_tau", "tau-");
      result.set_BF(BEreq::cb_sd_neut3body->brchtauntau(4,1), 0.0, "~chi-_1", "nu_tau", "tau+");
      result.set_BF(BEreq::cb_sd_neut3body->brchtauntau(4,2), 0.0, "~chi+_2", "nubar_tau", "tau-");
      result.set_BF(BEreq::cb_sd_neut3body->brchtauntau(4,2), 0.0, "~chi-_2", "nu_tau", "tau+");
      result.set_BF(BEreq::cb_sd_neut3body->brglup(4), 0.0, "~g", "ubar", "u");
      result.set_BF(BEreq::cb_sd_neut3body->brgldo(4), 0.0, "~g", "dbar", "d");
      result.set_BF(BEreq::cb_sd_neut3body->brglch(4), 0.0, "~g", "cbar", "c");
      result.set_BF(BEreq::cb_sd_neut3body->brglst(4), 0.0, "~g", "sbar", "s");
      result.set_BF(BEreq::cb_sd_neut3body->brgltop(4), 0.0, "~g", "tbar", "t");
      result.set_BF(BEreq::cb_sd_neut3body->brglbot(4), 0.0, "~g", "bbar", "b");
      // cout << "neutralino_4 total width: " << result.width_in_GeV << endl;
    }
	
    /// Add the decay of Higgs to singlets for the SingletDM model
    void SS_Higgs_decays (DecayTable::Entry& result)
    {
      using namespace Pipes::SS_Higgs_decays;
      double mass = *Param["mass"];     //FIXME get from spectrum
      double lambda = *Param["lambda"]; //FIXME get from spectrum
      double v0 = 246.0;                //FIXME get from spectrum
      double mhpole = 125.0;            //FIXME get from spectrum
      double massratio2 = mass*mass/(mhpole*mhpole);
      double gamma = lambda*lambda*v0*v0/(32.0*pi*mhpole) * sqrt(1.0 - 4.0*massratio2);  
      result = *Dep::Higgs_decay_rates;                        // Get the SM decays.
      result.width_in_GeV = result.width_in_GeV + gamma;       // Add the h->SS width
      result.set_BF(gamma/result.width_in_GeV, 0.0, "S", "S"); // Add the h->SS branching fraction
    }

  
    /// Collect all the DecayTable entries into an actual DecayTable 
    void all_decays (DecayTable &result) 
    {
      using namespace Pipes::all_decays;
      DecayTable decays = DecayTable();             // Start with a blank DecayTable.

      decays("h0_1") = *Dep::Higgs_decay_rates;     // Add the Higgs decays.
      decays("Z0") = *Dep::W_minus_decay_rates;     // Add the Z decays
      decays("W+") = *Dep::W_plus_decay_rates;      // Add the W decays for W+.
      decays("W-") = *Dep::W_minus_decay_rates;     // Add the W decays for W-

      decays("t") = *Dep::mu_plus_decay_rates;      // Add the top decays for t.
      decays("tbar") = *Dep::mu_minus_decay_rates;  // Add the top decays for tbar
      decays("u_3") = decays("t");                  // Duplicate for mass-ordered quarks
      decays("ubar_3") = decays("tbar");            // Duplicate for mass-ordered quarks

      decays("mu+") = *Dep::mu_plus_decay_rates;    // Add the muon decays for mu+.
      decays("mu-") = *Dep::mu_minus_decay_rates;   // Add the muon decays for mu-
      decays("e+_2") = decays("mu+");               // Duplicate for mass-ordered leptons
      decays("e-_2") = decays("mu-");               // Duplicate for mass-ordered leptons

      decays("tau+") = *Dep::tau_plus_decay_rates;  // Add the tauon decays for tau+.
      decays("tau-") = *Dep::tau_minus_decay_rates; // Do the same for tau-, assuming no CP asymmetry.
      decays("e+_3") = decays("tau+");              // Duplicate for mass-ordered leptons
      decays("e-_3") = decays("tau-");              // Duplicate for mass-ordered leptons

      decays("pi0") = *Dep::pi_0_decay_rates;       // Add the neutral pion decays.
      decays("pi+") = *Dep::pi_plus_decay_rates;    // Add the pi+ decays.
      decays("pi-") = *Dep::pi_minus_decay_rates;   // Add the pi- decays.
      decays("eta") = *Dep::eta_decay_rates;        // Add the eta meson decays.
      decays("rho0") = *Dep::rho_0_decay_rates;     // Add the neutral rho meson decays.
      decays("rho+") = *Dep::rho_plus_decay_rates;  // Add the rho+ decays.
      decays("rho-") = *Dep::rho_minus_decay_rates; // Add the rho- decays.
      decays("omega") = *Dep::omega_decay_rates;    // Add the omega meson decays.

      // CW: Some temporary code to avoid crashes in DarkBit
      // TODO: Replace with correct information
      DecayTable::Entry fake_decay;
      fake_decay.width_in_GeV = 1E-20;                    
      fake_decay.positive_error = 1E-22;
      fake_decay.negative_error = 1E-22;
      fake_decay.set_BF(0.5, 0.005, "b", "bbar");
      fake_decay.set_BF(0.5, 0.005, "tau+", "tau-");
      decays("H+") = fake_decay;
      decays("H-") = fake_decay;
      decays("A0") = fake_decay;
      decays("h0_2") = fake_decay;
      
      // MSSM-specific
      if (ModelInUse("MSSM78atQ") or ModelInUse("MSSM78atMGUT"))
      {
        decays("h0_2") = *Dep::h0_2_decay_rates;            // Add the h0_2 decays.
        decays("A0") = *Dep::A0_decay_rates;                // Add the A0 decays.
        decays("H+") = *Dep::Hplus_decay_rates;             // Add the H+ decays.       

        decays("~g") = *Dep::gluino_decay_rates;            // Add the gluino decays.

        decays("~chi+_1") = *Dep::chargino_1_decay_rates;   // Add the ~chi+_1 decays.
        decays("~chi+_2") = *Dep::chargino_2_decay_rates;   // Add the ~chi+_2 decays.
        decays("~chi0_1") = *Dep::neutralino_1_decay_rates; // Add the ~chi0_1 decays.
        decays("~chi0_2") = *Dep::neutralino_2_decay_rates; // Add the ~chi0_2 decays.
        decays("~chi0_3") = *Dep::neutralino_3_decay_rates; // Add the ~chi0_3 decays.
        decays("~chi0_4") = *Dep::neutralino_4_decay_rates; // Add the ~chi0_4 decays.

        decays(ist1) = *Dep::stop_1_decay_rates;            // Add the ~t_1 decays.
        decays(ist2) = *Dep::stop_2_decay_rates;            // Add the ~t_2 decays.
        decays(isb1) = *Dep::sbottom_1_decay_rates;         // Add the ~b_1 decays.
        decays(isb2) = *Dep::sbottom_2_decay_rates;         // Add the ~b_2 decays.
        decays(isul) = *Dep::sup_l_decay_rates;             // Add the ~u_L decays.
        decays(isur) = *Dep::sup_r_decay_rates;             // Add the ~u_R decays.
        decays(isdl) = *Dep::sdown_l_decay_rates;           // Add the ~d_L decays.
        decays(isdr) = *Dep::sdown_r_decay_rates;           // Add the ~d_R decays.
        decays(iscl) = *Dep::scharm_l_decay_rates;          // Add the ~c_L decays.
        decays(iscr) = *Dep::scharm_r_decay_rates;          // Add the ~c_R decays.
        decays(issl) = *Dep::sstrange_l_decay_rates;        // Add the ~s_L decays.
        decays(issr) = *Dep::sstrange_r_decay_rates;        // Add the ~s_R decays.
        decays(isell) = *Dep::selectron_l_decay_rates;      // Add the ~e-_L decays.
        decays(iselr) = *Dep::selectron_r_decay_rates;      // Add the ~e-_R decays.
        decays(ismul) = *Dep::smuon_l_decay_rates;          // Add the ~mu-_L decays.
        decays(ismur) = *Dep::smuon_r_decay_rates;          // Add the ~mu-_R decays.
        decays(istau1) = *Dep::stau_1_decay_rates;          // Add the ~tau_1 decays.
        decays(istau2) = *Dep::stau_2_decay_rates;          // Add the ~tau_2 decays.
        decays(inel) = *Dep::snu_electronl_decay_rates;     // Add the ~nu_e decays.
        decays(inmul) = *Dep::snu_muonl_decay_rates;        // Add the ~nu_mu decays.
        decays(intau1) = *Dep::snu_taul_decay_rates;        // Add the ~nu_tau decays.
      }

    }

    /// @}

  }

}<|MERGE_RESOLUTION|>--- conflicted
+++ resolved
@@ -224,11 +224,7 @@
     ///SM decays: Higgs
     // TODO
 
-<<<<<<< HEAD
-    /// MSSM sfermion states 
-=======
     /// MSSM sfermion states
->>>>>>> 69152a7a
     const char *isdl = "~d_1";
     const char *isul = "~u_1";
     const char *issl = "~d_2";
