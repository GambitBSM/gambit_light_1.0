//   GAMBIT: Global and Modular BSM Inference Tool
//   *********************************************
///  \file
///
///  Function definitions of DecayBit.
///
///  *********************************************
///
///  Authors (add name and date if you modify):
///   
///  \author Pat Scott
///          (p.scott@imperial.ac.uk)
///  \date 2014 Aug
///  \date 2015 Mar-May
///
///  \author Csaba Balazs
///          (csaba.balazs@monash.edu) 
///  \date 2015 Jan-May
///
///  \author Peter Athron  
///          (peter.athron@coepp.org.au)
///  \date 2015 Jun 
///
///  *********************************************

#include "gambit/Elements/gambit_module_headers.hpp"
#include "gambit/Elements/virtual_higgs.hpp"
#include "gambit/DecayBit/DecayBit_rollcall.hpp"
#include "gambit/DecayBit/decay_utils.hpp"
#include "gambit/Elements/MSSM_slhahelp.hpp"
#include "gambit/Models/partmap.hpp"

#include <string>
#include <map>

namespace Gambit
{

  namespace DecayBit
  {

    using namespace LogTags;

    /// \name DecayBit module functions
    /// @{

    /////////////// Standard Model ///////////////////

    /// SM decays: W+/W-
    void W_plus_decays (DecayTable::Entry& result) 
    {
      result.width_in_GeV = 2.08;                    
      result.positive_error = 4.0e-02;
      result.negative_error = 4.0e-02;
      result.set_BF(0.1071, 0.0016, "e+", "nu_e");              
      result.set_BF(0.1063, 0.0015, "mu+", "nu_mu");              
      result.set_BF(0.1138, 0.0021, "tau+", "nu_tau");              
    }

    /// SM decays: W-
    void W_minus_decays (DecayTable::Entry& result) 
    {     
      result = CP_conjugate(*Pipes::W_minus_decays::Dep::W_plus_decay_rates);
    }

    /// SM decays: Z
    void Z_decays (DecayTable::Entry& result) 
    {
      result.width_in_GeV = 2.4952;                    
      result.positive_error = 2.3e-03;
      result.negative_error = 2.3e-03;
      result.set_BF(0.03363, 0.00004, "e+", "e-");              
      result.set_BF(0.03366, 0.00007, "mu+", "mu-");              
      result.set_BF(0.03370, 0.00008, "tau+", "tau-");              
      result.set_BF(0.1203, 0.0021, "c", "cbar");        
      result.set_BF(0.1512, 0.0005, "b", "bbar");        
    }

    /// SM decays: t
    void t_decays (DecayTable::Entry& result) 
    {
      result.width_in_GeV = 2.0;                    
      result.positive_error = 5.0e-01;
      result.negative_error = 5.0e-01;
      result.set_BF(0.91, 0.04, "W+", "b");  
    }

    /// SM decays: tbar
    void tbar_decays (DecayTable::Entry& result) 
    {
      result = CP_conjugate(*Pipes::tbar_decays::Dep::t_decay_rates);
    }

    /// SM decays: mu+
    void mu_plus_decays (DecayTable::Entry& result) 
    {
      result.width_in_GeV = 2.9959847e-19;                    
      result.positive_error = 3.0e-25;
      result.negative_error = 3.0e-25;
      result.set_BF(1.0, 0.0, "e+", "nu_e", "nubar_mu");              
    }

    /// SM decays: mu-
    void mu_minus_decays (DecayTable::Entry& result) 
    {
      result = CP_conjugate(*Pipes::mu_minus_decays::Dep::mu_plus_decay_rates);
    }

    /// SM decays: tau+
    void tau_plus_decays (DecayTable::Entry& result) 
    {
      result.width_in_GeV = 2.267E-12;                    
      result.positive_error = 4.0e-15;
      result.negative_error = 4.0e-15;
      result.set_BF(0.1741, 0.0004, "mu+", "nu_mu", "nubar_tau");              
      result.set_BF(0.1783, 0.0004, "e+", "nu_e", "nubar_tau");              
      result.set_BF(0.1083, 0.0006, "pi+", "nubar_tau");              
      result.set_BF(0.2552, 0.0009, "pi+", "pi0", "nubar_tau");              
      result.set_BF(0.0930, 0.0011, "pi+", "pi0", "pi0", "nubar_tau");              
      result.set_BF(0.0105, 0.0007, "pi+", "pi0", "pi0", "pi0", "nubar_tau");              
      result.set_BF(0.0931, 0.0006, "pi+", "pi+", "pi-", "nubar_tau");              
      result.set_BF(0.0462, 0.0006, "pi+", "pi+", "pi-", "pi0", "nubar_tau");              
    }

    /// SM decays: tau-
    void tau_minus_decays (DecayTable::Entry& result) 
    {
      result = CP_conjugate(*Pipes::tau_minus_decays::Dep::tau_plus_decay_rates);
    }

    /// SM decays: pi0
    void pi_0_decays (DecayTable::Entry& result) 
    {
      result.width_in_GeV = 7.73e-09;                    
      result.positive_error = 1.7e-10;
      result.negative_error = 1.7e-10;
      result.set_BF(0.98823, 0.00034, "gamma", "gamma");              
      result.set_BF(0.01174, 0.00035, "e+", "e-", "gamma");              
      result.set_BF(3.34e-5, 0.16e-5, "e+", "e-", "e+", "e-");              
      result.set_BF(6.46e-8, 0.33e-8, "e+", "e-");              
    }

    /// SM decays: pi+
    void pi_plus_decays (DecayTable::Entry& result) 
    {
      result.width_in_GeV = 2.5284e-17;                    
      result.positive_error = 5.0e-21;
      result.negative_error = 5.0e-21;
      result.set_BF(0.9998770, 0.0000004, "mu+", "nu_mu");              
      result.set_BF(1.230e-4, 0.004e-4, "e+", "nu_e");              
    }

    /// SM decays: pi-
    void pi_minus_decays (DecayTable::Entry& result) 
    {
      result = CP_conjugate(*Pipes::pi_minus_decays::Dep::pi_plus_decay_rates);
    }

    /// SM decays: eta
    void eta_decays (DecayTable::Entry& result) 
    {
      result.width_in_GeV = 1.31e-06;                    
      result.positive_error = 5.0e-08;
      result.negative_error = 5.0e-08;
      //See PDG meson sheet in DecayBit/data/PDG if you want BFs               
    }

    /// SM decays: rho0
    void rho_0_decays (DecayTable::Entry& result) 
    {
      result.width_in_GeV = 1.491e-01;                    
      result.positive_error = 8.0e-04;
      result.negative_error = 8.0e-04;
      //See PDG meson sheet in DecayBit/data/PDG if you want BFs               
    }

    /// SM decays: rho+
    void rho_plus_decays (DecayTable::Entry& result) 
    {
      result.width_in_GeV = 1.491e-01;                    
      result.positive_error = 8.0e-04;
      result.negative_error = 8.0e-04;
      //See PDG meson sheet in DecayBit/data/PDG if you want BFs               
    }

    /// SM decays: rho-
    void rho_minus_decays (DecayTable::Entry& result) 
    {
      result = CP_conjugate(*Pipes::rho_minus_decays::Dep::rho_plus_decay_rates);
    }

    /// SM decays: omega
    void omega_decays (DecayTable::Entry& result) 
    {
      result.width_in_GeV = 8.49e-03;                    
      result.positive_error = 8.0e-05;
      result.negative_error = 8.0e-05;
      //See PDG meson sheet in DecayBit/data/PDG if you want BFs               
    }

    /// SM decays: Higgs
    void SM_Higgs_decays (DecayTable::Entry& result)
    {
      double mh = 125.0; // *Dep::SM_Spectrum->get_Pole_Mass("h0_1"); //FIXME
      result.width_in_GeV = virtual_SMHiggs_widths("Gamma",mh);   
      result.set_BF(virtual_SMHiggs_widths("bb",mh), 0.0, "b", "bbar");
      result.set_BF(virtual_SMHiggs_widths("tautau",mh), 0.0, "tau+", "tau-");
      result.set_BF(virtual_SMHiggs_widths("mumu",mh), 0.0, "mu+", "mu-");
      result.set_BF(virtual_SMHiggs_widths("ss",mh), 0.0, "s", "sbar");
      result.set_BF(virtual_SMHiggs_widths("cc",mh), 0.0, "c", "cbar");
      result.set_BF(virtual_SMHiggs_widths("tt",mh), 0.0, "t", "tbar");
      result.set_BF(virtual_SMHiggs_widths("gg",mh), 0.0, "g", "g");
      result.set_BF(virtual_SMHiggs_widths("gammagamma",mh), 0.0, "gamma", "gamma");
      result.set_BF(virtual_SMHiggs_widths("Zgamma",mh), 0.0, "Z0", "gamma");
      result.set_BF(virtual_SMHiggs_widths("WW",mh), 0.0, "W+", "W-");
      result.set_BF(virtual_SMHiggs_widths("ZZ",mh), 0.0, "Z0", "Z0");
    }
     
     
     //////////// MSSM /////////////////////   
    	
    /// FeynHiggs MSSM decays: t
    void FH_t_decays (DecayTable::Entry& result) 
    {
      fh_Couplings FH_input = *Pipes::FH_t_decays::Dep::FH_Couplings;
      result.width_in_GeV = 2.0;                    
      result.positive_error = 5.0e-01;
      result.negative_error = 5.0e-01;
      result.set_BF(FH_input.gammas[tBF(1)-1], 0.0, "W+", "b"); 
      result.set_BF(FH_input.gammas[tBF(2)-1], 0.0, "H+", "b");
    }

    /// MSSM decays: h0_1
    void MSSM_h0_1_decays (DecayTable::Entry& result) 
    {
      using namespace Pipes::MSSM_h0_1_decays;
      mass_es_pseudonyms psn = *(Dep::SLHA_pseudonyms);

      result.width_in_GeV = BEreq::cb_widthhl_hdec->hlwdth;  
      result.set_BF(BEreq::cb_widthhl_hdec->hlbrb, 0.0, "b", "bbar");
      result.set_BF(BEreq::cb_widthhl_hdec->hlbrl, 0.0, "tau+", "tau-");
      result.set_BF(BEreq::cb_widthhl_hdec->hlbrm, 0.0, "mu+", "mu-");
      result.set_BF(BEreq::cb_widthhl_hdec->hlbrs, 0.0, "s", "sbar");
      result.set_BF(BEreq::cb_widthhl_hdec->hlbrc, 0.0, "c", "cbar");
      result.set_BF(BEreq::cb_widthhl_hdec->hlbrt, 0.0, "t", "tbar");
      result.set_BF(BEreq::cb_widthhl_hdec->hlbrg, 0.0, "g", "g");
      result.set_BF(BEreq::cb_widthhl_hdec->hlbrga, 0.0, "gamma", "gamma");
      result.set_BF(BEreq::cb_widthhl_hdec->hlbrzga, 0.0, "gamma", "Z0");
      result.set_BF(BEreq::cb_widthhl_hdec->hlbrw, 0.0, "W+", "W-");
      result.set_BF(BEreq::cb_widthhl_hdec->hlbrz, 0.0, "Z0", "Z0");
      result.set_BF(BEreq::cb_wisusy_hdec->hlbrsc(1,1), 0.0, "~chi+_1", "~chi-_1");
      result.set_BF(BEreq::cb_wisusy_hdec->hlbrsc(2,2), 0.0, "~chi+_2", "~chi-_2");
      result.set_BF(BEreq::cb_wisusy_hdec->hlbrsc(1,2), 0.0, "~chi+_1", "~chi-_2");
      result.set_BF(BEreq::cb_wisusy_hdec->hlbrsc(2,1), 0.0, "~chi+_2", "~chi-_1");
      result.set_BF(BEreq::cb_wisusy_hdec->hlbrsn(1,1), 0.0, "~chi0_1", "~chi0_1");
      result.set_BF(BEreq::cb_wisusy_hdec->hlbrsn(2,2), 0.0, "~chi0_2", "~chi0_2");
      result.set_BF(BEreq::cb_wisusy_hdec->hlbrsn(3,3), 0.0, "~chi0_3", "~chi0_3");
      result.set_BF(BEreq::cb_wisusy_hdec->hlbrsn(4,4), 0.0, "~chi0_4", "~chi0_4");
      result.set_BF(BEreq::cb_wisusy_hdec->hlbrsn(1,2)*2.0, 0.0, "~chi0_1", "~chi0_2");
      result.set_BF(BEreq::cb_wisusy_hdec->hlbrsn(1,3)*2.0, 0.0, "~chi0_1", "~chi0_3");
      result.set_BF(BEreq::cb_wisusy_hdec->hlbrsn(1,4)*2.0, 0.0, "~chi0_1", "~chi0_4");
      result.set_BF(BEreq::cb_wisusy_hdec->hlbrsn(2,3)*2.0, 0.0, "~chi0_2", "~chi0_3");
      result.set_BF(BEreq::cb_wisusy_hdec->hlbrsn(2,4)*2.0, 0.0, "~chi0_2", "~chi0_4");
      result.set_BF(BEreq::cb_wisusy_hdec->hlbrsn(3,4)*2.0, 0.0, "~chi0_3", "~chi0_4");

      result.set_BF(BEreq::cb_wisfer_hdec->bhlsqul/2.0, 0.0, psn.isul, psn.isulbar);
      result.set_BF(BEreq::cb_wisfer_hdec->bhlsqur/2.0, 0.0, psn.isur, psn.isurbar);
      result.set_BF(BEreq::cb_wisfer_hdec->bhlsqul/2.0, 0.0, psn.iscl, psn.isclbar);
      result.set_BF(BEreq::cb_wisfer_hdec->bhlsqur/2.0, 0.0, psn.iscr, psn.iscrbar);
      result.set_BF(BEreq::cb_wisfer_hdec->bhlst(1,1), 0.0, psn.ist1, psn.ist1bar);
      result.set_BF(BEreq::cb_wisfer_hdec->bhlst(2,2), 0.0, psn.ist2, psn.ist2bar);
      result.set_BF(BEreq::cb_wisfer_hdec->bhlst(1,2), 0.0, psn.ist1, psn.ist2bar);
      result.set_BF(BEreq::cb_wisfer_hdec->bhlst(2,1), 0.0, psn.ist2, psn.ist1bar);
      result.set_BF(BEreq::cb_wisfer_hdec->bhlsqdl/2.0, 0.0, psn.isdl, psn.isdlbar);
      result.set_BF(BEreq::cb_wisfer_hdec->bhlsqdr/2.0, 0.0, psn.isdr, psn.isdrbar);
      result.set_BF(BEreq::cb_wisfer_hdec->bhlsqdl/2.0, 0.0, psn.issl, psn.isslbar);
      result.set_BF(BEreq::cb_wisfer_hdec->bhlsqdr/2.0, 0.0, psn.issr, psn.issrbar);
      result.set_BF(BEreq::cb_wisfer_hdec->bhlsb(1,1), 0.0, psn.isb1, psn.isb1bar);
      result.set_BF(BEreq::cb_wisfer_hdec->bhlsb(2,2), 0.0, psn.isb2, psn.isb2bar);
      result.set_BF(BEreq::cb_wisfer_hdec->bhlsb(1,2), 0.0, psn.isb1, psn.isb2bar);
      result.set_BF(BEreq::cb_wisfer_hdec->bhlsb(2,1), 0.0, psn.isb2, psn.isb1bar);
      result.set_BF(BEreq::cb_wisfer_hdec->bhlslel/2.0, 0.0, psn.isell, psn.isellbar);
      result.set_BF(BEreq::cb_wisfer_hdec->bhlsler/2.0, 0.0, psn.iselr, psn.iselrbar);
      result.set_BF(BEreq::cb_wisfer_hdec->bhlslel/2.0, 0.0, psn.ismul, psn.ismulbar);
      result.set_BF(BEreq::cb_wisfer_hdec->bhlsler/2.0, 0.0, psn.ismur, psn.ismurbar);
      result.set_BF(BEreq::cb_wisfer_hdec->bhlstau(1,1), 0.0, psn.istau1, psn.istau1bar);
      result.set_BF(BEreq::cb_wisfer_hdec->bhlstau(2,2), 0.0, psn.istau2, psn.istau2bar);
      result.set_BF(BEreq::cb_wisfer_hdec->bhlstau(1,2), 0.0, psn.istau1, psn.istau2bar);
      result.set_BF(BEreq::cb_wisfer_hdec->bhlstau(2,1), 0.0, psn.istau2, psn.istau1bar);
      result.set_BF(BEreq::cb_wisfer_hdec->bhlslnl/3.0, 0.0, psn.isnel, psn.isnelbar);
      result.set_BF(BEreq::cb_wisfer_hdec->bhlslnl/3.0, 0.0, psn.isnmul, psn.isnmulbar);
      result.set_BF(BEreq::cb_wisfer_hdec->bhlslnl/3.0, 0.0, psn.isntau1, psn.isntau1bar);
     
      // cout << "h0_1 total width: " << result.width_in_GeV << endl;
      // cout << "BR(h0_1 -> gamma gamma): " << BEreq::cb_widthhl_hdec->hlbrga << endl;
      // cout << "BR(h0_1 -> ~u_L ~u_L_bar): " << BEreq::cb_wisfer_hdec->bhlsqul/2.0 << endl;
      // cout << "BR(h0_1 -> ~tau-_L ~e+_5): " << BEreq::cb_wisfer_hdec->bhlstau(1,1) << endl;
    }

     /// FeynHiggs MSSM decays: h0_1
    void FH_MSSM_h0_1_decays (DecayTable::Entry& result) 
    {
      using namespace Pipes::FH_MSSM_h0_1_decays;

      // Get the mass pseudonyms for the gauge eigenstates
      mass_es_pseudonyms psn = *(Dep::SLHA_pseudonyms);
      
      // unpack FeynHiggs Couplings
      fh_Couplings FH_input = *Dep::FH_Couplings;
      // Specify that we're talking about h0_1
      int iH = 0;     
      // Set the total Higgs width
      result.width_in_GeV = FH_input.gammas[iH];

      // vector-boson pair decays
      result.set_BF(FH_input.gammas[H0VV(iH,1)+BRoffset], 0.0, "gamma", "gamma");
      result.set_BF(FH_input.gammas[H0VV(iH,2)+BRoffset], 0.0, "gamma", "Z0");
      result.set_BF(FH_input.gammas[H0VV(iH,3)+BRoffset], 0.0, "Z0", "Z0");
      result.set_BF(FH_input.gammas[H0VV(iH,4)+BRoffset], 0.0, "W+", "W-");
      result.set_BF(FH_input.gammas[H0VV(iH,5)+BRoffset], 0.0, "g", "g");

      // SM fermion decays
      result.set_BF(FH_input.gammas[H0FF(iH,1,1,1)+BRoffset], 0.0, "nu_e", "nubar_e");
      result.set_BF(FH_input.gammas[H0FF(iH,1,2,2)+BRoffset], 0.0, "nu_mu", "nubar_mu");
      result.set_BF(FH_input.gammas[H0FF(iH,1,3,3)+BRoffset], 0.0, "nu_tau", "nubar_tau");
      result.set_BF(FH_input.gammas[H0FF(iH,2,1,1)+BRoffset], 0.0, "e+", "e-");
      result.set_BF(FH_input.gammas[H0FF(iH,2,2,2)+BRoffset], 0.0, "mu+", "mu-");
      result.set_BF(FH_input.gammas[H0FF(iH,2,3,3)+BRoffset], 0.0, "tau+", "tau-");
      result.set_BF(FH_input.gammas[H0FF(iH,3,1,1)+BRoffset], 0.0, "u", "ubar");
      result.set_BF(FH_input.gammas[H0FF(iH,3,2,2)+BRoffset], 0.0, "c", "cbar");
      result.set_BF(FH_input.gammas[H0FF(iH,3,3,3)+BRoffset], 0.0, "t", "tbar");
      result.set_BF(FH_input.gammas[H0FF(iH,4,1,1)+BRoffset], 0.0, "d", "dbar");
      result.set_BF(FH_input.gammas[H0FF(iH,4,2,2)+BRoffset], 0.0, "s", "sbar");
      result.set_BF(FH_input.gammas[H0FF(iH,4,3,3)+BRoffset], 0.0, "b", "bbar");

      // chargino decays
      result.set_BF(FH_input.gammas[H0ChaCha(iH,1,1)+BRoffset], 0.0, "~chi-_1", "~chi+_1");
      result.set_BF(FH_input.gammas[H0ChaCha(iH,1,2)+BRoffset], 0.0, "~chi-_1", "~chi+_2");
      result.set_BF(FH_input.gammas[H0ChaCha(iH,2,1)+BRoffset], 0.0, "~chi-_2", "~chi+_1");
      result.set_BF(FH_input.gammas[H0ChaCha(iH,2,2)+BRoffset], 0.0, "~chi-_2", "~chi+_2");

      // neutralino decays
      result.set_BF(FH_input.gammas[H0NeuNeu(iH,1,1)+BRoffset], 0.0, "~chi0_1", "~chi0_1");
      result.set_BF(FH_input.gammas[H0NeuNeu(iH,2,2)+BRoffset], 0.0, "~chi0_2", "~chi0_2");
      result.set_BF(FH_input.gammas[H0NeuNeu(iH,3,3)+BRoffset], 0.0, "~chi0_3", "~chi0_3");
      result.set_BF(FH_input.gammas[H0NeuNeu(iH,4,4)+BRoffset], 0.0, "~chi0_4", "~chi0_4");
      result.set_BF(FH_input.gammas[H0NeuNeu(iH,1,2)+BRoffset], 0.0, "~chi0_1", "~chi0_2");
      result.set_BF(FH_input.gammas[H0NeuNeu(iH,1,3)+BRoffset], 0.0, "~chi0_1", "~chi0_3");
      result.set_BF(FH_input.gammas[H0NeuNeu(iH,1,4)+BRoffset], 0.0, "~chi0_1", "~chi0_4");
      result.set_BF(FH_input.gammas[H0NeuNeu(iH,2,3)+BRoffset], 0.0, "~chi0_2", "~chi0_3");
      result.set_BF(FH_input.gammas[H0NeuNeu(iH,2,4)+BRoffset], 0.0, "~chi0_2", "~chi0_4");
      result.set_BF(FH_input.gammas[H0NeuNeu(iH,3,4)+BRoffset], 0.0, "~chi0_3", "~chi0_4");

      // higgs + Z0 decays
      result.set_BF(FH_input.gammas[H0HV(iH,1)+BRoffset], 0.0, "h0_1", "Z0");
      result.set_BF(FH_input.gammas[H0HV(iH,2)+BRoffset], 0.0, "h0_2", "Z0");
      result.set_BF(FH_input.gammas[H0HV(iH,3)+BRoffset], 0.0, "A0", "Z0");

      // higgs+higgs decays
      result.set_BF(FH_input.gammas[H0HH(iH,1,1)+BRoffset], 0.0, "h0_1", "h0_1");
      result.set_BF(FH_input.gammas[H0HH(iH,2,2)+BRoffset], 0.0, "h0_2", "h0_2");
      result.set_BF(FH_input.gammas[H0HH(iH,3,3)+BRoffset], 0.0, "A0", "A0");
      result.set_BF(FH_input.gammas[H0HH(iH,4,4)+BRoffset], 0.0, "H+", "H-");
      result.set_BF(FH_input.gammas[H0HH(iH,1,2)+BRoffset], 0.0, "h0_1", "h0_2");
      result.set_BF(FH_input.gammas[H0HH(iH,1,3)+BRoffset], 0.0, "h0_1", "A0");
      result.set_BF(FH_input.gammas[H0HH(iH,2,3)+BRoffset], 0.0, "h0_2", "A0");

      // sfermion decays
      result.set_BF(FH_input.gammas[H0SfSf(iH,1,1,1,1)+BRoffset], 0.0, psn.isnel, psn.isnelbar);
      result.set_BF(FH_input.gammas[H0SfSf(iH,1,1,1,2)+BRoffset], 0.0, psn.isnmul, psn.isnmulbar);
      result.set_BF(FH_input.gammas[H0SfSf(iH,1,1,1,3)+BRoffset], 0.0, psn.isntau1, psn.isntau1bar);
      result.set_BF(FH_input.gammas[H0SfSf(iH,1,1,2,1)+BRoffset], 0.0, psn.isell, psn.isellbar);
      result.set_BF(FH_input.gammas[H0SfSf(iH,1,2,2,1)+BRoffset], 0.0, psn.isell, psn.iselrbar);
      result.set_BF(FH_input.gammas[H0SfSf(iH,2,1,2,1)+BRoffset], 0.0, psn.iselr, psn.isellbar);
      result.set_BF(FH_input.gammas[H0SfSf(iH,2,2,2,1)+BRoffset], 0.0, psn.iselr, psn.iselrbar);
      result.set_BF(FH_input.gammas[H0SfSf(iH,1,1,2,2)+BRoffset], 0.0, psn.ismul, psn.ismulbar);
      result.set_BF(FH_input.gammas[H0SfSf(iH,1,2,2,2)+BRoffset], 0.0, psn.ismul, psn.ismurbar);
      result.set_BF(FH_input.gammas[H0SfSf(iH,2,1,2,2)+BRoffset], 0.0, psn.ismur, psn.ismulbar);
      result.set_BF(FH_input.gammas[H0SfSf(iH,2,2,2,2)+BRoffset], 0.0, psn.ismur, psn.ismurbar);
      result.set_BF(FH_input.gammas[H0SfSf(iH,1,1,2,3)+BRoffset], 0.0, psn.istau1, psn.istau1bar);
      result.set_BF(FH_input.gammas[H0SfSf(iH,1,2,2,3)+BRoffset], 0.0, psn.istau1, psn.istau2bar);
      result.set_BF(FH_input.gammas[H0SfSf(iH,2,1,2,3)+BRoffset], 0.0, psn.istau2, psn.istau1bar);
      result.set_BF(FH_input.gammas[H0SfSf(iH,2,2,2,3)+BRoffset], 0.0, psn.istau2, psn.istau2bar);
      result.set_BF(FH_input.gammas[H0SfSf(iH,1,1,3,1)+BRoffset], 0.0, psn.isul, psn.isulbar);
      result.set_BF(FH_input.gammas[H0SfSf(iH,1,2,3,1)+BRoffset], 0.0, psn.isul, psn.isurbar);
      result.set_BF(FH_input.gammas[H0SfSf(iH,2,1,3,1)+BRoffset], 0.0, psn.isur, psn.isulbar);
      result.set_BF(FH_input.gammas[H0SfSf(iH,2,2,3,1)+BRoffset], 0.0, psn.isur, psn.isurbar);
      result.set_BF(FH_input.gammas[H0SfSf(iH,1,1,3,2)+BRoffset], 0.0, psn.iscl, psn.isclbar);
      result.set_BF(FH_input.gammas[H0SfSf(iH,1,2,3,2)+BRoffset], 0.0, psn.iscl, psn.iscrbar);
      result.set_BF(FH_input.gammas[H0SfSf(iH,2,1,3,2)+BRoffset], 0.0, psn.iscr, psn.isclbar);
      result.set_BF(FH_input.gammas[H0SfSf(iH,2,2,3,2)+BRoffset], 0.0, psn.iscr, psn.iscrbar);
      result.set_BF(FH_input.gammas[H0SfSf(iH,1,1,3,3)+BRoffset], 0.0, psn.ist1, psn.ist1bar);
      result.set_BF(FH_input.gammas[H0SfSf(iH,1,2,3,3)+BRoffset], 0.0, psn.ist1, psn.ist2bar);
      result.set_BF(FH_input.gammas[H0SfSf(iH,2,1,3,3)+BRoffset], 0.0, psn.ist2, psn.ist1bar);
      result.set_BF(FH_input.gammas[H0SfSf(iH,2,2,3,3)+BRoffset], 0.0, psn.ist2, psn.ist2bar);
      result.set_BF(FH_input.gammas[H0SfSf(iH,1,1,3,1)+BRoffset], 0.0, psn.isdl, psn.isdlbar);
      result.set_BF(FH_input.gammas[H0SfSf(iH,1,2,3,1)+BRoffset], 0.0, psn.isdl, psn.isdrbar);
      result.set_BF(FH_input.gammas[H0SfSf(iH,2,1,3,1)+BRoffset], 0.0, psn.isdr, psn.isdlbar);
      result.set_BF(FH_input.gammas[H0SfSf(iH,2,2,3,1)+BRoffset], 0.0, psn.isdr, psn.isdrbar);
      result.set_BF(FH_input.gammas[H0SfSf(iH,1,1,3,2)+BRoffset], 0.0, psn.issl, psn.isslbar);
      result.set_BF(FH_input.gammas[H0SfSf(iH,1,2,3,2)+BRoffset], 0.0, psn.issl, psn.issrbar);
      result.set_BF(FH_input.gammas[H0SfSf(iH,2,1,3,2)+BRoffset], 0.0, psn.issr, psn.isslbar);
      result.set_BF(FH_input.gammas[H0SfSf(iH,2,2,3,2)+BRoffset], 0.0, psn.issr, psn.issrbar);
      result.set_BF(FH_input.gammas[H0SfSf(iH,1,1,3,3)+BRoffset], 0.0, psn.isb1, psn.isb1bar);
      result.set_BF(FH_input.gammas[H0SfSf(iH,1,2,3,3)+BRoffset], 0.0, psn.isb1, psn.isb2bar);
      result.set_BF(FH_input.gammas[H0SfSf(iH,2,1,3,3)+BRoffset], 0.0, psn.isb2, psn.isb1bar);
      result.set_BF(FH_input.gammas[H0SfSf(iH,2,2,3,3)+BRoffset], 0.0, psn.isb2, psn.isb2bar);

      cout << "h0_1 total width: " << result.width_in_GeV << endl;
    }

    /// MSSM decays: h0_2
    void h0_2_decays (DecayTable::Entry& result) 
    {
      using namespace Pipes::h0_2_decays;
      mass_es_pseudonyms psn = *(Dep::SLHA_pseudonyms);

      result.width_in_GeV = BEreq::cb_widthhh_hdec->hhwdth;
      result.set_BF(BEreq::cb_widthhh_hdec->hhbrb, 0.0, "b", "bbar");
      result.set_BF(BEreq::cb_widthhh_hdec->hhbrl, 0.0, "tau+", "tau-");
      result.set_BF(BEreq::cb_widthhh_hdec->hhbrm, 0.0, "mu+", "mu-");
      result.set_BF(BEreq::cb_widthhh_hdec->hhbrs, 0.0, "s", "sbar");
      result.set_BF(BEreq::cb_widthhh_hdec->hhbrc, 0.0, "c", "cbar");
      result.set_BF(BEreq::cb_widthhh_hdec->hhbrt, 0.0, "t", "tbar");
      result.set_BF(BEreq::cb_widthhh_hdec->hhbrg, 0.0, "g", "g");
      result.set_BF(BEreq::cb_widthhh_hdec->hhbrga, 0.0, "gamma", "gamma");
      result.set_BF(BEreq::cb_widthhh_hdec->hhbrzga, 0.0, "Z0", "gamma");
      result.set_BF(BEreq::cb_widthhh_hdec->hhbrw, 0.0, "W+", "W-");
      result.set_BF(BEreq::cb_widthhh_hdec->hhbrz, 0.0, "Z0", "Z0");
      result.set_BF(BEreq::cb_widthhh_hdec->hhbrh, 0.0, "h0_1", "h0_1");
      result.set_BF(BEreq::cb_widthhh_hdec->hhbra, 0.0, "A0", "A0");
      result.set_BF(BEreq::cb_widthhh_hdec->hhbraz, 0.0, "Z0", "A0");
      result.set_BF(BEreq::cb_widthhh_hdec->hhbrhw/2.0, 0.0, "W+", "H-");
      result.set_BF(BEreq::cb_widthhh_hdec->hhbrhw/2.0, 0.0, "W-", "H+");
      result.set_BF(BEreq::cb_wisusy_hdec->hhbrsc(1,1), 0.0, "~chi+_1", "~chi-_1");
      result.set_BF(BEreq::cb_wisusy_hdec->hhbrsc(2,2), 0.0, "~chi+_2", "~chi-_2");
      result.set_BF(BEreq::cb_wisusy_hdec->hhbrsc(1,2), 0.0, "~chi+_1", "~chi-_2");
      result.set_BF(BEreq::cb_wisusy_hdec->hhbrsc(2,1), 0.0, "~chi+_2", "~chi-_1");
      result.set_BF(BEreq::cb_wisusy_hdec->hhbrsn(1,1), 0.0, "~chi0_1", "~chi0_1");
      result.set_BF(BEreq::cb_wisusy_hdec->hhbrsn(2,2), 0.0, "~chi0_2", "~chi0_2");
      result.set_BF(BEreq::cb_wisusy_hdec->hhbrsn(3,3), 0.0, "~chi0_3", "~chi0_3");
      result.set_BF(BEreq::cb_wisusy_hdec->hhbrsn(4,4), 0.0, "~chi0_4", "~chi0_4");
      result.set_BF(BEreq::cb_wisusy_hdec->hhbrsn(1,2)*2.0, 0.0, "~chi0_1", "~chi0_2");
      result.set_BF(BEreq::cb_wisusy_hdec->hhbrsn(1,3)*2.0, 0.0, "~chi0_1", "~chi0_3");
      result.set_BF(BEreq::cb_wisusy_hdec->hhbrsn(1,4)*2.0, 0.0, "~chi0_1", "~chi0_4");
      result.set_BF(BEreq::cb_wisusy_hdec->hhbrsn(2,3)*2.0, 0.0, "~chi0_2", "~chi0_3");
      result.set_BF(BEreq::cb_wisusy_hdec->hhbrsn(2,4)*2.0, 0.0, "~chi0_2", "~chi0_4");
      result.set_BF(BEreq::cb_wisusy_hdec->hhbrsn(3,4)*2.0, 0.0, "~chi0_3", "~chi0_4");
      result.set_BF(BEreq::cb_wisfer_hdec->bhhsqul/2.0, 0.0, psn.isul, psn.isulbar);
      result.set_BF(BEreq::cb_wisfer_hdec->bhhsqur/2.0, 0.0, psn.isur, psn.isurbar);
      result.set_BF(BEreq::cb_wisfer_hdec->bhhsqul/2.0, 0.0, psn.iscl, psn.isclbar);
      result.set_BF(BEreq::cb_wisfer_hdec->bhhsqur/2.0, 0.0, psn.iscr, psn.iscrbar);
      result.set_BF(BEreq::cb_wisfer_hdec->bhhst(1,1), 0.0, psn.ist1, psn.ist1bar);
      result.set_BF(BEreq::cb_wisfer_hdec->bhhst(2,2), 0.0, psn.ist2, psn.ist2bar);
      result.set_BF(BEreq::cb_wisfer_hdec->bhhst(1,2), 0.0, psn.ist1, psn.ist2bar);
      result.set_BF(BEreq::cb_wisfer_hdec->bhhst(2,1), 0.0, psn.ist2, psn.ist1bar);
      result.set_BF(BEreq::cb_wisfer_hdec->bhhsqdl/2.0, 0.0, psn.isdl, psn.isdlbar);
      result.set_BF(BEreq::cb_wisfer_hdec->bhhsqdr/2.0, 0.0, psn.isdr, psn.isdrbar);
      result.set_BF(BEreq::cb_wisfer_hdec->bhhsqdl/2.0, 0.0, psn.issl, psn.isslbar);
      result.set_BF(BEreq::cb_wisfer_hdec->bhhsqdr/2.0, 0.0, psn.issr, psn.issrbar);
      result.set_BF(BEreq::cb_wisfer_hdec->bhhsb(1,1), 0.0, psn.isb1, psn.isb1bar);
      result.set_BF(BEreq::cb_wisfer_hdec->bhhsb(2,2), 0.0, psn.isb2, psn.isb2bar);
      result.set_BF(BEreq::cb_wisfer_hdec->bhhsb(1,2), 0.0, psn.isb1, psn.isb2bar);
      result.set_BF(BEreq::cb_wisfer_hdec->bhhsb(2,1), 0.0, psn.isb2, psn.isb1bar);
      result.set_BF(BEreq::cb_wisfer_hdec->bhhslel/2.0, 0.0, psn.isell, psn.isellbar);
      result.set_BF(BEreq::cb_wisfer_hdec->bhhsler/2.0, 0.0, psn.iselr, psn.iselrbar);
      result.set_BF(BEreq::cb_wisfer_hdec->bhhslel/2.0, 0.0, psn.ismul, psn.ismulbar);
      result.set_BF(BEreq::cb_wisfer_hdec->bhhsler/2.0, 0.0, psn.ismur, psn.ismurbar);
      result.set_BF(BEreq::cb_wisfer_hdec->bhhstau(1,1), 0.0, psn.istau1, psn.istau1bar);
      result.set_BF(BEreq::cb_wisfer_hdec->bhhstau(2,2), 0.0, psn.istau2, psn.istau2bar);
      result.set_BF(BEreq::cb_wisfer_hdec->bhhstau(1,2), 0.0, psn.istau1, psn.istau2bar);
      result.set_BF(BEreq::cb_wisfer_hdec->bhhstau(2,1), 0.0, psn.istau2, psn.istau1bar);
      result.set_BF(BEreq::cb_wisfer_hdec->bhhslnl/3.0, 0.0, psn.isnel, psn.isnelbar);
      result.set_BF(BEreq::cb_wisfer_hdec->bhhslnl/3.0, 0.0, psn.isnmul, psn.isnmulbar);
      result.set_BF(BEreq::cb_wisfer_hdec->bhhslnl/3.0, 0.0, psn.isntau1, psn.isntau1bar);

      // cout << "h0_2 total width: " << result.width_in_GeV << endl;
    }

    /// FeynHiggs MSSM decays: h0_2
    void FH_h0_2_decays (DecayTable::Entry& result) 
    {
      using namespace Pipes::FH_h0_2_decays;
      
      // Get the mass pseudonyms for the gauge eigenstates
      mass_es_pseudonyms psn = *(Dep::SLHA_pseudonyms);

      // unpack FeynHiggs Couplings
      fh_Couplings FH_input = *Dep::FH_Couplings;
      // Specify that we're talking about h0_2
      int iH = 1;
      // Set the total second Higgs width
      result.width_in_GeV = FH_input.gammas[iH];

      // vector-boson pair decays
      result.set_BF(FH_input.gammas[H0VV(iH,1)+BRoffset], 0.0, "gamma", "gamma");
      result.set_BF(FH_input.gammas[H0VV(iH,2)+BRoffset], 0.0, "gamma", "Z0");
      result.set_BF(FH_input.gammas[H0VV(iH,3)+BRoffset], 0.0, "Z0", "Z0");
      result.set_BF(FH_input.gammas[H0VV(iH,4)+BRoffset], 0.0, "W+", "W-");
      result.set_BF(FH_input.gammas[H0VV(iH,5)+BRoffset], 0.0, "g", "g");

      // SM fermion decays
      result.set_BF(FH_input.gammas[H0FF(iH,1,1,1)+BRoffset], 0.0, "nu_e", "nubar_e");
      result.set_BF(FH_input.gammas[H0FF(iH,1,2,2)+BRoffset], 0.0, "nu_mu", "nubar_mu");
      result.set_BF(FH_input.gammas[H0FF(iH,1,3,3)+BRoffset], 0.0, "nu_tau", "nubar_tau");
      result.set_BF(FH_input.gammas[H0FF(iH,2,1,1)+BRoffset], 0.0, "e+", "e-");
      result.set_BF(FH_input.gammas[H0FF(iH,2,2,2)+BRoffset], 0.0, "mu+", "mu-");
      result.set_BF(FH_input.gammas[H0FF(iH,2,3,3)+BRoffset], 0.0, "tau+", "tau-");
      result.set_BF(FH_input.gammas[H0FF(iH,3,1,1)+BRoffset], 0.0, "u", "ubar");
      result.set_BF(FH_input.gammas[H0FF(iH,3,2,2)+BRoffset], 0.0, "c", "cbar");
      result.set_BF(FH_input.gammas[H0FF(iH,3,3,3)+BRoffset], 0.0, "t", "tbar");
      result.set_BF(FH_input.gammas[H0FF(iH,4,1,1)+BRoffset], 0.0, "d", "dbar");
      result.set_BF(FH_input.gammas[H0FF(iH,4,2,2)+BRoffset], 0.0, "s", "sbar");
      result.set_BF(FH_input.gammas[H0FF(iH,4,3,3)+BRoffset], 0.0, "b", "bbar");

      // chargino decays
      result.set_BF(FH_input.gammas[H0ChaCha(iH,1,1)+BRoffset], 0.0, "~chi-_1", "~chi+_1");
      result.set_BF(FH_input.gammas[H0ChaCha(iH,1,2)+BRoffset], 0.0, "~chi-_1", "~chi+_2");
      result.set_BF(FH_input.gammas[H0ChaCha(iH,2,1)+BRoffset], 0.0, "~chi-_2", "~chi+_1");
      result.set_BF(FH_input.gammas[H0ChaCha(iH,2,2)+BRoffset], 0.0, "~chi-_2", "~chi+_2");

      // neutralino decays
      result.set_BF(FH_input.gammas[H0NeuNeu(iH,1,1)+BRoffset], 0.0, "~chi0_1", "~chi0_1");
      result.set_BF(FH_input.gammas[H0NeuNeu(iH,2,2)+BRoffset], 0.0, "~chi0_2", "~chi0_2");
      result.set_BF(FH_input.gammas[H0NeuNeu(iH,3,3)+BRoffset], 0.0, "~chi0_3", "~chi0_3");
      result.set_BF(FH_input.gammas[H0NeuNeu(iH,4,4)+BRoffset], 0.0, "~chi0_4", "~chi0_4");
      result.set_BF(FH_input.gammas[H0NeuNeu(iH,1,2)+BRoffset], 0.0, "~chi0_1", "~chi0_2");
      result.set_BF(FH_input.gammas[H0NeuNeu(iH,1,3)+BRoffset], 0.0, "~chi0_1", "~chi0_3");
      result.set_BF(FH_input.gammas[H0NeuNeu(iH,1,4)+BRoffset], 0.0, "~chi0_1", "~chi0_4");
      result.set_BF(FH_input.gammas[H0NeuNeu(iH,2,3)+BRoffset], 0.0, "~chi0_2", "~chi0_3");
      result.set_BF(FH_input.gammas[H0NeuNeu(iH,2,4)+BRoffset], 0.0, "~chi0_2", "~chi0_4");
      result.set_BF(FH_input.gammas[H0NeuNeu(iH,3,4)+BRoffset], 0.0, "~chi0_3", "~chi0_4");

      // higgs + Z0 decays
      result.set_BF(FH_input.gammas[H0HV(iH,1)+BRoffset], 0.0, "h0_1", "Z0");
      result.set_BF(FH_input.gammas[H0HV(iH,2)+BRoffset], 0.0, "h0_2", "Z0");
      result.set_BF(FH_input.gammas[H0HV(iH,3)+BRoffset], 0.0, "A0", "Z0");

      // higgs+higgs decays
      result.set_BF(FH_input.gammas[H0HH(iH,1,1)+BRoffset], 0.0, "h0_1", "h0_1");
      result.set_BF(FH_input.gammas[H0HH(iH,2,2)+BRoffset], 0.0, "h0_2", "h0_2");
      result.set_BF(FH_input.gammas[H0HH(iH,3,3)+BRoffset], 0.0, "A0", "A0");
      result.set_BF(FH_input.gammas[H0HH(iH,4,4)+BRoffset], 0.0, "H+", "H-");
      result.set_BF(FH_input.gammas[H0HH(iH,1,2)+BRoffset], 0.0, "h0_1", "h0_2");
      result.set_BF(FH_input.gammas[H0HH(iH,1,3)+BRoffset], 0.0, "h0_1", "A0");
      result.set_BF(FH_input.gammas[H0HH(iH,2,3)+BRoffset], 0.0, "h0_2", "A0");

      // sfermion decays
      result.set_BF(FH_input.gammas[H0SfSf(iH,1,1,1,1)+BRoffset], 0.0, psn.isnel, psn.isnelbar);
      result.set_BF(FH_input.gammas[H0SfSf(iH,1,1,1,2)+BRoffset], 0.0, psn.isnmul, psn.isnmulbar);
      result.set_BF(FH_input.gammas[H0SfSf(iH,1,1,1,3)+BRoffset], 0.0, psn.isntau1, psn.isntau1bar);
      result.set_BF(FH_input.gammas[H0SfSf(iH,1,1,2,1)+BRoffset], 0.0, psn.isell, psn.isellbar);
      result.set_BF(FH_input.gammas[H0SfSf(iH,1,2,2,1)+BRoffset], 0.0, psn.isell, psn.iselrbar);
      result.set_BF(FH_input.gammas[H0SfSf(iH,2,1,2,1)+BRoffset], 0.0, psn.iselr, psn.isellbar);
      result.set_BF(FH_input.gammas[H0SfSf(iH,2,2,2,1)+BRoffset], 0.0, psn.iselr, psn.iselrbar);
      result.set_BF(FH_input.gammas[H0SfSf(iH,1,1,2,2)+BRoffset], 0.0, psn.ismul, psn.ismulbar);
      result.set_BF(FH_input.gammas[H0SfSf(iH,1,2,2,2)+BRoffset], 0.0, psn.ismul, psn.ismurbar);
      result.set_BF(FH_input.gammas[H0SfSf(iH,2,1,2,2)+BRoffset], 0.0, psn.ismur, psn.ismulbar);
      result.set_BF(FH_input.gammas[H0SfSf(iH,2,2,2,2)+BRoffset], 0.0, psn.ismur, psn.ismurbar);
      result.set_BF(FH_input.gammas[H0SfSf(iH,1,1,2,3)+BRoffset], 0.0, psn.istau1, psn.istau1bar);
      result.set_BF(FH_input.gammas[H0SfSf(iH,1,2,2,3)+BRoffset], 0.0, psn.istau1, psn.istau2bar);
      result.set_BF(FH_input.gammas[H0SfSf(iH,2,1,2,3)+BRoffset], 0.0, psn.istau2, psn.istau1bar);
      result.set_BF(FH_input.gammas[H0SfSf(iH,2,2,2,3)+BRoffset], 0.0, psn.istau2, psn.istau2bar);
      result.set_BF(FH_input.gammas[H0SfSf(iH,1,1,3,1)+BRoffset], 0.0, psn.isul, psn.isulbar);
      result.set_BF(FH_input.gammas[H0SfSf(iH,1,2,3,1)+BRoffset], 0.0, psn.isul, psn.isurbar);
      result.set_BF(FH_input.gammas[H0SfSf(iH,2,1,3,1)+BRoffset], 0.0, psn.isur, psn.isulbar);
      result.set_BF(FH_input.gammas[H0SfSf(iH,2,2,3,1)+BRoffset], 0.0, psn.isur, psn.isurbar);
      result.set_BF(FH_input.gammas[H0SfSf(iH,1,1,3,2)+BRoffset], 0.0, psn.iscl, psn.isclbar);
      result.set_BF(FH_input.gammas[H0SfSf(iH,1,2,3,2)+BRoffset], 0.0, psn.iscl, psn.iscrbar);
      result.set_BF(FH_input.gammas[H0SfSf(iH,2,1,3,2)+BRoffset], 0.0, psn.iscr, psn.isclbar);
      result.set_BF(FH_input.gammas[H0SfSf(iH,2,2,3,2)+BRoffset], 0.0, psn.iscr, psn.iscrbar);
      result.set_BF(FH_input.gammas[H0SfSf(iH,1,1,3,3)+BRoffset], 0.0, psn.ist1, psn.ist1bar);
      result.set_BF(FH_input.gammas[H0SfSf(iH,1,2,3,3)+BRoffset], 0.0, psn.ist1, psn.ist2bar);
      result.set_BF(FH_input.gammas[H0SfSf(iH,2,1,3,3)+BRoffset], 0.0, psn.ist2, psn.ist1bar);
      result.set_BF(FH_input.gammas[H0SfSf(iH,2,2,3,3)+BRoffset], 0.0, psn.ist2, psn.ist2bar);
      result.set_BF(FH_input.gammas[H0SfSf(iH,1,1,3,1)+BRoffset], 0.0, psn.isdl, psn.isdlbar);
      result.set_BF(FH_input.gammas[H0SfSf(iH,1,2,3,1)+BRoffset], 0.0, psn.isdl, psn.isdrbar);
      result.set_BF(FH_input.gammas[H0SfSf(iH,2,1,3,1)+BRoffset], 0.0, psn.isdr, psn.isdlbar);
      result.set_BF(FH_input.gammas[H0SfSf(iH,2,2,3,1)+BRoffset], 0.0, psn.isdr, psn.isdrbar);
      result.set_BF(FH_input.gammas[H0SfSf(iH,1,1,3,2)+BRoffset], 0.0, psn.issl, psn.isslbar);
      result.set_BF(FH_input.gammas[H0SfSf(iH,1,2,3,2)+BRoffset], 0.0, psn.issl, psn.issrbar);
      result.set_BF(FH_input.gammas[H0SfSf(iH,2,1,3,2)+BRoffset], 0.0, psn.issr, psn.isslbar);
      result.set_BF(FH_input.gammas[H0SfSf(iH,2,2,3,2)+BRoffset], 0.0, psn.issr, psn.issrbar);
      result.set_BF(FH_input.gammas[H0SfSf(iH,1,1,3,3)+BRoffset], 0.0, psn.isb1, psn.isb1bar);
      result.set_BF(FH_input.gammas[H0SfSf(iH,1,2,3,3)+BRoffset], 0.0, psn.isb1, psn.isb2bar);
      result.set_BF(FH_input.gammas[H0SfSf(iH,2,1,3,3)+BRoffset], 0.0, psn.isb2, psn.isb1bar);
      result.set_BF(FH_input.gammas[H0SfSf(iH,2,2,3,3)+BRoffset], 0.0, psn.isb2, psn.isb2bar);

      cout << "h0_2 total width: " << result.width_in_GeV << endl;
    }

    /// MSSM decays: A0
    void A0_decays (DecayTable::Entry& result) 
    {
      using namespace Pipes::A0_decays;
      mass_es_pseudonyms psn = *(Dep::SLHA_pseudonyms);

      result.width_in_GeV = BEreq::cb_widtha_hdec->awdth;
      result.set_BF(BEreq::cb_widtha_hdec->abrb, 0.0, "b", "bbar");
      result.set_BF(BEreq::cb_widtha_hdec->abrl, 0.0, "tau+", "tau-");
      result.set_BF(BEreq::cb_widtha_hdec->abrm, 0.0, "mu+", "mu-");
      result.set_BF(BEreq::cb_widtha_hdec->abrs, 0.0, "s", "sbar");
      result.set_BF(BEreq::cb_widtha_hdec->abrc, 0.0, "c", "cbar");
      result.set_BF(BEreq::cb_widtha_hdec->abrt, 0.0, "t", "tbar");
      result.set_BF(BEreq::cb_widtha_hdec->abrg, 0.0, "g", "g");
      result.set_BF(BEreq::cb_widtha_hdec->abrga, 0.0, "gamma", "gamma");
      result.set_BF(BEreq::cb_widtha_hdec->abrzga, 0.0, "Z0", "gamma");
      result.set_BF(BEreq::cb_widtha_hdec->abrz, 0.0, "Z0", "h0_1");
      result.set_BF(0.0, 0.0, "Z0", "Z0");
      result.set_BF(0.0, 0.0, "W+", "W-");
      result.set_BF(0.0, 0.0, "h0_1", "h0_1");
      result.set_BF(0.0, 0.0, "h0_2", "h0_2");
      result.set_BF(0.0, 0.0, "~nu_1", "~nubar_1");
      result.set_BF(0.0, 0.0, "~nu_2", "~nubar_2");
      result.set_BF(0.0, 0.0, "~nu_3", "~nubar_3");
      result.set_BF(BEreq::cb_wisusy_hdec->habrsc(1,1), 0.0, "~chi+_1", "~chi-_1");
      result.set_BF(BEreq::cb_wisusy_hdec->habrsc(2,2), 0.0, "~chi+_2", "~chi-_2");
      result.set_BF(BEreq::cb_wisusy_hdec->habrsc(1,2), 0.0, "~chi+_1", "~chi-_2");
      result.set_BF(BEreq::cb_wisusy_hdec->habrsc(2,1), 0.0, "~chi+_2", "~chi-_1");
      result.set_BF(BEreq::cb_wisusy_hdec->habrsn(1,1), 0.0, "~chi0_1", "~chi0_1");
      result.set_BF(BEreq::cb_wisusy_hdec->habrsn(2,2), 0.0, "~chi0_2", "~chi0_2");
      result.set_BF(BEreq::cb_wisusy_hdec->habrsn(3,3), 0.0, "~chi0_3", "~chi0_3");
      result.set_BF(BEreq::cb_wisusy_hdec->habrsn(4,4), 0.0, "~chi0_4", "~chi0_4");
      result.set_BF(BEreq::cb_wisusy_hdec->habrsn(1,2)*2.0, 0.0, "~chi0_1", "~chi0_2");
      result.set_BF(BEreq::cb_wisusy_hdec->habrsn(1,3)*2.0, 0.0, "~chi0_1", "~chi0_3");
      result.set_BF(BEreq::cb_wisusy_hdec->habrsn(1,4)*2.0, 0.0, "~chi0_1", "~chi0_4");
      result.set_BF(BEreq::cb_wisusy_hdec->habrsn(2,3)*2.0, 0.0, "~chi0_2", "~chi0_3");
      result.set_BF(BEreq::cb_wisusy_hdec->habrsn(2,4)*2.0, 0.0, "~chi0_2", "~chi0_4");
      result.set_BF(BEreq::cb_wisusy_hdec->habrsn(3,4)*2.0, 0.0, "~chi0_3", "~chi0_4");
      result.set_BF(BEreq::cb_wisusy_hdec->habrst/2.0, 0.0, psn.ist1, psn.ist2bar);
      result.set_BF(BEreq::cb_wisusy_hdec->habrst/2.0, 0.0, psn.ist1bar, psn.ist2);
      result.set_BF(BEreq::cb_wisusy_hdec->habrsb/2.0, 0.0, psn.isb1, psn.isb2bar);
      result.set_BF(BEreq::cb_wisusy_hdec->habrsb/2.0, 0.0, psn.isb1bar, psn.isb2);
      result.set_BF(BEreq::cb_wisusy_hdec->habrsl/2.0, 0.0, psn.istau1, psn.istau2bar);
      result.set_BF(BEreq::cb_wisusy_hdec->habrsl/2.0, 0.0, psn.istau1bar, psn.istau2);
      // cout << "A0 total width: " << result.width_in_GeV << endl;
    }

    /// FeynHiggs MSSM decays: A0
    void FH_A0_decays (DecayTable::Entry& result) 
    {
      using namespace Pipes::FH_A0_decays;

      // Get the mass pseudonyms for the gauge eigenstates
      mass_es_pseudonyms psn = *(Dep::SLHA_pseudonyms);

      // unpack FeynHiggs Couplings
      fh_Couplings FH_input = *Dep::FH_Couplings;
      // Specify that we're talking about A0
      int iH = 2;
      // Set the total A0 Higgs width
      result.width_in_GeV = FH_input.gammas[iH];

      // vector-boson pair decays
      result.set_BF(FH_input.gammas[H0VV(iH,1)+BRoffset], 0.0, "gamma", "gamma");
      result.set_BF(FH_input.gammas[H0VV(iH,2)+BRoffset], 0.0, "gamma", "Z0");
      result.set_BF(FH_input.gammas[H0VV(iH,3)+BRoffset], 0.0, "Z0", "Z0");
      result.set_BF(FH_input.gammas[H0VV(iH,4)+BRoffset], 0.0, "W+", "W-");
      result.set_BF(FH_input.gammas[H0VV(iH,5)+BRoffset], 0.0, "g", "g");

      // SM fermion decays
      result.set_BF(FH_input.gammas[H0FF(iH,1,1,1)+BRoffset], 0.0, "nu_e", "nubar_e");
      result.set_BF(FH_input.gammas[H0FF(iH,1,2,2)+BRoffset], 0.0, "nu_mu", "nubar_mu");
      result.set_BF(FH_input.gammas[H0FF(iH,1,3,3)+BRoffset], 0.0, "nu_tau", "nubar_tau");
      result.set_BF(FH_input.gammas[H0FF(iH,2,1,1)+BRoffset], 0.0, "e+", "e-");
      result.set_BF(FH_input.gammas[H0FF(iH,2,2,2)+BRoffset], 0.0, "mu+", "mu-");
      result.set_BF(FH_input.gammas[H0FF(iH,2,3,3)+BRoffset], 0.0, "tau+", "tau-");
      result.set_BF(FH_input.gammas[H0FF(iH,3,1,1)+BRoffset], 0.0, "u", "ubar");
      result.set_BF(FH_input.gammas[H0FF(iH,3,2,2)+BRoffset], 0.0, "c", "cbar");
      result.set_BF(FH_input.gammas[H0FF(iH,3,3,3)+BRoffset], 0.0, "t", "tbar");
      result.set_BF(FH_input.gammas[H0FF(iH,4,1,1)+BRoffset], 0.0, "d", "dbar");
      result.set_BF(FH_input.gammas[H0FF(iH,4,2,2)+BRoffset], 0.0, "s", "sbar");
      result.set_BF(FH_input.gammas[H0FF(iH,4,3,3)+BRoffset], 0.0, "b", "bbar");

      // chargino decays
      result.set_BF(FH_input.gammas[H0ChaCha(iH,1,1)+BRoffset], 0.0, "~chi-_1", "~chi+_1");
      result.set_BF(FH_input.gammas[H0ChaCha(iH,1,2)+BRoffset], 0.0, "~chi-_1", "~chi+_2");
      result.set_BF(FH_input.gammas[H0ChaCha(iH,2,1)+BRoffset], 0.0, "~chi-_2", "~chi+_1");
      result.set_BF(FH_input.gammas[H0ChaCha(iH,2,2)+BRoffset], 0.0, "~chi-_2", "~chi+_2");

      // neutralino decays
      result.set_BF(FH_input.gammas[H0NeuNeu(iH,1,1)+BRoffset], 0.0, "~chi0_1", "~chi0_1");
      result.set_BF(FH_input.gammas[H0NeuNeu(iH,2,2)+BRoffset], 0.0, "~chi0_2", "~chi0_2");
      result.set_BF(FH_input.gammas[H0NeuNeu(iH,3,3)+BRoffset], 0.0, "~chi0_3", "~chi0_3");
      result.set_BF(FH_input.gammas[H0NeuNeu(iH,4,4)+BRoffset], 0.0, "~chi0_4", "~chi0_4");
      result.set_BF(FH_input.gammas[H0NeuNeu(iH,1,2)+BRoffset], 0.0, "~chi0_1", "~chi0_2");
      result.set_BF(FH_input.gammas[H0NeuNeu(iH,1,3)+BRoffset], 0.0, "~chi0_1", "~chi0_3");
      result.set_BF(FH_input.gammas[H0NeuNeu(iH,1,4)+BRoffset], 0.0, "~chi0_1", "~chi0_4");
      result.set_BF(FH_input.gammas[H0NeuNeu(iH,2,3)+BRoffset], 0.0, "~chi0_2", "~chi0_3");
      result.set_BF(FH_input.gammas[H0NeuNeu(iH,2,4)+BRoffset], 0.0, "~chi0_2", "~chi0_4");
      result.set_BF(FH_input.gammas[H0NeuNeu(iH,3,4)+BRoffset], 0.0, "~chi0_3", "~chi0_4");

      // higgs + Z0 decays
      result.set_BF(FH_input.gammas[H0HV(iH,1)+BRoffset], 0.0, "h0_1", "Z0");
      result.set_BF(FH_input.gammas[H0HV(iH,2)+BRoffset], 0.0, "h0_2", "Z0");
      result.set_BF(FH_input.gammas[H0HV(iH,3)+BRoffset], 0.0, "A0", "Z0");

      // higgs+higgs decays
      result.set_BF(FH_input.gammas[H0HH(iH,1,1)+BRoffset], 0.0, "h0_1", "h0_1");
      result.set_BF(FH_input.gammas[H0HH(iH,2,2)+BRoffset], 0.0, "h0_2", "h0_2");
      result.set_BF(FH_input.gammas[H0HH(iH,3,3)+BRoffset], 0.0, "A0", "A0");
      result.set_BF(FH_input.gammas[H0HH(iH,4,4)+BRoffset], 0.0, "H+", "H-");
      result.set_BF(FH_input.gammas[H0HH(iH,1,2)+BRoffset], 0.0, "h0_1", "h0_2");
      result.set_BF(FH_input.gammas[H0HH(iH,1,3)+BRoffset], 0.0, "h0_1", "A0");
      result.set_BF(FH_input.gammas[H0HH(iH,2,3)+BRoffset], 0.0, "h0_2", "A0");

      // sfermion decays
      result.set_BF(FH_input.gammas[H0SfSf(iH,1,1,1,1)+BRoffset], 0.0, psn.isnel, psn.isnelbar);
      result.set_BF(FH_input.gammas[H0SfSf(iH,1,1,1,2)+BRoffset], 0.0, psn.isnmul, psn.isnmulbar);
      result.set_BF(FH_input.gammas[H0SfSf(iH,1,1,1,3)+BRoffset], 0.0, psn.isntau1, psn.isntau1bar);
      result.set_BF(FH_input.gammas[H0SfSf(iH,1,1,2,1)+BRoffset], 0.0, psn.isell, psn.isellbar);
      result.set_BF(FH_input.gammas[H0SfSf(iH,1,2,2,1)+BRoffset], 0.0, psn.isell, psn.iselrbar);
      result.set_BF(FH_input.gammas[H0SfSf(iH,2,1,2,1)+BRoffset], 0.0, psn.iselr, psn.isellbar);
      result.set_BF(FH_input.gammas[H0SfSf(iH,2,2,2,1)+BRoffset], 0.0, psn.iselr, psn.iselrbar);
      result.set_BF(FH_input.gammas[H0SfSf(iH,1,1,2,2)+BRoffset], 0.0, psn.ismul, psn.ismulbar);
      result.set_BF(FH_input.gammas[H0SfSf(iH,1,2,2,2)+BRoffset], 0.0, psn.ismul, psn.ismurbar);
      result.set_BF(FH_input.gammas[H0SfSf(iH,2,1,2,2)+BRoffset], 0.0, psn.ismur, psn.ismulbar);
      result.set_BF(FH_input.gammas[H0SfSf(iH,2,2,2,2)+BRoffset], 0.0, psn.ismur, psn.ismurbar);
      result.set_BF(FH_input.gammas[H0SfSf(iH,1,1,2,3)+BRoffset], 0.0, psn.istau1, psn.istau1bar);
      result.set_BF(FH_input.gammas[H0SfSf(iH,1,2,2,3)+BRoffset], 0.0, psn.istau1, psn.istau2bar);
      result.set_BF(FH_input.gammas[H0SfSf(iH,2,1,2,3)+BRoffset], 0.0, psn.istau2, psn.istau1bar);
      result.set_BF(FH_input.gammas[H0SfSf(iH,2,2,2,3)+BRoffset], 0.0, psn.istau2, psn.istau2bar);
      result.set_BF(FH_input.gammas[H0SfSf(iH,1,1,3,1)+BRoffset], 0.0, psn.isul, psn.isulbar);
      result.set_BF(FH_input.gammas[H0SfSf(iH,1,2,3,1)+BRoffset], 0.0, psn.isul, psn.isurbar);
      result.set_BF(FH_input.gammas[H0SfSf(iH,2,1,3,1)+BRoffset], 0.0, psn.isur, psn.isulbar);
      result.set_BF(FH_input.gammas[H0SfSf(iH,2,2,3,1)+BRoffset], 0.0, psn.isur, psn.isurbar);
      result.set_BF(FH_input.gammas[H0SfSf(iH,1,1,3,2)+BRoffset], 0.0, psn.iscl, psn.isclbar);
      result.set_BF(FH_input.gammas[H0SfSf(iH,1,2,3,2)+BRoffset], 0.0, psn.iscl, psn.iscrbar);
      result.set_BF(FH_input.gammas[H0SfSf(iH,2,1,3,2)+BRoffset], 0.0, psn.iscr, psn.isclbar);
      result.set_BF(FH_input.gammas[H0SfSf(iH,2,2,3,2)+BRoffset], 0.0, psn.iscr, psn.iscrbar);
      result.set_BF(FH_input.gammas[H0SfSf(iH,1,1,3,3)+BRoffset], 0.0, psn.ist1, psn.ist1bar);
      result.set_BF(FH_input.gammas[H0SfSf(iH,1,2,3,3)+BRoffset], 0.0, psn.ist1, psn.ist2bar);
      result.set_BF(FH_input.gammas[H0SfSf(iH,2,1,3,3)+BRoffset], 0.0, psn.ist2, psn.ist1bar);
      result.set_BF(FH_input.gammas[H0SfSf(iH,2,2,3,3)+BRoffset], 0.0, psn.ist2, psn.ist2bar);
      result.set_BF(FH_input.gammas[H0SfSf(iH,1,1,3,1)+BRoffset], 0.0, psn.isdl, psn.isdlbar);
      result.set_BF(FH_input.gammas[H0SfSf(iH,1,2,3,1)+BRoffset], 0.0, psn.isdl, psn.isdrbar);
      result.set_BF(FH_input.gammas[H0SfSf(iH,2,1,3,1)+BRoffset], 0.0, psn.isdr, psn.isdlbar);
      result.set_BF(FH_input.gammas[H0SfSf(iH,2,2,3,1)+BRoffset], 0.0, psn.isdr, psn.isdrbar);
      result.set_BF(FH_input.gammas[H0SfSf(iH,1,1,3,2)+BRoffset], 0.0, psn.issl, psn.isslbar);
      result.set_BF(FH_input.gammas[H0SfSf(iH,1,2,3,2)+BRoffset], 0.0, psn.issl, psn.issrbar);
      result.set_BF(FH_input.gammas[H0SfSf(iH,2,1,3,2)+BRoffset], 0.0, psn.issr, psn.isslbar);
      result.set_BF(FH_input.gammas[H0SfSf(iH,2,2,3,2)+BRoffset], 0.0, psn.issr, psn.issrbar);
      result.set_BF(FH_input.gammas[H0SfSf(iH,1,1,3,3)+BRoffset], 0.0, psn.isb1, psn.isb1bar);
      result.set_BF(FH_input.gammas[H0SfSf(iH,1,2,3,3)+BRoffset], 0.0, psn.isb1, psn.isb2bar);
      result.set_BF(FH_input.gammas[H0SfSf(iH,2,1,3,3)+BRoffset], 0.0, psn.isb2, psn.isb1bar);
      result.set_BF(FH_input.gammas[H0SfSf(iH,2,2,3,3)+BRoffset], 0.0, psn.isb2, psn.isb2bar);

      cout << "A0 total width: " << result.width_in_GeV << endl;
    }

    /// MSSM decays: Hplus
    void Hplus_decays (DecayTable::Entry& result) 
    {
      using namespace Pipes::Hplus_decays;
      mass_es_pseudonyms psn = *(Dep::SLHA_pseudonyms);
     
      result.width_in_GeV = BEreq::cb_widthhc_hdec->hcwdth;
      result.set_BF(BEreq::cb_widthhc_hdec->hcbrb, 0.0, "c", "bbar");
      result.set_BF(BEreq::cb_widthhc_hdec->hcbrl, 0.0, "tau+", "nu_tau");
      result.set_BF(BEreq::cb_widthhc_hdec->hcbrm, 0.0, "mu+", "nu_mu");
      result.set_BF(BEreq::cb_widthhc_hdec->hcbrbu, 0.0, "u", "bbar");
      result.set_BF(BEreq::cb_widthhc_hdec->hcbrs, 0.0, "u", "sbar");
      result.set_BF(BEreq::cb_widthhc_hdec->hcbrc, 0.0, "c", "sbar");
      result.set_BF(BEreq::cb_widthhc_hdec->hcbrt, 0.0, "t", "bbar");
      result.set_BF(BEreq::cb_widthhc_hdec->hcbrw, 0.0, "W+", "h0_1");
      result.set_BF(BEreq::cb_widthhc_hdec->hcbra, 0.0, "W+", "A0");
      result.set_BF(BEreq::cb_wisusy_hdec->hcbrsu(1,1), 0.0, "~chi+_1", "~chi0_1");
      result.set_BF(BEreq::cb_wisusy_hdec->hcbrsu(1,2), 0.0, "~chi+_1", "~chi0_2");
      result.set_BF(BEreq::cb_wisusy_hdec->hcbrsu(1,3), 0.0, "~chi+_1", "~chi0_3");
      result.set_BF(BEreq::cb_wisusy_hdec->hcbrsu(1,4), 0.0, "~chi+_1", "~chi0_4");
      result.set_BF(BEreq::cb_wisusy_hdec->hcbrsu(2,1), 0.0, "~chi+_2", "~chi0_1");
      result.set_BF(BEreq::cb_wisusy_hdec->hcbrsu(2,2), 0.0, "~chi+_2", "~chi0_2");
      result.set_BF(BEreq::cb_wisusy_hdec->hcbrsu(2,3), 0.0, "~chi+_2", "~chi0_3");
      result.set_BF(BEreq::cb_wisusy_hdec->hcbrsu(2,4), 0.0, "~chi+_2", "~chi0_4");
      result.set_BF(BEreq::cb_wisfer_hdec->bhcsl00/2.0, 0.0, psn.isellbar, psn.isnel);
      result.set_BF(BEreq::cb_wisfer_hdec->bhcsl00/2.0, 0.0, psn.ismulbar, psn.isnmul);
      result.set_BF(BEreq::cb_wisfer_hdec->bhcsl11, 0.0, psn.istau1bar, psn.isntau1);
      result.set_BF(BEreq::cb_wisfer_hdec->bhcsl21, 0.0, psn.istau2bar, psn.isntau1);
      result.set_BF(BEreq::cb_wisusy_hdec->hcbrsq/2.0, 0.0, psn.isul, psn.isdlbar);
      result.set_BF(BEreq::cb_wisusy_hdec->hcbrsq/2.0, 0.0, psn.iscl, psn.isslbar);
      result.set_BF(BEreq::cb_wisusy_hdec->hcbrstb(1,1), 0.0, psn.ist1, psn.isb1bar);
      result.set_BF(BEreq::cb_wisusy_hdec->hcbrstb(2,2), 0.0, psn.ist2, psn.isb2bar);
      result.set_BF(BEreq::cb_wisusy_hdec->hcbrstb(1,2), 0.0, psn.ist1, psn.isb2bar);
      result.set_BF(BEreq::cb_wisusy_hdec->hcbrstb(2,1), 0.0, psn.ist2, psn.isb1bar);
      // cout << "Hplus total width: " << result.width_in_GeV << endl;
    }

    /// FeynHiggs MSSM decays: H+
    void FH_Hplus_decays (DecayTable::Entry& result) 
    {
      using namespace Pipes::FH_Hplus_decays;

      // Get the mass pseudonyms for the gauge eigenstates
      mass_es_pseudonyms psn = *(Dep::SLHA_pseudonyms);

      // unpack FeynHiggs Couplings
      fh_Couplings FH_input = *Dep::FH_Couplings;
      // Specify that we're talking about H+
      int iH = 3;
      // Set the total charged Higgs width
      result.width_in_GeV = FH_input.gammas[iH];

      int offset = BRoffset-1;

      // SM fermion decays
      result.set_BF(FH_input.gammas[HpFF(1,1,1)+offset], 0.0, "e+", "nu_e");
      result.set_BF(FH_input.gammas[HpFF(1,2,2)+offset], 0.0, "mu+", "nu_mu");
      result.set_BF(FH_input.gammas[HpFF(1,2,2)+offset], 0.0, "tau+", "nu_tau");
      result.set_BF(FH_input.gammas[HpFF(2,1,1)+offset], 0.0, "u", "dbar");
      result.set_BF(FH_input.gammas[HpFF(2,1,2)+offset], 0.0, "u", "sbar");
      result.set_BF(FH_input.gammas[HpFF(2,1,3)+offset], 0.0, "u", "bbar");
      result.set_BF(FH_input.gammas[HpFF(2,2,1)+offset], 0.0, "c", "dbar");
      result.set_BF(FH_input.gammas[HpFF(2,2,2)+offset], 0.0, "c", "sbar");
      result.set_BF(FH_input.gammas[HpFF(2,2,3)+offset], 0.0, "c", "bbar");
      result.set_BF(FH_input.gammas[HpFF(2,3,1)+offset], 0.0, "t", "dbar");
      result.set_BF(FH_input.gammas[HpFF(2,3,2)+offset], 0.0, "t", "sbar");
      result.set_BF(FH_input.gammas[HpFF(2,3,3)+offset], 0.0, "t", "bbar");

      // neutralino+chargino decays
      result.set_BF(FH_input.gammas[HpNeuCha(1,1)+offset], 0.0, "~chi0_1", "~chi+_1");
      result.set_BF(FH_input.gammas[HpNeuCha(1,2)+offset], 0.0, "~chi0_1", "~chi+_2");
      result.set_BF(FH_input.gammas[HpNeuCha(2,1)+offset], 0.0, "~chi0_2", "~chi+_1");
      result.set_BF(FH_input.gammas[HpNeuCha(2,2)+offset], 0.0, "~chi0_2", "~chi+_2");
      result.set_BF(FH_input.gammas[HpNeuCha(3,1)+offset], 0.0, "~chi0_3", "~chi+_1");
      result.set_BF(FH_input.gammas[HpNeuCha(3,2)+offset], 0.0, "~chi0_3", "~chi+_2");
      result.set_BF(FH_input.gammas[HpNeuCha(4,1)+offset], 0.0, "~chi0_4", "~chi+_1");
      result.set_BF(FH_input.gammas[HpNeuCha(4,2)+offset], 0.0, "~chi0_4", "~chi+_2");

      // higgs + W decays
      result.set_BF(FH_input.gammas[HpHV(1)+offset], 0.0, "W+", "h0_1");
      result.set_BF(FH_input.gammas[HpHV(2)+offset], 0.0, "W+", "h0_2");
      result.set_BF(FH_input.gammas[HpHV(3)+offset], 0.0, "W+", "A0");

      // sfermion decays
      result.set_BF(FH_input.gammas[HpSfSf(1,1,1,1,1)+offset], 0.0, psn.isellbar, psn.isnel);
      result.set_BF(FH_input.gammas[HpSfSf(1,1,1,2,2)+offset], 0.0, psn.ismulbar, psn.isnmul);
      result.set_BF(FH_input.gammas[HpSfSf(1,1,1,3,3)+offset], 0.0, psn.istau1bar, psn.isntau1);
      result.set_BF(FH_input.gammas[HpSfSf(2,1,1,3,3)+offset], 0.0, psn.istau2bar, psn.isntau1);
      result.set_BF(FH_input.gammas[HpSfSf(1,1,2,1,1)+offset], 0.0, psn.isul, psn.isdlbar);
      result.set_BF(FH_input.gammas[HpSfSf(1,2,2,1,1)+offset], 0.0, psn.isul, psn.isdrbar);
      result.set_BF(FH_input.gammas[HpSfSf(2,1,2,1,1)+offset], 0.0, psn.isur, psn.isdlbar);
      result.set_BF(FH_input.gammas[HpSfSf(2,2,2,1,1)+offset], 0.0, psn.isur, psn.isdrbar);
      result.set_BF(FH_input.gammas[HpSfSf(1,1,2,1,2)+offset], 0.0, psn.isul, psn.isslbar);
      result.set_BF(FH_input.gammas[HpSfSf(1,2,2,1,2)+offset], 0.0, psn.isul, psn.issrbar);
      result.set_BF(FH_input.gammas[HpSfSf(2,1,2,1,2)+offset], 0.0, psn.isur, psn.isslbar);
      result.set_BF(FH_input.gammas[HpSfSf(2,2,2,1,2)+offset], 0.0, psn.isur, psn.issrbar);
      result.set_BF(FH_input.gammas[HpSfSf(1,1,2,1,3)+offset], 0.0, psn.isul, psn.isb1bar);
      result.set_BF(FH_input.gammas[HpSfSf(1,2,2,1,3)+offset], 0.0, psn.isul, psn.isb2bar);
      result.set_BF(FH_input.gammas[HpSfSf(2,1,2,1,3)+offset], 0.0, psn.isur, psn.isb1bar);
      result.set_BF(FH_input.gammas[HpSfSf(2,2,2,1,3)+offset], 0.0, psn.isur, psn.isb2bar);
      result.set_BF(FH_input.gammas[HpSfSf(1,1,2,2,1)+offset], 0.0, psn.iscl, psn.isdlbar);
      result.set_BF(FH_input.gammas[HpSfSf(1,2,2,2,1)+offset], 0.0, psn.iscl, psn.isdrbar);
      result.set_BF(FH_input.gammas[HpSfSf(2,1,2,2,1)+offset], 0.0, psn.iscr, psn.isdlbar);
      result.set_BF(FH_input.gammas[HpSfSf(2,2,2,2,1)+offset], 0.0, psn.iscr, psn.isdrbar);
      result.set_BF(FH_input.gammas[HpSfSf(1,1,2,2,2)+offset], 0.0, psn.iscl, psn.isslbar);
      result.set_BF(FH_input.gammas[HpSfSf(1,2,2,2,2)+offset], 0.0, psn.iscl, psn.issrbar);
      result.set_BF(FH_input.gammas[HpSfSf(2,1,2,2,2)+offset], 0.0, psn.iscr, psn.isslbar);
      result.set_BF(FH_input.gammas[HpSfSf(2,2,2,2,2)+offset], 0.0, psn.iscr, psn.issrbar);
      result.set_BF(FH_input.gammas[HpSfSf(1,1,2,2,3)+offset], 0.0, psn.iscl, psn.isb1bar);
      result.set_BF(FH_input.gammas[HpSfSf(1,2,2,2,3)+offset], 0.0, psn.iscl, psn.isb2bar);
      result.set_BF(FH_input.gammas[HpSfSf(2,1,2,2,3)+offset], 0.0, psn.iscr, psn.isb1bar);
      result.set_BF(FH_input.gammas[HpSfSf(2,2,2,2,3)+offset], 0.0, psn.iscr, psn.isb2bar);
      result.set_BF(FH_input.gammas[HpSfSf(1,1,2,3,1)+offset], 0.0, psn.ist1, psn.isdlbar);
      result.set_BF(FH_input.gammas[HpSfSf(1,2,2,3,1)+offset], 0.0, psn.ist1, psn.isdrbar);
      result.set_BF(FH_input.gammas[HpSfSf(2,1,2,3,1)+offset], 0.0, psn.ist2, psn.isdlbar);
      result.set_BF(FH_input.gammas[HpSfSf(2,2,2,3,1)+offset], 0.0, psn.ist2, psn.isdrbar);
      result.set_BF(FH_input.gammas[HpSfSf(1,1,2,3,2)+offset], 0.0, psn.ist1, psn.isslbar);
      result.set_BF(FH_input.gammas[HpSfSf(1,2,2,3,2)+offset], 0.0, psn.ist1, psn.issrbar);
      result.set_BF(FH_input.gammas[HpSfSf(2,1,2,3,2)+offset], 0.0, psn.ist2, psn.isslbar);
      result.set_BF(FH_input.gammas[HpSfSf(2,2,2,3,2)+offset], 0.0, psn.ist2, psn.issrbar);
      result.set_BF(FH_input.gammas[HpSfSf(1,1,2,3,3)+offset], 0.0, psn.ist1, psn.isb1bar);
      result.set_BF(FH_input.gammas[HpSfSf(1,2,2,3,3)+offset], 0.0, psn.ist1, psn.isb2bar);
      result.set_BF(FH_input.gammas[HpSfSf(2,1,2,3,3)+offset], 0.0, psn.ist2, psn.isb1bar);
      result.set_BF(FH_input.gammas[HpSfSf(2,2,2,3,3)+offset], 0.0, psn.ist2, psn.isb2bar);

      cout << "H+ total width: " << result.width_in_GeV << endl;
    }

    /// MSSM decays: Hminus
    void Hminus_decays (DecayTable::Entry& result) 
    {
      result = CP_conjugate(*Pipes::Hminus_decays::Dep::Hplus_decay_rates);
    }

    /// MSSM decays: gluino
    void gluino_decays (DecayTable::Entry& result) 
    {
      using namespace Pipes::gluino_decays;
      mass_es_pseudonyms psn = *(Dep::SLHA_pseudonyms);

      result.width_in_GeV = BEreq::cb_sd_gluiwidth->gluitot;
      result.set_BF(BEreq::cb_sd_glui2body->brgsdownl, 0.0, psn.isdl, "dbar");
      result.set_BF(BEreq::cb_sd_glui2body->brgsdownl, 0.0, psn.isdlbar, "d");
      result.set_BF(BEreq::cb_sd_glui2body->brgsdownr, 0.0, psn.isdr, "dbar");
      result.set_BF(BEreq::cb_sd_glui2body->brgsdownr, 0.0, psn.isdrbar, "d");
      result.set_BF(BEreq::cb_sd_glui2body->brgsupl, 0.0, psn.isul, "ubar");
      result.set_BF(BEreq::cb_sd_glui2body->brgsupl, 0.0, psn.isulbar, "u");
      result.set_BF(BEreq::cb_sd_glui2body->brgsupr, 0.0, psn.isur, "ubar");
      result.set_BF(BEreq::cb_sd_glui2body->brgsupr, 0.0, psn.isurbar, "u");
      result.set_BF(BEreq::cb_sd_glui2body->brgsdownl, 0.0, psn.issl, "sbar");
      result.set_BF(BEreq::cb_sd_glui2body->brgsdownl, 0.0, psn.isslbar, "s");
      result.set_BF(BEreq::cb_sd_glui2body->brgsdownr, 0.0, psn.issr, "sbar");
      result.set_BF(BEreq::cb_sd_glui2body->brgsdownr, 0.0, psn.issrbar, "s");
      result.set_BF(BEreq::cb_sd_glui2body->brgsupl, 0.0, psn.iscl, "cbar");
      result.set_BF(BEreq::cb_sd_glui2body->brgsupl, 0.0, psn.isclbar, "c");
      result.set_BF(BEreq::cb_sd_glui2body->brgsupr, 0.0, psn.iscr, "cbar");
      result.set_BF(BEreq::cb_sd_glui2body->brgsupr, 0.0, psn.iscrbar, "c");
      result.set_BF(BEreq::cb_sd_glui2body->brgsb1, 0.0, psn.isb1, "bbar");
      result.set_BF(BEreq::cb_sd_glui2body->brgsb1, 0.0, psn.isb1bar, "b");
      result.set_BF(BEreq::cb_sd_glui2body->brgsb2, 0.0, psn.isb2, "bbar");
      result.set_BF(BEreq::cb_sd_glui2body->brgsb2, 0.0, psn.isb2bar, "b");
      result.set_BF(BEreq::cb_sd_glui2body->brgst1, 0.0, psn.ist1, "tbar");
      result.set_BF(BEreq::cb_sd_glui2body->brgst1, 0.0, psn.ist1bar, "t");
      result.set_BF(BEreq::cb_sd_glui2body->brgst2, 0.0, psn.ist2, "tbar");
      result.set_BF(BEreq::cb_sd_glui2body->brgst2, 0.0, psn.ist2bar, "t");
      result.set_BF(BEreq::cb_sd_gluiloop->brglnjgluon(1), 0.0, "~chi0_1", "g");
      result.set_BF(BEreq::cb_sd_gluiloop->brglnjgluon(2), 0.0, "~chi0_2", "g");
      result.set_BF(BEreq::cb_sd_gluiloop->brglnjgluon(3), 0.0, "~chi0_3", "g");
      result.set_BF(BEreq::cb_sd_gluiloop->brglnjgluon(4), 0.0, "~chi0_4", "g");
      result.set_BF(BEreq::cb_sd_glui3body->brgodn(1), 0.0, "~chi0_1", "d", "dbar");
      result.set_BF(BEreq::cb_sd_glui3body->brgodn(2), 0.0, "~chi0_2", "d", "dbar");
      result.set_BF(BEreq::cb_sd_glui3body->brgodn(3), 0.0, "~chi0_3", "d", "dbar");
      result.set_BF(BEreq::cb_sd_glui3body->brgodn(4), 0.0, "~chi0_4", "d", "dbar");
      result.set_BF(BEreq::cb_sd_glui3body->brgoup(1), 0.0, "~chi0_1", "u", "ubar");
      result.set_BF(BEreq::cb_sd_glui3body->brgoup(2), 0.0, "~chi0_2", "u", "ubar");
      result.set_BF(BEreq::cb_sd_glui3body->brgoup(3), 0.0, "~chi0_3", "u", "ubar");
      result.set_BF(BEreq::cb_sd_glui3body->brgoup(4), 0.0, "~chi0_4", "u", "ubar");
      result.set_BF(BEreq::cb_sd_glui3body->brgodn(1), 0.0, "~chi0_1", "s", "sbar");
      result.set_BF(BEreq::cb_sd_glui3body->brgodn(2), 0.0, "~chi0_2", "s", "sbar");
      result.set_BF(BEreq::cb_sd_glui3body->brgodn(3), 0.0, "~chi0_3", "s", "sbar");
      result.set_BF(BEreq::cb_sd_glui3body->brgodn(4), 0.0, "~chi0_4", "s", "sbar");
      result.set_BF(BEreq::cb_sd_glui3body->brgoup(1), 0.0, "~chi0_1", "c", "cbar");
      result.set_BF(BEreq::cb_sd_glui3body->brgoup(2), 0.0, "~chi0_2", "c", "cbar");
      result.set_BF(BEreq::cb_sd_glui3body->brgoup(3), 0.0, "~chi0_3", "c", "cbar");
      result.set_BF(BEreq::cb_sd_glui3body->brgoup(4), 0.0, "~chi0_4", "c", "cbar");
      result.set_BF(BEreq::cb_sd_glui3body->brgobt(1), 0.0, "~chi0_1", "b", "bbar");
      result.set_BF(BEreq::cb_sd_glui3body->brgobt(2), 0.0, "~chi0_2", "b", "bbar");
      result.set_BF(BEreq::cb_sd_glui3body->brgobt(3), 0.0, "~chi0_3", "b", "bbar");
      result.set_BF(BEreq::cb_sd_glui3body->brgobt(4), 0.0, "~chi0_4", "b", "bbar");
      result.set_BF(BEreq::cb_sd_glui3body->brgotp(1), 0.0, "~chi0_1", "t", "tbar");
      result.set_BF(BEreq::cb_sd_glui3body->brgotp(2), 0.0, "~chi0_2", "t", "tbar");
      result.set_BF(BEreq::cb_sd_glui3body->brgotp(3), 0.0, "~chi0_3", "t", "tbar");
      result.set_BF(BEreq::cb_sd_glui3body->brgotp(4), 0.0, "~chi0_4", "t", "tbar");
      result.set_BF(BEreq::cb_sd_glui3body->brgoud(1), 0.0, "~chi+_1", "d", "ubar");
      result.set_BF(BEreq::cb_sd_glui3body->brgoud(1), 0.0, "~chi-_1", "u", "dbar");
      result.set_BF(BEreq::cb_sd_glui3body->brgoud(2), 0.0, "~chi+_2", "d", "ubar");
      result.set_BF(BEreq::cb_sd_glui3body->brgoud(2), 0.0, "~chi-_2", "u", "dbar");
      result.set_BF(BEreq::cb_sd_glui3body->brgoud(1), 0.0, "~chi+_1", "s", "cbar");
      result.set_BF(BEreq::cb_sd_glui3body->brgoud(1), 0.0, "~chi-_1", "c", "sbar");
      result.set_BF(BEreq::cb_sd_glui3body->brgoud(2), 0.0, "~chi+_2", "s", "cbar");
      result.set_BF(BEreq::cb_sd_glui3body->brgoud(2), 0.0, "~chi-_2", "c", "sbar");
      result.set_BF(BEreq::cb_sd_glui3body->brgotb(1), 0.0, "~chi+_1", "b", "tbar");
      result.set_BF(BEreq::cb_sd_glui3body->brgotb(1), 0.0, "~chi-_1", "t", "bbar");
      result.set_BF(BEreq::cb_sd_glui3body->brgotb(2), 0.0, "~chi+_2", "b", "tbar");
      result.set_BF(BEreq::cb_sd_glui3body->brgotb(2), 0.0, "~chi-_2", "t", "bbar");
      result.set_BF(BEreq::cb_sd_glui3body->brwst1b, 0.0, psn.ist1, "bbar", "W-");
      result.set_BF(BEreq::cb_sd_glui3body->brwst1b, 0.0, psn.ist1bar, "b", "W+");
      result.set_BF(BEreq::cb_sd_glui3body->brhcst1b, 0.0, psn.ist1, "bbar", "H-");
      result.set_BF(BEreq::cb_sd_glui3body->brhcst1b, 0.0, psn.ist1bar, "b", "H+");
      cout << "gluino total width: " << result.width_in_GeV << endl;
    }

    /// MSSM decays: stop_1
    void stop_1_decays (DecayTable::Entry& result) 
    {
      using namespace Pipes::stop_1_decays;
      mass_es_pseudonyms psn = *(Dep::SLHA_pseudonyms);
     
      result.width_in_GeV = BEreq::cb_sd_stopwidth->stoptot(1);
      result.set_BF(BEreq::cb_sd_stop2body->brst1neutt(1), 0.0, "~chi0_1", "t");
      result.set_BF(BEreq::cb_sd_stop2body->brst1neutt(2), 0.0, "~chi0_2", "t");
      result.set_BF(BEreq::cb_sd_stop2body->brst1neutt(3), 0.0, "~chi0_3", "t");
      result.set_BF(BEreq::cb_sd_stop2body->brst1neutt(4), 0.0, "~chi0_4", "t");
      result.set_BF(BEreq::cb_sd_stop2body->brst1charb(1), 0.0, "~chi+_1", "b");
      result.set_BF(BEreq::cb_sd_stop2body->brst1charb(2), 0.0, "~chi+_2", "b");
      result.set_BF(BEreq::cb_sd_stop2body->brst1glui, 0.0, "~g", "t");
      result.set_BF(BEreq::cb_sd_stop2body->brst1hcsb(1), 0.0, psn.isb1, "H+");
      result.set_BF(BEreq::cb_sd_stop2body->brst1hcsb(2), 0.0, psn.isb2, "H+");
      result.set_BF(BEreq::cb_sd_stop2body->brst1wsb(1), 0.0, psn.isb1, "W+");
      result.set_BF(BEreq::cb_sd_stop2body->brst1wsb(2), 0.0, psn.isb2, "W+");
      result.set_BF(BEreq::cb_sd_stoploop->brgamma, 0.0, "~chi0_1", "c");
      result.set_BF(BEreq::cb_sd_stoploop->brgammaup, 0.0, "~chi0_1", "u");
      result.set_BF(BEreq::cb_sd_stoploop->brgammagluino, 0.0, "~g", "c");
      result.set_BF(BEreq::cb_sd_stop3body->brstopw(1,1), 0.0, "~chi0_1", "b", "W+");
      result.set_BF(BEreq::cb_sd_stop3body->brstopw(1,2), 0.0, "~chi0_2", "b", "W+");
      result.set_BF(BEreq::cb_sd_stop3body->brstopw(1,3), 0.0, "~chi0_3", "b", "W+");
      result.set_BF(BEreq::cb_sd_stop3body->brstopw(1,4), 0.0, "~chi0_4", "b", "W+");
      result.set_BF(BEreq::cb_sd_stop3body->brstoph(1,1), 0.0, "~chi0_1", "b", "H+");
      result.set_BF(BEreq::cb_sd_stop3body->brstoph(1,2), 0.0, "~chi0_2", "b", "H+");
      result.set_BF(BEreq::cb_sd_stop3body->brstoph(1,3), 0.0, "~chi0_3", "b", "H+");
      result.set_BF(BEreq::cb_sd_stop3body->brstoph(1,4), 0.0, "~chi0_4", "b", "H+");
      result.set_BF(BEreq::cb_sd_stop3body->brstsntau(1,1), 0.0, psn.isntau1, "b", "tau+");
      result.set_BF(BEreq::cb_sd_stop3body->brstsnel(1), 0.0, psn.isnel, "b", "e+");
      result.set_BF(BEreq::cb_sd_stop3body->brstsnel(1), 0.0, psn.isnmul, "b", "mu+");
      result.set_BF(BEreq::cb_sd_stop3body->brststau(1,1), 0.0, psn.istau1bar, "b", "nu_tau");
      result.set_BF(BEreq::cb_sd_stop3body->brststau(1,2), 0.0, psn.istau2bar, "b", "nu_tau");
      result.set_BF(BEreq::cb_sd_stop3body->brstsel(1,1), 0.0, psn.isellbar, "b", "nu_e");
      result.set_BF(BEreq::cb_sd_stop3body->brstsel(1,2), 0.0, psn.iselrbar, "b", "nu_e");
      result.set_BF(BEreq::cb_sd_stop3body->brstsel(1,1), 0.0, psn.ismulbar, "b", "nu_mu");
      result.set_BF(BEreq::cb_sd_stop3body->brstsel(1,2), 0.0, psn.ismurbar, "b", "nu_mu");
      result.set_BF(BEreq::cb_sd_stop3body->brstbsbst(1,1), 0.0, psn.isb1bar, "b", "t");
      result.set_BF(BEreq::cb_sd_stop3body->brstbsbst(1,2), 0.0, psn.isb2bar, "b", "t");
      result.set_BF(BEreq::cb_sd_stop3body->brstbbsbt(1,1), 0.0, psn.isb1, "bbar", "t");
      result.set_BF(BEreq::cb_sd_stop3body->brstbbsbt(1,2), 0.0, psn.isb2, "bbar", "t");
      result.set_BF(BEreq::cb_sd_stop3body->brstupsbdow(1,1), 0.0, psn.isb1, "dbar", "u");
      result.set_BF(BEreq::cb_sd_stop3body->brstupsbdow(1,2), 0.0, psn.isb2, "dbar", "u");
      result.set_BF(BEreq::cb_sd_stop3body->brstupsbdow(1,1), 0.0, psn.isb1, "sbar", "c");
      result.set_BF(BEreq::cb_sd_stop3body->brstupsbdow(1,2), 0.0, psn.isb2, "sbar", "c");
      result.set_BF(BEreq::cb_sd_stop3body->brsttausbnu(1,1), 0.0, psn.isb1, "tau+", "nu_tau");
      result.set_BF(BEreq::cb_sd_stop3body->brsttausbnu(1,2), 0.0, psn.isb2, "tau+", "nu_tau");
      result.set_BF(BEreq::cb_sd_stop3body->brstelsbnu(1,1), 0.0, psn.isb1, "e+", "nu_e");
      result.set_BF(BEreq::cb_sd_stop3body->brstelsbnu(1,2), 0.0, psn.isb2, "e+", "nu_e");
      result.set_BF(BEreq::cb_sd_stop3body->brstelsbnu(1,1), 0.0, psn.isb1, "mu+", "nu_mu");
      result.set_BF(BEreq::cb_sd_stop3body->brstelsbnu(1,2), 0.0, psn.isb2, "mu+", "nu_mu");
      cout << "stop_1 total width: " << result.width_in_GeV << endl;
    }

    /// MSSM decays: stopbar_1
    void stopbar_1_decays (DecayTable::Entry& result) 
    {
      result = CP_conjugate(*Pipes::stopbar_1_decays::Dep::stop_1_decay_rates);
    }

    /// MSSM decays: stop_2
    void stop_2_decays (DecayTable::Entry& result) 
    {
      using namespace Pipes::stop_2_decays;
      mass_es_pseudonyms psn = *(Dep::SLHA_pseudonyms);

      result.width_in_GeV = BEreq::cb_sd_stopwidth->stoptot(2);
      result.set_BF(BEreq::cb_sd_stop2body->brst2neutt(1), 0.0, "~chi0_1", "t");
      result.set_BF(BEreq::cb_sd_stop2body->brst2neutt(2), 0.0, "~chi0_2", "t");
      result.set_BF(BEreq::cb_sd_stop2body->brst2neutt(3), 0.0, "~chi0_3", "t");
      result.set_BF(BEreq::cb_sd_stop2body->brst2neutt(4), 0.0, "~chi0_4", "t");
      result.set_BF(BEreq::cb_sd_stop2body->brst2charb(1), 0.0, "~chi+_1", "b");
      result.set_BF(BEreq::cb_sd_stop2body->brst2charb(2), 0.0, "~chi+_2", "b");
      result.set_BF(BEreq::cb_sd_stop2body->brst2glui, 0.0, "~g", "t");
      result.set_BF(BEreq::cb_sd_stop2body->brst2hl, 0.0, psn.ist1, "h0_1");
      result.set_BF(BEreq::cb_sd_stop2body->brst2hh, 0.0, psn.ist1, "h0_2");
      result.set_BF(BEreq::cb_sd_stop2body->brst2ha, 0.0, psn.ist1, "A0");
      result.set_BF(BEreq::cb_sd_stop2body->brst2hcsb(1), 0.0, psn.isb1, "H+");
      result.set_BF(BEreq::cb_sd_stop2body->brst2hcsb(2), 0.0, psn.isb2, "H+");
      result.set_BF(BEreq::cb_sd_stop2body->brst2ztop, 0.0, psn.ist1, "Z0");
      result.set_BF(BEreq::cb_sd_stop2body->brst2wsb(1), 0.0, psn.isb1, "W+");
      result.set_BF(BEreq::cb_sd_stop2body->brst2wsb(2), 0.0, psn.isb2, "W+");
      result.set_BF(BEreq::cb_sd_stop3body->brstopw(2,1), 0.0, "~chi0_1", "b", "W+");
      result.set_BF(BEreq::cb_sd_stop3body->brstopw(2,2), 0.0, "~chi0_2", "b", "W+");
      result.set_BF(BEreq::cb_sd_stop3body->brstopw(2,3), 0.0, "~chi0_3", "b", "W+");
      result.set_BF(BEreq::cb_sd_stop3body->brstopw(2,4), 0.0, "~chi0_4", "b", "W+");
      result.set_BF(BEreq::cb_sd_stop3body->brstoph(2,1), 0.0, "~chi0_1", "b", "H+");
      result.set_BF(BEreq::cb_sd_stop3body->brstoph(2,2), 0.0, "~chi0_2", "b", "H+");
      result.set_BF(BEreq::cb_sd_stop3body->brstoph(2,3), 0.0, "~chi0_3", "b", "H+");
      result.set_BF(BEreq::cb_sd_stop3body->brstoph(2,4), 0.0, "~chi0_4", "b", "H+");
      result.set_BF(BEreq::cb_sd_stop3body->brstsntau(2,1), 0.0, psn.isntau1, "b", "tau+");
      result.set_BF(BEreq::cb_sd_stop3body->brstsnel(2), 0.0, psn.isnel, "b", "e+");
      result.set_BF(BEreq::cb_sd_stop3body->brstsnel(2), 0.0, psn.isnmul, "b", "mu+");
      result.set_BF(BEreq::cb_sd_stop3body->brststau(2,1), 0.0, psn.istau1bar, "b", "nu_tau");
      result.set_BF(BEreq::cb_sd_stop3body->brststau(2,2), 0.0, psn.istau2bar, "b", "nu_tau");
      result.set_BF(BEreq::cb_sd_stop3body->brstsel(2,1), 0.0, psn.isellbar, "b", "nu_e");
      result.set_BF(BEreq::cb_sd_stop3body->brstsel(2,2), 0.0, psn.iselrbar, "b", "nu_e");
      result.set_BF(BEreq::cb_sd_stop3body->brstsel(2,1), 0.0, psn.ismulbar, "b", "nu_mu");
      result.set_BF(BEreq::cb_sd_stop3body->brstsel(2,2), 0.0, psn.ismurbar, "b", "nu_mu");
      result.set_BF(BEreq::cb_sd_stop3body->brstbsbst(2,1), 0.0, psn.isb1bar, "b", "t");
      result.set_BF(BEreq::cb_sd_stop3body->brstbsbst(2,2), 0.0, psn.isb2bar, "b", "t");
      result.set_BF(BEreq::cb_sd_stop3body->brstbbsbt(2,1), 0.0, psn.isb1, "bbar", "t");
      result.set_BF(BEreq::cb_sd_stop3body->brstbbsbt(2,2), 0.0, psn.isb2, "bbar", "t");
      result.set_BF(BEreq::cb_sd_stop3body->brstupsbdow(2,1), 0.0, psn.isb1, "dbar", "u");
      result.set_BF(BEreq::cb_sd_stop3body->brstupsbdow(2,2), 0.0, psn.isb2, "dbar", "u");
      result.set_BF(BEreq::cb_sd_stop3body->brstupsbdow(2,1), 0.0, psn.isb1, "sbar", "c");
      result.set_BF(BEreq::cb_sd_stop3body->brstupsbdow(2,2), 0.0, psn.isb2, "sbar", "c");
      result.set_BF(BEreq::cb_sd_stop3body->brsttausbnu(2,1), 0.0, psn.isb1, "tau+", "nu_tau");
      result.set_BF(BEreq::cb_sd_stop3body->brsttausbnu(2,2), 0.0, psn.isb2, "tau+", "nu_tau");
      result.set_BF(BEreq::cb_sd_stop3body->brstelsbnu(2,1), 0.0, psn.isb1, "e+", "nu_e");
      result.set_BF(BEreq::cb_sd_stop3body->brstelsbnu(2,2), 0.0, psn.isb2, "e+", "nu_e");
      result.set_BF(BEreq::cb_sd_stop3body->brstelsbnu(2,1), 0.0, psn.isb1, "mu+", "nu_mu");
      result.set_BF(BEreq::cb_sd_stop3body->brstelsbnu(2,2), 0.0, psn.isb2, "mu+", "nu_mu");
      result.set_BF(BEreq::cb_sd_stop3body->brst2st1tt, 0.0, psn.ist1, "t", "tbar");
      result.set_BF(BEreq::cb_sd_stop3body->brst2st1tt, 0.0, psn.ist1bar, "t", "t");
      result.set_BF(BEreq::cb_sd_stop3body->brst2st1bb, 0.0, psn.ist1, "b", "bbar");
      result.set_BF(BEreq::cb_sd_stop3body->brst2st1uu, 0.0, psn.ist1, "u", "ubar");
      result.set_BF(BEreq::cb_sd_stop3body->brst2st1dd, 0.0, psn.ist1, "d", "dbar");
      result.set_BF(BEreq::cb_sd_stop3body->brst2st1uu, 0.0, psn.ist1, "c", "cbar");
      result.set_BF(BEreq::cb_sd_stop3body->brst2st1dd, 0.0, psn.ist1, "s", "sbar");
      result.set_BF(BEreq::cb_sd_stop3body->brst2st1ee, 0.0, psn.ist1, "e-", "e+");
      result.set_BF(BEreq::cb_sd_stop3body->brst2st1ee, 0.0, psn.ist1, "mu-", "mu+");
      result.set_BF(BEreq::cb_sd_stop3body->brst2st1tautau, 0.0, psn.ist1, "tau-", "tau+");
      result.set_BF(BEreq::cb_sd_stop3body->brst2st1nunu, 0.0, psn.ist1, "nu_e", "nubar_e");
      result.set_BF(BEreq::cb_sd_stop3body->brst2st1nunu, 0.0, psn.ist1, "nu_mu", "nubar_mu");
      result.set_BF(BEreq::cb_sd_stop3body->brst2st1nunu, 0.0, psn.ist1, "nu_tau", "nubar_tau");
      cout << "stop_2 total width: " << result.width_in_GeV << endl;
    }

    /// MSSM decays: stopbar_2
    void stopbar_2_decays (DecayTable::Entry& result) 
    {
      result = CP_conjugate(*Pipes::stopbar_2_decays::Dep::stop_2_decay_rates);
    }

    /// MSSM decays: sbottom_1
    void sbottom_1_decays (DecayTable::Entry& result) 
    {
      using namespace Pipes::sbottom_1_decays;
      mass_es_pseudonyms psn = *(Dep::SLHA_pseudonyms);

      result.width_in_GeV = BEreq::cb_sd_sbotwidth->sbottot(1);
      result.set_BF(BEreq::cb_sd_sbot2body->brsb1neutt(1), 0.0, "~chi0_1", "b");
      result.set_BF(BEreq::cb_sd_sbot2body->brsb1neutt(2), 0.0, "~chi0_2", "b");
      result.set_BF(BEreq::cb_sd_sbot2body->brsb1neutt(3), 0.0, "~chi0_3", "b");
      result.set_BF(BEreq::cb_sd_sbot2body->brsb1neutt(4), 0.0, "~chi0_4", "b");
      result.set_BF(BEreq::cb_sd_sbot2body->brsb1chart(1), 0.0, "~chi-_1", "t");
      result.set_BF(BEreq::cb_sd_sbot2body->brsb1chart(2), 0.0, "~chi-_2", "t");
      result.set_BF(BEreq::cb_sd_sbot2body->brsb1glui, 0.0, "~g", "b");
      result.set_BF(BEreq::cb_sd_sbot2body->brsb1hcst(1), 0.0, psn.ist1, "H-");
      result.set_BF(BEreq::cb_sd_sbot2body->brsb1hcst(2), 0.0, psn.ist2, "H-");
      result.set_BF(BEreq::cb_sd_sbot2body->brsb1wst(1), 0.0, psn.ist1, "W-");
      result.set_BF(BEreq::cb_sd_sbot2body->brsb1wst(2), 0.0, psn.ist2, "W-");
      result.set_BF(BEreq::cb_sd_sbot3body->brsbsntau(1,1), 0.0, psn.isntau1bar, "t", "tau-");
      result.set_BF(BEreq::cb_sd_sbot3body->brsbsnel(1), 0.0, psn.isnelbar, "t", "e-");
      result.set_BF(BEreq::cb_sd_sbot3body->brsbsnel(1), 0.0, psn.isnmulbar, "t", "mu-");
      result.set_BF(BEreq::cb_sd_sbot3body->brsbstau(1,1), 0.0, psn.istau1, "t", "nubar_tau");
      result.set_BF(BEreq::cb_sd_sbot3body->brsbstau(1,2), 0.0, psn.istau2, "t", "nubar_tau");
      result.set_BF(BEreq::cb_sd_sbot3body->brsbsel(1,1), 0.0, psn.isell, "t", "nubar_e");
      result.set_BF(BEreq::cb_sd_sbot3body->brsbsel(1,2), 0.0, psn.iselr, "t", "nubar_e");
      result.set_BF(BEreq::cb_sd_sbot3body->brsbsel(1,1), 0.0, psn.ismul, "t", "nubar_mu");
      result.set_BF(BEreq::cb_sd_sbot3body->brsbsel(1,2), 0.0, psn.ismur, "t", "nubar_mu");
      result.set_BF(BEreq::cb_sd_sbot3body->brsbtstsb(1,1), 0.0, psn.ist1bar, "t", "b");
      result.set_BF(BEreq::cb_sd_sbot3body->brsbtstsb(1,2), 0.0, psn.ist2bar, "t", "b");
      result.set_BF(BEreq::cb_sd_sbot3body->brsbtbstb(1,1), 0.0, psn.ist1, "tbar", "b");
      result.set_BF(BEreq::cb_sd_sbot3body->brsbtbstb(1,2), 0.0, psn.ist2, "tbar", "b");
      result.set_BF(BEreq::cb_sd_sbot3body->brsbupstdow(1,1), 0.0, psn.ist1, "ubar", "d");
      result.set_BF(BEreq::cb_sd_sbot3body->brsbupstdow(1,2), 0.0, psn.ist2, "ubar", "d");
      result.set_BF(BEreq::cb_sd_sbot3body->brsbupstdow(1,1), 0.0, psn.ist1, "cbar", "s");
      result.set_BF(BEreq::cb_sd_sbot3body->brsbupstdow(1,2), 0.0, psn.ist2, "cbar", "s");
      result.set_BF(BEreq::cb_sd_sbot3body->brsbtaustnu(1,1), 0.0, psn.ist1, "tau-", "nubar_tau");
      result.set_BF(BEreq::cb_sd_sbot3body->brsbtaustnu(1,2), 0.0, psn.ist2, "tau-", "nubar_tau");
      result.set_BF(BEreq::cb_sd_sbot3body->brsbelstnu(1,1), 0.0, psn.ist1, "e-", "nubar_e");
      result.set_BF(BEreq::cb_sd_sbot3body->brsbelstnu(1,2), 0.0, psn.ist1, "e-", "nubar_e");
      result.set_BF(BEreq::cb_sd_sbot3body->brsbelstnu(1,1), 0.0, psn.ist1, "mu-", "nubar_mu");
      result.set_BF(BEreq::cb_sd_sbot3body->brsbelstnu(1,2), 0.0, psn.ist1, "mu-", "nubar_mu");
      cout << "sbottom_1 total width: " << result.width_in_GeV << endl;
    }

    /// MSSM decays: sbottombar_1
    void sbottombar_1_decays (DecayTable::Entry& result) 
    {
      result = CP_conjugate(*Pipes::sbottombar_1_decays::Dep::sbottom_1_decay_rates);
    }

    /// MSSM decays: sbottom_2
    void sbottom_2_decays (DecayTable::Entry& result) 
    {
      using namespace Pipes::sbottom_2_decays;
      mass_es_pseudonyms psn = *(Dep::SLHA_pseudonyms);
     
      result.width_in_GeV = BEreq::cb_sd_sbotwidth->sbottot(2);
      result.set_BF(BEreq::cb_sd_sbot2body->brsb2neutt(1), 0.0, "~chi0_1", "b");
      result.set_BF(BEreq::cb_sd_sbot2body->brsb2neutt(2), 0.0, "~chi0_2", "b");
      result.set_BF(BEreq::cb_sd_sbot2body->brsb2neutt(3), 0.0, "~chi0_3", "b");
      result.set_BF(BEreq::cb_sd_sbot2body->brsb2neutt(4), 0.0, "~chi0_4", "b");
      result.set_BF(BEreq::cb_sd_sbot2body->brsb2chart(1), 0.0, "~chi-_1", "t");
      result.set_BF(BEreq::cb_sd_sbot2body->brsb2chart(2), 0.0, "~chi-_2", "t");
      result.set_BF(BEreq::cb_sd_sbot2body->brsb2glui, 0.0, "~g", "b");
      result.set_BF(BEreq::cb_sd_sbot2body->brsb2hl, 0.0, psn.isb1, "h0_1");
      result.set_BF(BEreq::cb_sd_sbot2body->brsb2hh, 0.0, psn.isb1, "h0_2");
      result.set_BF(BEreq::cb_sd_sbot2body->brsb2ha, 0.0, psn.isb1, "A0");
      result.set_BF(BEreq::cb_sd_sbot2body->brsb2hcst(1), 0.0, psn.ist1, "H-");
      result.set_BF(BEreq::cb_sd_sbot2body->brsb2hcst(2), 0.0, psn.ist2, "H-");
      result.set_BF(BEreq::cb_sd_sbot2body->brsb2zbot, 0.0, psn.isb1, "Z0");
      result.set_BF(BEreq::cb_sd_sbot2body->brsb2wst(1), 0.0, psn.ist1, "W-");
      result.set_BF(BEreq::cb_sd_sbot2body->brsb2wst(2), 0.0, psn.ist2, "W-");
      result.set_BF(BEreq::cb_sd_sbot3body->brsbsntau(2,1), 0.0, psn.isntau1bar, "t", "tau-");
      result.set_BF(BEreq::cb_sd_sbot3body->brsbsnel(2), 0.0, psn.isnelbar, "t", "e-");
      result.set_BF(BEreq::cb_sd_sbot3body->brsbsnel(2), 0.0, psn.isnmulbar, "t", "mu-");
      result.set_BF(BEreq::cb_sd_sbot3body->brsbstau(2,1), 0.0, psn.istau1, "t", "nubar_tau");
      result.set_BF(BEreq::cb_sd_sbot3body->brsbstau(2,2), 0.0, psn.istau2, "t", "nubar_tau");
      result.set_BF(BEreq::cb_sd_sbot3body->brsbsel(2,1), 0.0, psn.isell, "t", "nubar_e");
      result.set_BF(BEreq::cb_sd_sbot3body->brsbsel(2,2), 0.0, psn.iselr, "t", "nubar_e");
      result.set_BF(BEreq::cb_sd_sbot3body->brsbsel(2,1), 0.0, psn.ismul, "t", "nubar_mu");
      result.set_BF(BEreq::cb_sd_sbot3body->brsbsel(2,2), 0.0, psn.ismur, "t", "nubar_mu");
      result.set_BF(BEreq::cb_sd_sbot3body->brsbtstsb(2,1), 0.0, psn.ist1bar, "t", "b");
      result.set_BF(BEreq::cb_sd_sbot3body->brsbtstsb(2,2), 0.0, psn.ist2bar, "t", "b");
      result.set_BF(BEreq::cb_sd_sbot3body->brsbtbstb(2,1), 0.0, psn.ist1, "tbar", "b");
      result.set_BF(BEreq::cb_sd_sbot3body->brsbtbstb(2,2), 0.0, psn.ist2, "tbar", "b");
      result.set_BF(BEreq::cb_sd_sbot3body->brsbupstdow(2,1), 0.0, psn.ist1, "ubar", "d");
      result.set_BF(BEreq::cb_sd_sbot3body->brsbupstdow(2,2), 0.0, psn.ist2, "ubar", "d");
      result.set_BF(BEreq::cb_sd_sbot3body->brsbupstdow(2,1), 0.0, psn.ist1, "cbar", "s");
      result.set_BF(BEreq::cb_sd_sbot3body->brsbupstdow(2,2), 0.0, psn.ist2, "cbar", "s");
      result.set_BF(BEreq::cb_sd_sbot3body->brsbtaustnu(2,1), 0.0, psn.ist1, "tau-", "nubar_tau");
      result.set_BF(BEreq::cb_sd_sbot3body->brsbtaustnu(2,2), 0.0, psn.ist2, "tau-", "nubar_tau");
      result.set_BF(BEreq::cb_sd_sbot3body->brsbelstnu(2,1), 0.0, psn.ist1, "e-", "nubar_e");
      result.set_BF(BEreq::cb_sd_sbot3body->brsbelstnu(2,2), 0.0, psn.ist1, "e-", "nubar_e");
      result.set_BF(BEreq::cb_sd_sbot3body->brsbelstnu(2,1), 0.0, psn.ist1, "mu-", "nubar_mu");
      result.set_BF(BEreq::cb_sd_sbot3body->brsbelstnu(2,2), 0.0, psn.ist1, "mu-", "nubar_mu");
      result.set_BF(BEreq::cb_sd_sbot3body->brsb2sb1bb, 0.0, psn.isb1, "b", "bbar");
      result.set_BF(BEreq::cb_sd_sbot3body->brsb2sb1starbb, 0.0, psn.isb1bar, "b", "b");
      result.set_BF(BEreq::cb_sd_sbot3body->brsb2sb1tt, 0.0, psn.isb1, "t", "tbar");
      result.set_BF(BEreq::cb_sd_sbot3body->brsb2sb1uu, 0.0, psn.isb1, "u", "ubar");
      result.set_BF(BEreq::cb_sd_sbot3body->brsb2sb1dd, 0.0, psn.isb1, "d", "dbar");
      result.set_BF(BEreq::cb_sd_sbot3body->brsb2sb1uu, 0.0, psn.isb1, "c", "cbar");
      result.set_BF(BEreq::cb_sd_sbot3body->brsb2sb1dd, 0.0, psn.isb1, "s", "sbar");
      result.set_BF(BEreq::cb_sd_sbot3body->brsb2sb1ee, 0.0, psn.isb1, "e-", "e+");
      result.set_BF(BEreq::cb_sd_sbot3body->brsb2sb1ee, 0.0, psn.isb1, "mu-", "mu+");
      result.set_BF(BEreq::cb_sd_sbot3body->brsb2sb1tautau, 0.0, psn.isb1, "tau-", "tau+");
      result.set_BF(BEreq::cb_sd_sbot3body->brsb2sb1nunu, 0.0, psn.isb1, "nu_e", "nubar_e");
      result.set_BF(BEreq::cb_sd_sbot3body->brsb2sb1nunu, 0.0, psn.isb1, "nu_mu", "nubar_mu");
      result.set_BF(BEreq::cb_sd_sbot3body->brsb2sb1nunu, 0.0, psn.isb1, "nu_tau", "nubar_tau");
      cout << "sbottom_2 total width: " << result.width_in_GeV << endl;
    }

    /// MSSM decays: sbottombar_2
    void sbottombar_2_decays (DecayTable::Entry& result) 
    {
      result = CP_conjugate(*Pipes::sbottombar_2_decays::Dep::sbottom_2_decay_rates);
    }

    /// MSSM decays: sup_l
    void sup_l_decays (DecayTable::Entry& result) 
    {
      using namespace Pipes::sup_l_decays;
      result.width_in_GeV = BEreq::cb_sd_supwidth->supltot2;
      result.set_BF(BEreq::cb_sd_sup2body->brsuplnup(1), 0.0, "~chi0_1", "u");
      result.set_BF(BEreq::cb_sd_sup2body->brsuplnup(2), 0.0, "~chi0_2", "u");
      result.set_BF(BEreq::cb_sd_sup2body->brsuplnup(3), 0.0, "~chi0_3", "u");
      result.set_BF(BEreq::cb_sd_sup2body->brsuplnup(4), 0.0, "~chi0_4", "u");
      result.set_BF(BEreq::cb_sd_sup2body->brsuplcdow(1), 0.0, "~chi+_1", "d");
      result.set_BF(BEreq::cb_sd_sup2body->brsuplcdow(2), 0.0, "~chi+_2", "d");
      result.set_BF(BEreq::cb_sd_sup2body->brsuplglui, 0.0, "~g", "u");
      // cout << "sup_l total width: " << result.width_in_GeV << endl;
    }

    /// MSSM decays: supbar_l
    void supbar_l_decays (DecayTable::Entry& result) 
    {
      result = CP_conjugate(*Pipes::supbar_l_decays::Dep::sup_l_decay_rates);
    }

    /// MSSM decays: sup_r
    void sup_r_decays (DecayTable::Entry& result) 
    {
      using namespace Pipes::sup_r_decays;
      result.width_in_GeV = BEreq::cb_sd_supwidth->suprtot2;
      result.set_BF(BEreq::cb_sd_sup2body->brsuprnup(1), 0.0, "~chi0_1", "u");
      result.set_BF(BEreq::cb_sd_sup2body->brsuprnup(2), 0.0, "~chi0_2", "u");
      result.set_BF(BEreq::cb_sd_sup2body->brsuprnup(3), 0.0, "~chi0_3", "u");
      result.set_BF(BEreq::cb_sd_sup2body->brsuprnup(4), 0.0, "~chi0_4", "u");
      result.set_BF(BEreq::cb_sd_sup2body->brsuprcdow(1), 0.0, "~chi+_1", "d");
      result.set_BF(BEreq::cb_sd_sup2body->brsuprcdow(2), 0.0, "~chi+_2", "d");
      result.set_BF(BEreq::cb_sd_sup2body->brsuprglui, 0.0, "~g", "u");
      // cout << "sup_r total width: " << result.width_in_GeV << endl;
    }

    /// MSSM decays: supbar_r
    void supbar_r_decays (DecayTable::Entry& result) 
    {
      result = CP_conjugate(*Pipes::supbar_r_decays::Dep::sup_r_decay_rates);
    }

    /// MSSM decays: sdown_l
    void sdown_l_decays (DecayTable::Entry& result) 
    {
      using namespace Pipes::sdown_l_decays;
      result.width_in_GeV = BEreq::cb_sd_sdownwidth->sdowltot2;
      result.set_BF(BEreq::cb_sd_sdown2body->brsdowlndow(1), 0.0, "~chi0_1", "d");
      result.set_BF(BEreq::cb_sd_sdown2body->brsdowlndow(2), 0.0, "~chi0_2", "d");
      result.set_BF(BEreq::cb_sd_sdown2body->brsdowlndow(3), 0.0, "~chi0_3", "d");
      result.set_BF(BEreq::cb_sd_sdown2body->brsdowlndow(4), 0.0, "~chi0_4", "d");
      result.set_BF(BEreq::cb_sd_sdown2body->brsdowlchup(1), 0.0, "~chi-_1", "u");
      result.set_BF(BEreq::cb_sd_sdown2body->brsdowlchup(2), 0.0, "~chi-_2", "u");
      result.set_BF(BEreq::cb_sd_sdown2body->brsdowlglui, 0.0, "~g", "d");
      // cout << "sdown_l total width: " << result.width_in_GeV << endl;
    }

    /// MSSM decays: sdownbar_l
    void sdownbar_l_decays (DecayTable::Entry& result) 
    {
      result = CP_conjugate(*Pipes::sdownbar_l_decays::Dep::sdown_l_decay_rates);
    }

    /// MSSM decays: sdown_r
    void sdown_r_decays (DecayTable::Entry& result) 
    {
      using namespace Pipes::sdown_r_decays;
      result.width_in_GeV = BEreq::cb_sd_sdownwidth->sdowrtot2;
      result.set_BF(BEreq::cb_sd_sdown2body->brsdowrndow(1), 0.0, "~chi0_1", "d");
      result.set_BF(BEreq::cb_sd_sdown2body->brsdowrndow(2), 0.0, "~chi0_2", "d");
      result.set_BF(BEreq::cb_sd_sdown2body->brsdowrndow(3), 0.0, "~chi0_3", "d");
      result.set_BF(BEreq::cb_sd_sdown2body->brsdowrndow(4), 0.0, "~chi0_4", "d");
      result.set_BF(BEreq::cb_sd_sdown2body->brsdowrchup(1), 0.0, "~chi-_1", "u");
      result.set_BF(BEreq::cb_sd_sdown2body->brsdowrchup(2), 0.0, "~chi-_2", "u");
      result.set_BF(BEreq::cb_sd_sdown2body->brsdowrglui, 0.0, "~g", "d");
      // cout << "sdown_r total width: " << result.width_in_GeV << endl;
    }

    /// MSSM decays: sdownbar_r
    void sdownbar_r_decays (DecayTable::Entry& result) 
    {
      result = CP_conjugate(*Pipes::sdownbar_r_decays::Dep::sdown_r_decay_rates);
    }

    /// MSSM decays: scharm_l
    void scharm_l_decays (DecayTable::Entry& result) 
    {
      using namespace Pipes::scharm_l_decays;
      result.width_in_GeV = BEreq::cb_sd_supwidth->supltot2;
      result.set_BF(BEreq::cb_sd_sup2body->brsuplnup(1), 0.0, "~chi0_1", "c");
      result.set_BF(BEreq::cb_sd_sup2body->brsuplnup(2), 0.0, "~chi0_2", "c");
      result.set_BF(BEreq::cb_sd_sup2body->brsuplnup(3), 0.0, "~chi0_3", "c");
      result.set_BF(BEreq::cb_sd_sup2body->brsuplnup(4), 0.0, "~chi0_4", "c");
      result.set_BF(BEreq::cb_sd_sup2body->brsuplcdow(1), 0.0, "~chi+_1", "s");
      result.set_BF(BEreq::cb_sd_sup2body->brsuplcdow(2), 0.0, "~chi+_2", "s");
      result.set_BF(BEreq::cb_sd_sup2body->brsuplglui, 0.0, "~g", "c");
      // cout << "scharm_l total width: " << result.width_in_GeV << endl;
    }

    /// MSSM decays: scharmbar_l
    void scharmbar_l_decays (DecayTable::Entry& result) 
    {
      result = CP_conjugate(*Pipes::scharmbar_l_decays::Dep::scharm_l_decay_rates);
    }

    /// MSSM decays: scharm_r
    void scharm_r_decays (DecayTable::Entry& result) 
    {
      using namespace Pipes::scharm_r_decays;
      result.width_in_GeV = BEreq::cb_sd_supwidth->suprtot2;
      result.set_BF(BEreq::cb_sd_sup2body->brsuprnup(1), 0.0, "~chi0_1", "c");
      result.set_BF(BEreq::cb_sd_sup2body->brsuprnup(2), 0.0, "~chi0_2", "c");
      result.set_BF(BEreq::cb_sd_sup2body->brsuprnup(3), 0.0, "~chi0_3", "c");
      result.set_BF(BEreq::cb_sd_sup2body->brsuprnup(4), 0.0, "~chi0_4", "c");
      result.set_BF(BEreq::cb_sd_sup2body->brsuprcdow(1), 0.0, "~chi+_1", "s");
      result.set_BF(BEreq::cb_sd_sup2body->brsuprcdow(2), 0.0, "~chi+_2", "s");
      result.set_BF(BEreq::cb_sd_sup2body->brsuprglui, 0.0, "~g", "c");
      // cout << "scharm_r total width: " << result.width_in_GeV << endl;
    }

    /// MSSM decays: scharmbar_r
    void scharmbar_r_decays (DecayTable::Entry& result) 
    {
      result = CP_conjugate(*Pipes::scharmbar_r_decays::Dep::scharm_r_decay_rates);
    }

    /// MSSM decays: sstrange_l
    void sstrange_l_decays (DecayTable::Entry& result) 
    {
      using namespace Pipes::sstrange_l_decays;
      result.width_in_GeV = BEreq::cb_sd_sdownwidth->sdowltot2;
      result.set_BF(BEreq::cb_sd_sdown2body->brsdowlndow(1), 0.0, "~chi0_1", "s");
      result.set_BF(BEreq::cb_sd_sdown2body->brsdowlndow(2), 0.0, "~chi0_2", "s");
      result.set_BF(BEreq::cb_sd_sdown2body->brsdowlndow(3), 0.0, "~chi0_3", "s");
      result.set_BF(BEreq::cb_sd_sdown2body->brsdowlndow(4), 0.0, "~chi0_4", "s");
      result.set_BF(BEreq::cb_sd_sdown2body->brsdowlchup(1), 0.0, "~chi-_1", "c");
      result.set_BF(BEreq::cb_sd_sdown2body->brsdowlchup(2), 0.0, "~chi-_2", "c");
      result.set_BF(BEreq::cb_sd_sdown2body->brsdowlglui, 0.0, "~g", "s");
      // cout << "sstrange_l total width: " << result.width_in_GeV << endl;
    }

    /// MSSM decays: sstrangebar_l
    void sstrangebar_l_decays (DecayTable::Entry& result) 
    {
      result = CP_conjugate(*Pipes::sstrangebar_l_decays::Dep::sstrange_l_decay_rates);
    }

    /// MSSM decays: sstrange_r
    void sstrange_r_decays (DecayTable::Entry& result) 
    {
      using namespace Pipes::sstrange_r_decays;
      result.width_in_GeV = BEreq::cb_sd_sdownwidth->sdowrtot2;
      result.set_BF(BEreq::cb_sd_sdown2body->brsdowrndow(1), 0.0, "~chi0_1", "s");
      result.set_BF(BEreq::cb_sd_sdown2body->brsdowrndow(2), 0.0, "~chi0_2", "s");
      result.set_BF(BEreq::cb_sd_sdown2body->brsdowrndow(3), 0.0, "~chi0_3", "s");
      result.set_BF(BEreq::cb_sd_sdown2body->brsdowrndow(4), 0.0, "~chi0_4", "s");
      result.set_BF(BEreq::cb_sd_sdown2body->brsdowrchup(1), 0.0, "~chi-_1", "c");
      result.set_BF(BEreq::cb_sd_sdown2body->brsdowrchup(2), 0.0, "~chi-_2", "c");
      result.set_BF(BEreq::cb_sd_sdown2body->brsdowrglui, 0.0, "~g", "s");
      // cout << "sstrange_r total width: " << result.width_in_GeV << endl;
    }

    /// MSSM decays: sstrangebar_r
    void sstrangebar_r_decays (DecayTable::Entry& result) 
    {
      result = CP_conjugate(*Pipes::sstrangebar_r_decays::Dep::sstrange_r_decay_rates);
    }

    /// MSSM decays: selectron_l
    void selectron_l_decays (DecayTable::Entry& result) 
    {
      using namespace Pipes::selectron_l_decays;
      result.width_in_GeV = BEreq::cb_sd_selwidth->selltot2;
      result.set_BF(BEreq::cb_sd_sel2body->brsellneute(1), 0.0, "~chi0_1", "e-");
      result.set_BF(BEreq::cb_sd_sel2body->brsellneute(2), 0.0, "~chi0_2", "e-");
      result.set_BF(BEreq::cb_sd_sel2body->brsellneute(3), 0.0, "~chi0_3", "e-");
      result.set_BF(BEreq::cb_sd_sel2body->brsellneute(4), 0.0, "~chi0_4", "e-");
      result.set_BF(BEreq::cb_sd_sel2body->brsellcharnue(1), 0.0, "~chi-_1", "nu_e");
      result.set_BF(BEreq::cb_sd_sel2body->brsellcharnue(2), 0.0, "~chi-_2", "nu_e");
      // cout << "selectron_l total width: " << result.width_in_GeV << endl;
    }

    /// MSSM decays: selectronbar_l
    void selectronbar_l_decays (DecayTable::Entry& result) 
    {
      result = CP_conjugate(*Pipes::selectronbar_l_decays::Dep::selectron_l_decay_rates);
    }

    /// MSSM decays: selectron_r
    void selectron_r_decays (DecayTable::Entry& result) 
    {
      using namespace Pipes::selectron_r_decays;
      result.width_in_GeV = BEreq::cb_sd_selwidth->selrtot2;
      result.set_BF(BEreq::cb_sd_sel2body->brselrneute(1), 0.0, "~chi0_1", "e-");
      result.set_BF(BEreq::cb_sd_sel2body->brselrneute(2), 0.0, "~chi0_2", "e-");
      result.set_BF(BEreq::cb_sd_sel2body->brselrneute(3), 0.0, "~chi0_3", "e-");
      result.set_BF(BEreq::cb_sd_sel2body->brselrneute(4), 0.0, "~chi0_4", "e-");
      result.set_BF(BEreq::cb_sd_sel2body->brselrcharnue(1), 0.0, "~chi-_1", "nu_e");
      result.set_BF(BEreq::cb_sd_sel2body->brselrcharnue(2), 0.0, "~chi-_2", "nu_e");
      // cout << "selectron_r total width: " << result.width_in_GeV << endl;
    }

    /// MSSM decays: selectronbar_r
    void selectronbar_r_decays (DecayTable::Entry& result) 
    {
      result = CP_conjugate(*Pipes::selectronbar_r_decays::Dep::selectron_r_decay_rates);
    }
  
    /// MSSM decays: smuon_l
    void smuon_l_decays (DecayTable::Entry& result) 
    {
      using namespace Pipes::smuon_l_decays;
      result.width_in_GeV = BEreq::cb_sd_selwidth->selltot2;
      result.set_BF(BEreq::cb_sd_sel2body->brsellneute(1), 0.0, "~chi0_1", "mu-");
      result.set_BF(BEreq::cb_sd_sel2body->brsellneute(2), 0.0, "~chi0_2", "mu-");
      result.set_BF(BEreq::cb_sd_sel2body->brsellneute(3), 0.0, "~chi0_3", "mu-");
      result.set_BF(BEreq::cb_sd_sel2body->brsellneute(4), 0.0, "~chi0_4", "mu-");
      result.set_BF(BEreq::cb_sd_sel2body->brsellcharnue(1), 0.0, "~chi-_1", "nu_mu");
      result.set_BF(BEreq::cb_sd_sel2body->brsellcharnue(2), 0.0, "~chi-_2", "nu_mu");
      // cout << "smuon_l total width: " << result.width_in_GeV << endl;
    }

    /// MSSM decays: smuonbar_l
    void smuonbar_l_decays (DecayTable::Entry& result) 
    {
      result = CP_conjugate(*Pipes::smuonbar_l_decays::Dep::smuon_l_decay_rates);
    }
  
    /// MSSM decays: smuon_r
    void smuon_r_decays (DecayTable::Entry& result) 
    {
      using namespace Pipes::smuon_r_decays;
      result.width_in_GeV = BEreq::cb_sd_selwidth->selrtot2;
      result.set_BF(BEreq::cb_sd_sel2body->brselrneute(1), 0.0, "~chi0_1", "mu-");
      result.set_BF(BEreq::cb_sd_sel2body->brselrneute(2), 0.0, "~chi0_2", "mu-");
      result.set_BF(BEreq::cb_sd_sel2body->brselrneute(3), 0.0, "~chi0_3", "mu-");
      result.set_BF(BEreq::cb_sd_sel2body->brselrneute(4), 0.0, "~chi0_4", "mu-");
      result.set_BF(BEreq::cb_sd_sel2body->brselrcharnue(1), 0.0, "~chi-_1", "nu_mu");
      result.set_BF(BEreq::cb_sd_sel2body->brselrcharnue(2), 0.0, "~chi-_2", "nu_mu");
      // cout << "smuon_r total width: " << result.width_in_GeV << endl;
    }
  
    /// MSSM decays: smuonbar_r
    void smuonbar_r_decays (DecayTable::Entry& result) 
    {
      result = CP_conjugate(*Pipes::smuonbar_r_decays::Dep::smuon_r_decay_rates);
    }
  
    /// MSSM decays: stau_1
    void stau_1_decays (DecayTable::Entry& result) 
    {
      using namespace Pipes::stau_1_decays;
      mass_es_pseudonyms psn = *(Dep::SLHA_pseudonyms);
      
      result.width_in_GeV = BEreq::cb_sd_stauwidth->stau1tot2;
      result.set_BF(BEreq::cb_sd_stau2body->brstau1neut(1), 0.0, "~chi0_1", "tau-");
      result.set_BF(BEreq::cb_sd_stau2body->brstau1neut(2), 0.0, "~chi0_2", "tau-");
      result.set_BF(BEreq::cb_sd_stau2body->brstau1neut(3), 0.0, "~chi0_3", "tau-");
      result.set_BF(BEreq::cb_sd_stau2body->brstau1neut(4), 0.0, "~chi0_4", "tau-");
      result.set_BF(BEreq::cb_sd_stau2body->brstau1char(1), 0.0, "~chi-_1", "nu_tau");
      result.set_BF(BEreq::cb_sd_stau2body->brstau1char(2), 0.0, "~chi-_2", "nu_tau");
      result.set_BF(BEreq::cb_sd_stau2body->brstau1hcsn(1), 0.0, psn.isntau1, "H-");
      result.set_BF(BEreq::cb_sd_stau2body->brstau1wsn(1), 0.0, psn.isntau1, "W-");
      result.set_BF(BEreq::cb_sd_stau2bodygrav->brstautaugrav, 0.0, "~G", "tau-");
      // cout << "stau_1 total width: " << result.width_in_GeV << endl;
    }

    /// MSSM decays: staubar_1
    void staubar_1_decays (DecayTable::Entry& result) 
    {
      result = CP_conjugate(*Pipes::staubar_1_decays::Dep::stau_1_decay_rates);
    }
  
    /// MSSM decays: stau_2
    void stau_2_decays (DecayTable::Entry& result) 
    {
      using namespace Pipes::stau_2_decays;
      mass_es_pseudonyms psn = *(Dep::SLHA_pseudonyms);
      
      result.width_in_GeV = BEreq::cb_sd_stauwidth->stau2tot2;
      result.set_BF(BEreq::cb_sd_stau2body->brstau2neut(1), 0.0, "~chi0_1", "tau-");
      result.set_BF(BEreq::cb_sd_stau2body->brstau2neut(2), 0.0, "~chi0_2", "tau-");
      result.set_BF(BEreq::cb_sd_stau2body->brstau2neut(3), 0.0, "~chi0_3", "tau-");
      result.set_BF(BEreq::cb_sd_stau2body->brstau2neut(4), 0.0, "~chi0_4", "tau-");
      result.set_BF(BEreq::cb_sd_stau2body->brstau2char(1), 0.0, "~chi-_1", "nu_tau");
      result.set_BF(BEreq::cb_sd_stau2body->brstau2char(2), 0.0, "~chi-_2", "nu_tau");
      result.set_BF(BEreq::cb_sd_stau2body->brstau2hcsn(1), 0.0, psn.isntau1, "H-");
      result.set_BF(BEreq::cb_sd_stau2body->brstau2wsn(1), 0.0, psn.isntau1, "W-");
      result.set_BF(BEreq::cb_sd_stau2body->brstau2hl, 0.0, psn.istau1, "h0_1");
      result.set_BF(BEreq::cb_sd_stau2body->brstau2hh, 0.0, psn.istau1, "h0_2");
      result.set_BF(BEreq::cb_sd_stau2body->brstau2ha, 0.0, psn.istau1, "A0");
      result.set_BF(BEreq::cb_sd_stau2body->brstau2ztau, 0.0, psn.istau1, "Z0");
      // cout << "stau_2 total width: " << result.width_in_GeV << endl;
    }
     
    /// MSSM decays: staubar_2
    void staubar_2_decays (DecayTable::Entry& result) 
    {
      result = CP_conjugate(*Pipes::staubar_2_decays::Dep::stau_2_decay_rates);
    }

    /// MSSM decays: snu_electronl
    void snu_electronl_decays (DecayTable::Entry& result) 
    {      
      using namespace Pipes::snu_electronl_decays;
      result.width_in_GeV = BEreq::cb_sd_snelwidth->sneltot2;
      result.set_BF(BEreq::cb_sd_snel2body->brsnellneut(1), 0.0, "~chi0_1", "nu_e");
      result.set_BF(BEreq::cb_sd_snel2body->brsnellneut(2), 0.0, "~chi0_2", "nu_e");
      result.set_BF(BEreq::cb_sd_snel2body->brsnellneut(3), 0.0, "~chi0_3", "nu_e");
      result.set_BF(BEreq::cb_sd_snel2body->brsnellneut(4), 0.0, "~chi0_4", "nu_e");
      result.set_BF(BEreq::cb_sd_snel2body->brsnellchar(1), 0.0, "~chi+_1", "e-");
      result.set_BF(BEreq::cb_sd_snel2body->brsnellchar(2), 0.0, "~chi+_2", "e-");
      // cout << "snu_electronl total width: " << result.width_in_GeV << endl;
    }

    /// MSSM decays: snubar_electronl
    void snubar_electronl_decays (DecayTable::Entry& result) 
    {
      result = CP_conjugate(*Pipes::snubar_electronl_decays::Dep::snu_electronl_decay_rates);
    }

    /// MSSM decays: snu_muonl
    void snu_muonl_decays (DecayTable::Entry& result) 
    {
      using namespace Pipes::snu_muonl_decays;
      result.width_in_GeV = BEreq::cb_sd_snelwidth->sneltot2;
      result.set_BF(BEreq::cb_sd_snel2body->brsnellneut(1), 0.0, "~chi0_1", "nu_mu");
      result.set_BF(BEreq::cb_sd_snel2body->brsnellneut(2), 0.0, "~chi0_2", "nu_mu");
      result.set_BF(BEreq::cb_sd_snel2body->brsnellneut(3), 0.0, "~chi0_3", "nu_mu");
      result.set_BF(BEreq::cb_sd_snel2body->brsnellneut(4), 0.0, "~chi0_4", "nu_mu");
      result.set_BF(BEreq::cb_sd_snel2body->brsnellchar(1), 0.0, "~chi+_1", "mu-");
      result.set_BF(BEreq::cb_sd_snel2body->brsnellchar(2), 0.0, "~chi+_2", "mu-");
      // cout << "snu_muonl total width: " << result.width_in_GeV << endl;
    }

    /// MSSM decays: snubar_muonl
    void snubar_muonl_decays (DecayTable::Entry& result) 
    {
      result = CP_conjugate(*Pipes::snubar_muonl_decays::Dep::snu_muonl_decay_rates);
    }

    /// MSSM decays: snu_taul
    void snu_taul_decays (DecayTable::Entry& result) 
    {
      using namespace Pipes::snu_taul_decays;
      mass_es_pseudonyms psn = *(Dep::SLHA_pseudonyms);

      result.width_in_GeV = BEreq::cb_sd_sntauwidth->sntautot2;
      result.set_BF(BEreq::cb_sd_sntau2body->brsntauneut(1), 0.0, "~chi0_1", "nu_tau");
      result.set_BF(BEreq::cb_sd_sntau2body->brsntauneut(2), 0.0, "~chi0_2", "nu_tau");
      result.set_BF(BEreq::cb_sd_sntau2body->brsntauneut(3), 0.0, "~chi0_3", "nu_tau");
      result.set_BF(BEreq::cb_sd_sntau2body->brsntauneut(4), 0.0, "~chi0_4", "nu_tau");
      result.set_BF(BEreq::cb_sd_sntau2body->brsntauchar(1), 0.0, "~chi+_1", "tau-");
      result.set_BF(BEreq::cb_sd_sntau2body->brsntauchar(2), 0.0, "~chi+_2", "tau-");
      result.set_BF(BEreq::cb_sd_sntau2body->brsntau1hcstau(1), 0.0, psn.istau1bar, "H-");
      result.set_BF(BEreq::cb_sd_sntau2body->brsntau1hcstau(2), 0.0, psn.istau2bar, "H-");
      result.set_BF(BEreq::cb_sd_sntau2body->brsntau1wstau(1), 0.0, psn.istau1bar, "W-");
      result.set_BF(BEreq::cb_sd_sntau2body->brsntau1wstau(2), 0.0, psn.istau2bar, "W-");
      // cout << "snu_taul total width: " << result.width_in_GeV << endl;
    }

    /// MSSM decays: snubar_taul
    void snubar_taul_decays (DecayTable::Entry& result) 
    {
      result = CP_conjugate(*Pipes::snubar_taul_decays::Dep::snu_taul_decay_rates);
    }

    /// MSSM decays: charginoplus_1
    void charginoplus_1_decays (DecayTable::Entry& result) 
    {
      using namespace Pipes::charginoplus_1_decays;
      mass_es_pseudonyms psn = *(Dep::SLHA_pseudonyms);

      result.width_in_GeV = BEreq::cb_sd_charwidth->chartot(1);
      result.set_BF(BEreq::cb_sd_char2body->brcharsupl(1), 0.0, psn.isul, "dbar");
      result.set_BF(BEreq::cb_sd_char2body->brcharsupr(1), 0.0, psn.isur, "dbar");
      result.set_BF(BEreq::cb_sd_char2body->brcharsdownl(1), 0.0, psn.isdlbar, "u");
      result.set_BF(BEreq::cb_sd_char2body->brcharsdownr(1), 0.0, psn.isdrbar, "u");
      result.set_BF(BEreq::cb_sd_char2body->brcharsupl(1), 0.0, psn.iscl, "sbar");
      result.set_BF(BEreq::cb_sd_char2body->brcharsupr(1), 0.0, psn.iscr, "sbar");
      result.set_BF(BEreq::cb_sd_char2body->brcharsdownl(1), 0.0, psn.isslbar, "c");
      result.set_BF(BEreq::cb_sd_char2body->brcharsdownr(1), 0.0, psn.issrbar, "c");
      result.set_BF(BEreq::cb_sd_char2body->brcharst1(1), 0.0, psn.ist1, "bbar");
      result.set_BF(BEreq::cb_sd_char2body->brcharst2(1), 0.0, psn.ist2, "bbar");
      result.set_BF(BEreq::cb_sd_char2body->brcharsb1(1), 0.0, psn.isb1bar, "t");
      result.set_BF(BEreq::cb_sd_char2body->brcharsb2(1), 0.0, psn.isb2bar, "t");
      result.set_BF(BEreq::cb_sd_char2body->brcharsnel(1), 0.0, psn.isnel, "e+");
      result.set_BF(BEreq::cb_sd_char2body->brcharsnel(1), 0.0, psn.isnmul, "mu+");
      result.set_BF(BEreq::cb_sd_char2body->brcharsn1(1), 0.0, psn.isntau1, "tau+");
      result.set_BF(BEreq::cb_sd_char2body->brcharsell(1), 0.0, psn.isellbar, "nu_e");
      result.set_BF(BEreq::cb_sd_char2body->brcharselr(1), 0.0, psn.iselrbar, "nu_e");
      result.set_BF(BEreq::cb_sd_char2body->brcharsell(1), 0.0, psn.ismulbar, "nu_mu");
      result.set_BF(BEreq::cb_sd_char2body->brcharselr(1), 0.0, psn.ismurbar, "nu_mu");
      result.set_BF(BEreq::cb_sd_char2body->brcharstau1(1), 0.0, psn.istau1bar, "nu_tau");
      result.set_BF(BEreq::cb_sd_char2body->brcharstau2(1), 0.0, psn.istau2bar, "nu_tau");
      result.set_BF(BEreq::cb_sd_char2body->brcharwneut(1,1), 0.0, "~chi0_1", "W+");
      result.set_BF(BEreq::cb_sd_char2body->brcharwneut(1,2), 0.0, "~chi0_2", "W+");
      result.set_BF(BEreq::cb_sd_char2body->brcharwneut(1,3), 0.0, "~chi0_3", "W+");
      result.set_BF(BEreq::cb_sd_char2body->brcharwneut(1,4), 0.0, "~chi0_4", "W+");
      result.set_BF(BEreq::cb_sd_char2body->brcharhcneut(1,1), 0.0, "~chi0_1", "H+");
      result.set_BF(BEreq::cb_sd_char2body->brcharhcneut(1,2), 0.0, "~chi0_2", "H+");
      result.set_BF(BEreq::cb_sd_char2body->brcharhcneut(1,3), 0.0, "~chi0_3", "H+");
      result.set_BF(BEreq::cb_sd_char2body->brcharhcneut(1,4), 0.0, "~chi0_4", "H+");
      result.set_BF(BEreq::cb_sd_char2bodygrav->brcharwgravitino(1), 0.0, "~G", "W+");
      result.set_BF(BEreq::cb_sd_char2bodygrav->brcharhcgravitino(1), 0.0, "~G", "H+");
      result.set_BF(BEreq::cb_sd_char2bodygrav->brcharwgravitino(1), 0.0, "~G", "W+");
      result.set_BF(BEreq::cb_sd_char2bodygrav->brcharhcgravitino(1), 0.0, "~G", "H+");
      result.set_BF(BEreq::cb_sd_char3body->brnupdb(1,1), 0.0, "~chi0_1", "u", "dbar");
      result.set_BF(BEreq::cb_sd_char3body->brnupdb(1,2), 0.0, "~chi0_2", "u", "dbar");
      result.set_BF(BEreq::cb_sd_char3body->brnupdb(1,3), 0.0, "~chi0_3", "u", "dbar");
      result.set_BF(BEreq::cb_sd_char3body->brnupdb(1,4), 0.0, "~chi0_4", "u", "dbar");
      result.set_BF(BEreq::cb_sd_char3body->brnupdb(1,1), 0.0, "~chi0_1", "c", "sbar");
      result.set_BF(BEreq::cb_sd_char3body->brnupdb(1,2), 0.0, "~chi0_2", "c", "sbar");
      result.set_BF(BEreq::cb_sd_char3body->brnupdb(1,3), 0.0, "~chi0_3", "c", "sbar");
      result.set_BF(BEreq::cb_sd_char3body->brnupdb(1,4), 0.0, "~chi0_4", "c", "sbar");
      result.set_BF(BEreq::cb_sd_char3body->brntopbb(1,1), 0.0, "~chi0_1", "t", "bbar");
      result.set_BF(BEreq::cb_sd_char3body->brntopbb(1,2), 0.0, "~chi0_2", "t", "bbar");
      result.set_BF(BEreq::cb_sd_char3body->brntopbb(1,3), 0.0, "~chi0_3", "t", "bbar");
      result.set_BF(BEreq::cb_sd_char3body->brntopbb(1,4), 0.0, "~chi0_4", "t", "bbar");
      result.set_BF(BEreq::cb_sd_char3body->brnelnue(1,1), 0.0, "~chi0_1", "e+", "nu_e");
      result.set_BF(BEreq::cb_sd_char3body->brnelnue(1,2), 0.0, "~chi0_2", "e+", "nu_e");
      result.set_BF(BEreq::cb_sd_char3body->brnelnue(1,3), 0.0, "~chi0_3", "e+", "nu_e");
      result.set_BF(BEreq::cb_sd_char3body->brnelnue(1,4), 0.0, "~chi0_4", "e+", "nu_e");
      result.set_BF(BEreq::cb_sd_char3body->brnmunumu(1,1), 0.0, "~chi0_1", "mu+", "nu_mu");
      result.set_BF(BEreq::cb_sd_char3body->brnmunumu(1,2), 0.0, "~chi0_2", "mu+", "nu_mu");
      result.set_BF(BEreq::cb_sd_char3body->brnmunumu(1,3), 0.0, "~chi0_3", "mu+", "nu_mu");
      result.set_BF(BEreq::cb_sd_char3body->brnmunumu(1,4), 0.0, "~chi0_4", "mu+", "nu_mu");
      result.set_BF(BEreq::cb_sd_char3body->brntaunut(1,1), 0.0, "~chi0_1", "tau+", "nu_tau");
      result.set_BF(BEreq::cb_sd_char3body->brntaunut(1,2), 0.0, "~chi0_2", "tau+", "nu_tau");
      result.set_BF(BEreq::cb_sd_char3body->brntaunut(1,3), 0.0, "~chi0_3", "tau+", "nu_tau");
      result.set_BF(BEreq::cb_sd_char3body->brntaunut(1,4), 0.0, "~chi0_4", "tau+", "nu_tau");
      result.set_BF(BEreq::cb_sd_char3body->brglupdb(1), 0.0, "~g", "u", "dbar");
      result.set_BF(BEreq::cb_sd_char3body->brglchsb(1), 0.0, "~g", "c", "sbar");
      result.set_BF(BEreq::cb_sd_char3body->brgltopbb(1), 0.0, "~g", "t", "bbar");
      // cout << "charginoplus_1 total width: " << result.width_in_GeV << endl;
    }

    /// MSSM decays: charginominus_1
    void charginominus_1_decays (DecayTable::Entry& result) 
    {
      result = CP_conjugate(*Pipes::charginominus_1_decays::Dep::charginoplus_1_decay_rates);
    }

    /// MSSM decays: charginoplus_2
    void charginoplus_2_decays (DecayTable::Entry& result) 
    {
      using namespace Pipes::charginoplus_2_decays;
      mass_es_pseudonyms psn = *(Dep::SLHA_pseudonyms);
      
      result.width_in_GeV = BEreq::cb_sd_charwidth->chartot(2);
      result.set_BF(BEreq::cb_sd_char2body->brcharsupl(2), 0.0, psn.isul, "dbar");
      result.set_BF(BEreq::cb_sd_char2body->brcharsupr(2), 0.0, psn.isur, "dbar");
      result.set_BF(BEreq::cb_sd_char2body->brcharsdownl(2), 0.0, psn.isdlbar, "u");
      result.set_BF(BEreq::cb_sd_char2body->brcharsdownr(2), 0.0, psn.isdrbar, "u");
      result.set_BF(BEreq::cb_sd_char2body->brcharsupl(2), 0.0, psn.iscl, "sbar");
      result.set_BF(BEreq::cb_sd_char2body->brcharsupr(2), 0.0, psn.iscr, "sbar");
      result.set_BF(BEreq::cb_sd_char2body->brcharsdownl(2), 0.0, psn.isslbar, "c");
      result.set_BF(BEreq::cb_sd_char2body->brcharsdownr(2), 0.0, psn.issrbar, "c");
      result.set_BF(BEreq::cb_sd_char2body->brcharst1(2), 0.0, psn.ist1, "bbar");
      result.set_BF(BEreq::cb_sd_char2body->brcharst2(2), 0.0, psn.ist2, "bbar");
      result.set_BF(BEreq::cb_sd_char2body->brcharsb1(2), 0.0, psn.isb1bar, "t");
      result.set_BF(BEreq::cb_sd_char2body->brcharsb2(2), 0.0, psn.isb2bar, "t");
      result.set_BF(BEreq::cb_sd_char2body->brcharsnel(2), 0.0, psn.isnel, "e+");
      result.set_BF(BEreq::cb_sd_char2body->brcharsnel(2), 0.0, psn.isnmul, "mu+");
      result.set_BF(BEreq::cb_sd_char2body->brcharsn1(2), 0.0, psn.isntau1, "tau+");
      result.set_BF(BEreq::cb_sd_char2body->brcharsell(2), 0.0, psn.isellbar, "nu_e");
      result.set_BF(BEreq::cb_sd_char2body->brcharselr(2), 0.0, psn.iselrbar, "nu_e");
      result.set_BF(BEreq::cb_sd_char2body->brcharsell(2), 0.0, psn.ismulbar, "nu_mu");
      result.set_BF(BEreq::cb_sd_char2body->brcharselr(2), 0.0, psn.ismurbar, "nu_mu");
      result.set_BF(BEreq::cb_sd_char2body->brcharstau1(2), 0.0, psn.istau1bar, "nu_tau");
      result.set_BF(BEreq::cb_sd_char2body->brcharstau2(2), 0.0, psn.istau2bar, "nu_tau");
      result.set_BF(BEreq::cb_sd_char2body->brcharzchic, 0.0, "~chi+_1", "Z0");
      result.set_BF(BEreq::cb_sd_char2body->brcharwneut(2,1), 0.0, "~chi0_1", "W+");
      result.set_BF(BEreq::cb_sd_char2body->brcharwneut(2,2), 0.0, "~chi0_2", "W+");
      result.set_BF(BEreq::cb_sd_char2body->brcharwneut(2,3), 0.0, "~chi0_3", "W+");
      result.set_BF(BEreq::cb_sd_char2body->brcharwneut(2,4), 0.0, "~chi0_4", "W+");
      result.set_BF(BEreq::cb_sd_char2body->brcharhlchic, 0.0, "~chi+_1", "h0_1");
      result.set_BF(BEreq::cb_sd_char2body->brcharhhchic, 0.0, "~chi+_1", "h0_2");
      result.set_BF(BEreq::cb_sd_char2body->brcharhachic, 0.0, "~chi+_1", "A0");
      result.set_BF(BEreq::cb_sd_char2body->brcharhcneut(2,1), 0.0, "~chi0_1", "H+");
      result.set_BF(BEreq::cb_sd_char2body->brcharhcneut(2,2), 0.0, "~chi0_2", "H+");
      result.set_BF(BEreq::cb_sd_char2body->brcharhcneut(2,3), 0.0, "~chi0_3", "H+");
      result.set_BF(BEreq::cb_sd_char2body->brcharhcneut(2,4), 0.0, "~chi0_4", "H+");
      result.set_BF(BEreq::cb_sd_char2bodygrav->brcharwgravitino(2), 0.0, "~G", "W+");
      result.set_BF(BEreq::cb_sd_char2bodygrav->brcharhcgravitino(2), 0.0, "~G", "H+");
      result.set_BF(BEreq::cb_sd_char2bodygrav->brcharwgravitino(2), 0.0, "~G", "W+");
      result.set_BF(BEreq::cb_sd_char2bodygrav->brcharhcgravitino(2), 0.0, "~G", "H+");
      result.set_BF(BEreq::cb_sd_char3body->brnupdb(2,1), 0.0, "~chi0_1", "u", "dbar");
      result.set_BF(BEreq::cb_sd_char3body->brnupdb(2,2), 0.0, "~chi0_2", "u", "dbar");
      result.set_BF(BEreq::cb_sd_char3body->brnupdb(2,3), 0.0, "~chi0_3", "u", "dbar");
      result.set_BF(BEreq::cb_sd_char3body->brnupdb(2,4), 0.0, "~chi0_4", "u", "dbar");
      result.set_BF(BEreq::cb_sd_char3body->brnupdb(2,1), 0.0, "~chi0_1", "c", "sbar");
      result.set_BF(BEreq::cb_sd_char3body->brnupdb(2,2), 0.0, "~chi0_2", "c", "sbar");
      result.set_BF(BEreq::cb_sd_char3body->brnupdb(2,3), 0.0, "~chi0_3", "c", "sbar");
      result.set_BF(BEreq::cb_sd_char3body->brnupdb(2,4), 0.0, "~chi0_4", "c", "sbar");
      result.set_BF(BEreq::cb_sd_char3body->brntopbb(2,1), 0.0, "~chi0_1", "t", "bbar");
      result.set_BF(BEreq::cb_sd_char3body->brntopbb(2,2), 0.0, "~chi0_2", "t", "bbar");
      result.set_BF(BEreq::cb_sd_char3body->brntopbb(2,3), 0.0, "~chi0_3", "t", "bbar");
      result.set_BF(BEreq::cb_sd_char3body->brntopbb(2,4), 0.0, "~chi0_4", "t", "bbar");
      result.set_BF(BEreq::cb_sd_char3body->brnelnue(2,1), 0.0, "~chi0_1", "e+", "nu_e");
      result.set_BF(BEreq::cb_sd_char3body->brnelnue(2,2), 0.0, "~chi0_2", "e+", "nu_e");
      result.set_BF(BEreq::cb_sd_char3body->brnelnue(2,3), 0.0, "~chi0_3", "e+", "nu_e");
      result.set_BF(BEreq::cb_sd_char3body->brnelnue(2,4), 0.0, "~chi0_4", "e+", "nu_e");
      result.set_BF(BEreq::cb_sd_char3body->brnmunumu(2,1), 0.0, "~chi0_1", "mu+", "nu_mu");
      result.set_BF(BEreq::cb_sd_char3body->brnmunumu(2,2), 0.0, "~chi0_2", "mu+", "nu_mu");
      result.set_BF(BEreq::cb_sd_char3body->brnmunumu(2,3), 0.0, "~chi0_3", "mu+", "nu_mu");
      result.set_BF(BEreq::cb_sd_char3body->brnmunumu(2,4), 0.0, "~chi0_4", "mu+", "nu_mu");
      result.set_BF(BEreq::cb_sd_char3body->brntaunut(2,1), 0.0, "~chi0_1", "tau+", "nu_tau");
      result.set_BF(BEreq::cb_sd_char3body->brntaunut(2,2), 0.0, "~chi0_2", "tau+", "nu_tau");
      result.set_BF(BEreq::cb_sd_char3body->brntaunut(2,3), 0.0, "~chi0_3", "tau+", "nu_tau");
      result.set_BF(BEreq::cb_sd_char3body->brntaunut(2,4), 0.0, "~chi0_4", "tau+", "nu_tau");
      result.set_BF(BEreq::cb_sd_char3body->brchupup, 0.0, "~chi+_1", "u", "ubar");
      result.set_BF(BEreq::cb_sd_char3body->brchdodo, 0.0, "~chi+_1", "d", "dbar");
      result.set_BF(BEreq::cb_sd_char3body->brchchch, 0.0, "~chi+_1", "c", "cbar");
      result.set_BF(BEreq::cb_sd_char3body->brchstst, 0.0, "~chi+_1", "s", "sbar");
      result.set_BF(BEreq::cb_sd_char3body->brchtoptop, 0.0, "~chi+_1", "t", "tbar");
      result.set_BF(BEreq::cb_sd_char3body->brchbotbot, 0.0, "~chi+_1", "b", "bbar");
      result.set_BF(BEreq::cb_sd_char3body->brchee, 0.0, "~chi+_1", "e+", "e-");
      result.set_BF(BEreq::cb_sd_char3body->brchmumu, 0.0, "~chi+_1", "mu+", "mu-");
      result.set_BF(BEreq::cb_sd_char3body->brchtautau, 0.0, "~chi+_1", "tau+", "tau-");
      result.set_BF(BEreq::cb_sd_char3body->brchnene, 0.0, "~chi+_1", "nu_e", "nubar_e");
      result.set_BF(BEreq::cb_sd_char3body->brchnmunmu, 0.0, "~chi+_1", "nu_mu", "nubar_mu");
      result.set_BF(BEreq::cb_sd_char3body->brchntauntau, 0.0, "~chi+_1", "nu_tau", "nubar_tau");
      result.set_BF(BEreq::cb_sd_char3body->brglupdb(2), 0.0, "~g", "u", "dbar");
      result.set_BF(BEreq::cb_sd_char3body->brglchsb(2), 0.0, "~g", "c", "sbar");
      result.set_BF(BEreq::cb_sd_char3body->brgltopbb(2), 0.0, "~g", "t", "bbar");
      // cout << "charginoplus_2 total width: " << result.width_in_GeV << endl;
    }
  

    /// MSSM decays: charginominus_2
    void charginominus_2_decays (DecayTable::Entry& result) 
    {
      result = CP_conjugate(*Pipes::charginominus_2_decays::Dep::charginoplus_2_decay_rates);
    }

    /// MSSM decays: neutralino_1
    void neutralino_1_decays (DecayTable::Entry& result) 
    {
      using namespace Pipes::neutralino_1_decays;
      mass_es_pseudonyms psn = *(Dep::SLHA_pseudonyms);

      result.width_in_GeV = BEreq::cb_sd_neutwidth->neuttot(1);
      result.set_BF(BEreq::cb_sd_neut2body->brneutwchar(1,1), 0.0, "~chi+_1", "W-");
      result.set_BF(BEreq::cb_sd_neut2body->brneutwchar(1,1), 0.0, "~chi-_1", "W+");
      result.set_BF(BEreq::cb_sd_neut2body->brneutwchar(1,2), 0.0, "~chi+_2", "W-");
      result.set_BF(BEreq::cb_sd_neut2body->brneutwchar(1,2), 0.0, "~chi-_2", "W+");
      result.set_BF(BEreq::cb_sd_neut2body->brneuthcchar(1,1), 0.0, "~chi+_1", "H-");
      result.set_BF(BEreq::cb_sd_neut2body->brneuthcchar(1,1), 0.0, "~chi-_1", "H+");
      result.set_BF(BEreq::cb_sd_neut2body->brneuthcchar(1,2), 0.0, "~chi+_2", "H-");
      result.set_BF(BEreq::cb_sd_neut2body->brneuthcchar(1,2), 0.0, "~chi-_2", "H+");
      result.set_BF(BEreq::cb_sd_neut2body->brneutsupl(1), 0.0, psn.isul, "ubar");
      result.set_BF(BEreq::cb_sd_neut2body->brneutsupl(1), 0.0, psn.isulbar, "u");
      result.set_BF(BEreq::cb_sd_neut2body->brneutsupr(1), 0.0, psn.isur, "ubar");
      result.set_BF(BEreq::cb_sd_neut2body->brneutsupr(1), 0.0, psn.isurbar, "u");
      result.set_BF(BEreq::cb_sd_neut2body->brneutsdownl(1), 0.0, psn.isdl, "dbar");
      result.set_BF(BEreq::cb_sd_neut2body->brneutsdownl(1), 0.0, psn.isdlbar, "d");
      result.set_BF(BEreq::cb_sd_neut2body->brneutsdownr(1), 0.0, psn.isdr, "dbar");
      result.set_BF(BEreq::cb_sd_neut2body->brneutsdownr(1), 0.0, psn.isdrbar, "d");
      result.set_BF(BEreq::cb_sd_neut2body->brneutsupl(1), 0.0, psn.iscl, "cbar");
      result.set_BF(BEreq::cb_sd_neut2body->brneutsupl(1), 0.0, psn.isclbar, "c");
      result.set_BF(BEreq::cb_sd_neut2body->brneutsupr(1), 0.0, psn.iscr, "cbar");
      result.set_BF(BEreq::cb_sd_neut2body->brneutsupr(1), 0.0, psn.iscrbar, "c");
      result.set_BF(BEreq::cb_sd_neut2body->brneutsdownl(1), 0.0, psn.issl, "sbar");
      result.set_BF(BEreq::cb_sd_neut2body->brneutsdownl(1), 0.0, psn.isslbar, "s");
      result.set_BF(BEreq::cb_sd_neut2body->brneutsdownr(1), 0.0, psn.issr, "sbar");
      result.set_BF(BEreq::cb_sd_neut2body->brneutsdownr(1), 0.0, psn.issrbar, "s");
      result.set_BF(BEreq::cb_sd_neut2body->brneutst1(1), 0.0, psn.ist1, "tbar");
      result.set_BF(BEreq::cb_sd_neut2body->brneutst1(1), 0.0, psn.ist1bar, "t");
      result.set_BF(BEreq::cb_sd_neut2body->brneutst2(1), 0.0, psn.ist2, "tbar");
      result.set_BF(BEreq::cb_sd_neut2body->brneutst2(1), 0.0, psn.ist2bar, "t");
      result.set_BF(BEreq::cb_sd_neut2body->brneutsb1(1), 0.0, psn.isb1, "bbar");
      result.set_BF(BEreq::cb_sd_neut2body->brneutsb1(1), 0.0, psn.isb1bar, "b");
      result.set_BF(BEreq::cb_sd_neut2body->brneutsb2(1), 0.0, psn.isb2, "bbar");
      result.set_BF(BEreq::cb_sd_neut2body->brneutsb2(1), 0.0, psn.isb2bar, "b");
      result.set_BF(BEreq::cb_sd_neut2body->brneutsell(1), 0.0, psn.isell, "e+");
      result.set_BF(BEreq::cb_sd_neut2body->brneutsell(1), 0.0, psn.isellbar, "e-");
      result.set_BF(BEreq::cb_sd_neut2body->brneutselr(1), 0.0, psn.iselr, "e+");
      result.set_BF(BEreq::cb_sd_neut2body->brneutselr(1), 0.0, psn.iselrbar, "e-");
      result.set_BF(BEreq::cb_sd_neut2body->brneutsell(1), 0.0, psn.ismul, "mu+");
      result.set_BF(BEreq::cb_sd_neut2body->brneutsell(1), 0.0, psn.ismulbar, "mu-");
      result.set_BF(BEreq::cb_sd_neut2body->brneutselr(1), 0.0, psn.ismur, "mu+");
      result.set_BF(BEreq::cb_sd_neut2body->brneutselr(1), 0.0, psn.ismurbar, "mu-");
      result.set_BF(BEreq::cb_sd_neut2body->brneutstau1(1), 0.0, psn.istau1, "tau+");
      result.set_BF(BEreq::cb_sd_neut2body->brneutstau1(1), 0.0, psn.istau1bar, "tau-");
      result.set_BF(BEreq::cb_sd_neut2body->brneutstau2(1), 0.0, psn.istau2, "tau+");
      result.set_BF(BEreq::cb_sd_neut2body->brneutstau2(1), 0.0, psn.istau2bar, "tau-");
      result.set_BF(BEreq::cb_sd_neut2body->brneutsnel(1), 0.0, psn.isnel, "nubar_e");
      result.set_BF(BEreq::cb_sd_neut2body->brneutsnel(1), 0.0, psn.isnelbar, "nu_e");
      result.set_BF(BEreq::cb_sd_neut2body->brneutsnel(1), 0.0, psn.isnmul, "nubar_mu");
      result.set_BF(BEreq::cb_sd_neut2body->brneutsnel(1), 0.0, psn.isnmulbar, "nu_mu");
      result.set_BF(BEreq::cb_sd_neut2body->brneutsn1(1), 0.0, psn.isntau1, "nubar_tau");
      result.set_BF(BEreq::cb_sd_neut2body->brneutsn1(1), 0.0, psn.isntau1bar, "nu_tau");
      result.set_BF(BEreq::cb_sd_neut2bodygrav->brneutgamgrav(1), 0.0, "~G", "gamma");
      result.set_BF(BEreq::cb_sd_neut2bodygrav->brneutzgrav(1), 0.0, "~G", "Z0");
      result.set_BF(BEreq::cb_sd_neut2bodygrav->brneuthlgrav(1), 0.0, "~G", "h0_1");
      result.set_BF(BEreq::cb_sd_neut2bodygrav->brneuthhgrav(1), 0.0, "~G", "h0_2");
      result.set_BF(BEreq::cb_sd_neut2bodygrav->brneuthagrav(1), 0.0, "~G", "A0");
      result.set_BF(BEreq::cb_sd_neut2bodygrav->brneutgamgrav(1), 0.0, "~G", "gamma");
      result.set_BF(BEreq::cb_sd_neut2bodygrav->brneutzgrav(1), 0.0, "~G", "Z0");
      result.set_BF(BEreq::cb_sd_neut2bodygrav->brneuthlgrav(1), 0.0, "~G", "h0_1");
      result.set_BF(BEreq::cb_sd_neut2bodygrav->brneuthhgrav(1), 0.0, "~G", "h0_2");
      result.set_BF(BEreq::cb_sd_neut2bodygrav->brneuthagrav(1), 0.0, "~G", "A0");
      result.set_BF(BEreq::cb_sd_neut3body->brchubd(1,1), 0.0, "~chi+_1", "ubar", "d");
      result.set_BF(BEreq::cb_sd_neut3body->brchubd(1,1), 0.0, "~chi-_1", "dbar", "u");
      result.set_BF(BEreq::cb_sd_neut3body->brchubd(1,2), 0.0, "~chi+_2", "ubar", "d");
      result.set_BF(BEreq::cb_sd_neut3body->brchubd(1,2), 0.0, "~chi-_2", "dbar", "u");
      result.set_BF(BEreq::cb_sd_neut3body->brchcbs(1,1), 0.0, "~chi+_1", "cbar", "s");
      result.set_BF(BEreq::cb_sd_neut3body->brchcbs(1,1), 0.0, "~chi-_1", "sbar", "c");
      result.set_BF(BEreq::cb_sd_neut3body->brchcbs(1,2), 0.0, "~chi+_2", "cbar", "s");
      result.set_BF(BEreq::cb_sd_neut3body->brchcbs(1,2), 0.0, "~chi-_2", "sbar", "c");
      result.set_BF(BEreq::cb_sd_neut3body->brchtbb(1,1), 0.0, "~chi+_1", "tbar", "b");
      result.set_BF(BEreq::cb_sd_neut3body->brchtbb(1,1), 0.0, "~chi-_1", "bbar", "t");
      result.set_BF(BEreq::cb_sd_neut3body->brchtbb(1,2), 0.0, "~chi+_2", "tbar", "b");
      result.set_BF(BEreq::cb_sd_neut3body->brchtbb(1,2), 0.0, "~chi-_2", "bbar", "t");
      result.set_BF(BEreq::cb_sd_neut3body->brchelne(1,1), 0.0, "~chi+_1", "nubar_e", "e-");
      result.set_BF(BEreq::cb_sd_neut3body->brchelne(1,1), 0.0, "~chi-_1", "nu_e", "e+");
      result.set_BF(BEreq::cb_sd_neut3body->brchelne(1,2), 0.0, "~chi+_2", "nubar_e", "e-");
      result.set_BF(BEreq::cb_sd_neut3body->brchelne(1,2), 0.0, "~chi-_2", "nu_e", "e+");
      result.set_BF(BEreq::cb_sd_neut3body->brchmunmu(1,1), 0.0, "~chi+_1", "nubar_mu", "mu-");
      result.set_BF(BEreq::cb_sd_neut3body->brchmunmu(1,1), 0.0, "~chi-_1", "nu_mu", "mu+");
      result.set_BF(BEreq::cb_sd_neut3body->brchmunmu(1,2), 0.0, "~chi+_2", "nubar_mu", "mu-");
      result.set_BF(BEreq::cb_sd_neut3body->brchmunmu(1,2), 0.0, "~chi-_2", "nu_mu", "mu+");
      result.set_BF(BEreq::cb_sd_neut3body->brchtauntau(1,1), 0.0, "~chi+_1", "nubar_tau", "tau-");
      result.set_BF(BEreq::cb_sd_neut3body->brchtauntau(1,1), 0.0, "~chi-_1", "nu_tau", "tau+");
      result.set_BF(BEreq::cb_sd_neut3body->brchtauntau(1,2), 0.0, "~chi+_2", "nubar_tau", "tau-");
      result.set_BF(BEreq::cb_sd_neut3body->brchtauntau(1,2), 0.0, "~chi-_2", "nu_tau", "tau+");
      result.set_BF(BEreq::cb_sd_neut3body->brglup(1), 0.0, "~g", "ubar", "u");
      result.set_BF(BEreq::cb_sd_neut3body->brgldo(1), 0.0, "~g", "dbar", "d");
      result.set_BF(BEreq::cb_sd_neut3body->brglch(1), 0.0, "~g", "cbar", "c");
      result.set_BF(BEreq::cb_sd_neut3body->brglst(1), 0.0, "~g", "sbar", "s");
      result.set_BF(BEreq::cb_sd_neut3body->brgltop(1), 0.0, "~g", "tbar", "t");
      result.set_BF(BEreq::cb_sd_neut3body->brglbot(1), 0.0, "~g", "bbar", "b");
      cout << "neutralino_1 total width: " << result.width_in_GeV << endl;
    }
  

    /// MSSM decays: neutralino_2
    void neutralino_2_decays (DecayTable::Entry& result) 
    {
      using namespace Pipes::neutralino_2_decays;
      mass_es_pseudonyms psn = *(Dep::SLHA_pseudonyms);
      
      result.width_in_GeV = BEreq::cb_sd_neutwidth->neuttot(2);
      result.set_BF(BEreq::cb_sd_neut2body->brneutzneut(2,1), 0.0, "~chi0_1", "Z0");
      result.set_BF(BEreq::cb_sd_neut2body->brneutwchar(2,1), 0.0, "~chi+_1", "W-");
      result.set_BF(BEreq::cb_sd_neut2body->brneutwchar(2,1), 0.0, "~chi-_1", "W+");
      result.set_BF(BEreq::cb_sd_neut2body->brneutwchar(2,2), 0.0, "~chi+_2", "W-");
      result.set_BF(BEreq::cb_sd_neut2body->brneutwchar(2,2), 0.0, "~chi-_2", "W+");
      result.set_BF(BEreq::cb_sd_neut2body->brneuthlneut(2,1), 0.0, "~chi0_1", "h0_1");
      result.set_BF(BEreq::cb_sd_neut2body->brneuthhneut(2,1), 0.0, "~chi0_1", "h0_2");
      result.set_BF(BEreq::cb_sd_neut2body->brneuthaneut(2,1), 0.0, "~chi0_1", "A0");
      result.set_BF(BEreq::cb_sd_neut2body->brneuthcchar(2,1), 0.0, "~chi+_1", "H-");
      result.set_BF(BEreq::cb_sd_neut2body->brneuthcchar(2,1), 0.0, "~chi-_1", "H+");
      result.set_BF(BEreq::cb_sd_neut2body->brneuthcchar(2,2), 0.0, "~chi+_2", "H-");
      result.set_BF(BEreq::cb_sd_neut2body->brneuthcchar(2,2), 0.0, "~chi-_2", "H+");
      result.set_BF(BEreq::cb_sd_neut2body->brneutsupl(2), 0.0, psn.isul, "ubar");
      result.set_BF(BEreq::cb_sd_neut2body->brneutsupl(2), 0.0, psn.isulbar, "u");
      result.set_BF(BEreq::cb_sd_neut2body->brneutsupr(2), 0.0, psn.isur, "ubar");
      result.set_BF(BEreq::cb_sd_neut2body->brneutsupr(2), 0.0, psn.isurbar, "u");
      result.set_BF(BEreq::cb_sd_neut2body->brneutsdownl(2), 0.0, psn.isdl, "dbar");
      result.set_BF(BEreq::cb_sd_neut2body->brneutsdownl(2), 0.0, psn.isdlbar, "d");
      result.set_BF(BEreq::cb_sd_neut2body->brneutsdownr(2), 0.0, psn.isdr, "dbar");
      result.set_BF(BEreq::cb_sd_neut2body->brneutsdownr(2), 0.0, psn.isdrbar, "d");
      result.set_BF(BEreq::cb_sd_neut2body->brneutsupl(2), 0.0, psn.iscl, "cbar");
      result.set_BF(BEreq::cb_sd_neut2body->brneutsupl(2), 0.0, psn.isclbar, "c");
      result.set_BF(BEreq::cb_sd_neut2body->brneutsupr(2), 0.0, psn.iscr, "cbar");
      result.set_BF(BEreq::cb_sd_neut2body->brneutsupr(2), 0.0, psn.iscrbar, "c");
      result.set_BF(BEreq::cb_sd_neut2body->brneutsdownl(2), 0.0, psn.issl, "sbar");
      result.set_BF(BEreq::cb_sd_neut2body->brneutsdownl(2), 0.0, psn.isslbar, "s");
      result.set_BF(BEreq::cb_sd_neut2body->brneutsdownr(2), 0.0, psn.issr, "sbar");
      result.set_BF(BEreq::cb_sd_neut2body->brneutsdownr(2), 0.0, psn.issrbar, "s");
      result.set_BF(BEreq::cb_sd_neut2body->brneutst1(2), 0.0, psn.ist1, "tbar");
      result.set_BF(BEreq::cb_sd_neut2body->brneutst1(2), 0.0, psn.ist1bar, "t");
      result.set_BF(BEreq::cb_sd_neut2body->brneutst2(2), 0.0, psn.ist2, "tbar");
      result.set_BF(BEreq::cb_sd_neut2body->brneutst2(2), 0.0, psn.ist2bar, "t");
      result.set_BF(BEreq::cb_sd_neut2body->brneutsb1(2), 0.0, psn.isb1, "bbar");
      result.set_BF(BEreq::cb_sd_neut2body->brneutsb1(2), 0.0, psn.isb1bar, "b");
      result.set_BF(BEreq::cb_sd_neut2body->brneutsb2(2), 0.0, psn.isb2, "bbar");
      result.set_BF(BEreq::cb_sd_neut2body->brneutsb2(2), 0.0, psn.isb2bar, "b");
      result.set_BF(BEreq::cb_sd_neut2body->brneutsell(2), 0.0, psn.isell, "e+");
      result.set_BF(BEreq::cb_sd_neut2body->brneutsell(2), 0.0, psn.isellbar, "e-");
      result.set_BF(BEreq::cb_sd_neut2body->brneutselr(2), 0.0, psn.iselr, "e+");
      result.set_BF(BEreq::cb_sd_neut2body->brneutselr(2), 0.0, psn.iselrbar, "e-");
      result.set_BF(BEreq::cb_sd_neut2body->brneutsell(2), 0.0, psn.ismul, "mu+");
      result.set_BF(BEreq::cb_sd_neut2body->brneutsell(2), 0.0, psn.ismulbar, "mu-");
      result.set_BF(BEreq::cb_sd_neut2body->brneutselr(2), 0.0, psn.ismur, "mu+");
      result.set_BF(BEreq::cb_sd_neut2body->brneutselr(2), 0.0, psn.ismurbar, "mu-");
      result.set_BF(BEreq::cb_sd_neut2body->brneutstau1(2), 0.0, psn.istau1, "tau+");
      result.set_BF(BEreq::cb_sd_neut2body->brneutstau1(2), 0.0, psn.istau1bar, "tau-");
      result.set_BF(BEreq::cb_sd_neut2body->brneutstau2(2), 0.0, psn.istau2, "tau+");
      result.set_BF(BEreq::cb_sd_neut2body->brneutstau2(2), 0.0, psn.istau2bar, "tau-");
      result.set_BF(BEreq::cb_sd_neut2body->brneutsnel(2), 0.0, psn.isnel, "nubar_e");
      result.set_BF(BEreq::cb_sd_neut2body->brneutsnel(2), 0.0, psn.isnelbar, "nu_e");
      result.set_BF(BEreq::cb_sd_neut2body->brneutsnel(2), 0.0, psn.isnmul, "nubar_mu");
      result.set_BF(BEreq::cb_sd_neut2body->brneutsnel(2), 0.0, psn.isnmulbar, "nu_mu");
      result.set_BF(BEreq::cb_sd_neut2body->brneutsn1(2), 0.0, psn.isntau1, "nubar_tau");
      result.set_BF(BEreq::cb_sd_neut2body->brneutsn1(2), 0.0, psn.isntau1bar, "nu_tau");
      result.set_BF(BEreq::cb_sd_neut2bodygrav->brneutgamgrav(2), 0.0, "~G", "gamma");
      result.set_BF(BEreq::cb_sd_neut2bodygrav->brneutzgrav(2), 0.0, "~G", "Z0");
      result.set_BF(BEreq::cb_sd_neut2bodygrav->brneuthlgrav(2), 0.0, "~G", "h0_1");
      result.set_BF(BEreq::cb_sd_neut2bodygrav->brneuthhgrav(2), 0.0, "~G", "h0_2");
      result.set_BF(BEreq::cb_sd_neut2bodygrav->brneuthagrav(2), 0.0, "~G", "A0");
      result.set_BF(BEreq::cb_sd_neutloop->brnraddec(2,1), 0.0, "~chi0_1", "gamma");
      result.set_BF(BEreq::cb_sd_neut2bodygrav->brneutgamgrav(2), 0.0, "~G", "gamma");
      result.set_BF(BEreq::cb_sd_neut2bodygrav->brneutzgrav(2), 0.0, "~G", "Z0");
      result.set_BF(BEreq::cb_sd_neut2bodygrav->brneuthlgrav(2), 0.0, "~G", "h0_1");
      result.set_BF(BEreq::cb_sd_neut2bodygrav->brneuthhgrav(2), 0.0, "~G", "h0_2");
      result.set_BF(BEreq::cb_sd_neut2bodygrav->brneuthagrav(2), 0.0, "~G", "A0");
      result.set_BF(BEreq::cb_sd_neut3body->brneutup(2,1), 0.0, "~chi0_1", "ubar", "u");
      result.set_BF(BEreq::cb_sd_neut3body->brneutdow(2,1), 0.0, "~chi0_1", "dbar", "d");
      result.set_BF(BEreq::cb_sd_neut3body->brneutch(2,1), 0.0, "~chi0_1", "cbar", "c");
      result.set_BF(BEreq::cb_sd_neut3body->brneutst(2,1), 0.0, "~chi0_1", "sbar", "s");
      result.set_BF(BEreq::cb_sd_neut3body->brneuttop(2,1), 0.0, "~chi0_1", "tbar", "t");
      result.set_BF(BEreq::cb_sd_neut3body->brneutbot(2,1), 0.0, "~chi0_1", "bbar", "b");
      result.set_BF(BEreq::cb_sd_neut3body->brneutel(2,1), 0.0, "~chi0_1", "e+", "e-");
      result.set_BF(BEreq::cb_sd_neut3body->brneutmu(2,1), 0.0, "~chi0_1", "mu+", "mu-");
      result.set_BF(BEreq::cb_sd_neut3body->brneuttau(2,1), 0.0, "~chi0_1", "tau+", "tau-");
      result.set_BF(BEreq::cb_sd_neut3body->brneutnue(2,1), 0.0, "~chi0_1", "nubar_e", "nu_e");
      result.set_BF(BEreq::cb_sd_neut3body->brneutnumu(2,1), 0.0, "~chi0_1", "nubar_mu", "nu_mu");
      result.set_BF(BEreq::cb_sd_neut3body->brneutnutau(2,1), 0.0, "~chi0_1", "nubar_tau", "nu_tau");
      result.set_BF(BEreq::cb_sd_neut3body->brchubd(2,1), 0.0, "~chi+_1", "ubar", "d");
      result.set_BF(BEreq::cb_sd_neut3body->brchubd(2,1), 0.0, "~chi-_1", "dbar", "u");
      result.set_BF(BEreq::cb_sd_neut3body->brchubd(2,2), 0.0, "~chi+_2", "ubar", "d");
      result.set_BF(BEreq::cb_sd_neut3body->brchubd(2,2), 0.0, "~chi-_2", "dbar", "u");
      result.set_BF(BEreq::cb_sd_neut3body->brchcbs(2,1), 0.0, "~chi+_1", "cbar", "s");
      result.set_BF(BEreq::cb_sd_neut3body->brchcbs(2,1), 0.0, "~chi-_1", "sbar", "c");
      result.set_BF(BEreq::cb_sd_neut3body->brchcbs(2,2), 0.0, "~chi+_2", "cbar", "s");
      result.set_BF(BEreq::cb_sd_neut3body->brchcbs(2,2), 0.0, "~chi-_2", "sbar", "c");
      result.set_BF(BEreq::cb_sd_neut3body->brchtbb(2,1), 0.0, "~chi+_1", "tbar", "b");
      result.set_BF(BEreq::cb_sd_neut3body->brchtbb(2,1), 0.0, "~chi-_1", "bbar", "t");
      result.set_BF(BEreq::cb_sd_neut3body->brchtbb(2,2), 0.0, "~chi+_2", "tbar", "b");
      result.set_BF(BEreq::cb_sd_neut3body->brchtbb(2,2), 0.0, "~chi-_2", "bbar", "t");
      result.set_BF(BEreq::cb_sd_neut3body->brchelne(2,1), 0.0, "~chi+_1", "nubar_e", "e-");
      result.set_BF(BEreq::cb_sd_neut3body->brchelne(2,1), 0.0, "~chi-_1", "nu_e", "e+");
      result.set_BF(BEreq::cb_sd_neut3body->brchelne(2,2), 0.0, "~chi+_2", "nubar_e", "e-");
      result.set_BF(BEreq::cb_sd_neut3body->brchelne(2,2), 0.0, "~chi-_2", "nu_e", "e+");
      result.set_BF(BEreq::cb_sd_neut3body->brchmunmu(2,1), 0.0, "~chi+_1", "nubar_mu", "mu-");
      result.set_BF(BEreq::cb_sd_neut3body->brchmunmu(2,1), 0.0, "~chi-_1", "nu_mu", "mu+");
      result.set_BF(BEreq::cb_sd_neut3body->brchmunmu(2,2), 0.0, "~chi+_2", "nubar_mu", "mu-");
      result.set_BF(BEreq::cb_sd_neut3body->brchmunmu(2,2), 0.0, "~chi-_2", "nu_mu", "mu+");
      result.set_BF(BEreq::cb_sd_neut3body->brchtauntau(2,1), 0.0, "~chi+_1", "nubar_tau", "tau-");
      result.set_BF(BEreq::cb_sd_neut3body->brchtauntau(2,1), 0.0, "~chi-_1", "nu_tau", "tau+");
      result.set_BF(BEreq::cb_sd_neut3body->brchtauntau(2,2), 0.0, "~chi+_2", "nubar_tau", "tau-");
      result.set_BF(BEreq::cb_sd_neut3body->brchtauntau(2,2), 0.0, "~chi-_2", "nu_tau", "tau+");
      result.set_BF(BEreq::cb_sd_neut3body->brglup(2), 0.0, "~g", "ubar", "u");
      result.set_BF(BEreq::cb_sd_neut3body->brgldo(2), 0.0, "~g", "dbar", "d");
      result.set_BF(BEreq::cb_sd_neut3body->brglch(2), 0.0, "~g", "cbar", "c");
      result.set_BF(BEreq::cb_sd_neut3body->brglst(2), 0.0, "~g", "sbar", "s");
      result.set_BF(BEreq::cb_sd_neut3body->brgltop(2), 0.0, "~g", "tbar", "t");
      result.set_BF(BEreq::cb_sd_neut3body->brglbot(2), 0.0, "~g", "bbar", "b");
      // cout << "neutralino_2 total width: " << result.width_in_GeV << endl;
    }
  

    /// MSSM decays: neutralino_3
    void neutralino_3_decays (DecayTable::Entry& result) 
    {
      using namespace Pipes::neutralino_3_decays;
      mass_es_pseudonyms psn = *(Dep::SLHA_pseudonyms);
      
      result.width_in_GeV = BEreq::cb_sd_neutwidth->neuttot(3);
      result.set_BF(BEreq::cb_sd_neut2body->brneutzneut(3,1), 0.0, "~chi0_1", "Z0");
      result.set_BF(BEreq::cb_sd_neut2body->brneutzneut(3,2), 0.0, "~chi0_2", "Z0");
      result.set_BF(BEreq::cb_sd_neut2body->brneutwchar(3,1), 0.0, "~chi+_1", "W-");
      result.set_BF(BEreq::cb_sd_neut2body->brneutwchar(3,1), 0.0, "~chi-_1", "W+");
      result.set_BF(BEreq::cb_sd_neut2body->brneutwchar(3,2), 0.0, "~chi+_2", "W-");
      result.set_BF(BEreq::cb_sd_neut2body->brneutwchar(3,2), 0.0, "~chi-_2", "W+");
      result.set_BF(BEreq::cb_sd_neut2body->brneuthlneut(3,1), 0.0, "~chi0_1", "h0_1");
      result.set_BF(BEreq::cb_sd_neut2body->brneuthhneut(3,1), 0.0, "~chi0_1", "h0_2");
      result.set_BF(BEreq::cb_sd_neut2body->brneuthaneut(3,1), 0.0, "~chi0_1", "A0");
      result.set_BF(BEreq::cb_sd_neut2body->brneuthlneut(3,2), 0.0, "~chi0_2", "h0_1");
      result.set_BF(BEreq::cb_sd_neut2body->brneuthhneut(3,2), 0.0, "~chi0_2", "h0_2");
      result.set_BF(BEreq::cb_sd_neut2body->brneuthaneut(3,2), 0.0, "~chi0_2", "A0");
      result.set_BF(BEreq::cb_sd_neut2body->brneuthcchar(3,1), 0.0, "~chi+_1", "H-");
      result.set_BF(BEreq::cb_sd_neut2body->brneuthcchar(3,1), 0.0, "~chi-_1", "H+");
      result.set_BF(BEreq::cb_sd_neut2body->brneuthcchar(3,2), 0.0, "~chi+_2", "H-");
      result.set_BF(BEreq::cb_sd_neut2body->brneuthcchar(3,2), 0.0, "~chi-_2", "H+");
      result.set_BF(BEreq::cb_sd_neut2body->brneutsupl(3), 0.0, psn.isul, "ubar");
      result.set_BF(BEreq::cb_sd_neut2body->brneutsupl(3), 0.0, psn.isulbar, "u");
      result.set_BF(BEreq::cb_sd_neut2body->brneutsupr(3), 0.0, psn.isur, "ubar");
      result.set_BF(BEreq::cb_sd_neut2body->brneutsupr(3), 0.0, psn.isurbar, "u");
      result.set_BF(BEreq::cb_sd_neut2body->brneutsdownl(3), 0.0, psn.isdl, "dbar");
      result.set_BF(BEreq::cb_sd_neut2body->brneutsdownl(3), 0.0, psn.isdlbar, "d");
      result.set_BF(BEreq::cb_sd_neut2body->brneutsdownr(3), 0.0, psn.isdr, "dbar");
      result.set_BF(BEreq::cb_sd_neut2body->brneutsdownr(3), 0.0, psn.isdrbar, "d");
      result.set_BF(BEreq::cb_sd_neut2body->brneutsupl(3), 0.0, psn.iscl, "cbar");
      result.set_BF(BEreq::cb_sd_neut2body->brneutsupl(3), 0.0, psn.isclbar, "c");
      result.set_BF(BEreq::cb_sd_neut2body->brneutsupr(3), 0.0, psn.iscr, "cbar");
      result.set_BF(BEreq::cb_sd_neut2body->brneutsupr(3), 0.0, psn.iscrbar, "c");
      result.set_BF(BEreq::cb_sd_neut2body->brneutsdownl(3), 0.0, psn.issl, "sbar");
      result.set_BF(BEreq::cb_sd_neut2body->brneutsdownl(3), 0.0, psn.isslbar, "s");
      result.set_BF(BEreq::cb_sd_neut2body->brneutsdownr(3), 0.0, psn.issr, "sbar");
      result.set_BF(BEreq::cb_sd_neut2body->brneutsdownr(3), 0.0, psn.issrbar, "s");
      result.set_BF(BEreq::cb_sd_neut2body->brneutst1(3), 0.0, psn.ist1, "tbar");
      result.set_BF(BEreq::cb_sd_neut2body->brneutst1(3), 0.0, psn.ist1bar, "t");
      result.set_BF(BEreq::cb_sd_neut2body->brneutst2(3), 0.0, psn.ist2, "tbar");
      result.set_BF(BEreq::cb_sd_neut2body->brneutst2(3), 0.0, psn.ist2bar, "t");
      result.set_BF(BEreq::cb_sd_neut2body->brneutsb1(3), 0.0, psn.isb1, "bbar");
      result.set_BF(BEreq::cb_sd_neut2body->brneutsb1(3), 0.0, psn.isb1bar, "b");
      result.set_BF(BEreq::cb_sd_neut2body->brneutsb2(3), 0.0, psn.isb2, "bbar");
      result.set_BF(BEreq::cb_sd_neut2body->brneutsb2(3), 0.0, psn.isb2bar, "b");
      result.set_BF(BEreq::cb_sd_neut2body->brneutsell(3), 0.0, psn.isell, "e+");
      result.set_BF(BEreq::cb_sd_neut2body->brneutsell(3), 0.0, psn.isellbar, "e-");
      result.set_BF(BEreq::cb_sd_neut2body->brneutselr(3), 0.0, psn.iselr, "e+");
      result.set_BF(BEreq::cb_sd_neut2body->brneutselr(3), 0.0, psn.iselrbar, "e-");
      result.set_BF(BEreq::cb_sd_neut2body->brneutsell(3), 0.0, psn.ismul, "mu+");
      result.set_BF(BEreq::cb_sd_neut2body->brneutsell(3), 0.0, psn.ismulbar, "mu-");
      result.set_BF(BEreq::cb_sd_neut2body->brneutselr(3), 0.0, psn.ismur, "mu+");
      result.set_BF(BEreq::cb_sd_neut2body->brneutselr(3), 0.0, psn.ismurbar, "mu-");
      result.set_BF(BEreq::cb_sd_neut2body->brneutstau1(3), 0.0, psn.istau1, "tau+");
      result.set_BF(BEreq::cb_sd_neut2body->brneutstau1(3), 0.0, psn.istau1bar, "tau-");
      result.set_BF(BEreq::cb_sd_neut2body->brneutstau2(3), 0.0, psn.istau2, "tau+");
      result.set_BF(BEreq::cb_sd_neut2body->brneutstau2(3), 0.0, psn.istau2bar, "tau-");
      result.set_BF(BEreq::cb_sd_neut2body->brneutsnel(3), 0.0, psn.isnel, "nubar_e");
      result.set_BF(BEreq::cb_sd_neut2body->brneutsnel(3), 0.0, psn.isnelbar, "nu_e");
      result.set_BF(BEreq::cb_sd_neut2body->brneutsnel(3), 0.0, psn.isnmul, "nubar_mu");
      result.set_BF(BEreq::cb_sd_neut2body->brneutsnel(3), 0.0, psn.isnmulbar, "nu_mu");
      result.set_BF(BEreq::cb_sd_neut2body->brneutsn1(3), 0.0, psn.isntau1, "nubar_tau");
      result.set_BF(BEreq::cb_sd_neut2body->brneutsn1(3), 0.0, psn.isntau1bar, "nu_tau");
      result.set_BF(BEreq::cb_sd_neut2bodygrav->brneutgamgrav(3), 0.0, "~G", "gamma");
      result.set_BF(BEreq::cb_sd_neut2bodygrav->brneutzgrav(3), 0.0, "~G", "Z0");
      result.set_BF(BEreq::cb_sd_neut2bodygrav->brneuthlgrav(3), 0.0, "~G", "h0_1");
      result.set_BF(BEreq::cb_sd_neut2bodygrav->brneuthhgrav(3), 0.0, "~G", "h0_2");
      result.set_BF(BEreq::cb_sd_neut2bodygrav->brneuthagrav(3), 0.0, "~G", "A0");
      result.set_BF(BEreq::cb_sd_neutloop->brnraddec(3,1), 0.0, "~chi0_1", "gamma");
      result.set_BF(BEreq::cb_sd_neutloop->brnraddec(3,2), 0.0, "~chi0_2", "gamma");
      result.set_BF(BEreq::cb_sd_neut2bodygrav->brneutgamgrav(3), 0.0, "~G", "gamma");
      result.set_BF(BEreq::cb_sd_neut2bodygrav->brneutzgrav(3), 0.0, "~G", "Z0");
      result.set_BF(BEreq::cb_sd_neut2bodygrav->brneuthlgrav(3), 0.0, "~G", "h0_1");
      result.set_BF(BEreq::cb_sd_neut2bodygrav->brneuthhgrav(3), 0.0, "~G", "h0_2");
      result.set_BF(BEreq::cb_sd_neut2bodygrav->brneuthagrav(3), 0.0, "~G", "A0");
      result.set_BF(BEreq::cb_sd_neut3body->brneutup(3,1), 0.0, "~chi0_1", "ubar", "u");
      result.set_BF(BEreq::cb_sd_neut3body->brneutdow(3,1), 0.0, "~chi0_1", "dbar", "d");
      result.set_BF(BEreq::cb_sd_neut3body->brneutch(3,1), 0.0, "~chi0_1", "cbar", "c");
      result.set_BF(BEreq::cb_sd_neut3body->brneutst(3,1), 0.0, "~chi0_1", "sbar", "s");
      result.set_BF(BEreq::cb_sd_neut3body->brneuttop(3,1), 0.0, "~chi0_1", "tbar", "t");
      result.set_BF(BEreq::cb_sd_neut3body->brneutbot(3,1), 0.0, "~chi0_1", "bbar", "b");
      result.set_BF(BEreq::cb_sd_neut3body->brneutel(3,1), 0.0, "~chi0_1", "e+", "e-");
      result.set_BF(BEreq::cb_sd_neut3body->brneutmu(3,1), 0.0, "~chi0_1", "mu+", "mu-");
      result.set_BF(BEreq::cb_sd_neut3body->brneuttau(3,1), 0.0, "~chi0_1", "tau+", "tau-");
      result.set_BF(BEreq::cb_sd_neut3body->brneutnue(3,1), 0.0, "~chi0_1", "nubar_e", "nu_e");
      result.set_BF(BEreq::cb_sd_neut3body->brneutnumu(3,1), 0.0, "~chi0_1", "nubar_mu", "nu_mu");
      result.set_BF(BEreq::cb_sd_neut3body->brneutnutau(3,1), 0.0, "~chi0_1", "nubar_tau", "nu_tau");
      result.set_BF(BEreq::cb_sd_neut3body->brneutup(3,2), 0.0, "~chi0_2", "ubar", "u");
      result.set_BF(BEreq::cb_sd_neut3body->brneutdow(3,2), 0.0, "~chi0_2", "dbar", "d");
      result.set_BF(BEreq::cb_sd_neut3body->brneutch(3,2), 0.0, "~chi0_2", "cbar", "c");
      result.set_BF(BEreq::cb_sd_neut3body->brneutst(3,2), 0.0, "~chi0_2", "sbar", "s");
      result.set_BF(BEreq::cb_sd_neut3body->brneuttop(3,2), 0.0, "~chi0_2", "tbar", "t");
      result.set_BF(BEreq::cb_sd_neut3body->brneutbot(3,2), 0.0, "~chi0_2", "bbar", "b");
      result.set_BF(BEreq::cb_sd_neut3body->brneutel(3,2), 0.0, "~chi0_2", "e+", "e-");
      result.set_BF(BEreq::cb_sd_neut3body->brneutmu(3,2), 0.0, "~chi0_2", "mu+", "mu-");
      result.set_BF(BEreq::cb_sd_neut3body->brneuttau(3,2), 0.0, "~chi0_2", "tau+", "tau-");
      result.set_BF(BEreq::cb_sd_neut3body->brneutnue(3,2), 0.0, "~chi0_2", "nubar_e", "nu_e");
      result.set_BF(BEreq::cb_sd_neut3body->brneutnumu(3,2), 0.0, "~chi0_2", "nubar_mu", "nu_mu");
      result.set_BF(BEreq::cb_sd_neut3body->brneutnutau(3,2), 0.0, "~chi0_2", "nubar_tau", "nu_tau");
      result.set_BF(BEreq::cb_sd_neut3body->brchubd(3,1), 0.0, "~chi+_1", "ubar", "d");
      result.set_BF(BEreq::cb_sd_neut3body->brchubd(3,1), 0.0, "~chi-_1", "dbar", "u");
      result.set_BF(BEreq::cb_sd_neut3body->brchubd(3,2), 0.0, "~chi+_2", "ubar", "d");
      result.set_BF(BEreq::cb_sd_neut3body->brchubd(3,2), 0.0, "~chi-_2", "dbar", "u");
      result.set_BF(BEreq::cb_sd_neut3body->brchcbs(3,1), 0.0, "~chi+_1", "cbar", "s");
      result.set_BF(BEreq::cb_sd_neut3body->brchcbs(3,1), 0.0, "~chi-_1", "sbar", "c");
      result.set_BF(BEreq::cb_sd_neut3body->brchcbs(3,2), 0.0, "~chi+_2", "cbar", "s");
      result.set_BF(BEreq::cb_sd_neut3body->brchcbs(3,2), 0.0, "~chi-_2", "sbar", "c");
      result.set_BF(BEreq::cb_sd_neut3body->brchtbb(3,1), 0.0, "~chi+_1", "tbar", "b");
      result.set_BF(BEreq::cb_sd_neut3body->brchtbb(3,1), 0.0, "~chi-_1", "bbar", "t");
      result.set_BF(BEreq::cb_sd_neut3body->brchtbb(3,2), 0.0, "~chi+_2", "tbar", "b");
      result.set_BF(BEreq::cb_sd_neut3body->brchtbb(3,2), 0.0, "~chi-_2", "bbar", "t");
      result.set_BF(BEreq::cb_sd_neut3body->brchelne(3,1), 0.0, "~chi+_1", "nubar_e", "e-");
      result.set_BF(BEreq::cb_sd_neut3body->brchelne(3,1), 0.0, "~chi-_1", "nu_e", "e+");
      result.set_BF(BEreq::cb_sd_neut3body->brchelne(3,2), 0.0, "~chi+_2", "nubar_e", "e-");
      result.set_BF(BEreq::cb_sd_neut3body->brchelne(3,2), 0.0, "~chi-_2", "nu_e", "e+");
      result.set_BF(BEreq::cb_sd_neut3body->brchmunmu(3,1), 0.0, "~chi+_1", "nubar_mu", "mu-");
      result.set_BF(BEreq::cb_sd_neut3body->brchmunmu(3,1), 0.0, "~chi-_1", "nu_mu", "mu+");
      result.set_BF(BEreq::cb_sd_neut3body->brchmunmu(3,2), 0.0, "~chi+_2", "nubar_mu", "mu-");
      result.set_BF(BEreq::cb_sd_neut3body->brchmunmu(3,2), 0.0, "~chi-_2", "nu_mu", "mu+");
      result.set_BF(BEreq::cb_sd_neut3body->brchtauntau(3,1), 0.0, "~chi+_1", "nubar_tau", "tau-");
      result.set_BF(BEreq::cb_sd_neut3body->brchtauntau(3,1), 0.0, "~chi-_1", "nu_tau", "tau+");
      result.set_BF(BEreq::cb_sd_neut3body->brchtauntau(3,2), 0.0, "~chi+_2", "nubar_tau", "tau-");
      result.set_BF(BEreq::cb_sd_neut3body->brchtauntau(3,2), 0.0, "~chi-_2", "nu_tau", "tau+");
      result.set_BF(BEreq::cb_sd_neut3body->brglup(3), 0.0, "~g", "ubar", "u");
      result.set_BF(BEreq::cb_sd_neut3body->brgldo(3), 0.0, "~g", "dbar", "d");
      result.set_BF(BEreq::cb_sd_neut3body->brglch(3), 0.0, "~g", "cbar", "c");
      result.set_BF(BEreq::cb_sd_neut3body->brglst(3), 0.0, "~g", "sbar", "s");
      result.set_BF(BEreq::cb_sd_neut3body->brgltop(3), 0.0, "~g", "tbar", "t");
      result.set_BF(BEreq::cb_sd_neut3body->brglbot(3), 0.0, "~g", "bbar", "b");
      // cout << "neutralino_3 total width: " << result.width_in_GeV << endl;
    }
  

    /// MSSM decays: neutralino_4
    void neutralino_4_decays (DecayTable::Entry& result) 
    {
      using namespace Pipes::neutralino_4_decays;
      mass_es_pseudonyms psn = *(Dep::SLHA_pseudonyms);
     
      result.width_in_GeV = BEreq::cb_sd_neutwidth->neuttot(4);
      result.set_BF(BEreq::cb_sd_neut2body->brneutzneut(4,1), 0.0, "~chi0_1", "Z0");
      result.set_BF(BEreq::cb_sd_neut2body->brneutzneut(4,2), 0.0, "~chi0_2", "Z0");
      result.set_BF(BEreq::cb_sd_neut2body->brneutzneut(4,3), 0.0, "~chi0_3", "Z0");
      result.set_BF(BEreq::cb_sd_neut2body->brneutwchar(4,1), 0.0, "~chi+_1", "W-");
      result.set_BF(BEreq::cb_sd_neut2body->brneutwchar(4,1), 0.0, "~chi-_1", "W+");
      result.set_BF(BEreq::cb_sd_neut2body->brneutwchar(4,2), 0.0, "~chi+_2", "W-");
      result.set_BF(BEreq::cb_sd_neut2body->brneutwchar(4,2), 0.0, "~chi-_2", "W+");
      result.set_BF(BEreq::cb_sd_neut2body->brneuthlneut(4,1), 0.0, "~chi0_1", "h0_1");
      result.set_BF(BEreq::cb_sd_neut2body->brneuthhneut(4,1), 0.0, "~chi0_1", "h0_2");
      result.set_BF(BEreq::cb_sd_neut2body->brneuthaneut(4,1), 0.0, "~chi0_1", "A0");
      result.set_BF(BEreq::cb_sd_neut2body->brneuthlneut(4,2), 0.0, "~chi0_2", "h0_1");
      result.set_BF(BEreq::cb_sd_neut2body->brneuthhneut(4,2), 0.0, "~chi0_2", "h0_2");
      result.set_BF(BEreq::cb_sd_neut2body->brneuthaneut(4,2), 0.0, "~chi0_2", "A0");
      result.set_BF(BEreq::cb_sd_neut2body->brneuthlneut(4,3), 0.0, "~chi0_3", "h0_1");
      result.set_BF(BEreq::cb_sd_neut2body->brneuthhneut(4,3), 0.0, "~chi0_3", "h0_2");
      result.set_BF(BEreq::cb_sd_neut2body->brneuthaneut(4,3), 0.0, "~chi0_3", "A0");
      result.set_BF(BEreq::cb_sd_neut2body->brneuthcchar(4,1), 0.0, "~chi+_1", "H-");
      result.set_BF(BEreq::cb_sd_neut2body->brneuthcchar(4,1), 0.0, "~chi-_1", "H+");
      result.set_BF(BEreq::cb_sd_neut2body->brneuthcchar(4,2), 0.0, "~chi+_2", "H-");
      result.set_BF(BEreq::cb_sd_neut2body->brneuthcchar(4,2), 0.0, "~chi-_2", "H+");
      result.set_BF(BEreq::cb_sd_neut2body->brneutsupl(4), 0.0, psn.isul, "ubar");
      result.set_BF(BEreq::cb_sd_neut2body->brneutsupl(4), 0.0, psn.isulbar, "u");
      result.set_BF(BEreq::cb_sd_neut2body->brneutsupr(4), 0.0, psn.isur, "ubar");
      result.set_BF(BEreq::cb_sd_neut2body->brneutsupr(4), 0.0, psn.isurbar, "u");
      result.set_BF(BEreq::cb_sd_neut2body->brneutsdownl(4), 0.0, psn.isdl, "dbar");
      result.set_BF(BEreq::cb_sd_neut2body->brneutsdownl(4), 0.0, psn.isdlbar, "d");
      result.set_BF(BEreq::cb_sd_neut2body->brneutsdownr(4), 0.0, psn.isdr, "dbar");
      result.set_BF(BEreq::cb_sd_neut2body->brneutsdownr(4), 0.0, psn.isdrbar, "d");
      result.set_BF(BEreq::cb_sd_neut2body->brneutsupl(4), 0.0, psn.iscl, "cbar");
      result.set_BF(BEreq::cb_sd_neut2body->brneutsupl(4), 0.0, psn.isclbar, "c");
      result.set_BF(BEreq::cb_sd_neut2body->brneutsupr(4), 0.0, psn.iscr, "cbar");
      result.set_BF(BEreq::cb_sd_neut2body->brneutsupr(4), 0.0, psn.iscrbar, "c");
      result.set_BF(BEreq::cb_sd_neut2body->brneutsdownl(4), 0.0, psn.issl, "sbar");
      result.set_BF(BEreq::cb_sd_neut2body->brneutsdownl(4), 0.0, psn.isslbar, "s");
      result.set_BF(BEreq::cb_sd_neut2body->brneutsdownr(4), 0.0, psn.issr, "sbar");
      result.set_BF(BEreq::cb_sd_neut2body->brneutsdownr(4), 0.0, psn.issrbar, "s");
      result.set_BF(BEreq::cb_sd_neut2body->brneutst1(4), 0.0, psn.ist1, "tbar");
      result.set_BF(BEreq::cb_sd_neut2body->brneutst1(4), 0.0, psn.ist1bar, "t");
      result.set_BF(BEreq::cb_sd_neut2body->brneutst2(4), 0.0, psn.ist2, "tbar");
      result.set_BF(BEreq::cb_sd_neut2body->brneutst2(4), 0.0, psn.ist2bar, "t");
      result.set_BF(BEreq::cb_sd_neut2body->brneutsb1(4), 0.0, psn.isb1, "bbar");
      result.set_BF(BEreq::cb_sd_neut2body->brneutsb1(4), 0.0, psn.isb1bar, "b");
      result.set_BF(BEreq::cb_sd_neut2body->brneutsb2(4), 0.0, psn.isb2, "bbar");
      result.set_BF(BEreq::cb_sd_neut2body->brneutsb2(4), 0.0, psn.isb2bar, "b");
      result.set_BF(BEreq::cb_sd_neut2body->brneutsell(4), 0.0, psn.isell, "e+");
      result.set_BF(BEreq::cb_sd_neut2body->brneutsell(4), 0.0, psn.isellbar, "e-");
      result.set_BF(BEreq::cb_sd_neut2body->brneutselr(4), 0.0, psn.iselr, "e+");
      result.set_BF(BEreq::cb_sd_neut2body->brneutselr(4), 0.0, psn.iselrbar, "e-");
      result.set_BF(BEreq::cb_sd_neut2body->brneutsell(4), 0.0, psn.ismul, "mu+");
      result.set_BF(BEreq::cb_sd_neut2body->brneutsell(4), 0.0, psn.ismulbar, "mu-");
      result.set_BF(BEreq::cb_sd_neut2body->brneutselr(4), 0.0, psn.ismur, "mu+");
      result.set_BF(BEreq::cb_sd_neut2body->brneutselr(4), 0.0, psn.ismurbar, "mu-");
      result.set_BF(BEreq::cb_sd_neut2body->brneutstau1(4), 0.0, psn.istau1, "tau+");
      result.set_BF(BEreq::cb_sd_neut2body->brneutstau1(4), 0.0, psn.istau1bar, "tau-");
      result.set_BF(BEreq::cb_sd_neut2body->brneutstau2(4), 0.0, psn.istau2, "tau+");
      result.set_BF(BEreq::cb_sd_neut2body->brneutstau2(4), 0.0, psn.istau2bar, "tau-");
      result.set_BF(BEreq::cb_sd_neut2body->brneutsnel(4), 0.0, psn.isnel, "nubar_e");
      result.set_BF(BEreq::cb_sd_neut2body->brneutsnel(4), 0.0, psn.isnelbar, "nu_e");
      result.set_BF(BEreq::cb_sd_neut2body->brneutsnel(4), 0.0, psn.isnmul, "nubar_mu");
      result.set_BF(BEreq::cb_sd_neut2body->brneutsnel(4), 0.0, psn.isnmulbar, "nu_mu");
      result.set_BF(BEreq::cb_sd_neut2body->brneutsn1(4), 0.0, psn.isntau1, "nubar_tau");
      result.set_BF(BEreq::cb_sd_neut2body->brneutsn1(4), 0.0, psn.isntau1bar, "nu_tau");
      result.set_BF(BEreq::cb_sd_neut2bodygrav->brneutgamgrav(4), 0.0, "~G", "gamma");
      result.set_BF(BEreq::cb_sd_neut2bodygrav->brneutzgrav(4), 0.0, "~G", "Z0");
      result.set_BF(BEreq::cb_sd_neut2bodygrav->brneuthlgrav(4), 0.0, "~G", "h0_1");
      result.set_BF(BEreq::cb_sd_neut2bodygrav->brneuthhgrav(4), 0.0, "~G", "h0_2");
      result.set_BF(BEreq::cb_sd_neut2bodygrav->brneuthagrav(4), 0.0, "~G", "A0");
      result.set_BF(BEreq::cb_sd_neutloop->brnraddec(4,1), 0.0, "~chi0_1", "gamma");
      result.set_BF(BEreq::cb_sd_neutloop->brnraddec(4,2), 0.0, "~chi0_2", "gamma");
      result.set_BF(BEreq::cb_sd_neutloop->brnraddec(4,3), 0.0, "~chi0_3", "gamma");
      result.set_BF(BEreq::cb_sd_neut2bodygrav->brneutgamgrav(4), 0.0, "~G", "gamma");
      result.set_BF(BEreq::cb_sd_neut2bodygrav->brneutzgrav(4), 0.0, "~G", "Z0");
      result.set_BF(BEreq::cb_sd_neut2bodygrav->brneuthlgrav(4), 0.0, "~G", "h0_1");
      result.set_BF(BEreq::cb_sd_neut2bodygrav->brneuthhgrav(4), 0.0, "~G", "h0_2");
      result.set_BF(BEreq::cb_sd_neut2bodygrav->brneuthagrav(4), 0.0, "~G", "A0");
      result.set_BF(BEreq::cb_sd_neut3body->brneutup(4,1), 0.0, "~chi0_1", "ubar", "u");
      result.set_BF(BEreq::cb_sd_neut3body->brneutdow(4,1), 0.0, "~chi0_1", "dbar", "d");
      result.set_BF(BEreq::cb_sd_neut3body->brneutch(4,1), 0.0, "~chi0_1", "cbar", "c");
      result.set_BF(BEreq::cb_sd_neut3body->brneutst(4,1), 0.0, "~chi0_1", "sbar", "s");
      result.set_BF(BEreq::cb_sd_neut3body->brneuttop(4,1), 0.0, "~chi0_1", "tbar", "t");
      result.set_BF(BEreq::cb_sd_neut3body->brneutbot(4,1), 0.0, "~chi0_1", "bbar", "b");
      result.set_BF(BEreq::cb_sd_neut3body->brneutel(4,1), 0.0, "~chi0_1", "e+", "e-");
      result.set_BF(BEreq::cb_sd_neut3body->brneutmu(4,1), 0.0, "~chi0_1", "mu+", "mu-");
      result.set_BF(BEreq::cb_sd_neut3body->brneuttau(4,1), 0.0, "~chi0_1", "tau+", "tau-");
      result.set_BF(BEreq::cb_sd_neut3body->brneutnue(4,1), 0.0, "~chi0_1", "nubar_e", "nu_e");
      result.set_BF(BEreq::cb_sd_neut3body->brneutnumu(4,1), 0.0, "~chi0_1", "nubar_mu", "nu_mu");
      result.set_BF(BEreq::cb_sd_neut3body->brneutnutau(4,1), 0.0, "~chi0_1", "nubar_tau", "nu_tau");
      result.set_BF(BEreq::cb_sd_neut3body->brneutup(4,2), 0.0, "~chi0_2", "ubar", "u");
      result.set_BF(BEreq::cb_sd_neut3body->brneutdow(4,2), 0.0, "~chi0_2", "dbar", "d");
      result.set_BF(BEreq::cb_sd_neut3body->brneutch(4,2), 0.0, "~chi0_2", "cbar", "c");
      result.set_BF(BEreq::cb_sd_neut3body->brneutst(4,2), 0.0, "~chi0_2", "sbar", "s");
      result.set_BF(BEreq::cb_sd_neut3body->brneuttop(4,2), 0.0, "~chi0_2", "tbar", "t");
      result.set_BF(BEreq::cb_sd_neut3body->brneutbot(4,2), 0.0, "~chi0_2", "bbar", "b");
      result.set_BF(BEreq::cb_sd_neut3body->brneutel(4,2), 0.0, "~chi0_2", "e+", "e-");
      result.set_BF(BEreq::cb_sd_neut3body->brneutmu(4,2), 0.0, "~chi0_2", "mu+", "mu-");
      result.set_BF(BEreq::cb_sd_neut3body->brneuttau(4,2), 0.0, "~chi0_2", "tau+", "tau-");
      result.set_BF(BEreq::cb_sd_neut3body->brneutnue(4,2), 0.0, "~chi0_2", "nubar_e", "nu_e");
      result.set_BF(BEreq::cb_sd_neut3body->brneutnumu(4,2), 0.0, "~chi0_2", "nubar_mu", "nu_mu");
      result.set_BF(BEreq::cb_sd_neut3body->brneutnutau(4,2), 0.0, "~chi0_2", "nubar_tau", "nu_tau");
      result.set_BF(BEreq::cb_sd_neut3body->brneutup(4,3), 0.0, "~chi0_3", "ubar", "u");
      result.set_BF(BEreq::cb_sd_neut3body->brneutdow(4,3), 0.0, "~chi0_3", "dbar", "d");
      result.set_BF(BEreq::cb_sd_neut3body->brneutch(4,3), 0.0, "~chi0_3", "cbar", "c");
      result.set_BF(BEreq::cb_sd_neut3body->brneutst(4,3), 0.0, "~chi0_3", "sbar", "s");
      result.set_BF(BEreq::cb_sd_neut3body->brneuttop(4,3), 0.0, "~chi0_3", "tbar", "t");
      result.set_BF(BEreq::cb_sd_neut3body->brneutbot(4,3), 0.0, "~chi0_3", "bbar", "b");
      result.set_BF(BEreq::cb_sd_neut3body->brneutel(4,3), 0.0, "~chi0_3", "e+", "e-");
      result.set_BF(BEreq::cb_sd_neut3body->brneutmu(4,3), 0.0, "~chi0_3", "mu+", "mu-");
      result.set_BF(BEreq::cb_sd_neut3body->brneuttau(4,3), 0.0, "~chi0_3", "tau+", "tau-");
      result.set_BF(BEreq::cb_sd_neut3body->brneutnue(4,3), 0.0, "~chi0_3", "nubar_e", "nu_e");
      result.set_BF(BEreq::cb_sd_neut3body->brneutnumu(4,3), 0.0, "~chi0_3", "nubar_mu", "nu_mu");
      result.set_BF(BEreq::cb_sd_neut3body->brneutnutau(4,3), 0.0, "~chi0_3", "nubar_tau", "nu_tau");
      result.set_BF(BEreq::cb_sd_neut3body->brchubd(4,1), 0.0, "~chi+_1", "ubar", "d");
      result.set_BF(BEreq::cb_sd_neut3body->brchubd(4,1), 0.0, "~chi-_1", "dbar", "u");
      result.set_BF(BEreq::cb_sd_neut3body->brchubd(4,2), 0.0, "~chi+_2", "ubar", "d");
      result.set_BF(BEreq::cb_sd_neut3body->brchubd(4,2), 0.0, "~chi-_2", "dbar", "u");
      result.set_BF(BEreq::cb_sd_neut3body->brchcbs(4,1), 0.0, "~chi+_1", "cbar", "s");
      result.set_BF(BEreq::cb_sd_neut3body->brchcbs(4,1), 0.0, "~chi-_1", "sbar", "c");
      result.set_BF(BEreq::cb_sd_neut3body->brchcbs(4,2), 0.0, "~chi+_2", "cbar", "s");
      result.set_BF(BEreq::cb_sd_neut3body->brchcbs(4,2), 0.0, "~chi-_2", "sbar", "c");
      result.set_BF(BEreq::cb_sd_neut3body->brchtbb(4,1), 0.0, "~chi+_1", "tbar", "b");
      result.set_BF(BEreq::cb_sd_neut3body->brchtbb(4,1), 0.0, "~chi-_1", "bbar", "t");
      result.set_BF(BEreq::cb_sd_neut3body->brchtbb(4,2), 0.0, "~chi+_2", "tbar", "b");
      result.set_BF(BEreq::cb_sd_neut3body->brchtbb(4,2), 0.0, "~chi-_2", "bbar", "t");
      result.set_BF(BEreq::cb_sd_neut3body->brchelne(4,1), 0.0, "~chi+_1", "nubar_e", "e-");
      result.set_BF(BEreq::cb_sd_neut3body->brchelne(4,1), 0.0, "~chi-_1", "nu_e", "e+");
      result.set_BF(BEreq::cb_sd_neut3body->brchelne(4,2), 0.0, "~chi+_2", "nubar_e", "e-");
      result.set_BF(BEreq::cb_sd_neut3body->brchelne(4,2), 0.0, "~chi-_2", "nu_e", "e+");
      result.set_BF(BEreq::cb_sd_neut3body->brchmunmu(4,1), 0.0, "~chi+_1", "nubar_mu", "mu-");
      result.set_BF(BEreq::cb_sd_neut3body->brchmunmu(4,1), 0.0, "~chi-_1", "nu_mu", "mu+");
      result.set_BF(BEreq::cb_sd_neut3body->brchmunmu(4,2), 0.0, "~chi+_2", "nubar_mu", "mu-");
      result.set_BF(BEreq::cb_sd_neut3body->brchmunmu(4,2), 0.0, "~chi-_2", "nu_mu", "mu+");
      result.set_BF(BEreq::cb_sd_neut3body->brchtauntau(4,1), 0.0, "~chi+_1", "nubar_tau", "tau-");
      result.set_BF(BEreq::cb_sd_neut3body->brchtauntau(4,1), 0.0, "~chi-_1", "nu_tau", "tau+");
      result.set_BF(BEreq::cb_sd_neut3body->brchtauntau(4,2), 0.0, "~chi+_2", "nubar_tau", "tau-");
      result.set_BF(BEreq::cb_sd_neut3body->brchtauntau(4,2), 0.0, "~chi-_2", "nu_tau", "tau+");
      result.set_BF(BEreq::cb_sd_neut3body->brglup(4), 0.0, "~g", "ubar", "u");
      result.set_BF(BEreq::cb_sd_neut3body->brgldo(4), 0.0, "~g", "dbar", "d");
      result.set_BF(BEreq::cb_sd_neut3body->brglch(4), 0.0, "~g", "cbar", "c");
      result.set_BF(BEreq::cb_sd_neut3body->brglst(4), 0.0, "~g", "sbar", "s");
      result.set_BF(BEreq::cb_sd_neut3body->brgltop(4), 0.0, "~g", "tbar", "t");
      result.set_BF(BEreq::cb_sd_neut3body->brglbot(4), 0.0, "~g", "bbar", "b");
      // cout << "neutralino_4 total width: " << result.width_in_GeV << endl;
    }

	
//////////// Singlet DM /////////////////////

    /// Add the decay of Higgs to singlets for the SingletDM model
    void SS_Higgs_decays (DecayTable::Entry& result)
    {
      using namespace Pipes::SS_Higgs_decays;
      double mass = *Param["mass"];     //FIXME get from spectrum
      double lambda = *Param["lambda"]; //FIXME get from spectrum
      double v0 = 246.0;                //FIXME get from spectrum
      double mhpole = 125.0;            //FIXME get from spectrum
      double massratio2 = pow(mass/mhpole,2);
      double gamma = (2.0*mass <= mhpole) ? pow(lambda*v0,2)/(32.0*pi*mhpole) * sqrt(1.0 - 4.0*massratio2) : 0.0;        
      // Add the h->SS width to the total
      double newwidth = Dep::Higgs_decay_rates->width_in_GeV + gamma;
      result.width_in_GeV = newwidth;
      // Import the previous error estimates on the total width
      result.positive_error = Dep::Higgs_decay_rates->positive_error;
      result.negative_error = Dep::Higgs_decay_rates->negative_error;
      // Add the h->SS branching fraction
      result.set_BF(gamma/newwidth, 0.0, "S", "S");
      // Get the SM decays and rescale them
      double wscaling = Dep::Higgs_decay_rates->width_in_GeV / newwidth;
      for (auto it = Dep::Higgs_decay_rates->channels.begin(); it != Dep::Higgs_decay_rates->channels.end(); ++it)  
      {                                     
        result.channels[it->first] = std::pair<double, double>(it->second.first*wscaling, it->second.second*wscaling);
      }
    }
  

//////////// Everything ///////////////////
  
    /// Collect all the DecayTable entries into an actual DecayTable 
    void all_decays (DecayTable &decays) 
    {
      using namespace Pipes::all_decays;

      decays("h0_1") = *Dep::Higgs_decay_rates;     // Add the Higgs decays.
      decays("Z0") = *Dep::W_minus_decay_rates;     // Add the Z decays
      decays("W+") = *Dep::W_plus_decay_rates;      // Add the W decays for W+.
      decays("W-") = *Dep::W_minus_decay_rates;     // Add the W decays for W-

      decays("t") = *Dep::t_decay_rates;            // Add the top decays for t.
      decays("tbar") = *Dep::tbar_decay_rates;      // Add the top decays for tbar
      decays("u_3") = decays("t");                  // Duplicate for mass-ordered quarks
      decays("ubar_3") = decays("tbar");            // Duplicate for mass-ordered quarks

      decays("mu+") = *Dep::mu_plus_decay_rates;    // Add the muon decays for mu+.
      decays("mu-") = *Dep::mu_minus_decay_rates;   // Add the muon decays for mu-
      decays("e+_2") = decays("mu+");               // Duplicate for mass-ordered leptons
      decays("e-_2") = decays("mu-");               // Duplicate for mass-ordered leptons

      decays("tau+") = *Dep::tau_plus_decay_rates;  // Add the tauon decays for tau+.
      decays("tau-") = *Dep::tau_minus_decay_rates; // Add the tauon decays for tau-.
      decays("e+_3") = decays("tau+");              // Duplicate for mass-ordered leptons
      decays("e-_3") = decays("tau-");              // Duplicate for mass-ordered leptons

      decays("pi0") = *Dep::pi_0_decay_rates;       // Add the neutral pion decays.
      decays("pi+") = *Dep::pi_plus_decay_rates;    // Add the pi+ decays.
      decays("pi-") = *Dep::pi_minus_decay_rates;   // Add the pi- decays.
      decays("eta") = *Dep::eta_decay_rates;        // Add the eta meson decays.
      decays("rho0") = *Dep::rho_0_decay_rates;     // Add the neutral rho meson decays.
      decays("rho+") = *Dep::rho_plus_decay_rates;  // Add the rho+ decays.
      decays("rho-") = *Dep::rho_minus_decay_rates; // Add the rho- decays.
      decays("omega") = *Dep::omega_decay_rates;    // Add the omega meson decays.

      // MSSM-specific
      if (ModelInUse("MSSM78atQ") or ModelInUse("MSSM78atMGUT"))
      {
        mass_es_pseudonyms psn = *(Dep::SLHA_pseudonyms);
<<<<<<< HEAD

        decays("h0_2") = *Dep::h0_2_decay_rates;            // Add the h0_2 decays.
        decays("A0") = *Dep::A0_decay_rates;                // Add the A0 decays.
        decays("H+") = *Dep::Hplus_decay_rates;             // Add the H+ decays.       
        decays("H-") = *Dep::Hminus_decay_rates;            // Add the H+ decays.       

        decays("~g") = *Dep::gluino_decay_rates;            // Add the gluino decays.

        decays("~chi+_1") = *Dep::charginoplus_1_decay_rates;  // Add the ~chi+_1 decays.
        decays("~chi-_1") = *Dep::charginominus_1_decay_rates; // Add the ~chi+_1 decays.
        decays("~chi+_2") = *Dep::charginoplus_2_decay_rates;  // Add the ~chi+_2 decays.
        decays("~chi-_2") = *Dep::charginominus_2_decay_rates; // Add the ~chi+_2 decays.
        decays("~chi0_1") = *Dep::neutralino_1_decay_rates;    // Add the ~chi0_1 decays.
        decays("~chi0_2") = *Dep::neutralino_2_decay_rates;    // Add the ~chi0_2 decays.
        decays("~chi0_3") = *Dep::neutralino_3_decay_rates;    // Add the ~chi0_3 decays.
        decays("~chi0_4") = *Dep::neutralino_4_decay_rates;    // Add the ~chi0_4 decays.

        decays(psn.ist1) = *Dep::stop_1_decay_rates;            // Add the ~t_1 decays.
        decays(psn.ist2) = *Dep::stop_2_decay_rates;            // Add the ~t_2 decays.
        decays(psn.isb1) = *Dep::sbottom_1_decay_rates;         // Add the ~b_1 decays.
        decays(psn.isb2) = *Dep::sbottom_2_decay_rates;         // Add the ~b_2 decays.
        decays(psn.isul) = *Dep::sup_l_decay_rates;             // Add the ~u_L decays.
        decays(psn.isur) = *Dep::sup_r_decay_rates;             // Add the ~u_R decays.
        decays(psn.isdl) = *Dep::sdown_l_decay_rates;           // Add the ~d_L decays.
        decays(psn.isdr) = *Dep::sdown_r_decay_rates;           // Add the ~d_R decays.
        decays(psn.iscl) = *Dep::scharm_l_decay_rates;          // Add the ~c_L decays.
        decays(psn.iscr) = *Dep::scharm_r_decay_rates;          // Add the ~c_R decays.
        decays(psn.issl) = *Dep::sstrange_l_decay_rates;        // Add the ~s_L decays.
        decays(psn.issr) = *Dep::sstrange_r_decay_rates;        // Add the ~s_R decays.
        decays(psn.isell) = *Dep::selectron_l_decay_rates;      // Add the ~e-_L decays.
        decays(psn.iselr) = *Dep::selectron_r_decay_rates;      // Add the ~e-_R decays.
        decays(psn.ismul) = *Dep::smuon_l_decay_rates;          // Add the ~mu-_L decays.
        decays(psn.ismur) = *Dep::smuon_r_decay_rates;          // Add the ~mu-_R decays.
        decays(psn.istau1) = *Dep::stau_1_decay_rates;          // Add the ~tau_1 decays.
        decays(psn.istau2) = *Dep::stau_2_decay_rates;          // Add the ~tau_2 decays.
=======
        decays("h0_2") = *Dep::h0_2_decay_rates;                 // Add the h0_2 decays.
        decays("A0") = *Dep::A0_decay_rates;                     // Add the A0 decays.
        decays("H+") = *Dep::Hplus_decay_rates;                  // Add the H+ decays.       
        decays("H-") = *Dep::Hminus_decay_rates;                 // Add the H+ decays.       

        decays("~g") = *Dep::gluino_decay_rates;                 // Add the gluino decays.

        decays("~chi+_1") = *Dep::charginoplus_1_decay_rates;    // Add the ~chi+_1 decays.
        decays("~chi-_1") = *Dep::charginominus_1_decay_rates;   // Add the ~chi+_1 decays.
        decays("~chi+_2") = *Dep::charginoplus_2_decay_rates;    // Add the ~chi+_2 decays.
        decays("~chi-_2") = *Dep::charginominus_2_decay_rates;   // Add the ~chi+_2 decays.
        decays("~chi0_1") = *Dep::neutralino_1_decay_rates;      // Add the ~chi0_1 decays.
        decays("~chi0_2") = *Dep::neutralino_2_decay_rates;      // Add the ~chi0_2 decays.
        decays("~chi0_3") = *Dep::neutralino_3_decay_rates;      // Add the ~chi0_3 decays.
        decays("~chi0_4") = *Dep::neutralino_4_decay_rates;      // Add the ~chi0_4 decays.

        decays(psn.ist1) = *Dep::stop_1_decay_rates;             // Add the ~t_1 decays.
        decays(psn.ist2) = *Dep::stop_2_decay_rates;             // Add the ~t_2 decays.
        decays(psn.isb1) = *Dep::sbottom_1_decay_rates;          // Add the ~b_1 decays.
        decays(psn.isb2) = *Dep::sbottom_2_decay_rates;          // Add the ~b_2 decays.
        decays(psn.isul) = *Dep::sup_l_decay_rates;              // Add the ~u_L decays.
        decays(psn.isur) = *Dep::sup_r_decay_rates;              // Add the ~u_R decays.
        decays(psn.isdl) = *Dep::sdown_l_decay_rates;            // Add the ~d_L decays.
        decays(psn.isdr) = *Dep::sdown_r_decay_rates;            // Add the ~d_R decays.
        decays(psn.iscl) = *Dep::scharm_l_decay_rates;           // Add the ~c_L decays.
        decays(psn.iscr) = *Dep::scharm_r_decay_rates;           // Add the ~c_R decays.
        decays(psn.issl) = *Dep::sstrange_l_decay_rates;         // Add the ~s_L decays.
        decays(psn.issr) = *Dep::sstrange_r_decay_rates;         // Add the ~s_R decays.
        decays(psn.isell) = *Dep::selectron_l_decay_rates;       // Add the ~e-_L decays.
        decays(psn.iselr) = *Dep::selectron_r_decay_rates;       // Add the ~e-_R decays.
        decays(psn.ismul) = *Dep::smuon_l_decay_rates;           // Add the ~mu-_L decays.
        decays(psn.ismur) = *Dep::smuon_r_decay_rates;           // Add the ~mu-_R decays.
        decays(psn.istau1) = *Dep::stau_1_decay_rates;           // Add the ~tau_1 decays.
        decays(psn.istau2) = *Dep::stau_2_decay_rates;           // Add the ~tau_2 decays.
>>>>>>> cc90b7df
        decays(psn.isnel) = *Dep::snu_electronl_decay_rates;     // Add the ~nu_e decays.
        decays(psn.isnmul) = *Dep::snu_muonl_decay_rates;        // Add the ~nu_mu decays.
        decays(psn.isntau1) = *Dep::snu_taul_decay_rates;        // Add the ~nu_tau decays.

        decays(psn.ist1bar) = *Dep::stopbar_1_decay_rates;       // Add the ~tbar_1 decays.
        decays(psn.ist2bar) = *Dep::stopbar_2_decay_rates;       // Add the ~tbar_2 decays.
        decays(psn.isb1bar) = *Dep::sbottombar_1_decay_rates;    // Add the ~bbar_1 decays.
        decays(psn.isb2bar) = *Dep::sbottombar_2_decay_rates;    // Add the ~bbar_2 decays.
        decays(psn.isulbar) = *Dep::supbar_l_decay_rates;        // Add the ~ubar_L decays.
        decays(psn.isurbar) = *Dep::supbar_r_decay_rates;        // Add the ~ubar_R decays.
        decays(psn.isdlbar) = *Dep::sdownbar_l_decay_rates;      // Add the ~dbar_L decays.
        decays(psn.isdrbar) = *Dep::sdownbar_r_decay_rates;      // Add the ~dbar_R decays.
        decays(psn.isclbar) = *Dep::scharmbar_l_decay_rates;     // Add the ~cbar_L decays.
        decays(psn.iscrbar) = *Dep::scharmbar_r_decay_rates;     // Add the ~cbar_R decays.
        decays(psn.isslbar) = *Dep::sstrangebar_l_decay_rates;   // Add the ~sbar_L decays.
        decays(psn.issrbar) = *Dep::sstrangebar_r_decay_rates;   // Add the ~sbar_R decays.
        decays(psn.isellbar) = *Dep::selectronbar_l_decay_rates; // Add the ~e+_L decays.
        decays(psn.iselrbar) = *Dep::selectronbar_r_decay_rates; // Add the ~e+_R decays.
        decays(psn.ismulbar) = *Dep::smuonbar_l_decay_rates;     // Add the ~mu+_L decays.
        decays(psn.ismurbar) = *Dep::smuonbar_r_decay_rates;     // Add the ~mu+_R decays.
        decays(psn.istau1bar) = *Dep::staubar_1_decay_rates;     // Add the ~taubar_1 decays.
        decays(psn.istau2bar) = *Dep::staubar_2_decay_rates;     // Add the ~taubar_2 decays.
        decays(psn.isnelbar)= *Dep::snubar_electronl_decay_rates;// Add the ~nu_e decays.
        decays(psn.isnmulbar) = *Dep::snubar_muonl_decay_rates;  // Add the ~nu_mu decays.
        decays(psn.isntau1bar) = *Dep::snubar_taul_decay_rates;  // Add the ~nu_tau decays.
      }

    }

    /// Get MSSM mass eigenstate pseudonyms for the gauge eigenstates
    void Get_psns (mass_es_pseudonyms& result)
    {
      using namespace Pipes::Get_psns;
      const SubSpectrum* mssm = (*Dep::MSSM_spectrum)->get_UV();
      mass_es_pseudonyms psn(mssm, runOptions->getValueOrDef<double>(1e-2, "off_diagonal_tolerance"));
      result = psn;   
    }

    /// @}


    /*************************************************************************/
    /// Helper functions for filling maps from MSSM gauge to mass eigenstates.
    /// @{


    /// Constructor    
    mass_es_pseudonyms::mass_es_pseudonyms(const SubSpectrum* mssm, double tol)
    {
      filled = false;
      fill_mass_es_psns(mssm, tol);
      filled = true;
    }


    /// just leave these as regular functions just now
    /// in case we change approach or test alternative
    void fill_mass_es_psn_gauge(std::string & is, std::string & isbar,  
                                std::string gauge_es,
                                const SubSpectrum* mssm,
                                double tol)
    { 
      double max_mix = 0; 
      std::string mass_es = slhahelp::mass_es_from_gauge_es(gauge_es, max_mix, mssm);
      if((max_mix*max_mix) >= 1-tol)
      {
         Models::partmap pm;
         is = mass_es;   
         isbar = pm.get_antiparticle(mass_es);
      }
      else
      {
         /// FIXME decide on error vs warning vs invalid_point
         /// FIXME add deviation and states to exception message        
         DecayBit_error().raise(LOCAL_INFO, "function fill_mass_es_psn_gauge has"
          "too large sfermion mixing for state that assumed to be a pure gauge state");
         DecayBit_warning().raise(LOCAL_INFO, "This point violates the assumption that "
          "certain sfermion states have no family mixing by a degree larger than tol "
          "made in a DecayBit routine.");
         invalid_point().raise("This point violates the assumption that certain sfermion"
          " states have no family mixing  by a degree larger than tol made in a DecayBit routine.");
      }  

      std::cout << "******** Extra tests ********* " << std::endl;
      std::cout << "gauge_es = " << gauge_es << std::endl;
      std::cout << "mass_es = " << mass_es << std::endl;
      double max_mix_r = 0.0;
      std::string g_es = slhahelp::gauge_es_from_mass_es(mass_es, 
                                                          max_mix_r, mssm);
      std::cout << "g_es = " << g_es << std::endl;
      std::cout << "max_mix = "  << max_mix<< std::endl;
      std::cout << "max_mix_r = "  << max_mix_r << std::endl;
      if(g_es != gauge_es) std::cout << "g_s error! " << std::endl;
      if(max_mix_r != max_mix) std::cout << "g_s max_mix_r error! " 
                                        << std::endl;
      
      std::string ges = slhahelp::gauge_es_from_mass_es(mass_es, mssm, 
                                                         1e-3, LOCAL_INFO);
      std::cout << "ges = "  << ges << std::endl;
      if(ges != gauge_es) std::cout << "ges error! " << std::endl;
      std::string mes = slhahelp::mass_es_from_gauge_es(gauge_es, mssm, 
                                                         1e-3, LOCAL_INFO);
      std::cout << "mes = "  << ges << std::endl;
      if(mes != mass_es) std::cout << "mes error! " << std::endl;

      return;

    }


    void fill_mass_es_psn_family(std::string & is, std::string & isbar,  
                                 std::string family_state,
                                 const SubSpectrum* mssm,
                                 double tol)
    { 
      /// use slhahelp routine which first identifies the mass_es which 
      /// best matches the requested family state. then returns the
      /// decomposition of that mass_es state in terms of gauge states 
      /// from the same family as the family state
      std::vector<double> right_fam_gauge_comp; 
      str mass_es = slhahelp::mass_es_closest_to_family(family_state, 
                                                        right_fam_gauge_comp,
                                                        mssm);
      /// Do very simple test for now, discuss best approach
      /// This is a question for decaybit
      double mix_mag_sq = 0.0;
      for(auto i = right_fam_gauge_comp.begin(); 
          i != right_fam_gauge_comp.end(); i++)
      {
         double mix = *i;
         mix_mag_sq += mix*mix;
      }    

      if(mix_mag_sq > 1-tol) 
      {
        Models::partmap pm;
        is = mass_es;
        isbar = pm.get_antiparticle(mass_es);
      }
      else 
      {
        DecayBit_error().raise(LOCAL_INFO, "function get_mass_admix_for_gauge "
         "called with types for the gauge eigenstate and mass eigenstate that don't match."); 
        DecayBit_warning().raise(LOCAL_INFO,
         "This point violates the assumption that certain sfermion states have "
         "no family mixing  by a degree larger than tol made in a DecayBit routine.");
        invalid_point().raise("This point violates the assumption that certain sfermion "
         "states have no family mixing  by a degree larger than tol made in a DecayBit routine.");
      }
      
      // Debug code
      if (false)
      {
        std::cout << "******** Extra tests ********* " << std::endl;
        std::cout << "family_state = "  << family_state <<std::endl;
        std::cout << "mass_es obtained from family_state = "  << mass_es 
                  << std::endl;
        double sum_sq_mix;
        str fs = slhahelp::family_state_closest_to_mass_es(mass_es, sum_sq_mix,
                                                           mssm);
        std::cout << "fs obtained from mass_es = " << fs << std::endl;
        std::cout << "sum_sq_mix = " << sum_sq_mix << std::endl;
        std::cout << "mix_mag_sq = " << mix_mag_sq << std::endl; 
        if(fs != family_state) std::cout << "fs error! = " << std::endl;
        str f_s = slhahelp::family_state_closest_to_mass_es(mass_es, mssm,
                                                            1e-3, LOCAL_INFO);
        std::cout << "f_s obtained from mass_es = " << f_s << std::endl;
        if(f_s != family_state) std::cout << "f_s error! = " << std::endl;
  
        str m_es = slhahelp::mass_es_closest_to_family(family_state, mssm, tol, 
                                                       LOCAL_INFO);
        std::cout << "m_es = "  << m_es << std::endl;
        if(m_es != mass_es) std::cout << "m_es error! = " << std::endl;
        
        std::cout << "******** Special family_state_mix_matrix tests ********" 
                  << std::endl;
        str mass_es1, mass_es2, type;
        // this is banned but just for temp test
        str types[] = {"~u","~d", "~e"};
        std::set<str> set_type = {types, types+3};
        std::set<str>::iterator it;
        for (it = set_type.begin(); it != set_type.end(); ++it)
        {
          type = *it;
          for(int gen = 1;  gen <=3; gen++)
          {
            std::cout << "entering type = " << type << " and gen " 
                     << gen << std::endl;   
            std::vector<double> f_mix_matrix = slhahelp::family_state_mix_matrix(type,gen, mass_es1, mass_es2, mssm);
            std::cout << "mass_es1 = " << mass_es1 << std::endl;
            std::cout << "mass_es2 = " << mass_es2 << std::endl;
            for(int i = 0;  i<=3; i++)
            {
              std::cout << "f_mix_matrix[" << i << "] = "  
                        << f_mix_matrix[i] << std::endl;
            }
            double row1sq = f_mix_matrix[0] * f_mix_matrix[0];
            row1sq += f_mix_matrix[1] * f_mix_matrix[1];
            double row2sq = f_mix_matrix[2] * f_mix_matrix[2];
            row2sq += f_mix_matrix[3] * f_mix_matrix[3];
            std::cout << "row1sq = " <<  row1sq << "  row2sq = " 
                      <<  row2sq << std::endl;
          }
        }
      }
      
      return;
    }

       
    void  mass_es_pseudonyms::test_print(const SubSpectrum* mssm)
    {
      std::cout.precision(8);
      std::cout << "Dmix :" << std::endl;;
      for(int i = 1; i <=6; i++)
      {
        for(int j = 1; j <=6; j++)
        {
          std::cout << "     " << i << j << " = "  
                    << std::scientific << std::setw(10)  
                    <<  mssm->phys.get_Pole_Mixing("~d", i, j);
        }
        std::cout << std::endl;
      }
        
      std::cout << "Umix :" << std::endl;;
      for(int i = 1; i <=6; i++)
      {
        for(int j = 1; j <=6; j++)
        {
          std::cout << "     " << i << j << " = "  
                    << mssm->phys.get_Pole_Mixing("~u", i, j);
        }
        std::cout << std::endl;
      }
               
      std::cout << "Emix :" << std::endl;;
      for(int i = 1; i <=6; i++)
      {
        for(int j = 1; j <=6; j++)
        {
          std::cout << "     " << i << j << " = "  
                    << mssm->phys.get_Pole_Mixing("~e", i, j);
        }
        std::cout << std::endl;
      }

      std::cout << "NUmix :" << std::endl;;
      for(int i = 1; i <=3; i++)
      {
        for(int j = 1; j <=3; j++)
        {
         std::cout << "     " << i << j << " = "  
                   << mssm->phys.get_Pole_Mixing("~nu", i, j);
        }
        std::cout << std::endl;
      }

      std::cout << "isdl = "  << isdl << std::endl;
      std::cout << "isdlbar = "  << isdlbar << std::endl;
      std::cout << "isdr = "  << isdr << std::endl;
      std::cout << "isdrbar = "  << isdrbar << std::endl;
      
      std::cout << "isul = "  << isul << std::endl;
      std::cout << "isulbar = "  << isulbar << std::endl;
      std::cout << "isur = "  << isur << std::endl;
      std::cout << "isurbar = "  << isurbar << std::endl;
      
      std::cout << "issl = "  << issl << std::endl;
      std::cout << "isslbar = "  << isslbar << std::endl;
      std::cout << "issr = "  << issr << std::endl;
      std::cout << "issrbar = "  << issrbar << std::endl;
      
      std::cout << "iscl = "  << iscl << std::endl;
      std::cout << "isclbar = "  << isclbar << std::endl;
      std::cout << "iscr = "  << iscr << std::endl;
      std::cout << "iscrbar = "  << iscrbar << std::endl;
      
      std::cout << "isb1 = "  << isb1 << std::endl;
      std::cout << "isb1bar = "  << isb1bar << std::endl;
      std::cout << "isb2 = "  << isb2 << std::endl;
      std::cout << "isb2bar = "  << isb2bar << std::endl;
      
      std::cout << "ist1 = "  << ist1 << std::endl;
      std::cout << "ist1bar = "  << ist1bar << std::endl;
      std::cout << "ist2 = "  << ist2 << std::endl;
      std::cout << "ist2bar = "  << ist2bar << std::endl;
      
      std::cout << "isell = "  << isell << std::endl;
      std::cout << "isellbar = "  << isellbar << std::endl;
      std::cout << "iselr = "  << iselr << std::endl;
      std::cout << "iselrbar = "  << iselrbar << std::endl;
      
      std::cout << "isnel = "  << isnel << std::endl;
      std::cout << "isnelbar = "  << isnelbar << std::endl;
      
      std::cout << "ismul = "  << ismul << std::endl;
      std::cout << "ismulbar = "  << ismulbar << std::endl;
      std::cout << "ismur = "  << ismur << std::endl;
      std::cout << "ismurbar = "  << ismurbar << std::endl;
      
      std::cout << "isnmull = "  << isnmul << std::endl;
      std::cout << "isnmullbar = "  << isnmulbar << std::endl;
      
      std::cout << "istau1 = "  << istau1 << std::endl;
      std::cout << "istau1bar = "  << istau1bar << std::endl;
      std::cout << "istau2 = "  << istau2 << std::endl;
      std::cout << "istau2bar = "  << istau2bar << std::endl;
      
      std::cout << "isntau1 = "  << isntau1 << std::endl;
      std::cout << "isntau1bar = "  << isntau1bar << std::endl;

    }

     
    /// fill strings in struct
    void  mass_es_pseudonyms::fill_mass_es_psns(const SubSpectrum* mssm, double tol) 
    {
      if(filled == true) return;  // don't repeat unless necessary
     
      fill_mass_es_psn_gauge(isdl, isdlbar, "~d_L", mssm, tol);
      fill_mass_es_psn_gauge(isul, isulbar, "~u_L", mssm, tol);
      fill_mass_es_psn_gauge(issl, isslbar, "~s_L", mssm, tol);
      fill_mass_es_psn_gauge(iscl, isclbar, "~c_L", mssm, tol);
      fill_mass_es_psn_family(isb1, isb1bar, "~b_1", mssm, tol);
      fill_mass_es_psn_family(ist1, ist1bar, "~t_1", mssm, tol);
      
      fill_mass_es_psn_gauge(isell, isellbar, "~e_L", mssm, tol);
      fill_mass_es_psn_gauge(isnel, isnelbar, "~nu_e_L", mssm, tol);
      fill_mass_es_psn_gauge(ismul, ismulbar, "~mu_L", mssm, tol);
      fill_mass_es_psn_gauge(isnmul, isnmulbar, "~nu_mu_L", mssm, tol);
      fill_mass_es_psn_family(istau1, istau1bar, "~tau_1", mssm, tol);
      // why on earth do we or they have a family state for the tau neutrino 
      /// what does that mean?  Either the left handed states mix amongst 
      /// each other or they don't, there are no right handed sneutrinos
      /// because the mssm has no right neutrino superfields.
      /// I will pretend these are Left states for jsut now but leave the
      /// confusing name
      fill_mass_es_psn_gauge(isntau1, isntau1bar, "~nu_tau_L", mssm, tol);
  
      fill_mass_es_psn_gauge(isdr, isdrbar, "~d_R", mssm, tol);
      fill_mass_es_psn_gauge(isur, isurbar, "~u_R", mssm, tol);
      fill_mass_es_psn_gauge(issr, issrbar, "~s_R", mssm, tol);
      fill_mass_es_psn_gauge(iscr, iscrbar, "~c_R", mssm, tol);
      fill_mass_es_psn_family(isb2, isb2bar, "~b_2", mssm, tol);
      fill_mass_es_psn_family(ist2, ist2bar, "~t_2", mssm, tol);
      fill_mass_es_psn_gauge(iselr, iselrbar, "~e_R", mssm, tol);
      fill_mass_es_psn_gauge(ismur, ismurbar, "~mu_R", mssm, tol);
      fill_mass_es_psn_family(istau2, istau2bar, "~tau_2", mssm, tol);
      
      test_print(mssm);
      
      filled=true;
  
      return;
    }

  }

}<|MERGE_RESOLUTION|>--- conflicted
+++ resolved
@@ -2324,43 +2324,7 @@
       if (ModelInUse("MSSM78atQ") or ModelInUse("MSSM78atMGUT"))
       {
         mass_es_pseudonyms psn = *(Dep::SLHA_pseudonyms);
-<<<<<<< HEAD
-
-        decays("h0_2") = *Dep::h0_2_decay_rates;            // Add the h0_2 decays.
-        decays("A0") = *Dep::A0_decay_rates;                // Add the A0 decays.
-        decays("H+") = *Dep::Hplus_decay_rates;             // Add the H+ decays.       
-        decays("H-") = *Dep::Hminus_decay_rates;            // Add the H+ decays.       
-
-        decays("~g") = *Dep::gluino_decay_rates;            // Add the gluino decays.
-
-        decays("~chi+_1") = *Dep::charginoplus_1_decay_rates;  // Add the ~chi+_1 decays.
-        decays("~chi-_1") = *Dep::charginominus_1_decay_rates; // Add the ~chi+_1 decays.
-        decays("~chi+_2") = *Dep::charginoplus_2_decay_rates;  // Add the ~chi+_2 decays.
-        decays("~chi-_2") = *Dep::charginominus_2_decay_rates; // Add the ~chi+_2 decays.
-        decays("~chi0_1") = *Dep::neutralino_1_decay_rates;    // Add the ~chi0_1 decays.
-        decays("~chi0_2") = *Dep::neutralino_2_decay_rates;    // Add the ~chi0_2 decays.
-        decays("~chi0_3") = *Dep::neutralino_3_decay_rates;    // Add the ~chi0_3 decays.
-        decays("~chi0_4") = *Dep::neutralino_4_decay_rates;    // Add the ~chi0_4 decays.
-
-        decays(psn.ist1) = *Dep::stop_1_decay_rates;            // Add the ~t_1 decays.
-        decays(psn.ist2) = *Dep::stop_2_decay_rates;            // Add the ~t_2 decays.
-        decays(psn.isb1) = *Dep::sbottom_1_decay_rates;         // Add the ~b_1 decays.
-        decays(psn.isb2) = *Dep::sbottom_2_decay_rates;         // Add the ~b_2 decays.
-        decays(psn.isul) = *Dep::sup_l_decay_rates;             // Add the ~u_L decays.
-        decays(psn.isur) = *Dep::sup_r_decay_rates;             // Add the ~u_R decays.
-        decays(psn.isdl) = *Dep::sdown_l_decay_rates;           // Add the ~d_L decays.
-        decays(psn.isdr) = *Dep::sdown_r_decay_rates;           // Add the ~d_R decays.
-        decays(psn.iscl) = *Dep::scharm_l_decay_rates;          // Add the ~c_L decays.
-        decays(psn.iscr) = *Dep::scharm_r_decay_rates;          // Add the ~c_R decays.
-        decays(psn.issl) = *Dep::sstrange_l_decay_rates;        // Add the ~s_L decays.
-        decays(psn.issr) = *Dep::sstrange_r_decay_rates;        // Add the ~s_R decays.
-        decays(psn.isell) = *Dep::selectron_l_decay_rates;      // Add the ~e-_L decays.
-        decays(psn.iselr) = *Dep::selectron_r_decay_rates;      // Add the ~e-_R decays.
-        decays(psn.ismul) = *Dep::smuon_l_decay_rates;          // Add the ~mu-_L decays.
-        decays(psn.ismur) = *Dep::smuon_r_decay_rates;          // Add the ~mu-_R decays.
-        decays(psn.istau1) = *Dep::stau_1_decay_rates;          // Add the ~tau_1 decays.
-        decays(psn.istau2) = *Dep::stau_2_decay_rates;          // Add the ~tau_2 decays.
-=======
+
         decays("h0_2") = *Dep::h0_2_decay_rates;                 // Add the h0_2 decays.
         decays("A0") = *Dep::A0_decay_rates;                     // Add the A0 decays.
         decays("H+") = *Dep::Hplus_decay_rates;                  // Add the H+ decays.       
@@ -2395,7 +2359,7 @@
         decays(psn.ismur) = *Dep::smuon_r_decay_rates;           // Add the ~mu-_R decays.
         decays(psn.istau1) = *Dep::stau_1_decay_rates;           // Add the ~tau_1 decays.
         decays(psn.istau2) = *Dep::stau_2_decay_rates;           // Add the ~tau_2 decays.
->>>>>>> cc90b7df
+
         decays(psn.isnel) = *Dep::snu_electronl_decay_rates;     // Add the ~nu_e decays.
         decays(psn.isnmul) = *Dep::snu_muonl_decay_rates;        // Add the ~nu_mu decays.
         decays(psn.isntau1) = *Dep::snu_taul_decay_rates;        // Add the ~nu_tau decays.
