--- conflicted
+++ resolved
@@ -187,13 +187,6 @@
       //See PDG meson sheet in DecayBit/data/PDG if you want BFs               
     }
 
-<<<<<<< HEAD
-     ///SM decays: Higgs
-     // TODO
-    
-
-    /// MSSM sfermion states 
-=======
     /// SM decays: Higgs
     void SM_Higgs_decays (DecayTable::Entry& result)
     {
@@ -214,7 +207,7 @@
 
 
 //////////// MSSM /////////////////////
->>>>>>> bedfb3f1
+
 
     const char *isdl = "~d_1";
     const char *isul = "~u_1";
