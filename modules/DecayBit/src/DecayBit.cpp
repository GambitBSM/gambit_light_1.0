--- conflicted
+++ resolved
@@ -186,37 +186,6 @@
       //See PDG meson sheet in DecayBit/data/PDG if you want BFs               
     }
 
-<<<<<<< HEAD
-     ///SM decays: Higgs
-    void SMHiggs_decays (DecayTable::Entry& result) 
-    {
-      // Remember that result does not arrive pristine, but contains the result of the last point.  Make sure to overwrite it fully!
-      // This is just an example function that returns junk numbers at the moment.  It should be finished off
-      // in order to use SUSYHIT properly.  When it works, a dependency on it added to the all_decays function.
-      using namespace Pipes::SMHiggs_decays;
-      const SubSpectrum* spec = *Dep::SM_subspectrum;
-      const SubSpectrum* mssm = *Dep::MSSM_subspectrum;
-      double m_H = mssm->phys.get_Pole_Mass("h0_1"); // Retrieve the masses from the spectrum object.
-      double m_b = spec->phys.get_Pole_Mass("b");
-      double m_t = spec->phys.get_Pole_Mass("t");
-      double m_W = spec->phys.get_Pole_Mass("W+");
-      double m_Z = spec->phys.get_Pole_Mass("Z0");
-      double totalwidth = 5.0; // In GeV -- this should be calculated or retrieved from a backend
-      double BF_err = 0.01;// Error on the branching fractions
-      double BF_bb = 0.37; // In reality, this should be obtained from a backend, using m_b, m_H, etc
-      double BF_tt = 0.10; // In reality, this should be obtained from a backend, using m_t, m_H, etc
-      double BF_WW = 0.35; // In reality, this should be obtained from a backend, using m_W, m_H, etc
-      double BF_WWZ = 0.18;// In reality, this should be obtained from a backend, using m_W, m_H, m_Z, etc
-      cout << "H,b,t,W,Z masses: " << m_H << " " << m_b << " " << m_t <<  " " << m_W << " " << m_Z << endl;
-      result.width_in_GeV = totalwidth;       // Alternatively, you could make a blank one with result = DecayTable::Entry(totalwidth).
-      result.set_BF(BF_bb, BF_err, "b", "bbar");      // Set the BFs for each final state.
-      result.set_BF(BF_tt, BF_err, "t", "tbar");
-      result.set_BF(BF_WW, BF_err, "W+", "W-");
-      result.set_BF(BF_WWZ, BF_err, "W+", "W-", "Z0");
-    }
-
-    /// MSSM sfermion states 
-=======
     /// SM decays: Higgs
     void SM_Higgs_decays (DecayTable::Entry& result)
     {
@@ -239,7 +208,6 @@
 //////////// MSSM /////////////////////
 
     /// MSSM sfermion states
->>>>>>> d363eed4
     const char *isdl = "~d_1";
     const char *isul = "~u_1";
     const char *issl = "~d_2";
