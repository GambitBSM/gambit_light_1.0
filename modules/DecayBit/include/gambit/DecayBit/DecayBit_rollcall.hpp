//   GAMBIT: Global and Modular BSM Inference Tool
//   *********************************************
///  \file
///
///  Rollcall header for DecayBit.
///
///  Compile-time registration of available 
///  observables and likelihoods for calculating 
///  particle decay rates and branching fractions,
///  along with their dependencies.
///
///  Don't put typedefs or other type definitions
///  in this file; see 
///  Core/include/types_rollcall.hpp for further
///  instructions on how to add new types.
///
///  *********************************************
///
///  Authors (add name and date if you modify):
///   
///  \author Pat Scott 
///          (p.scott@imperial.ac.uk)
///  \date 2014 Aug
///  \author Csaba Balazs
///  \date 2015 Jan-May
///
///  *********************************************


#ifndef __DecayBit_rollcall_hpp__
#define __DecayBit_rollcall_hpp__

#include "DecayBit_types.hpp"

#define MODULE DecayBit
START_MODULE

  #define CAPABILITY testSUSYBRs            // A physical observable or likelihood that this module can calculate.  There may be one or more 
  START_CAPABILITY                          //  functions in this module that can calculate this particular thing in different ways.
  
    #define FUNCTION decayTest              // Name of an observable function
    START_FUNCTION(double)                  // Declare that this function calculates the observable as a double precision variable
    BACKEND_REQ(cb_sd_top2body, (sh_reqd), sd_top2body_type)
    BACKEND_REQ(cb_sd_topwidth, (sh_reqd), sd_topwidth_type)
    BACKEND_OPTION( (SUSY_HIT), (sh_reqd) )
    #undef FUNCTION
	
  #undef CAPABILITY

  #define CAPABILITY Higgs_decay_rates
  START_CAPABILITY

<<<<<<< HEAD
    #define FUNCTION SMHiggs_decays
    START_FUNCTION(DecayTable::Entry)
    DEPENDENCY(SM_spectrum, const SubSpectrum*)
    DEPENDENCY(MSSM_spectrum, const SubSpectrum*)
    #undef FUNCTION
=======
    //#define FUNCTION SMHiggs_decays
    //START_FUNCTION(DecayTable::Entry)
    //#undef FUNCTION
>>>>>>> 69152a7a

    #define FUNCTION MSSM_h0_1_decays
    START_FUNCTION(DecayTable::Entry)
    BACKEND_REQ(cb_widthhl_hdec, (sh_reqd), widthhl_hdec_type)
    BACKEND_REQ(cb_wisusy_hdec, (sh_reqd), wisusy_hdec_type)
    BACKEND_REQ(cb_wisfer_hdec, (sh_reqd), wisfer_hdec_type)
    BACKEND_OPTION( (SUSY_HIT), (sh_reqd) )
    ALLOW_MODELS(MSSM78atQ, MSSM78atMGUT)
    DEPENDENCY(MSSM_spectrum, const Spectrum*)
    // DEPENDENCY(SM_spectrum, const SubSpectrum*)
    // DEPENDENCY(MSSM_spectrum, const SubSpectrum*)
    #undef FUNCTION

    #define FUNCTION SS_Higgs_decays
    START_FUNCTION(DecayTable::Entry)
    //DEPENDENCY(SS_Spectrum, const Spectrum*) 
    DEPENDENCY(Higgs_decay_rates, DecayTable::Entry)
    ALLOW_MODEL(SingletDM)
    #undef FUNCTION

  #undef CAPABILITY
  
  #define CAPABILITY h0_2_decay_rates
  START_CAPABILITY
  
    #define FUNCTION h0_2_decays
    START_FUNCTION(DecayTable::Entry)
    BACKEND_REQ(cb_widthhh_hdec, (sh_reqd), widthhh_hdec_type)
    BACKEND_REQ(cb_wisusy_hdec, (sh_reqd), wisusy_hdec_type)
    BACKEND_REQ(cb_wisfer_hdec, (sh_reqd), wisfer_hdec_type)
    BACKEND_OPTION( (SUSY_HIT), (sh_reqd) )
    ALLOW_MODELS(MSSM78atQ, MSSM78atMGUT)
    #undef FUNCTION
  
  #undef CAPABILITY
  
  #define CAPABILITY A0_decay_rates
  START_CAPABILITY

    #define FUNCTION A0_decays
    START_FUNCTION(DecayTable::Entry)
    BACKEND_REQ(cb_widtha_hdec, (sh_reqd), widtha_hdec_type)
    BACKEND_REQ(cb_wisusy_hdec, (sh_reqd), wisusy_hdec_type)
    BACKEND_OPTION( (SUSY_HIT), (sh_reqd) )
    ALLOW_MODELS(MSSM78atQ, MSSM78atMGUT)
    #undef FUNCTION
 
  #undef CAPABILITY

  #define CAPABILITY Hplus_decay_rates
  START_CAPABILITY

    #define FUNCTION Hplus_decays
    START_FUNCTION(DecayTable::Entry)
    BACKEND_REQ(cb_widthhc_hdec, (sh_reqd), widthhc_hdec_type)
    BACKEND_REQ(cb_wisusy_hdec, (sh_reqd), wisusy_hdec_type)
    BACKEND_REQ(cb_wisfer_hdec, (sh_reqd), wisfer_hdec_type)
    BACKEND_OPTION( (SUSY_HIT), (sh_reqd) )
    ALLOW_MODELS(MSSM78atQ, MSSM78atMGUT)
    #undef FUNCTION

  #undef CAPABILITY

  #define CAPABILITY gluino_decay_rates
  START_CAPABILITY

    #define FUNCTION gluino_decays
    START_FUNCTION(DecayTable::Entry)
    BACKEND_REQ(cb_sd_gluiwidth, (sh_reqd), sd_gluiwidth_type)
    BACKEND_REQ(cb_sd_glui2body, (sh_reqd), sd_glui2body_type)
    BACKEND_REQ(cb_sd_gluiloop, (sh_reqd), sd_gluiloop_type)
    BACKEND_REQ(cb_sd_glui3body, (sh_reqd), sd_glui3body_type)
    BACKEND_OPTION( (SUSY_HIT), (sh_reqd) )
    ALLOW_MODELS(MSSM78atQ, MSSM78atMGUT)
    #undef FUNCTION

  #undef CAPABILITY

  #define CAPABILITY stop_1_decay_rates
  START_CAPABILITY

    #define FUNCTION stop_1_decays
    START_FUNCTION(DecayTable::Entry)
    BACKEND_REQ(cb_sd_stopwidth, (sh_reqd), sd_stopwidth_type)
    BACKEND_REQ(cb_sd_stop2body, (sh_reqd), sd_stop2body_type)
    BACKEND_REQ(cb_sd_stoploop, (sh_reqd), sd_stoploop_type)
    BACKEND_REQ(cb_sd_stop3body, (sh_reqd), sd_stop3body_type)
    BACKEND_OPTION( (SUSY_HIT), (sh_reqd) )
    ALLOW_MODELS(MSSM78atQ, MSSM78atMGUT)
    #undef FUNCTION

  #undef CAPABILITY

  #define CAPABILITY stop_2_decay_rates
  START_CAPABILITY

    #define FUNCTION stop_2_decays
    START_FUNCTION(DecayTable::Entry)
    BACKEND_REQ(cb_sd_stopwidth, (sh_reqd), sd_stopwidth_type)
    BACKEND_REQ(cb_sd_stop2body, (sh_reqd), sd_stop2body_type)
    BACKEND_REQ(cb_sd_stop3body, (sh_reqd), sd_stop3body_type)
    BACKEND_OPTION( (SUSY_HIT), (sh_reqd) )
    ALLOW_MODELS(MSSM78atQ, MSSM78atMGUT)
    #undef FUNCTION

  #undef CAPABILITY

  #define CAPABILITY sbottom_1_decay_rates
  START_CAPABILITY

    #define FUNCTION sbottom_1_decays
    START_FUNCTION(DecayTable::Entry)
    BACKEND_REQ(cb_sd_sbotwidth, (sh_reqd), sd_sbotwidth_type)
    BACKEND_REQ(cb_sd_sbot2body, (sh_reqd), sd_sbot2body_type)
    BACKEND_REQ(cb_sd_sbot3body, (sh_reqd), sd_sbot3body_type)
    BACKEND_OPTION( (SUSY_HIT), (sh_reqd) )
    ALLOW_MODELS(MSSM78atQ, MSSM78atMGUT)
    #undef FUNCTION

  #undef CAPABILITY

  #define CAPABILITY sbottom_2_decay_rates
  START_CAPABILITY

    #define FUNCTION sbottom_2_decays
    START_FUNCTION(DecayTable::Entry)
    BACKEND_REQ(cb_sd_sbotwidth, (sh_reqd), sd_sbotwidth_type)
    BACKEND_REQ(cb_sd_sbot2body, (sh_reqd), sd_sbot2body_type)
    BACKEND_REQ(cb_sd_sbot3body, (sh_reqd), sd_sbot3body_type)
    BACKEND_OPTION( (SUSY_HIT), (sh_reqd) )
    ALLOW_MODELS(MSSM78atQ, MSSM78atMGUT)
    #undef FUNCTION

  #undef CAPABILITY

  #define CAPABILITY sup_l_decay_rates
  START_CAPABILITY

    #define FUNCTION sup_l_decays
    START_FUNCTION(DecayTable::Entry)
    BACKEND_REQ(cb_sd_supwidth, (sh_reqd), sd_supwidth_type)
    BACKEND_REQ(cb_sd_sup2body, (sh_reqd), sd_sup2body_type)
    BACKEND_OPTION( (SUSY_HIT), (sh_reqd) )
    ALLOW_MODELS(MSSM78atQ, MSSM78atMGUT)
    #undef FUNCTION

  #undef CAPABILITY

  #define CAPABILITY sup_r_decay_rates
  START_CAPABILITY

    #define FUNCTION sup_r_decays
    START_FUNCTION(DecayTable::Entry)
    BACKEND_REQ(cb_sd_supwidth, (sh_reqd), sd_supwidth_type)
    BACKEND_REQ(cb_sd_sup2body, (sh_reqd), sd_sup2body_type)
    BACKEND_OPTION( (SUSY_HIT), (sh_reqd) )
    ALLOW_MODELS(MSSM78atQ, MSSM78atMGUT)
    #undef FUNCTION

  #undef CAPABILITY

  #define CAPABILITY sdown_l_decay_rates
  START_CAPABILITY

    #define FUNCTION sdown_l_decays
    START_FUNCTION(DecayTable::Entry)
    BACKEND_REQ(cb_sd_sdownwidth, (sh_reqd), sd_sdownwidth_type)
    BACKEND_REQ(cb_sd_sdown2body, (sh_reqd), sd_sdown2body_type)
    BACKEND_OPTION( (SUSY_HIT), (sh_reqd) )
    ALLOW_MODELS(MSSM78atQ, MSSM78atMGUT)
    #undef FUNCTION

  #undef CAPABILITY

  #define CAPABILITY sdown_r_decay_rates
  START_CAPABILITY

    #define FUNCTION sdown_r_decays
    START_FUNCTION(DecayTable::Entry)
    BACKEND_REQ(cb_sd_sdownwidth, (sh_reqd), sd_sdownwidth_type)
    BACKEND_REQ(cb_sd_sdown2body, (sh_reqd), sd_sdown2body_type)
    BACKEND_OPTION( (SUSY_HIT), (sh_reqd) )
    ALLOW_MODELS(MSSM78atQ, MSSM78atMGUT)
    #undef FUNCTION

  #undef CAPABILITY

  #define CAPABILITY scharm_l_decay_rates
  START_CAPABILITY

    #define FUNCTION scharm_l_decays
    START_FUNCTION(DecayTable::Entry)
    BACKEND_REQ(cb_sd_supwidth, (sh_reqd), sd_supwidth_type)
    BACKEND_REQ(cb_sd_sup2body, (sh_reqd), sd_sup2body_type)
    BACKEND_OPTION( (SUSY_HIT), (sh_reqd) )
    ALLOW_MODELS(MSSM78atQ, MSSM78atMGUT)
    #undef FUNCTION

  #undef CAPABILITY

  #define CAPABILITY scharm_r_decay_rates
  START_CAPABILITY

    #define FUNCTION scharm_r_decays
    START_FUNCTION(DecayTable::Entry)
    BACKEND_REQ(cb_sd_supwidth, (sh_reqd), sd_supwidth_type)
    BACKEND_REQ(cb_sd_sup2body, (sh_reqd), sd_sup2body_type)
    BACKEND_OPTION( (SUSY_HIT), (sh_reqd) )
    ALLOW_MODELS(MSSM78atQ, MSSM78atMGUT)
    #undef FUNCTION

  #undef CAPABILITY

  #define CAPABILITY sstrange_l_decay_rates
  START_CAPABILITY

    #define FUNCTION sstrange_l_decays
    START_FUNCTION(DecayTable::Entry)
    BACKEND_REQ(cb_sd_sdownwidth, (sh_reqd), sd_sdownwidth_type)
    BACKEND_REQ(cb_sd_sdown2body, (sh_reqd), sd_sdown2body_type)
    BACKEND_OPTION( (SUSY_HIT), (sh_reqd) )
    ALLOW_MODELS(MSSM78atQ, MSSM78atMGUT)
    #undef FUNCTION

  #undef CAPABILITY

  #define CAPABILITY sstrange_r_decay_rates
  START_CAPABILITY

    #define FUNCTION sstrange_r_decays
    START_FUNCTION(DecayTable::Entry)
    BACKEND_REQ(cb_sd_sdownwidth, (sh_reqd), sd_sdownwidth_type)
    BACKEND_REQ(cb_sd_sdown2body, (sh_reqd), sd_sdown2body_type)
    BACKEND_OPTION( (SUSY_HIT), (sh_reqd) )
    ALLOW_MODELS(MSSM78atQ, MSSM78atMGUT)
    #undef FUNCTION

  #undef CAPABILITY

  #define CAPABILITY selectron_l_decay_rates
  START_CAPABILITY

    #define FUNCTION selectron_l_decays
    START_FUNCTION(DecayTable::Entry)
    BACKEND_REQ(cb_sd_selwidth, (sh_reqd), sd_selwidth_type)
    BACKEND_REQ(cb_sd_sel2body, (sh_reqd), sd_sel2body_type)
    BACKEND_OPTION( (SUSY_HIT), (sh_reqd) )
    ALLOW_MODELS(MSSM78atQ, MSSM78atMGUT)
    #undef FUNCTION

  #undef CAPABILITY

  #define CAPABILITY selectron_r_decay_rates
  START_CAPABILITY

    #define FUNCTION selectron_r_decays
    START_FUNCTION(DecayTable::Entry)
    BACKEND_REQ(cb_sd_selwidth, (sh_reqd), sd_selwidth_type)
    BACKEND_REQ(cb_sd_sel2body, (sh_reqd), sd_sel2body_type)
    BACKEND_OPTION( (SUSY_HIT), (sh_reqd) )
    ALLOW_MODELS(MSSM78atQ, MSSM78atMGUT)
    #undef FUNCTION

  #undef CAPABILITY

  #define CAPABILITY smuon_l_decay_rates
  START_CAPABILITY

    #define FUNCTION smuon_l_decays
    START_FUNCTION(DecayTable::Entry)
    BACKEND_REQ(cb_sd_selwidth, (sh_reqd), sd_selwidth_type)
    BACKEND_REQ(cb_sd_sel2body, (sh_reqd), sd_sel2body_type)
    BACKEND_OPTION( (SUSY_HIT), (sh_reqd) )
    ALLOW_MODELS(MSSM78atQ, MSSM78atMGUT)
    #undef FUNCTION

  #undef CAPABILITY

  #define CAPABILITY smuon_r_decay_rates
  START_CAPABILITY

    #define FUNCTION smuon_r_decays
    START_FUNCTION(DecayTable::Entry)
    BACKEND_REQ(cb_sd_selwidth, (sh_reqd), sd_selwidth_type)
    BACKEND_REQ(cb_sd_sel2body, (sh_reqd), sd_sel2body_type)
    BACKEND_OPTION( (SUSY_HIT), (sh_reqd) )
    ALLOW_MODELS(MSSM78atQ, MSSM78atMGUT)
    #undef FUNCTION

  #undef CAPABILITY

  #define CAPABILITY stau_1_decay_rates
  START_CAPABILITY

    #define FUNCTION stau_1_decays
    START_FUNCTION(DecayTable::Entry)
    BACKEND_REQ(cb_sd_stauwidth, (sh_reqd), sd_stauwidth_type)
    BACKEND_REQ(cb_sd_stau2body, (sh_reqd), sd_stau2body_type)
    BACKEND_REQ(cb_sd_stau2bodygrav, (sh_reqd), sd_stau2bodygrav_type)
    BACKEND_OPTION( (SUSY_HIT), (sh_reqd) )
    ALLOW_MODELS(MSSM78atQ, MSSM78atMGUT)
    #undef FUNCTION

  #undef CAPABILITY

  #define CAPABILITY stau_2_decay_rates
  START_CAPABILITY

    #define FUNCTION stau_2_decays
    START_FUNCTION(DecayTable::Entry)
    BACKEND_REQ(cb_sd_stauwidth, (sh_reqd), sd_stauwidth_type)
    BACKEND_REQ(cb_sd_stau2body, (sh_reqd), sd_stau2body_type)
    BACKEND_OPTION( (SUSY_HIT), (sh_reqd) )
    ALLOW_MODELS(MSSM78atQ, MSSM78atMGUT)
    #undef FUNCTION

  #undef CAPABILITY

  #define CAPABILITY snu_electronl_decay_rates
  START_CAPABILITY

    #define FUNCTION snu_electronl_decays
    START_FUNCTION(DecayTable::Entry)
    BACKEND_REQ(cb_sd_snelwidth, (sh_reqd), sd_snelwidth_type)
    BACKEND_REQ(cb_sd_snel2body, (sh_reqd), sd_snel2body_type)
    BACKEND_OPTION( (SUSY_HIT), (sh_reqd) )
    ALLOW_MODELS(MSSM78atQ, MSSM78atMGUT)
    #undef FUNCTION

  #undef CAPABILITY

  #define CAPABILITY snu_muonl_decay_rates
  START_CAPABILITY

    #define FUNCTION snu_muonl_decays
    START_FUNCTION(DecayTable::Entry)
    BACKEND_REQ(cb_sd_snelwidth, (sh_reqd), sd_snelwidth_type)
    BACKEND_REQ(cb_sd_snel2body, (sh_reqd), sd_snel2body_type)
    BACKEND_OPTION( (SUSY_HIT), (sh_reqd) )
    ALLOW_MODELS(MSSM78atQ, MSSM78atMGUT)
    #undef FUNCTION

  #undef CAPABILITY

  #define CAPABILITY snu_taul_decay_rates
  START_CAPABILITY

    #define FUNCTION snu_taul_decays
    START_FUNCTION(DecayTable::Entry)
    BACKEND_REQ(cb_sd_sntauwidth, (sh_reqd), sd_sntauwidth_type)
    BACKEND_REQ(cb_sd_sntau2body, (sh_reqd), sd_sntau2body_type)
    BACKEND_OPTION( (SUSY_HIT), (sh_reqd) )
    ALLOW_MODELS(MSSM78atQ, MSSM78atMGUT)
    #undef FUNCTION

  #undef CAPABILITY

  #define CAPABILITY chargino_1_decay_rates
  START_CAPABILITY

    #define FUNCTION chargino_1_decays
    START_FUNCTION(DecayTable::Entry)
    BACKEND_REQ(cb_sd_charwidth, (sh_reqd), sd_charwidth_type)
    BACKEND_REQ(cb_sd_char2body, (sh_reqd), sd_char2body_type)
    BACKEND_REQ(cb_sd_char2bodygrav, (sh_reqd), sd_char2bodygrav_type)
    BACKEND_REQ(cb_sd_char3body, (sh_reqd), sd_char3body_type)
    BACKEND_OPTION( (SUSY_HIT), (sh_reqd) )
    ALLOW_MODELS(MSSM78atQ, MSSM78atMGUT)
    #undef FUNCTION

  #undef CAPABILITY

  #define CAPABILITY chargino_2_decay_rates
  START_CAPABILITY

    #define FUNCTION chargino_2_decays
    START_FUNCTION(DecayTable::Entry)
    BACKEND_REQ(cb_sd_charwidth, (sh_reqd), sd_charwidth_type)
    BACKEND_REQ(cb_sd_char2body, (sh_reqd), sd_char2body_type)
    BACKEND_REQ(cb_sd_char2bodygrav, (sh_reqd), sd_char2bodygrav_type)
    BACKEND_REQ(cb_sd_char3body, (sh_reqd), sd_char3body_type)
    BACKEND_OPTION( (SUSY_HIT), (sh_reqd) )
    ALLOW_MODELS(MSSM78atQ, MSSM78atMGUT)
    #undef FUNCTION

  #undef CAPABILITY

  #define CAPABILITY neutralino_1_decay_rates
  START_CAPABILITY

    #define FUNCTION neutralino_1_decays
    START_FUNCTION(DecayTable::Entry)
    BACKEND_REQ(cb_sd_neutwidth, (sh_reqd), sd_neutwidth_type)
    BACKEND_REQ(cb_sd_neut2body, (sh_reqd), sd_neut2body_type)
    BACKEND_REQ(cb_sd_neut2bodygrav, (sh_reqd), sd_neut2bodygrav_type)
    BACKEND_REQ(cb_sd_neut3body, (sh_reqd), sd_neut3body_type)
    BACKEND_OPTION( (SUSY_HIT), (sh_reqd) )
    ALLOW_MODELS(MSSM78atQ, MSSM78atMGUT)
    #undef FUNCTION

  #undef CAPABILITY

  #define CAPABILITY neutralino_2_decay_rates
  START_CAPABILITY

    #define FUNCTION neutralino_2_decays
    START_FUNCTION(DecayTable::Entry)
    BACKEND_REQ(cb_sd_neutwidth, (sh_reqd), sd_neutwidth_type)
    BACKEND_REQ(cb_sd_neut2body, (sh_reqd), sd_neut2body_type)
    BACKEND_REQ(cb_sd_neut2bodygrav, (sh_reqd), sd_neut2bodygrav_type)
    BACKEND_REQ(cb_sd_neutloop, (sh_reqd), sd_neutloop_type)
    BACKEND_REQ(cb_sd_neut3body, (sh_reqd), sd_neut3body_type)
    BACKEND_OPTION( (SUSY_HIT), (sh_reqd) )
    ALLOW_MODELS(MSSM78atQ, MSSM78atMGUT)
    #undef FUNCTION

  #undef CAPABILITY

  #define CAPABILITY neutralino_3_decay_rates
  START_CAPABILITY

    #define FUNCTION neutralino_3_decays
    START_FUNCTION(DecayTable::Entry)
    BACKEND_REQ(cb_sd_neutwidth, (sh_reqd), sd_neutwidth_type)
    BACKEND_REQ(cb_sd_neut2body, (sh_reqd), sd_neut2body_type)
    BACKEND_REQ(cb_sd_neut2bodygrav, (sh_reqd), sd_neut2bodygrav_type)
    BACKEND_REQ(cb_sd_neutloop, (sh_reqd), sd_neutloop_type)
    BACKEND_REQ(cb_sd_neut3body, (sh_reqd), sd_neut3body_type)
    BACKEND_OPTION( (SUSY_HIT), (sh_reqd) )
    ALLOW_MODELS(MSSM78atQ, MSSM78atMGUT)
    #undef FUNCTION

  #undef CAPABILITY

  #define CAPABILITY neutralino_4_decay_rates
  START_CAPABILITY

    #define FUNCTION neutralino_4_decays
    START_FUNCTION(DecayTable::Entry)
    BACKEND_REQ(cb_sd_neutwidth, (sh_reqd), sd_neutwidth_type)
    BACKEND_REQ(cb_sd_neut2body, (sh_reqd), sd_neut2body_type)
    BACKEND_REQ(cb_sd_neut2bodygrav, (sh_reqd), sd_neut2bodygrav_type)
    BACKEND_REQ(cb_sd_neutloop, (sh_reqd), sd_neutloop_type)
    BACKEND_REQ(cb_sd_neut3body, (sh_reqd), sd_neut3body_type)
    BACKEND_OPTION( (SUSY_HIT), (sh_reqd) )
    ALLOW_MODELS(MSSM78atQ, MSSM78atMGUT)
    #undef FUNCTION

  #undef CAPABILITY
  
  #define CAPABILITY decay_rates
  START_CAPABILITY

    #define FUNCTION all_decays
    START_FUNCTION(DecayTable)
    DEPENDENCY(Higgs_decay_rates, DecayTable::Entry) 
    DEPENDENCY(W_minus_decay_rates, DecayTable::Entry)
    DEPENDENCY(W_plus_decay_rates, DecayTable::Entry)
    DEPENDENCY(Z_decay_rates, DecayTable::Entry)
    DEPENDENCY(t_decay_rates, DecayTable::Entry)
    DEPENDENCY(tbar_decay_rates, DecayTable::Entry)
    DEPENDENCY(mu_minus_decay_rates, DecayTable::Entry)
    DEPENDENCY(mu_plus_decay_rates, DecayTable::Entry)
    DEPENDENCY(tau_minus_decay_rates, DecayTable::Entry)
    DEPENDENCY(tau_plus_decay_rates, DecayTable::Entry)
    DEPENDENCY(pi_0_decay_rates, DecayTable::Entry)
    DEPENDENCY(pi_minus_decay_rates, DecayTable::Entry)
    DEPENDENCY(pi_plus_decay_rates, DecayTable::Entry)
    DEPENDENCY(eta_decay_rates, DecayTable::Entry)
    DEPENDENCY(rho_0_decay_rates, DecayTable::Entry)
    DEPENDENCY(rho_minus_decay_rates, DecayTable::Entry)
    DEPENDENCY(rho_plus_decay_rates, DecayTable::Entry)
    DEPENDENCY(omega_decay_rates, DecayTable::Entry)
    MODEL_CONDITIONAL_DEPENDENCY(h0_2_decay_rates, DecayTable::Entry, MSSM78atQ, MSSM78atMGUT) 
    MODEL_CONDITIONAL_DEPENDENCY(A0_decay_rates, DecayTable::Entry, MSSM78atQ, MSSM78atMGUT) 
    MODEL_CONDITIONAL_DEPENDENCY(Hplus_decay_rates, DecayTable::Entry, MSSM78atQ, MSSM78atMGUT) 
    MODEL_CONDITIONAL_DEPENDENCY(gluino_decay_rates, DecayTable::Entry, MSSM78atQ, MSSM78atMGUT) 
    MODEL_CONDITIONAL_DEPENDENCY(stop_1_decay_rates, DecayTable::Entry, MSSM78atQ, MSSM78atMGUT) 
    MODEL_CONDITIONAL_DEPENDENCY(stop_2_decay_rates, DecayTable::Entry, MSSM78atQ, MSSM78atMGUT) 
    MODEL_CONDITIONAL_DEPENDENCY(sbottom_1_decay_rates, DecayTable::Entry, MSSM78atQ, MSSM78atMGUT) 
    MODEL_CONDITIONAL_DEPENDENCY(sbottom_2_decay_rates, DecayTable::Entry, MSSM78atQ, MSSM78atMGUT) 
    MODEL_CONDITIONAL_DEPENDENCY(sup_l_decay_rates, DecayTable::Entry, MSSM78atQ, MSSM78atMGUT) 
    MODEL_CONDITIONAL_DEPENDENCY(sup_r_decay_rates, DecayTable::Entry, MSSM78atQ, MSSM78atMGUT) 
    MODEL_CONDITIONAL_DEPENDENCY(sdown_l_decay_rates, DecayTable::Entry, MSSM78atQ, MSSM78atMGUT) 
    MODEL_CONDITIONAL_DEPENDENCY(sdown_r_decay_rates, DecayTable::Entry, MSSM78atQ, MSSM78atMGUT) 
    MODEL_CONDITIONAL_DEPENDENCY(scharm_l_decay_rates, DecayTable::Entry, MSSM78atQ, MSSM78atMGUT) 
    MODEL_CONDITIONAL_DEPENDENCY(scharm_r_decay_rates, DecayTable::Entry, MSSM78atQ, MSSM78atMGUT) 
    MODEL_CONDITIONAL_DEPENDENCY(sstrange_l_decay_rates, DecayTable::Entry, MSSM78atQ, MSSM78atMGUT) 
    MODEL_CONDITIONAL_DEPENDENCY(sstrange_r_decay_rates, DecayTable::Entry, MSSM78atQ, MSSM78atMGUT) 
    MODEL_CONDITIONAL_DEPENDENCY(selectron_l_decay_rates, DecayTable::Entry, MSSM78atQ, MSSM78atMGUT) 
    MODEL_CONDITIONAL_DEPENDENCY(selectron_r_decay_rates, DecayTable::Entry, MSSM78atQ, MSSM78atMGUT) 
    MODEL_CONDITIONAL_DEPENDENCY(smuon_l_decay_rates, DecayTable::Entry, MSSM78atQ, MSSM78atMGUT) 
    MODEL_CONDITIONAL_DEPENDENCY(smuon_r_decay_rates, DecayTable::Entry, MSSM78atQ, MSSM78atMGUT) 
    MODEL_CONDITIONAL_DEPENDENCY(stau_1_decay_rates, DecayTable::Entry, MSSM78atQ, MSSM78atMGUT) 
    MODEL_CONDITIONAL_DEPENDENCY(stau_2_decay_rates, DecayTable::Entry, MSSM78atQ, MSSM78atMGUT) 
    MODEL_CONDITIONAL_DEPENDENCY(snu_electronl_decay_rates, DecayTable::Entry, MSSM78atQ, MSSM78atMGUT) 
    MODEL_CONDITIONAL_DEPENDENCY(snu_muonl_decay_rates, DecayTable::Entry, MSSM78atQ, MSSM78atMGUT) 
    MODEL_CONDITIONAL_DEPENDENCY(snu_taul_decay_rates, DecayTable::Entry, MSSM78atQ, MSSM78atMGUT) 
    MODEL_CONDITIONAL_DEPENDENCY(chargino_1_decay_rates, DecayTable::Entry, MSSM78atQ, MSSM78atMGUT) 
    MODEL_CONDITIONAL_DEPENDENCY(chargino_2_decay_rates, DecayTable::Entry, MSSM78atQ, MSSM78atMGUT) 
    MODEL_CONDITIONAL_DEPENDENCY(neutralino_1_decay_rates, DecayTable::Entry, MSSM78atQ, MSSM78atMGUT) 
    MODEL_CONDITIONAL_DEPENDENCY(neutralino_2_decay_rates, DecayTable::Entry, MSSM78atQ, MSSM78atMGUT) 
    MODEL_CONDITIONAL_DEPENDENCY(neutralino_3_decay_rates, DecayTable::Entry, MSSM78atQ, MSSM78atMGUT) 
    MODEL_CONDITIONAL_DEPENDENCY(neutralino_4_decay_rates, DecayTable::Entry, MSSM78atQ, MSSM78atMGUT) 
    #undef FUNCTION

  #undef CAPABILITY

#undef MODULE

// SM decay rate functions
QUICK_FUNCTION(DecayBit, W_minus_decay_rates, NEW_CAPABILITY, W_minus_decays, DecayTable::Entry)
QUICK_FUNCTION(DecayBit, W_plus_decay_rates, NEW_CAPABILITY, W_plus_decays, DecayTable::Entry)
QUICK_FUNCTION(DecayBit, Z_decay_rates, NEW_CAPABILITY, Z_decays, DecayTable::Entry)
QUICK_FUNCTION(DecayBit, t_decay_rates, NEW_CAPABILITY, t_decays, DecayTable::Entry)
QUICK_FUNCTION(DecayBit, tbar_decay_rates, NEW_CAPABILITY, tbar_decays, DecayTable::Entry)
QUICK_FUNCTION(DecayBit, mu_minus_decay_rates, NEW_CAPABILITY, mu_minus_decays, DecayTable::Entry)
QUICK_FUNCTION(DecayBit, mu_plus_decay_rates, NEW_CAPABILITY, mu_plus_decays, DecayTable::Entry)
QUICK_FUNCTION(DecayBit, tau_minus_decay_rates, NEW_CAPABILITY, tau_minus_decays, DecayTable::Entry)
QUICK_FUNCTION(DecayBit, tau_plus_decay_rates, NEW_CAPABILITY, tau_plus_decays, DecayTable::Entry)
QUICK_FUNCTION(DecayBit, pi_0_decay_rates, NEW_CAPABILITY, pi_0_decays, DecayTable::Entry)
QUICK_FUNCTION(DecayBit, pi_minus_decay_rates, NEW_CAPABILITY, pi_minus_decays, DecayTable::Entry)
QUICK_FUNCTION(DecayBit, pi_plus_decay_rates, NEW_CAPABILITY, pi_plus_decays, DecayTable::Entry)
QUICK_FUNCTION(DecayBit, eta_decay_rates, NEW_CAPABILITY, eta_decays, DecayTable::Entry)
QUICK_FUNCTION(DecayBit, rho_0_decay_rates, NEW_CAPABILITY, rho_0_decays, DecayTable::Entry)
QUICK_FUNCTION(DecayBit, rho_minus_decay_rates, NEW_CAPABILITY, rho_minus_decays, DecayTable::Entry)
QUICK_FUNCTION(DecayBit, rho_plus_decay_rates, NEW_CAPABILITY, rho_plus_decays, DecayTable::Entry)
QUICK_FUNCTION(DecayBit, omega_decay_rates, NEW_CAPABILITY, omega_decays, DecayTable::Entry)

#endif /* defined(__DecayBit_rollcall_hpp__) */
 <|MERGE_RESOLUTION|>--- conflicted
+++ resolved
@@ -50,17 +50,9 @@
   #define CAPABILITY Higgs_decay_rates
   START_CAPABILITY
 
-<<<<<<< HEAD
-    #define FUNCTION SMHiggs_decays
-    START_FUNCTION(DecayTable::Entry)
-    DEPENDENCY(SM_spectrum, const SubSpectrum*)
-    DEPENDENCY(MSSM_spectrum, const SubSpectrum*)
-    #undef FUNCTION
-=======
     //#define FUNCTION SMHiggs_decays
     //START_FUNCTION(DecayTable::Entry)
     //#undef FUNCTION
->>>>>>> 69152a7a
 
     #define FUNCTION MSSM_h0_1_decays
     START_FUNCTION(DecayTable::Entry)
