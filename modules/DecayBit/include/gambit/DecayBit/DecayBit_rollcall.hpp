--- conflicted
+++ resolved
@@ -55,12 +55,7 @@
 
     #define FUNCTION SM_Higgs_decays
     START_FUNCTION(DecayTable::Entry)
-<<<<<<< HEAD
-    DEPENDENCY(SM_subspectrum, const SubSpectrum*)
-    DEPENDENCY(MSSM_subspectrum, const SubSpectrum*)
-=======
     //DEPENDENCY(SM_Spectrum, const Spectrum*)
->>>>>>> b4aa7465
     #undef FUNCTION
 
     #define FUNCTION MSSM_h0_1_decays
