//   GAMBIT: Global and Modular BSM Inference Tool
//   *********************************************
///  \file
///
///  Rollcall header for DecayBit.
///
///  Compile-time registration of available 
///  observables and likelihoods for calculating 
///  particle decay rates and branching fractions,
///  along with their dependencies.
///
///  Don't put typedefs or other type definitions
///  in this file; see 
///  Core/include/types_rollcall.hpp for further
///  instructions on how to add new types.
///
///  *********************************************
///
///  Authors (add name and date if you modify):
///   
///  \author Pat Scott 
///          (p.scott@imperial.ac.uk)
///  \date 2014 Aug
///  \author Csaba Balazs
///  \date 2015 Jan-May
///
///  *********************************************


#ifndef __DecayBit_rollcall_hpp__
#define __DecayBit_rollcall_hpp__

#include "DecayBit_types.hpp"

#define MODULE DecayBit
START_MODULE

  #define CAPABILITY testSUSYBRs            // A physical observable or likelihood that this module can calculate.  There may be one or more 
  START_CAPABILITY                          //  functions in this module that can calculate this particular thing in different ways.
  
    #define FUNCTION decayTest              // Name of an observable function
    START_FUNCTION(double)                  // Declare that this function calculates the observable as a double precision variable
    BACKEND_REQ(cb_sd_top2body, (sh_reqd), sd_top2body_type)
    BACKEND_REQ(cb_sd_topwidth, (sh_reqd), sd_topwidth_type)
    BACKEND_OPTION( (SUSY_HIT), (sh_reqd) )
    #undef FUNCTION
	
  #undef CAPABILITY

  #define CAPABILITY t_decay_rates
  START_CAPABILITY

    #define FUNCTION t_decays
    START_FUNCTION(DecayTable::Entry)
    #undef FUNCTION

    #define FUNCTION FH_t_decays
    START_FUNCTION(DecayTable::Entry)
    DEPENDENCY(FH_Couplings, fh_Couplings)
    ALLOW_MODELS(MSSM78atQ, MSSM78atMGUT)
    #undef FUNCTION

  #undef CAPABILITY

  #define CAPABILITY Higgs_decay_rates
  START_CAPABILITY

    //FIXME just a dummy
    #define FUNCTION SM_Higgs_decays
    START_FUNCTION(DecayTable::Entry)
<<<<<<< HEAD
    DEPENDENCY(SM_spectrum, const SubSpectrum*)
    DEPENDENCY(MSSM_spectrum, const SubSpectrum*)
=======
>>>>>>> 8ac0df64
    #undef FUNCTION

    #define FUNCTION MSSM_h0_1_decays
    START_FUNCTION(DecayTable::Entry)
    BACKEND_REQ(cb_widthhl_hdec, (sh_reqd), widthhl_hdec_type)
    BACKEND_REQ(cb_wisusy_hdec, (sh_reqd), wisusy_hdec_type)
    BACKEND_REQ(cb_wisfer_hdec, (sh_reqd), wisfer_hdec_type)
    BACKEND_OPTION( (SUSY_HIT), (sh_reqd) )
    ALLOW_MODELS(MSSM78atQ, MSSM78atMGUT)
    DEPENDENCY(MSSM_spectrum, const Spectrum*)
    // DEPENDENCY(SM_spectrum, const SubSpectrum*)
    // DEPENDENCY(MSSM_spectrum, const SubSpectrum*)
    #undef FUNCTION

    #define FUNCTION FH_MSSM_h0_1_decays
    START_FUNCTION(DecayTable::Entry)
    DEPENDENCY(FH_Couplings, fh_Couplings)
    ALLOW_MODELS(MSSM78atQ, MSSM78atMGUT)

    #define FUNCTION SS_Higgs_decays
    START_FUNCTION(DecayTable::Entry)
    //DEPENDENCY(SS_Spectrum, const Spectrum*) 
    DEPENDENCY(Higgs_decay_rates, DecayTable::Entry)
    ALLOW_MODEL(SingletDM)

    #undef FUNCTION

  #undef CAPABILITY
  
  #define CAPABILITY h0_2_decay_rates
  START_CAPABILITY
  
    #define FUNCTION h0_2_decays
    START_FUNCTION(DecayTable::Entry)
    BACKEND_REQ(cb_widthhh_hdec, (sh_reqd), widthhh_hdec_type)
    BACKEND_REQ(cb_wisusy_hdec, (sh_reqd), wisusy_hdec_type)
    BACKEND_REQ(cb_wisfer_hdec, (sh_reqd), wisfer_hdec_type)
    BACKEND_OPTION( (SUSY_HIT), (sh_reqd) )
    ALLOW_MODELS(MSSM78atQ, MSSM78atMGUT)
    #undef FUNCTION

    #define FUNCTION FH_h0_2_decays
    START_FUNCTION(DecayTable::Entry)
    DEPENDENCY(FH_Couplings, fh_Couplings)
    ALLOW_MODELS(MSSM78atQ, MSSM78atMGUT)
    #undef FUNCTION

  #undef CAPABILITY
  
  #define CAPABILITY A0_decay_rates
  START_CAPABILITY

    #define FUNCTION A0_decays
    START_FUNCTION(DecayTable::Entry)
    BACKEND_REQ(cb_widtha_hdec, (sh_reqd), widtha_hdec_type)
    BACKEND_REQ(cb_wisusy_hdec, (sh_reqd), wisusy_hdec_type)
    BACKEND_OPTION( (SUSY_HIT), (sh_reqd) )
    ALLOW_MODELS(MSSM78atQ, MSSM78atMGUT)
    #undef FUNCTION

    #define FUNCTION FH_A0_decays
    START_FUNCTION(DecayTable::Entry)
    DEPENDENCY(FH_Couplings, fh_Couplings)
    ALLOW_MODELS(MSSM78atQ, MSSM78atMGUT)
    #undef FUNCTION
 
  #undef CAPABILITY

  #define CAPABILITY Hplus_decay_rates
  START_CAPABILITY

    #define FUNCTION Hplus_decays
    START_FUNCTION(DecayTable::Entry)
    BACKEND_REQ(cb_widthhc_hdec, (sh_reqd), widthhc_hdec_type)
    BACKEND_REQ(cb_wisusy_hdec, (sh_reqd), wisusy_hdec_type)
    BACKEND_REQ(cb_wisfer_hdec, (sh_reqd), wisfer_hdec_type)
    BACKEND_OPTION( (SUSY_HIT), (sh_reqd) )
    ALLOW_MODELS(MSSM78atQ, MSSM78atMGUT)
    #undef FUNCTION

    #define FUNCTION FH_Hplus_decays
    START_FUNCTION(DecayTable::Entry)
    DEPENDENCY(FH_Couplings, fh_Couplings)
    ALLOW_MODELS(MSSM78atQ, MSSM78atMGUT)
    #undef FUNCTION

  #undef CAPABILITY

  #define CAPABILITY gluino_decay_rates
  START_CAPABILITY

    #define FUNCTION gluino_decays
    START_FUNCTION(DecayTable::Entry)
    BACKEND_REQ(cb_sd_gluiwidth, (sh_reqd), sd_gluiwidth_type)
    BACKEND_REQ(cb_sd_glui2body, (sh_reqd), sd_glui2body_type)
    BACKEND_REQ(cb_sd_gluiloop, (sh_reqd), sd_gluiloop_type)
    BACKEND_REQ(cb_sd_glui3body, (sh_reqd), sd_glui3body_type)
    BACKEND_OPTION( (SUSY_HIT), (sh_reqd) )
    ALLOW_MODELS(MSSM78atQ, MSSM78atMGUT)
    #undef FUNCTION

  #undef CAPABILITY

  #define CAPABILITY stop_1_decay_rates
  START_CAPABILITY

    #define FUNCTION stop_1_decays
    START_FUNCTION(DecayTable::Entry)
    BACKEND_REQ(cb_sd_stopwidth, (sh_reqd), sd_stopwidth_type)
    BACKEND_REQ(cb_sd_stop2body, (sh_reqd), sd_stop2body_type)
    BACKEND_REQ(cb_sd_stoploop, (sh_reqd), sd_stoploop_type)
    BACKEND_REQ(cb_sd_stop3body, (sh_reqd), sd_stop3body_type)
    BACKEND_OPTION( (SUSY_HIT), (sh_reqd) )
    ALLOW_MODELS(MSSM78atQ, MSSM78atMGUT)
    #undef FUNCTION

  #undef CAPABILITY

  #define CAPABILITY stop_2_decay_rates
  START_CAPABILITY

    #define FUNCTION stop_2_decays
    START_FUNCTION(DecayTable::Entry)
    BACKEND_REQ(cb_sd_stopwidth, (sh_reqd), sd_stopwidth_type)
    BACKEND_REQ(cb_sd_stop2body, (sh_reqd), sd_stop2body_type)
    BACKEND_REQ(cb_sd_stop3body, (sh_reqd), sd_stop3body_type)
    BACKEND_OPTION( (SUSY_HIT), (sh_reqd) )
    ALLOW_MODELS(MSSM78atQ, MSSM78atMGUT)
    #undef FUNCTION

  #undef CAPABILITY

  #define CAPABILITY sbottom_1_decay_rates
  START_CAPABILITY

    #define FUNCTION sbottom_1_decays
    START_FUNCTION(DecayTable::Entry)
    BACKEND_REQ(cb_sd_sbotwidth, (sh_reqd), sd_sbotwidth_type)
    BACKEND_REQ(cb_sd_sbot2body, (sh_reqd), sd_sbot2body_type)
    BACKEND_REQ(cb_sd_sbot3body, (sh_reqd), sd_sbot3body_type)
    BACKEND_OPTION( (SUSY_HIT), (sh_reqd) )
    ALLOW_MODELS(MSSM78atQ, MSSM78atMGUT)
    #undef FUNCTION

  #undef CAPABILITY

  #define CAPABILITY sbottom_2_decay_rates
  START_CAPABILITY

    #define FUNCTION sbottom_2_decays
    START_FUNCTION(DecayTable::Entry)
    BACKEND_REQ(cb_sd_sbotwidth, (sh_reqd), sd_sbotwidth_type)
    BACKEND_REQ(cb_sd_sbot2body, (sh_reqd), sd_sbot2body_type)
    BACKEND_REQ(cb_sd_sbot3body, (sh_reqd), sd_sbot3body_type)
    BACKEND_OPTION( (SUSY_HIT), (sh_reqd) )
    ALLOW_MODELS(MSSM78atQ, MSSM78atMGUT)
    #undef FUNCTION

  #undef CAPABILITY

  #define CAPABILITY sup_l_decay_rates
  START_CAPABILITY

    #define FUNCTION sup_l_decays
    START_FUNCTION(DecayTable::Entry)
    BACKEND_REQ(cb_sd_supwidth, (sh_reqd), sd_supwidth_type)
    BACKEND_REQ(cb_sd_sup2body, (sh_reqd), sd_sup2body_type)
    BACKEND_OPTION( (SUSY_HIT), (sh_reqd) )
    ALLOW_MODELS(MSSM78atQ, MSSM78atMGUT)
    #undef FUNCTION

  #undef CAPABILITY

  #define CAPABILITY sup_r_decay_rates
  START_CAPABILITY

    #define FUNCTION sup_r_decays
    START_FUNCTION(DecayTable::Entry)
    BACKEND_REQ(cb_sd_supwidth, (sh_reqd), sd_supwidth_type)
    BACKEND_REQ(cb_sd_sup2body, (sh_reqd), sd_sup2body_type)
    BACKEND_OPTION( (SUSY_HIT), (sh_reqd) )
    ALLOW_MODELS(MSSM78atQ, MSSM78atMGUT)
    #undef FUNCTION

  #undef CAPABILITY

  #define CAPABILITY sdown_l_decay_rates
  START_CAPABILITY

    #define FUNCTION sdown_l_decays
    START_FUNCTION(DecayTable::Entry)
    BACKEND_REQ(cb_sd_sdownwidth, (sh_reqd), sd_sdownwidth_type)
    BACKEND_REQ(cb_sd_sdown2body, (sh_reqd), sd_sdown2body_type)
    BACKEND_OPTION( (SUSY_HIT), (sh_reqd) )
    ALLOW_MODELS(MSSM78atQ, MSSM78atMGUT)
    #undef FUNCTION

  #undef CAPABILITY

  #define CAPABILITY sdown_r_decay_rates
  START_CAPABILITY

    #define FUNCTION sdown_r_decays
    START_FUNCTION(DecayTable::Entry)
    BACKEND_REQ(cb_sd_sdownwidth, (sh_reqd), sd_sdownwidth_type)
    BACKEND_REQ(cb_sd_sdown2body, (sh_reqd), sd_sdown2body_type)
    BACKEND_OPTION( (SUSY_HIT), (sh_reqd) )
    ALLOW_MODELS(MSSM78atQ, MSSM78atMGUT)
    #undef FUNCTION

  #undef CAPABILITY

  #define CAPABILITY scharm_l_decay_rates
  START_CAPABILITY

    #define FUNCTION scharm_l_decays
    START_FUNCTION(DecayTable::Entry)
    BACKEND_REQ(cb_sd_supwidth, (sh_reqd), sd_supwidth_type)
    BACKEND_REQ(cb_sd_sup2body, (sh_reqd), sd_sup2body_type)
    BACKEND_OPTION( (SUSY_HIT), (sh_reqd) )
    ALLOW_MODELS(MSSM78atQ, MSSM78atMGUT)
    #undef FUNCTION

  #undef CAPABILITY

  #define CAPABILITY scharm_r_decay_rates
  START_CAPABILITY

    #define FUNCTION scharm_r_decays
    START_FUNCTION(DecayTable::Entry)
    BACKEND_REQ(cb_sd_supwidth, (sh_reqd), sd_supwidth_type)
    BACKEND_REQ(cb_sd_sup2body, (sh_reqd), sd_sup2body_type)
    BACKEND_OPTION( (SUSY_HIT), (sh_reqd) )
    ALLOW_MODELS(MSSM78atQ, MSSM78atMGUT)
    #undef FUNCTION

  #undef CAPABILITY

  #define CAPABILITY sstrange_l_decay_rates
  START_CAPABILITY

    #define FUNCTION sstrange_l_decays
    START_FUNCTION(DecayTable::Entry)
    BACKEND_REQ(cb_sd_sdownwidth, (sh_reqd), sd_sdownwidth_type)
    BACKEND_REQ(cb_sd_sdown2body, (sh_reqd), sd_sdown2body_type)
    BACKEND_OPTION( (SUSY_HIT), (sh_reqd) )
    ALLOW_MODELS(MSSM78atQ, MSSM78atMGUT)
    #undef FUNCTION

  #undef CAPABILITY

  #define CAPABILITY sstrange_r_decay_rates
  START_CAPABILITY

    #define FUNCTION sstrange_r_decays
    START_FUNCTION(DecayTable::Entry)
    BACKEND_REQ(cb_sd_sdownwidth, (sh_reqd), sd_sdownwidth_type)
    BACKEND_REQ(cb_sd_sdown2body, (sh_reqd), sd_sdown2body_type)
    BACKEND_OPTION( (SUSY_HIT), (sh_reqd) )
    ALLOW_MODELS(MSSM78atQ, MSSM78atMGUT)
    #undef FUNCTION

  #undef CAPABILITY

  #define CAPABILITY selectron_l_decay_rates
  START_CAPABILITY

    #define FUNCTION selectron_l_decays
    START_FUNCTION(DecayTable::Entry)
    BACKEND_REQ(cb_sd_selwidth, (sh_reqd), sd_selwidth_type)
    BACKEND_REQ(cb_sd_sel2body, (sh_reqd), sd_sel2body_type)
    BACKEND_OPTION( (SUSY_HIT), (sh_reqd) )
    ALLOW_MODELS(MSSM78atQ, MSSM78atMGUT)
    #undef FUNCTION

  #undef CAPABILITY

  #define CAPABILITY selectron_r_decay_rates
  START_CAPABILITY

    #define FUNCTION selectron_r_decays
    START_FUNCTION(DecayTable::Entry)
    BACKEND_REQ(cb_sd_selwidth, (sh_reqd), sd_selwidth_type)
    BACKEND_REQ(cb_sd_sel2body, (sh_reqd), sd_sel2body_type)
    BACKEND_OPTION( (SUSY_HIT), (sh_reqd) )
    ALLOW_MODELS(MSSM78atQ, MSSM78atMGUT)
    #undef FUNCTION

  #undef CAPABILITY

  #define CAPABILITY smuon_l_decay_rates
  START_CAPABILITY

    #define FUNCTION smuon_l_decays
    START_FUNCTION(DecayTable::Entry)
    BACKEND_REQ(cb_sd_selwidth, (sh_reqd), sd_selwidth_type)
    BACKEND_REQ(cb_sd_sel2body, (sh_reqd), sd_sel2body_type)
    BACKEND_OPTION( (SUSY_HIT), (sh_reqd) )
    ALLOW_MODELS(MSSM78atQ, MSSM78atMGUT)
    #undef FUNCTION

  #undef CAPABILITY

  #define CAPABILITY smuon_r_decay_rates
  START_CAPABILITY

    #define FUNCTION smuon_r_decays
    START_FUNCTION(DecayTable::Entry)
    BACKEND_REQ(cb_sd_selwidth, (sh_reqd), sd_selwidth_type)
    BACKEND_REQ(cb_sd_sel2body, (sh_reqd), sd_sel2body_type)
    BACKEND_OPTION( (SUSY_HIT), (sh_reqd) )
    ALLOW_MODELS(MSSM78atQ, MSSM78atMGUT)
    #undef FUNCTION

  #undef CAPABILITY

  #define CAPABILITY stau_1_decay_rates
  START_CAPABILITY

    #define FUNCTION stau_1_decays
    START_FUNCTION(DecayTable::Entry)
    BACKEND_REQ(cb_sd_stauwidth, (sh_reqd), sd_stauwidth_type)
    BACKEND_REQ(cb_sd_stau2body, (sh_reqd), sd_stau2body_type)
    BACKEND_REQ(cb_sd_stau2bodygrav, (sh_reqd), sd_stau2bodygrav_type)
    BACKEND_OPTION( (SUSY_HIT), (sh_reqd) )
    ALLOW_MODELS(MSSM78atQ, MSSM78atMGUT)
    #undef FUNCTION

  #undef CAPABILITY

  #define CAPABILITY stau_2_decay_rates
  START_CAPABILITY

    #define FUNCTION stau_2_decays
    START_FUNCTION(DecayTable::Entry)
    BACKEND_REQ(cb_sd_stauwidth, (sh_reqd), sd_stauwidth_type)
    BACKEND_REQ(cb_sd_stau2body, (sh_reqd), sd_stau2body_type)
    BACKEND_OPTION( (SUSY_HIT), (sh_reqd) )
    ALLOW_MODELS(MSSM78atQ, MSSM78atMGUT)
    #undef FUNCTION

  #undef CAPABILITY

  #define CAPABILITY snu_electronl_decay_rates
  START_CAPABILITY

    #define FUNCTION snu_electronl_decays
    START_FUNCTION(DecayTable::Entry)
    BACKEND_REQ(cb_sd_snelwidth, (sh_reqd), sd_snelwidth_type)
    BACKEND_REQ(cb_sd_snel2body, (sh_reqd), sd_snel2body_type)
    BACKEND_OPTION( (SUSY_HIT), (sh_reqd) )
    ALLOW_MODELS(MSSM78atQ, MSSM78atMGUT)
    #undef FUNCTION

  #undef CAPABILITY

  #define CAPABILITY snu_muonl_decay_rates
  START_CAPABILITY

    #define FUNCTION snu_muonl_decays
    START_FUNCTION(DecayTable::Entry)
    BACKEND_REQ(cb_sd_snelwidth, (sh_reqd), sd_snelwidth_type)
    BACKEND_REQ(cb_sd_snel2body, (sh_reqd), sd_snel2body_type)
    BACKEND_OPTION( (SUSY_HIT), (sh_reqd) )
    ALLOW_MODELS(MSSM78atQ, MSSM78atMGUT)
    #undef FUNCTION

  #undef CAPABILITY

  #define CAPABILITY snu_taul_decay_rates
  START_CAPABILITY

    #define FUNCTION snu_taul_decays
    START_FUNCTION(DecayTable::Entry)
    BACKEND_REQ(cb_sd_sntauwidth, (sh_reqd), sd_sntauwidth_type)
    BACKEND_REQ(cb_sd_sntau2body, (sh_reqd), sd_sntau2body_type)
    BACKEND_OPTION( (SUSY_HIT), (sh_reqd) )
    ALLOW_MODELS(MSSM78atQ, MSSM78atMGUT)
    #undef FUNCTION

  #undef CAPABILITY

  #define CAPABILITY charginoplus_1_decay_rates
  START_CAPABILITY

    #define FUNCTION charginoplus_1_decays
    START_FUNCTION(DecayTable::Entry)
    BACKEND_REQ(cb_sd_charwidth, (sh_reqd), sd_charwidth_type)
    BACKEND_REQ(cb_sd_char2body, (sh_reqd), sd_char2body_type)
    BACKEND_REQ(cb_sd_char2bodygrav, (sh_reqd), sd_char2bodygrav_type)
    BACKEND_REQ(cb_sd_char3body, (sh_reqd), sd_char3body_type)
    BACKEND_OPTION( (SUSY_HIT), (sh_reqd) )
    ALLOW_MODELS(MSSM78atQ, MSSM78atMGUT)
    #undef FUNCTION

  #undef CAPABILITY

  #define CAPABILITY charginoplus_2_decay_rates
  START_CAPABILITY

    #define FUNCTION charginoplus_2_decays
    START_FUNCTION(DecayTable::Entry)
    BACKEND_REQ(cb_sd_charwidth, (sh_reqd), sd_charwidth_type)
    BACKEND_REQ(cb_sd_char2body, (sh_reqd), sd_char2body_type)
    BACKEND_REQ(cb_sd_char2bodygrav, (sh_reqd), sd_char2bodygrav_type)
    BACKEND_REQ(cb_sd_char3body, (sh_reqd), sd_char3body_type)
    BACKEND_OPTION( (SUSY_HIT), (sh_reqd) )
    ALLOW_MODELS(MSSM78atQ, MSSM78atMGUT)
    #undef FUNCTION

  #undef CAPABILITY

  #define CAPABILITY neutralino_1_decay_rates
  START_CAPABILITY

    #define FUNCTION neutralino_1_decays
    START_FUNCTION(DecayTable::Entry)
    BACKEND_REQ(cb_sd_neutwidth, (sh_reqd), sd_neutwidth_type)
    BACKEND_REQ(cb_sd_neut2body, (sh_reqd), sd_neut2body_type)
    BACKEND_REQ(cb_sd_neut2bodygrav, (sh_reqd), sd_neut2bodygrav_type)
    BACKEND_REQ(cb_sd_neut3body, (sh_reqd), sd_neut3body_type)
    BACKEND_OPTION( (SUSY_HIT), (sh_reqd) )
    ALLOW_MODELS(MSSM78atQ, MSSM78atMGUT)
    #undef FUNCTION

  #undef CAPABILITY

  #define CAPABILITY neutralino_2_decay_rates
  START_CAPABILITY

    #define FUNCTION neutralino_2_decays
    START_FUNCTION(DecayTable::Entry)
    BACKEND_REQ(cb_sd_neutwidth, (sh_reqd), sd_neutwidth_type)
    BACKEND_REQ(cb_sd_neut2body, (sh_reqd), sd_neut2body_type)
    BACKEND_REQ(cb_sd_neut2bodygrav, (sh_reqd), sd_neut2bodygrav_type)
    BACKEND_REQ(cb_sd_neutloop, (sh_reqd), sd_neutloop_type)
    BACKEND_REQ(cb_sd_neut3body, (sh_reqd), sd_neut3body_type)
    BACKEND_OPTION( (SUSY_HIT), (sh_reqd) )
    ALLOW_MODELS(MSSM78atQ, MSSM78atMGUT)
    #undef FUNCTION

  #undef CAPABILITY

  #define CAPABILITY neutralino_3_decay_rates
  START_CAPABILITY

    #define FUNCTION neutralino_3_decays
    START_FUNCTION(DecayTable::Entry)
    BACKEND_REQ(cb_sd_neutwidth, (sh_reqd), sd_neutwidth_type)
    BACKEND_REQ(cb_sd_neut2body, (sh_reqd), sd_neut2body_type)
    BACKEND_REQ(cb_sd_neut2bodygrav, (sh_reqd), sd_neut2bodygrav_type)
    BACKEND_REQ(cb_sd_neutloop, (sh_reqd), sd_neutloop_type)
    BACKEND_REQ(cb_sd_neut3body, (sh_reqd), sd_neut3body_type)
    BACKEND_OPTION( (SUSY_HIT), (sh_reqd) )
    ALLOW_MODELS(MSSM78atQ, MSSM78atMGUT)
    #undef FUNCTION

  #undef CAPABILITY

  #define CAPABILITY neutralino_4_decay_rates
  START_CAPABILITY

    #define FUNCTION neutralino_4_decays
    START_FUNCTION(DecayTable::Entry)
    BACKEND_REQ(cb_sd_neutwidth, (sh_reqd), sd_neutwidth_type)
    BACKEND_REQ(cb_sd_neut2body, (sh_reqd), sd_neut2body_type)
    BACKEND_REQ(cb_sd_neut2bodygrav, (sh_reqd), sd_neut2bodygrav_type)
    BACKEND_REQ(cb_sd_neutloop, (sh_reqd), sd_neutloop_type)
    BACKEND_REQ(cb_sd_neut3body, (sh_reqd), sd_neut3body_type)
    BACKEND_OPTION( (SUSY_HIT), (sh_reqd) )
    ALLOW_MODELS(MSSM78atQ, MSSM78atMGUT)
    #undef FUNCTION

  #undef CAPABILITY
  
  #define CAPABILITY decay_rates
  START_CAPABILITY

    #define FUNCTION all_decays
    START_FUNCTION(DecayTable)
    DEPENDENCY(Higgs_decay_rates, DecayTable::Entry) 
    DEPENDENCY(W_minus_decay_rates, DecayTable::Entry)
    DEPENDENCY(W_plus_decay_rates, DecayTable::Entry)
    DEPENDENCY(Z_decay_rates, DecayTable::Entry)
    DEPENDENCY(t_decay_rates, DecayTable::Entry)
    DEPENDENCY(tbar_decay_rates, DecayTable::Entry)
    DEPENDENCY(mu_minus_decay_rates, DecayTable::Entry)
    DEPENDENCY(mu_plus_decay_rates, DecayTable::Entry)
    DEPENDENCY(tau_minus_decay_rates, DecayTable::Entry)
    DEPENDENCY(tau_plus_decay_rates, DecayTable::Entry)
    DEPENDENCY(pi_0_decay_rates, DecayTable::Entry)
    DEPENDENCY(pi_minus_decay_rates, DecayTable::Entry)
    DEPENDENCY(pi_plus_decay_rates, DecayTable::Entry)
    DEPENDENCY(eta_decay_rates, DecayTable::Entry)
    DEPENDENCY(rho_0_decay_rates, DecayTable::Entry)
    DEPENDENCY(rho_minus_decay_rates, DecayTable::Entry)
    DEPENDENCY(rho_plus_decay_rates, DecayTable::Entry)
    DEPENDENCY(omega_decay_rates, DecayTable::Entry)
    MODEL_CONDITIONAL_DEPENDENCY(h0_2_decay_rates, DecayTable::Entry, MSSM78atQ, MSSM78atMGUT) 
    MODEL_CONDITIONAL_DEPENDENCY(A0_decay_rates, DecayTable::Entry, MSSM78atQ, MSSM78atMGUT) 
    MODEL_CONDITIONAL_DEPENDENCY(Hplus_decay_rates, DecayTable::Entry, MSSM78atQ, MSSM78atMGUT) 
    MODEL_CONDITIONAL_DEPENDENCY(Hminus_decay_rates, DecayTable::Entry, MSSM78atQ, MSSM78atMGUT) 
    MODEL_CONDITIONAL_DEPENDENCY(gluino_decay_rates, DecayTable::Entry, MSSM78atQ, MSSM78atMGUT) 
    MODEL_CONDITIONAL_DEPENDENCY(stop_1_decay_rates, DecayTable::Entry, MSSM78atQ, MSSM78atMGUT) 
    MODEL_CONDITIONAL_DEPENDENCY(stop_2_decay_rates, DecayTable::Entry, MSSM78atQ, MSSM78atMGUT) 
    MODEL_CONDITIONAL_DEPENDENCY(sbottom_1_decay_rates, DecayTable::Entry, MSSM78atQ, MSSM78atMGUT) 
    MODEL_CONDITIONAL_DEPENDENCY(sbottom_2_decay_rates, DecayTable::Entry, MSSM78atQ, MSSM78atMGUT) 
    MODEL_CONDITIONAL_DEPENDENCY(sup_l_decay_rates, DecayTable::Entry, MSSM78atQ, MSSM78atMGUT) 
    MODEL_CONDITIONAL_DEPENDENCY(sup_r_decay_rates, DecayTable::Entry, MSSM78atQ, MSSM78atMGUT) 
    MODEL_CONDITIONAL_DEPENDENCY(sdown_l_decay_rates, DecayTable::Entry, MSSM78atQ, MSSM78atMGUT) 
    MODEL_CONDITIONAL_DEPENDENCY(sdown_r_decay_rates, DecayTable::Entry, MSSM78atQ, MSSM78atMGUT) 
    MODEL_CONDITIONAL_DEPENDENCY(scharm_l_decay_rates, DecayTable::Entry, MSSM78atQ, MSSM78atMGUT) 
    MODEL_CONDITIONAL_DEPENDENCY(scharm_r_decay_rates, DecayTable::Entry, MSSM78atQ, MSSM78atMGUT) 
    MODEL_CONDITIONAL_DEPENDENCY(sstrange_l_decay_rates, DecayTable::Entry, MSSM78atQ, MSSM78atMGUT) 
    MODEL_CONDITIONAL_DEPENDENCY(sstrange_r_decay_rates, DecayTable::Entry, MSSM78atQ, MSSM78atMGUT) 
    MODEL_CONDITIONAL_DEPENDENCY(selectron_l_decay_rates, DecayTable::Entry, MSSM78atQ, MSSM78atMGUT) 
    MODEL_CONDITIONAL_DEPENDENCY(selectron_r_decay_rates, DecayTable::Entry, MSSM78atQ, MSSM78atMGUT) 
    MODEL_CONDITIONAL_DEPENDENCY(smuon_l_decay_rates, DecayTable::Entry, MSSM78atQ, MSSM78atMGUT) 
    MODEL_CONDITIONAL_DEPENDENCY(smuon_r_decay_rates, DecayTable::Entry, MSSM78atQ, MSSM78atMGUT) 
    MODEL_CONDITIONAL_DEPENDENCY(stau_1_decay_rates, DecayTable::Entry, MSSM78atQ, MSSM78atMGUT) 
    MODEL_CONDITIONAL_DEPENDENCY(stau_2_decay_rates, DecayTable::Entry, MSSM78atQ, MSSM78atMGUT) 
    MODEL_CONDITIONAL_DEPENDENCY(snu_electronl_decay_rates, DecayTable::Entry, MSSM78atQ, MSSM78atMGUT) 
    MODEL_CONDITIONAL_DEPENDENCY(snu_muonl_decay_rates, DecayTable::Entry, MSSM78atQ, MSSM78atMGUT) 
    MODEL_CONDITIONAL_DEPENDENCY(snu_taul_decay_rates, DecayTable::Entry, MSSM78atQ, MSSM78atMGUT) 
    MODEL_CONDITIONAL_DEPENDENCY(stopbar_1_decay_rates, DecayTable::Entry, MSSM78atQ, MSSM78atMGUT) 
    MODEL_CONDITIONAL_DEPENDENCY(stopbar_2_decay_rates, DecayTable::Entry, MSSM78atQ, MSSM78atMGUT) 
    MODEL_CONDITIONAL_DEPENDENCY(sbottombar_1_decay_rates, DecayTable::Entry, MSSM78atQ, MSSM78atMGUT) 
    MODEL_CONDITIONAL_DEPENDENCY(sbottombar_2_decay_rates, DecayTable::Entry, MSSM78atQ, MSSM78atMGUT) 
    MODEL_CONDITIONAL_DEPENDENCY(supbar_l_decay_rates, DecayTable::Entry, MSSM78atQ, MSSM78atMGUT) 
    MODEL_CONDITIONAL_DEPENDENCY(supbar_r_decay_rates, DecayTable::Entry, MSSM78atQ, MSSM78atMGUT) 
    MODEL_CONDITIONAL_DEPENDENCY(sdownbar_l_decay_rates, DecayTable::Entry, MSSM78atQ, MSSM78atMGUT) 
    MODEL_CONDITIONAL_DEPENDENCY(sdownbar_r_decay_rates, DecayTable::Entry, MSSM78atQ, MSSM78atMGUT) 
    MODEL_CONDITIONAL_DEPENDENCY(scharmbar_l_decay_rates, DecayTable::Entry, MSSM78atQ, MSSM78atMGUT) 
    MODEL_CONDITIONAL_DEPENDENCY(scharmbar_r_decay_rates, DecayTable::Entry, MSSM78atQ, MSSM78atMGUT) 
    MODEL_CONDITIONAL_DEPENDENCY(sstrangebar_l_decay_rates, DecayTable::Entry, MSSM78atQ, MSSM78atMGUT) 
    MODEL_CONDITIONAL_DEPENDENCY(sstrangebar_r_decay_rates, DecayTable::Entry, MSSM78atQ, MSSM78atMGUT) 
    MODEL_CONDITIONAL_DEPENDENCY(selectronbar_l_decay_rates, DecayTable::Entry, MSSM78atQ, MSSM78atMGUT) 
    MODEL_CONDITIONAL_DEPENDENCY(selectronbar_r_decay_rates, DecayTable::Entry, MSSM78atQ, MSSM78atMGUT) 
    MODEL_CONDITIONAL_DEPENDENCY(smuonbar_l_decay_rates, DecayTable::Entry, MSSM78atQ, MSSM78atMGUT) 
    MODEL_CONDITIONAL_DEPENDENCY(smuonbar_r_decay_rates, DecayTable::Entry, MSSM78atQ, MSSM78atMGUT) 
    MODEL_CONDITIONAL_DEPENDENCY(staubar_1_decay_rates, DecayTable::Entry, MSSM78atQ, MSSM78atMGUT) 
    MODEL_CONDITIONAL_DEPENDENCY(staubar_2_decay_rates, DecayTable::Entry, MSSM78atQ, MSSM78atMGUT) 
    MODEL_CONDITIONAL_DEPENDENCY(snubar_electronl_decay_rates, DecayTable::Entry, MSSM78atQ, MSSM78atMGUT) 
    MODEL_CONDITIONAL_DEPENDENCY(snubar_muonl_decay_rates, DecayTable::Entry, MSSM78atQ, MSSM78atMGUT) 
    MODEL_CONDITIONAL_DEPENDENCY(snubar_taul_decay_rates, DecayTable::Entry, MSSM78atQ, MSSM78atMGUT) 
    MODEL_CONDITIONAL_DEPENDENCY(charginoplus_1_decay_rates, DecayTable::Entry, MSSM78atQ, MSSM78atMGUT) 
    MODEL_CONDITIONAL_DEPENDENCY(charginominus_1_decay_rates, DecayTable::Entry, MSSM78atQ, MSSM78atMGUT) 
    MODEL_CONDITIONAL_DEPENDENCY(charginoplus_2_decay_rates, DecayTable::Entry, MSSM78atQ, MSSM78atMGUT) 
    MODEL_CONDITIONAL_DEPENDENCY(charginominus_2_decay_rates, DecayTable::Entry, MSSM78atQ, MSSM78atMGUT) 
    MODEL_CONDITIONAL_DEPENDENCY(neutralino_1_decay_rates, DecayTable::Entry, MSSM78atQ, MSSM78atMGUT) 
    MODEL_CONDITIONAL_DEPENDENCY(neutralino_2_decay_rates, DecayTable::Entry, MSSM78atQ, MSSM78atMGUT) 
    MODEL_CONDITIONAL_DEPENDENCY(neutralino_3_decay_rates, DecayTable::Entry, MSSM78atQ, MSSM78atMGUT) 
    MODEL_CONDITIONAL_DEPENDENCY(neutralino_4_decay_rates, DecayTable::Entry, MSSM78atQ, MSSM78atMGUT) 
    #undef FUNCTION

  #undef CAPABILITY

#undef MODULE

// SM decay rate functions
QUICK_FUNCTION(DecayBit, W_plus_decay_rates, NEW_CAPABILITY, W_plus_decays, DecayTable::Entry)
QUICK_FUNCTION(DecayBit, W_minus_decay_rates, NEW_CAPABILITY, W_minus_decays, DecayTable::Entry, (), (W_plus_decay_rates, DecayTable::Entry))
QUICK_FUNCTION(DecayBit, Z_decay_rates, NEW_CAPABILITY, Z_decays, DecayTable::Entry)
QUICK_FUNCTION(DecayBit, tbar_decay_rates, NEW_CAPABILITY, tbar_decays, DecayTable::Entry,(), (t_decay_rates, DecayTable::Entry))
QUICK_FUNCTION(DecayBit, mu_plus_decay_rates, NEW_CAPABILITY, mu_plus_decays, DecayTable::Entry)
QUICK_FUNCTION(DecayBit, mu_minus_decay_rates, NEW_CAPABILITY, mu_minus_decays, DecayTable::Entry, (), (mu_plus_decay_rates, DecayTable::Entry))
QUICK_FUNCTION(DecayBit, tau_plus_decay_rates, NEW_CAPABILITY, tau_plus_decays, DecayTable::Entry)
QUICK_FUNCTION(DecayBit, tau_minus_decay_rates, NEW_CAPABILITY, tau_minus_decays, DecayTable::Entry, (), (tau_plus_decay_rates, DecayTable::Entry))
QUICK_FUNCTION(DecayBit, pi_0_decay_rates, NEW_CAPABILITY, pi_0_decays, DecayTable::Entry)
QUICK_FUNCTION(DecayBit, pi_plus_decay_rates, NEW_CAPABILITY, pi_plus_decays, DecayTable::Entry)
QUICK_FUNCTION(DecayBit, pi_minus_decay_rates, NEW_CAPABILITY, pi_minus_decays, DecayTable::Entry, (), (pi_plus_decay_rates, DecayTable::Entry))
QUICK_FUNCTION(DecayBit, eta_decay_rates, NEW_CAPABILITY, eta_decays, DecayTable::Entry)
QUICK_FUNCTION(DecayBit, rho_0_decay_rates, NEW_CAPABILITY, rho_0_decays, DecayTable::Entry)
QUICK_FUNCTION(DecayBit, rho_plus_decay_rates, NEW_CAPABILITY, rho_plus_decays, DecayTable::Entry)
QUICK_FUNCTION(DecayBit, rho_minus_decay_rates, NEW_CAPABILITY, rho_minus_decays, DecayTable::Entry, (), (rho_plus_decay_rates, DecayTable::Entry))
QUICK_FUNCTION(DecayBit, omega_decay_rates, NEW_CAPABILITY, omega_decays, DecayTable::Entry)

// CP-conserving MSSM antiparticle decay rate functions
QUICK_FUNCTION(DecayBit, Hminus_decay_rates, NEW_CAPABILITY, Hminus_decays, DecayTable::Entry, (MSSM78atQ, MSSM78atMGUT), (Hplus_decay_rates, DecayTable::Entry)) 
QUICK_FUNCTION(DecayBit, stopbar_1_decay_rates, NEW_CAPABILITY, stopbar_1_decays, DecayTable::Entry, (MSSM78atQ, MSSM78atMGUT), (stop_1_decay_rates, DecayTable::Entry)) 
QUICK_FUNCTION(DecayBit, stopbar_2_decay_rates, NEW_CAPABILITY, stopbar_2_decays, DecayTable::Entry, (MSSM78atQ, MSSM78atMGUT), (stop_2_decay_rates, DecayTable::Entry)) 
QUICK_FUNCTION(DecayBit, sbottombar_1_decay_rates, NEW_CAPABILITY, sbottombar_1_decays, DecayTable::Entry, (MSSM78atQ, MSSM78atMGUT), (sbottom_1_decay_rates, DecayTable::Entry)) 
QUICK_FUNCTION(DecayBit, sbottombar_2_decay_rates, NEW_CAPABILITY, sbottombar_2_decays, DecayTable::Entry, (MSSM78atQ, MSSM78atMGUT), (sbottom_2_decay_rates, DecayTable::Entry)) 
QUICK_FUNCTION(DecayBit, supbar_l_decay_rates, NEW_CAPABILITY, supbar_l_decays, DecayTable::Entry, (MSSM78atQ, MSSM78atMGUT), (sup_l_decay_rates, DecayTable::Entry)) 
QUICK_FUNCTION(DecayBit, supbar_r_decay_rates, NEW_CAPABILITY, supbar_r_decays, DecayTable::Entry, (MSSM78atQ, MSSM78atMGUT), (sup_r_decay_rates, DecayTable::Entry)) 
QUICK_FUNCTION(DecayBit, sdownbar_l_decay_rates, NEW_CAPABILITY, sdownbar_l_decays, DecayTable::Entry, (MSSM78atQ, MSSM78atMGUT), (sdown_l_decay_rates, DecayTable::Entry)) 
QUICK_FUNCTION(DecayBit, sdownbar_r_decay_rates, NEW_CAPABILITY, sdownbar_r_decays, DecayTable::Entry, (MSSM78atQ, MSSM78atMGUT), (sdown_r_decay_rates, DecayTable::Entry)) 
QUICK_FUNCTION(DecayBit, scharmbar_l_decay_rates, NEW_CAPABILITY, scharmbar_l_decays, DecayTable::Entry, (MSSM78atQ, MSSM78atMGUT), (scharm_l_decay_rates, DecayTable::Entry)) 
QUICK_FUNCTION(DecayBit, scharmbar_r_decay_rates, NEW_CAPABILITY, scharmbar_r_decays, DecayTable::Entry, (MSSM78atQ, MSSM78atMGUT), (scharm_r_decay_rates, DecayTable::Entry)) 
QUICK_FUNCTION(DecayBit, sstrangebar_l_decay_rates, NEW_CAPABILITY, sstrangebar_l_decays, DecayTable::Entry, (MSSM78atQ, MSSM78atMGUT), (sstrange_l_decay_rates, DecayTable::Entry)) 
QUICK_FUNCTION(DecayBit, sstrangebar_r_decay_rates, NEW_CAPABILITY, sstrangebar_r_decays, DecayTable::Entry, (MSSM78atQ, MSSM78atMGUT), (sstrange_r_decay_rates, DecayTable::Entry)) 
QUICK_FUNCTION(DecayBit, selectronbar_l_decay_rates, NEW_CAPABILITY, selectronbar_l_decays, DecayTable::Entry, (MSSM78atQ, MSSM78atMGUT), (selectron_l_decay_rates, DecayTable::Entry)) 
QUICK_FUNCTION(DecayBit, selectronbar_r_decay_rates, NEW_CAPABILITY, selectronbar_r_decays, DecayTable::Entry, (MSSM78atQ, MSSM78atMGUT), (selectron_r_decay_rates, DecayTable::Entry)) 
QUICK_FUNCTION(DecayBit, smuonbar_l_decay_rates, NEW_CAPABILITY, smuonbar_l_decays, DecayTable::Entry, (MSSM78atQ, MSSM78atMGUT), (smuon_l_decay_rates, DecayTable::Entry)) 
QUICK_FUNCTION(DecayBit, smuonbar_r_decay_rates, NEW_CAPABILITY, smuonbar_r_decays, DecayTable::Entry, (MSSM78atQ, MSSM78atMGUT), (smuon_r_decay_rates, DecayTable::Entry)) 
QUICK_FUNCTION(DecayBit, staubar_1_decay_rates, NEW_CAPABILITY, staubar_1_decays, DecayTable::Entry, (MSSM78atQ, MSSM78atMGUT), (stau_1_decay_rates, DecayTable::Entry)) 
QUICK_FUNCTION(DecayBit, staubar_2_decay_rates, NEW_CAPABILITY, staubar_2_decays, DecayTable::Entry, (MSSM78atQ, MSSM78atMGUT), (stau_2_decay_rates, DecayTable::Entry)) 
QUICK_FUNCTION(DecayBit, snubar_electronl_decay_rates, NEW_CAPABILITY, snubar_electronl_decays, DecayTable::Entry, (MSSM78atQ, MSSM78atMGUT), (snu_electronl_decay_rates, DecayTable::Entry)) 
QUICK_FUNCTION(DecayBit, snubar_muonl_decay_rates, NEW_CAPABILITY, snubar_muonl_decays, DecayTable::Entry, (MSSM78atQ, MSSM78atMGUT), (snu_muonl_decay_rates, DecayTable::Entry)) 
QUICK_FUNCTION(DecayBit, snubar_taul_decay_rates, NEW_CAPABILITY, snubar_taul_decays, DecayTable::Entry, (MSSM78atQ, MSSM78atMGUT), (snu_taul_decay_rates, DecayTable::Entry)) 
QUICK_FUNCTION(DecayBit, charginominus_1_decay_rates, NEW_CAPABILITY, charginominus_1_decays, DecayTable::Entry, (MSSM78atQ, MSSM78atMGUT), (charginoplus_1_decay_rates, DecayTable::Entry)) 
QUICK_FUNCTION(DecayBit, charginominus_2_decay_rates, NEW_CAPABILITY, charginominus_2_decays, DecayTable::Entry, (MSSM78atQ, MSSM78atMGUT), (charginoplus_2_decay_rates, DecayTable::Entry)) 
 
#endif /* defined(__DecayBit_rollcall_hpp__) */<|MERGE_RESOLUTION|>--- conflicted
+++ resolved
@@ -68,11 +68,8 @@
     //FIXME just a dummy
     #define FUNCTION SM_Higgs_decays
     START_FUNCTION(DecayTable::Entry)
-<<<<<<< HEAD
     DEPENDENCY(SM_spectrum, const SubSpectrum*)
     DEPENDENCY(MSSM_spectrum, const SubSpectrum*)
-=======
->>>>>>> 8ac0df64
     #undef FUNCTION
 
     #define FUNCTION MSSM_h0_1_decays
