//   GAMBIT: Global and Modular BSM Inference Tool
//   *********************************************
///  \file
///
///  Rollcall header for DecayBit.
///
///  Compile-time registration of available 
///  observables and likelihoods for calculating 
///  particle decay rates and branching fractions,
///  along with their dependencies.
///
///  Don't put typedefs or other type definitions
///  in this file; see 
///  Core/include/types_rollcall.hpp for further
///  instructions on how to add new types.
///
///  *********************************************
///
///  Authors (add name and date if you modify):
///   
///  \author Pat Scott 
///          (p.scott@imperial.ac.uk)
///  \date 2014 Aug
///  \author Csaba Balazs
///  \date 2015 Jan-Mar
///
///  *********************************************


#ifndef __DecayBit_rollcall_hpp__
#define __DecayBit_rollcall_hpp__

#include "DecayBit_types.hpp"

#define MODULE DecayBit
START_MODULE

// CsB >
#define CAPABILITY testSUSYBRs            // A physical observable or likelihood that this module can calculate.  There may be one or more 
START_CAPABILITY                          //  functions in this module that can calculate this particular thing in different ways.

  #define FUNCTION decayTest              // Name of an observable function
  START_FUNCTION(double)                  // Declare that this function calculates the observable as a double precision variable
  BACKEND_REQ(sdecay, (), void, ())       // Register the backend function "sdecay"
  BACKEND_REQ(cb_sd_top2body, (), sd_top2body_type)
  BACKEND_REQ(cb_sd_topwidth, (), sd_topwidth_type)
  #undef FUNCTION
	
#undef CAPABILITY
// CsB <

  #define CAPABILITY Higgs_decay_rates
  START_CAPABILITY

    #define FUNCTION SMHiggs_decays
    START_FUNCTION(DecayTable::Entry)
    DEPENDENCY(SM_spectrum, const Spectrum*) 
    #undef FUNCTION

    #define FUNCTION MSSMHiggs_decays
    START_FUNCTION(DecayTable::Entry)
    DEPENDENCY(MSSM_spectrum, const Spectrum*) 
    ALLOW_MODELS(MSSM78atQ)
    #undef FUNCTION

  #undef CAPABILITY

<<<<<<< HEAD
=======

  #define CAPABILITY mu_decay_rates
  START_CAPABILITY

    #define FUNCTION mu_decays
    START_FUNCTION(DecayTable::Entry)
    DEPENDENCY(SM_spectrum, const Spectrum*) 
    #undef FUNCTION

  #undef CAPABILITY


  #define CAPABILITY BF_Htobbbar
  START_CAPABILITY

    #define FUNCTION BF_H_to_bbbar
    START_FUNCTION(double)
    DEPENDENCY(Higgs_decay_rates, DecayTable::Entry) 
    #undef FUNCTION

  #undef CAPABILITY


>>>>>>> 248a17dc
  #define CAPABILITY decay_rates
  START_CAPABILITY

    #define FUNCTION all_decays
    START_FUNCTION(DecayTable)
    //DEPENDENCY(Higgs_decay_rates, DecayTable::Entry) 
    DEPENDENCY(W_minus_decay_rates, DecayTable::Entry)
    DEPENDENCY(W_plus_decay_rates, DecayTable::Entry)
    DEPENDENCY(Z_decay_rates, DecayTable::Entry)
    DEPENDENCY(t_decay_rates, DecayTable::Entry)
    DEPENDENCY(tbar_decay_rates, DecayTable::Entry)
    DEPENDENCY(mu_minus_decay_rates, DecayTable::Entry)
    DEPENDENCY(mu_plus_decay_rates, DecayTable::Entry)
    DEPENDENCY(tau_minus_decay_rates, DecayTable::Entry)
    DEPENDENCY(tau_plus_decay_rates, DecayTable::Entry)
    DEPENDENCY(pi_0_decay_rates, DecayTable::Entry)
    DEPENDENCY(pi_minus_decay_rates, DecayTable::Entry)
    DEPENDENCY(pi_plus_decay_rates, DecayTable::Entry)
    DEPENDENCY(eta_decay_rates, DecayTable::Entry)
    DEPENDENCY(rho_0_decay_rates, DecayTable::Entry)
    DEPENDENCY(rho_minus_decay_rates, DecayTable::Entry)
    DEPENDENCY(rho_plus_decay_rates, DecayTable::Entry)
    DEPENDENCY(omega_decay_rates, DecayTable::Entry)
    #undef FUNCTION

  #undef CAPABILITY

#undef MODULE

// SM decay rate functions
QUICK_FUNCTION(DecayBit, W_minus_decay_rates, NEW_CAPABILITY, W_minus_decays, DecayTable::Entry)
QUICK_FUNCTION(DecayBit, W_plus_decay_rates, NEW_CAPABILITY, W_plus_decays, DecayTable::Entry)
QUICK_FUNCTION(DecayBit, Z_decay_rates, NEW_CAPABILITY, Z_decays, DecayTable::Entry)
QUICK_FUNCTION(DecayBit, t_decay_rates, NEW_CAPABILITY, t_decays, DecayTable::Entry)
QUICK_FUNCTION(DecayBit, tbar_decay_rates, NEW_CAPABILITY, tbar_decays, DecayTable::Entry)
QUICK_FUNCTION(DecayBit, mu_minus_decay_rates, NEW_CAPABILITY, mu_minus_decays, DecayTable::Entry)
QUICK_FUNCTION(DecayBit, mu_plus_decay_rates, NEW_CAPABILITY, mu_plus_decays, DecayTable::Entry)
QUICK_FUNCTION(DecayBit, tau_minus_decay_rates, NEW_CAPABILITY, tau_minus_decays, DecayTable::Entry)
QUICK_FUNCTION(DecayBit, tau_plus_decay_rates, NEW_CAPABILITY, tau_plus_decays, DecayTable::Entry)
QUICK_FUNCTION(DecayBit, pi_0_decay_rates, NEW_CAPABILITY, pi_0_decays, DecayTable::Entry)
QUICK_FUNCTION(DecayBit, pi_minus_decay_rates, NEW_CAPABILITY, pi_minus_decays, DecayTable::Entry)
QUICK_FUNCTION(DecayBit, pi_plus_decay_rates, NEW_CAPABILITY, pi_plus_decays, DecayTable::Entry)
QUICK_FUNCTION(DecayBit, eta_decay_rates, NEW_CAPABILITY, eta_decays, DecayTable::Entry)
QUICK_FUNCTION(DecayBit, rho_0_decay_rates, NEW_CAPABILITY, rho_0_decays, DecayTable::Entry)
QUICK_FUNCTION(DecayBit, rho_minus_decay_rates, NEW_CAPABILITY, rho_minus_decays, DecayTable::Entry)
QUICK_FUNCTION(DecayBit, rho_plus_decay_rates, NEW_CAPABILITY, rho_plus_decays, DecayTable::Entry)
QUICK_FUNCTION(DecayBit, omega_decay_rates, NEW_CAPABILITY, omega_decays, DecayTable::Entry)


#endif /* defined(__DecayBit_rollcall_hpp__) */
<|MERGE_RESOLUTION|>--- conflicted
+++ resolved
@@ -65,8 +65,6 @@
 
   #undef CAPABILITY
 
-<<<<<<< HEAD
-=======
 
   #define CAPABILITY mu_decay_rates
   START_CAPABILITY
@@ -90,7 +88,6 @@
   #undef CAPABILITY
 
 
->>>>>>> 248a17dc
   #define CAPABILITY decay_rates
   START_CAPABILITY
 
