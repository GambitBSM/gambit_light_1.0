//   GAMBIT: Global and Modular BSM Inference Tool
//   *********************************************
///  \file
///
///  Rollcall header for DecayBit.
///
///  Compile-time registration of available 
///  observables and likelihoods for calculating 
///  particle decay rates and branching fractions,
///  along with their dependencies.
///
///  Don't put typedefs or other type definitions
///  in this file; see 
///  Core/include/types_rollcall.hpp for further
///  instructions on how to add new types.
///
///  *********************************************
///
///  Authors (add name and date if you modify):
///   
///  \author Pat Scott 
///          (p.scott@imperial.ac.uk)
///  \date 2014 Aug
///  \author Csaba Balazs
///  \date 2015 Jan-May
///
///  *********************************************


#ifndef __DecayBit_rollcall_hpp__
#define __DecayBit_rollcall_hpp__

#include "DecayBit_types.hpp"

#define MODULE DecayBit
START_MODULE

  #define CAPABILITY t_decay_rates
  START_CAPABILITY

    #define FUNCTION t_decays
    START_FUNCTION(DecayTable::Entry)
    #undef FUNCTION

    #define FUNCTION FH_t_decays
    START_FUNCTION(DecayTable::Entry)
    DEPENDENCY(FH_Couplings, fh_Couplings)
    ALLOW_MODELS(MSSM78atQ, MSSM78atMGUT)
    #undef FUNCTION

  #undef CAPABILITY

  #define CAPABILITY Higgs_decay_rates
  START_CAPABILITY

    #define FUNCTION SM_Higgs_decays
    START_FUNCTION(DecayTable::Entry)
<<<<<<< HEAD
    DEPENDENCY(SM_subspectrum, const SubSpectrum*)
    DEPENDENCY(MSSM_subspectrum, const SubSpectrum*)
=======
    //DEPENDENCY(SM_Spectrum, const Spectrum*)
>>>>>>> 59857783
    #undef FUNCTION

    #define FUNCTION MSSM_h0_1_decays
    START_FUNCTION(DecayTable::Entry)
    BACKEND_REQ(cb_widthhl_hdec, (sh_reqd), widthhl_hdec_type)
    BACKEND_REQ(cb_wisusy_hdec, (sh_reqd), wisusy_hdec_type)
    BACKEND_REQ(cb_wisfer_hdec, (sh_reqd), wisfer_hdec_type)
    BACKEND_OPTION( (SUSY_HIT), (sh_reqd) )
    ALLOW_MODELS(MSSM78atQ, MSSM78atMGUT)
    DEPENDENCY(MSSM_spectrum, const Spectrum*)
    // DEPENDENCY(SM_subspectrum, const SubSpectrum*)
    // DEPENDENCY(MSSM_subspectrum, const SubSpectrum*)
    #undef FUNCTION

    #define FUNCTION FH_MSSM_h0_1_decays
    START_FUNCTION(DecayTable::Entry)
    DEPENDENCY(FH_Couplings, fh_Couplings)
    ALLOW_MODELS(MSSM78atQ, MSSM78atMGUT)
    #undef FUNCTION

    #define FUNCTION SS_Higgs_decays
    START_FUNCTION(DecayTable::Entry)
    //DEPENDENCY(SS_Spectrum, const Spectrum*) 
    DEPENDENCY(Higgs_decay_rates, DecayTable::Entry)
    ALLOW_MODEL(SingletDM)
    #undef FUNCTION

  #undef CAPABILITY
  
  #define CAPABILITY h0_2_decay_rates
  START_CAPABILITY
  
    #define FUNCTION h0_2_decays
    START_FUNCTION(DecayTable::Entry)
    BACKEND_REQ(cb_widthhh_hdec, (sh_reqd), widthhh_hdec_type)
    BACKEND_REQ(cb_wisusy_hdec, (sh_reqd), wisusy_hdec_type)
    BACKEND_REQ(cb_wisfer_hdec, (sh_reqd), wisfer_hdec_type)
    BACKEND_OPTION( (SUSY_HIT), (sh_reqd) )
    ALLOW_MODELS(MSSM78atQ, MSSM78atMGUT)
    #undef FUNCTION

    #define FUNCTION FH_h0_2_decays
    START_FUNCTION(DecayTable::Entry)
    DEPENDENCY(FH_Couplings, fh_Couplings)
    ALLOW_MODELS(MSSM78atQ, MSSM78atMGUT)
    #undef FUNCTION

  #undef CAPABILITY
  
  #define CAPABILITY A0_decay_rates
  START_CAPABILITY

    #define FUNCTION A0_decays
    START_FUNCTION(DecayTable::Entry)
    BACKEND_REQ(cb_widtha_hdec, (sh_reqd), widtha_hdec_type)
    BACKEND_REQ(cb_wisusy_hdec, (sh_reqd), wisusy_hdec_type)
    BACKEND_OPTION( (SUSY_HIT), (sh_reqd) )
    ALLOW_MODELS(MSSM78atQ, MSSM78atMGUT)
    #undef FUNCTION

    #define FUNCTION FH_A0_decays
    START_FUNCTION(DecayTable::Entry)
    DEPENDENCY(FH_Couplings, fh_Couplings)
    ALLOW_MODELS(MSSM78atQ, MSSM78atMGUT)
    #undef FUNCTION
 
  #undef CAPABILITY

  #define CAPABILITY Hplus_decay_rates
  START_CAPABILITY

    #define FUNCTION Hplus_decays
    START_FUNCTION(DecayTable::Entry)
    BACKEND_REQ(cb_widthhc_hdec, (sh_reqd), widthhc_hdec_type)
    BACKEND_REQ(cb_wisusy_hdec, (sh_reqd), wisusy_hdec_type)
    BACKEND_REQ(cb_wisfer_hdec, (sh_reqd), wisfer_hdec_type)
    BACKEND_OPTION( (SUSY_HIT), (sh_reqd) )
    ALLOW_MODELS(MSSM78atQ, MSSM78atMGUT)
    #undef FUNCTION

    #define FUNCTION FH_Hplus_decays
    START_FUNCTION(DecayTable::Entry)
    DEPENDENCY(FH_Couplings, fh_Couplings)
    ALLOW_MODELS(MSSM78atQ, MSSM78atMGUT)
    #undef FUNCTION

  #undef CAPABILITY

  #define CAPABILITY gluino_decay_rates
  START_CAPABILITY

    #define FUNCTION gluino_decays
    START_FUNCTION(DecayTable::Entry)
    BACKEND_REQ(cb_sd_gluiwidth, (sh_reqd), sd_gluiwidth_type)
    BACKEND_REQ(cb_sd_glui2body, (sh_reqd), sd_glui2body_type)
    BACKEND_REQ(cb_sd_gluiloop, (sh_reqd), sd_gluiloop_type)
    BACKEND_REQ(cb_sd_glui3body, (sh_reqd), sd_glui3body_type)
    BACKEND_OPTION( (SUSY_HIT), (sh_reqd) )
    ALLOW_MODELS(MSSM78atQ, MSSM78atMGUT)
    #undef FUNCTION

  #undef CAPABILITY

  #define CAPABILITY stop_1_decay_rates
  START_CAPABILITY

    #define FUNCTION stop_1_decays
    START_FUNCTION(DecayTable::Entry)
    BACKEND_REQ(cb_sd_stopwidth, (sh_reqd), sd_stopwidth_type)
    BACKEND_REQ(cb_sd_stop2body, (sh_reqd), sd_stop2body_type)
    BACKEND_REQ(cb_sd_stoploop, (sh_reqd), sd_stoploop_type)
    BACKEND_REQ(cb_sd_stop3body, (sh_reqd), sd_stop3body_type)
    BACKEND_OPTION( (SUSY_HIT), (sh_reqd) )
    ALLOW_MODELS(MSSM78atQ, MSSM78atMGUT)
    #undef FUNCTION

  #undef CAPABILITY

  #define CAPABILITY stop_2_decay_rates
  START_CAPABILITY

    #define FUNCTION stop_2_decays
    START_FUNCTION(DecayTable::Entry)
    BACKEND_REQ(cb_sd_stopwidth, (sh_reqd), sd_stopwidth_type)
    BACKEND_REQ(cb_sd_stop2body, (sh_reqd), sd_stop2body_type)
    BACKEND_REQ(cb_sd_stop3body, (sh_reqd), sd_stop3body_type)
    BACKEND_OPTION( (SUSY_HIT), (sh_reqd) )
    ALLOW_MODELS(MSSM78atQ, MSSM78atMGUT)
    #undef FUNCTION

  #undef CAPABILITY

  #define CAPABILITY sbottom_1_decay_rates
  START_CAPABILITY

    #define FUNCTION sbottom_1_decays
    START_FUNCTION(DecayTable::Entry)
    BACKEND_REQ(cb_sd_sbotwidth, (sh_reqd), sd_sbotwidth_type)
    BACKEND_REQ(cb_sd_sbot2body, (sh_reqd), sd_sbot2body_type)
    BACKEND_REQ(cb_sd_sbot3body, (sh_reqd), sd_sbot3body_type)
    BACKEND_OPTION( (SUSY_HIT), (sh_reqd) )
    ALLOW_MODELS(MSSM78atQ, MSSM78atMGUT)
    #undef FUNCTION

  #undef CAPABILITY

  #define CAPABILITY sbottom_2_decay_rates
  START_CAPABILITY

    #define FUNCTION sbottom_2_decays
    START_FUNCTION(DecayTable::Entry)
    BACKEND_REQ(cb_sd_sbotwidth, (sh_reqd), sd_sbotwidth_type)
    BACKEND_REQ(cb_sd_sbot2body, (sh_reqd), sd_sbot2body_type)
    BACKEND_REQ(cb_sd_sbot3body, (sh_reqd), sd_sbot3body_type)
    BACKEND_OPTION( (SUSY_HIT), (sh_reqd) )
    ALLOW_MODELS(MSSM78atQ, MSSM78atMGUT)
    #undef FUNCTION

  #undef CAPABILITY

  #define CAPABILITY sup_l_decay_rates
  START_CAPABILITY

    #define FUNCTION sup_l_decays
    START_FUNCTION(DecayTable::Entry)
    BACKEND_REQ(cb_sd_supwidth, (sh_reqd), sd_supwidth_type)
    BACKEND_REQ(cb_sd_sup2body, (sh_reqd), sd_sup2body_type)
    BACKEND_OPTION( (SUSY_HIT), (sh_reqd) )
    ALLOW_MODELS(MSSM78atQ, MSSM78atMGUT)
    #undef FUNCTION

  #undef CAPABILITY

  #define CAPABILITY sup_r_decay_rates
  START_CAPABILITY

    #define FUNCTION sup_r_decays
    START_FUNCTION(DecayTable::Entry)
    BACKEND_REQ(cb_sd_supwidth, (sh_reqd), sd_supwidth_type)
    BACKEND_REQ(cb_sd_sup2body, (sh_reqd), sd_sup2body_type)
    BACKEND_OPTION( (SUSY_HIT), (sh_reqd) )
    ALLOW_MODELS(MSSM78atQ, MSSM78atMGUT)
    #undef FUNCTION

  #undef CAPABILITY

  #define CAPABILITY sdown_l_decay_rates
  START_CAPABILITY

    #define FUNCTION sdown_l_decays
    START_FUNCTION(DecayTable::Entry)
    BACKEND_REQ(cb_sd_sdownwidth, (sh_reqd), sd_sdownwidth_type)
    BACKEND_REQ(cb_sd_sdown2body, (sh_reqd), sd_sdown2body_type)
    BACKEND_OPTION( (SUSY_HIT), (sh_reqd) )
    ALLOW_MODELS(MSSM78atQ, MSSM78atMGUT)
    #undef FUNCTION

  #undef CAPABILITY

  #define CAPABILITY sdown_r_decay_rates
  START_CAPABILITY

    #define FUNCTION sdown_r_decays
    START_FUNCTION(DecayTable::Entry)
    BACKEND_REQ(cb_sd_sdownwidth, (sh_reqd), sd_sdownwidth_type)
    BACKEND_REQ(cb_sd_sdown2body, (sh_reqd), sd_sdown2body_type)
    BACKEND_OPTION( (SUSY_HIT), (sh_reqd) )
    ALLOW_MODELS(MSSM78atQ, MSSM78atMGUT)
    #undef FUNCTION

  #undef CAPABILITY

  #define CAPABILITY scharm_l_decay_rates
  START_CAPABILITY

    #define FUNCTION scharm_l_decays
    START_FUNCTION(DecayTable::Entry)
    BACKEND_REQ(cb_sd_supwidth, (sh_reqd), sd_supwidth_type)
    BACKEND_REQ(cb_sd_sup2body, (sh_reqd), sd_sup2body_type)
    BACKEND_OPTION( (SUSY_HIT), (sh_reqd) )
    ALLOW_MODELS(MSSM78atQ, MSSM78atMGUT)
    #undef FUNCTION

  #undef CAPABILITY

  #define CAPABILITY scharm_r_decay_rates
  START_CAPABILITY

    #define FUNCTION scharm_r_decays
    START_FUNCTION(DecayTable::Entry)
    BACKEND_REQ(cb_sd_supwidth, (sh_reqd), sd_supwidth_type)
    BACKEND_REQ(cb_sd_sup2body, (sh_reqd), sd_sup2body_type)
    BACKEND_OPTION( (SUSY_HIT), (sh_reqd) )
    ALLOW_MODELS(MSSM78atQ, MSSM78atMGUT)
    #undef FUNCTION

  #undef CAPABILITY

  #define CAPABILITY sstrange_l_decay_rates
  START_CAPABILITY

    #define FUNCTION sstrange_l_decays
    START_FUNCTION(DecayTable::Entry)
    BACKEND_REQ(cb_sd_sdownwidth, (sh_reqd), sd_sdownwidth_type)
    BACKEND_REQ(cb_sd_sdown2body, (sh_reqd), sd_sdown2body_type)
    BACKEND_OPTION( (SUSY_HIT), (sh_reqd) )
    ALLOW_MODELS(MSSM78atQ, MSSM78atMGUT)
    #undef FUNCTION

  #undef CAPABILITY

  #define CAPABILITY sstrange_r_decay_rates
  START_CAPABILITY

    #define FUNCTION sstrange_r_decays
    START_FUNCTION(DecayTable::Entry)
    BACKEND_REQ(cb_sd_sdownwidth, (sh_reqd), sd_sdownwidth_type)
    BACKEND_REQ(cb_sd_sdown2body, (sh_reqd), sd_sdown2body_type)
    BACKEND_OPTION( (SUSY_HIT), (sh_reqd) )
    ALLOW_MODELS(MSSM78atQ, MSSM78atMGUT)
    #undef FUNCTION

  #undef CAPABILITY

  #define CAPABILITY selectron_l_decay_rates
  START_CAPABILITY

    #define FUNCTION selectron_l_decays
    START_FUNCTION(DecayTable::Entry)
    BACKEND_REQ(cb_sd_selwidth, (sh_reqd), sd_selwidth_type)
    BACKEND_REQ(cb_sd_sel2body, (sh_reqd), sd_sel2body_type)
    BACKEND_OPTION( (SUSY_HIT), (sh_reqd) )
    ALLOW_MODELS(MSSM78atQ, MSSM78atMGUT)
    #undef FUNCTION

  #undef CAPABILITY

  #define CAPABILITY selectron_r_decay_rates
  START_CAPABILITY

    #define FUNCTION selectron_r_decays
    START_FUNCTION(DecayTable::Entry)
    BACKEND_REQ(cb_sd_selwidth, (sh_reqd), sd_selwidth_type)
    BACKEND_REQ(cb_sd_sel2body, (sh_reqd), sd_sel2body_type)
    BACKEND_OPTION( (SUSY_HIT), (sh_reqd) )
    ALLOW_MODELS(MSSM78atQ, MSSM78atMGUT)
    #undef FUNCTION

  #undef CAPABILITY

  #define CAPABILITY smuon_l_decay_rates
  START_CAPABILITY

    #define FUNCTION smuon_l_decays
    START_FUNCTION(DecayTable::Entry)
    BACKEND_REQ(cb_sd_selwidth, (sh_reqd), sd_selwidth_type)
    BACKEND_REQ(cb_sd_sel2body, (sh_reqd), sd_sel2body_type)
    BACKEND_OPTION( (SUSY_HIT), (sh_reqd) )
    ALLOW_MODELS(MSSM78atQ, MSSM78atMGUT)
    #undef FUNCTION

  #undef CAPABILITY

  #define CAPABILITY smuon_r_decay_rates
  START_CAPABILITY

    #define FUNCTION smuon_r_decays
    START_FUNCTION(DecayTable::Entry)
    BACKEND_REQ(cb_sd_selwidth, (sh_reqd), sd_selwidth_type)
    BACKEND_REQ(cb_sd_sel2body, (sh_reqd), sd_sel2body_type)
    BACKEND_OPTION( (SUSY_HIT), (sh_reqd) )
    ALLOW_MODELS(MSSM78atQ, MSSM78atMGUT)
    #undef FUNCTION

  #undef CAPABILITY

  #define CAPABILITY stau_1_decay_rates
  START_CAPABILITY

    #define FUNCTION stau_1_decays
    START_FUNCTION(DecayTable::Entry)
    BACKEND_REQ(cb_sd_stauwidth, (sh_reqd), sd_stauwidth_type)
    BACKEND_REQ(cb_sd_stau2body, (sh_reqd), sd_stau2body_type)
    BACKEND_REQ(cb_sd_stau2bodygrav, (sh_reqd), sd_stau2bodygrav_type)
    BACKEND_OPTION( (SUSY_HIT), (sh_reqd) )
    ALLOW_MODELS(MSSM78atQ, MSSM78atMGUT)
    #undef FUNCTION

  #undef CAPABILITY

  #define CAPABILITY stau_2_decay_rates
  START_CAPABILITY

    #define FUNCTION stau_2_decays
    START_FUNCTION(DecayTable::Entry)
    BACKEND_REQ(cb_sd_stauwidth, (sh_reqd), sd_stauwidth_type)
    BACKEND_REQ(cb_sd_stau2body, (sh_reqd), sd_stau2body_type)
    BACKEND_OPTION( (SUSY_HIT), (sh_reqd) )
    ALLOW_MODELS(MSSM78atQ, MSSM78atMGUT)
    #undef FUNCTION

  #undef CAPABILITY

  #define CAPABILITY snu_electronl_decay_rates
  START_CAPABILITY

    #define FUNCTION snu_electronl_decays
    START_FUNCTION(DecayTable::Entry)
    BACKEND_REQ(cb_sd_snelwidth, (sh_reqd), sd_snelwidth_type)
    BACKEND_REQ(cb_sd_snel2body, (sh_reqd), sd_snel2body_type)
    BACKEND_OPTION( (SUSY_HIT), (sh_reqd) )
    ALLOW_MODELS(MSSM78atQ, MSSM78atMGUT)
    #undef FUNCTION

  #undef CAPABILITY

  #define CAPABILITY snu_muonl_decay_rates
  START_CAPABILITY

    #define FUNCTION snu_muonl_decays
    START_FUNCTION(DecayTable::Entry)
    BACKEND_REQ(cb_sd_snelwidth, (sh_reqd), sd_snelwidth_type)
    BACKEND_REQ(cb_sd_snel2body, (sh_reqd), sd_snel2body_type)
    BACKEND_OPTION( (SUSY_HIT), (sh_reqd) )
    ALLOW_MODELS(MSSM78atQ, MSSM78atMGUT)
    #undef FUNCTION

  #undef CAPABILITY

  #define CAPABILITY snu_taul_decay_rates
  START_CAPABILITY

    #define FUNCTION snu_taul_decays
    START_FUNCTION(DecayTable::Entry)
    BACKEND_REQ(cb_sd_sntauwidth, (sh_reqd), sd_sntauwidth_type)
    BACKEND_REQ(cb_sd_sntau2body, (sh_reqd), sd_sntau2body_type)
    BACKEND_OPTION( (SUSY_HIT), (sh_reqd) )
    ALLOW_MODELS(MSSM78atQ, MSSM78atMGUT)
    #undef FUNCTION

  #undef CAPABILITY

  #define CAPABILITY charginoplus_1_decay_rates
  START_CAPABILITY

    #define FUNCTION charginoplus_1_decays
    START_FUNCTION(DecayTable::Entry)
    BACKEND_REQ(cb_sd_charwidth, (sh_reqd), sd_charwidth_type)
    BACKEND_REQ(cb_sd_char2body, (sh_reqd), sd_char2body_type)
    BACKEND_REQ(cb_sd_char2bodygrav, (sh_reqd), sd_char2bodygrav_type)
    BACKEND_REQ(cb_sd_char3body, (sh_reqd), sd_char3body_type)
    BACKEND_OPTION( (SUSY_HIT), (sh_reqd) )
    ALLOW_MODELS(MSSM78atQ, MSSM78atMGUT)
    #undef FUNCTION

  #undef CAPABILITY

  #define CAPABILITY charginoplus_2_decay_rates
  START_CAPABILITY

    #define FUNCTION charginoplus_2_decays
    START_FUNCTION(DecayTable::Entry)
    BACKEND_REQ(cb_sd_charwidth, (sh_reqd), sd_charwidth_type)
    BACKEND_REQ(cb_sd_char2body, (sh_reqd), sd_char2body_type)
    BACKEND_REQ(cb_sd_char2bodygrav, (sh_reqd), sd_char2bodygrav_type)
    BACKEND_REQ(cb_sd_char3body, (sh_reqd), sd_char3body_type)
    BACKEND_OPTION( (SUSY_HIT), (sh_reqd) )
    ALLOW_MODELS(MSSM78atQ, MSSM78atMGUT)
    #undef FUNCTION

  #undef CAPABILITY

  #define CAPABILITY neutralino_1_decay_rates
  START_CAPABILITY

    #define FUNCTION neutralino_1_decays
    START_FUNCTION(DecayTable::Entry)
    BACKEND_REQ(cb_sd_neutwidth, (sh_reqd), sd_neutwidth_type)
    BACKEND_REQ(cb_sd_neut2body, (sh_reqd), sd_neut2body_type)
    BACKEND_REQ(cb_sd_neut2bodygrav, (sh_reqd), sd_neut2bodygrav_type)
    BACKEND_REQ(cb_sd_neut3body, (sh_reqd), sd_neut3body_type)
    BACKEND_OPTION( (SUSY_HIT), (sh_reqd) )
    ALLOW_MODELS(MSSM78atQ, MSSM78atMGUT)
    #undef FUNCTION

  #undef CAPABILITY

  #define CAPABILITY neutralino_2_decay_rates
  START_CAPABILITY

    #define FUNCTION neutralino_2_decays
    START_FUNCTION(DecayTable::Entry)
    BACKEND_REQ(cb_sd_neutwidth, (sh_reqd), sd_neutwidth_type)
    BACKEND_REQ(cb_sd_neut2body, (sh_reqd), sd_neut2body_type)
    BACKEND_REQ(cb_sd_neut2bodygrav, (sh_reqd), sd_neut2bodygrav_type)
    BACKEND_REQ(cb_sd_neutloop, (sh_reqd), sd_neutloop_type)
    BACKEND_REQ(cb_sd_neut3body, (sh_reqd), sd_neut3body_type)
    BACKEND_OPTION( (SUSY_HIT), (sh_reqd) )
    ALLOW_MODELS(MSSM78atQ, MSSM78atMGUT)
    #undef FUNCTION

  #undef CAPABILITY

  #define CAPABILITY neutralino_3_decay_rates
  START_CAPABILITY

    #define FUNCTION neutralino_3_decays
    START_FUNCTION(DecayTable::Entry)
    BACKEND_REQ(cb_sd_neutwidth, (sh_reqd), sd_neutwidth_type)
    BACKEND_REQ(cb_sd_neut2body, (sh_reqd), sd_neut2body_type)
    BACKEND_REQ(cb_sd_neut2bodygrav, (sh_reqd), sd_neut2bodygrav_type)
    BACKEND_REQ(cb_sd_neutloop, (sh_reqd), sd_neutloop_type)
    BACKEND_REQ(cb_sd_neut3body, (sh_reqd), sd_neut3body_type)
    BACKEND_OPTION( (SUSY_HIT), (sh_reqd) )
    ALLOW_MODELS(MSSM78atQ, MSSM78atMGUT)
    #undef FUNCTION

  #undef CAPABILITY

  #define CAPABILITY neutralino_4_decay_rates
  START_CAPABILITY

    #define FUNCTION neutralino_4_decays
    START_FUNCTION(DecayTable::Entry)
    BACKEND_REQ(cb_sd_neutwidth, (sh_reqd), sd_neutwidth_type)
    BACKEND_REQ(cb_sd_neut2body, (sh_reqd), sd_neut2body_type)
    BACKEND_REQ(cb_sd_neut2bodygrav, (sh_reqd), sd_neut2bodygrav_type)
    BACKEND_REQ(cb_sd_neutloop, (sh_reqd), sd_neutloop_type)
    BACKEND_REQ(cb_sd_neut3body, (sh_reqd), sd_neut3body_type)
    BACKEND_OPTION( (SUSY_HIT), (sh_reqd) )
    ALLOW_MODELS(MSSM78atQ, MSSM78atMGUT)
    #undef FUNCTION

  #undef CAPABILITY
  
  #define CAPABILITY decay_rates
  START_CAPABILITY

    #define FUNCTION all_decays
    START_FUNCTION(DecayTable)
    DEPENDENCY(Higgs_decay_rates, DecayTable::Entry) 
    DEPENDENCY(W_minus_decay_rates, DecayTable::Entry)
    DEPENDENCY(W_plus_decay_rates, DecayTable::Entry)
    DEPENDENCY(Z_decay_rates, DecayTable::Entry)
    DEPENDENCY(t_decay_rates, DecayTable::Entry)
    DEPENDENCY(tbar_decay_rates, DecayTable::Entry)
    DEPENDENCY(mu_minus_decay_rates, DecayTable::Entry)
    DEPENDENCY(mu_plus_decay_rates, DecayTable::Entry)
    DEPENDENCY(tau_minus_decay_rates, DecayTable::Entry)
    DEPENDENCY(tau_plus_decay_rates, DecayTable::Entry)
    DEPENDENCY(pi_0_decay_rates, DecayTable::Entry)
    DEPENDENCY(pi_minus_decay_rates, DecayTable::Entry)
    DEPENDENCY(pi_plus_decay_rates, DecayTable::Entry)
    DEPENDENCY(eta_decay_rates, DecayTable::Entry)
    DEPENDENCY(rho_0_decay_rates, DecayTable::Entry)
    DEPENDENCY(rho_minus_decay_rates, DecayTable::Entry)
    DEPENDENCY(rho_plus_decay_rates, DecayTable::Entry)
    DEPENDENCY(omega_decay_rates, DecayTable::Entry)
    MODEL_CONDITIONAL_DEPENDENCY(h0_2_decay_rates, DecayTable::Entry, MSSM78atQ, MSSM78atMGUT) 
    MODEL_CONDITIONAL_DEPENDENCY(A0_decay_rates, DecayTable::Entry, MSSM78atQ, MSSM78atMGUT) 
    MODEL_CONDITIONAL_DEPENDENCY(Hplus_decay_rates, DecayTable::Entry, MSSM78atQ, MSSM78atMGUT) 
    MODEL_CONDITIONAL_DEPENDENCY(Hminus_decay_rates, DecayTable::Entry, MSSM78atQ, MSSM78atMGUT) 
    MODEL_CONDITIONAL_DEPENDENCY(gluino_decay_rates, DecayTable::Entry, MSSM78atQ, MSSM78atMGUT) 
    MODEL_CONDITIONAL_DEPENDENCY(stop_1_decay_rates, DecayTable::Entry, MSSM78atQ, MSSM78atMGUT) 
    MODEL_CONDITIONAL_DEPENDENCY(stop_2_decay_rates, DecayTable::Entry, MSSM78atQ, MSSM78atMGUT) 
    MODEL_CONDITIONAL_DEPENDENCY(sbottom_1_decay_rates, DecayTable::Entry, MSSM78atQ, MSSM78atMGUT) 
    MODEL_CONDITIONAL_DEPENDENCY(sbottom_2_decay_rates, DecayTable::Entry, MSSM78atQ, MSSM78atMGUT) 
    MODEL_CONDITIONAL_DEPENDENCY(sup_l_decay_rates, DecayTable::Entry, MSSM78atQ, MSSM78atMGUT) 
    MODEL_CONDITIONAL_DEPENDENCY(sup_r_decay_rates, DecayTable::Entry, MSSM78atQ, MSSM78atMGUT) 
    MODEL_CONDITIONAL_DEPENDENCY(sdown_l_decay_rates, DecayTable::Entry, MSSM78atQ, MSSM78atMGUT) 
    MODEL_CONDITIONAL_DEPENDENCY(sdown_r_decay_rates, DecayTable::Entry, MSSM78atQ, MSSM78atMGUT) 
    MODEL_CONDITIONAL_DEPENDENCY(scharm_l_decay_rates, DecayTable::Entry, MSSM78atQ, MSSM78atMGUT) 
    MODEL_CONDITIONAL_DEPENDENCY(scharm_r_decay_rates, DecayTable::Entry, MSSM78atQ, MSSM78atMGUT) 
    MODEL_CONDITIONAL_DEPENDENCY(sstrange_l_decay_rates, DecayTable::Entry, MSSM78atQ, MSSM78atMGUT) 
    MODEL_CONDITIONAL_DEPENDENCY(sstrange_r_decay_rates, DecayTable::Entry, MSSM78atQ, MSSM78atMGUT) 
    MODEL_CONDITIONAL_DEPENDENCY(selectron_l_decay_rates, DecayTable::Entry, MSSM78atQ, MSSM78atMGUT) 
    MODEL_CONDITIONAL_DEPENDENCY(selectron_r_decay_rates, DecayTable::Entry, MSSM78atQ, MSSM78atMGUT) 
    MODEL_CONDITIONAL_DEPENDENCY(smuon_l_decay_rates, DecayTable::Entry, MSSM78atQ, MSSM78atMGUT) 
    MODEL_CONDITIONAL_DEPENDENCY(smuon_r_decay_rates, DecayTable::Entry, MSSM78atQ, MSSM78atMGUT) 
    MODEL_CONDITIONAL_DEPENDENCY(stau_1_decay_rates, DecayTable::Entry, MSSM78atQ, MSSM78atMGUT) 
    MODEL_CONDITIONAL_DEPENDENCY(stau_2_decay_rates, DecayTable::Entry, MSSM78atQ, MSSM78atMGUT) 
    MODEL_CONDITIONAL_DEPENDENCY(snu_electronl_decay_rates, DecayTable::Entry, MSSM78atQ, MSSM78atMGUT) 
    MODEL_CONDITIONAL_DEPENDENCY(snu_muonl_decay_rates, DecayTable::Entry, MSSM78atQ, MSSM78atMGUT) 
    MODEL_CONDITIONAL_DEPENDENCY(snu_taul_decay_rates, DecayTable::Entry, MSSM78atQ, MSSM78atMGUT) 
    MODEL_CONDITIONAL_DEPENDENCY(stopbar_1_decay_rates, DecayTable::Entry, MSSM78atQ, MSSM78atMGUT) 
    MODEL_CONDITIONAL_DEPENDENCY(stopbar_2_decay_rates, DecayTable::Entry, MSSM78atQ, MSSM78atMGUT) 
    MODEL_CONDITIONAL_DEPENDENCY(sbottombar_1_decay_rates, DecayTable::Entry, MSSM78atQ, MSSM78atMGUT) 
    MODEL_CONDITIONAL_DEPENDENCY(sbottombar_2_decay_rates, DecayTable::Entry, MSSM78atQ, MSSM78atMGUT) 
    MODEL_CONDITIONAL_DEPENDENCY(supbar_l_decay_rates, DecayTable::Entry, MSSM78atQ, MSSM78atMGUT) 
    MODEL_CONDITIONAL_DEPENDENCY(supbar_r_decay_rates, DecayTable::Entry, MSSM78atQ, MSSM78atMGUT) 
    MODEL_CONDITIONAL_DEPENDENCY(sdownbar_l_decay_rates, DecayTable::Entry, MSSM78atQ, MSSM78atMGUT) 
    MODEL_CONDITIONAL_DEPENDENCY(sdownbar_r_decay_rates, DecayTable::Entry, MSSM78atQ, MSSM78atMGUT) 
    MODEL_CONDITIONAL_DEPENDENCY(scharmbar_l_decay_rates, DecayTable::Entry, MSSM78atQ, MSSM78atMGUT) 
    MODEL_CONDITIONAL_DEPENDENCY(scharmbar_r_decay_rates, DecayTable::Entry, MSSM78atQ, MSSM78atMGUT) 
    MODEL_CONDITIONAL_DEPENDENCY(sstrangebar_l_decay_rates, DecayTable::Entry, MSSM78atQ, MSSM78atMGUT) 
    MODEL_CONDITIONAL_DEPENDENCY(sstrangebar_r_decay_rates, DecayTable::Entry, MSSM78atQ, MSSM78atMGUT) 
    MODEL_CONDITIONAL_DEPENDENCY(selectronbar_l_decay_rates, DecayTable::Entry, MSSM78atQ, MSSM78atMGUT) 
    MODEL_CONDITIONAL_DEPENDENCY(selectronbar_r_decay_rates, DecayTable::Entry, MSSM78atQ, MSSM78atMGUT) 
    MODEL_CONDITIONAL_DEPENDENCY(smuonbar_l_decay_rates, DecayTable::Entry, MSSM78atQ, MSSM78atMGUT) 
    MODEL_CONDITIONAL_DEPENDENCY(smuonbar_r_decay_rates, DecayTable::Entry, MSSM78atQ, MSSM78atMGUT) 
    MODEL_CONDITIONAL_DEPENDENCY(staubar_1_decay_rates, DecayTable::Entry, MSSM78atQ, MSSM78atMGUT) 
    MODEL_CONDITIONAL_DEPENDENCY(staubar_2_decay_rates, DecayTable::Entry, MSSM78atQ, MSSM78atMGUT) 
    MODEL_CONDITIONAL_DEPENDENCY(snubar_electronl_decay_rates, DecayTable::Entry, MSSM78atQ, MSSM78atMGUT) 
    MODEL_CONDITIONAL_DEPENDENCY(snubar_muonl_decay_rates, DecayTable::Entry, MSSM78atQ, MSSM78atMGUT) 
    MODEL_CONDITIONAL_DEPENDENCY(snubar_taul_decay_rates, DecayTable::Entry, MSSM78atQ, MSSM78atMGUT) 
    MODEL_CONDITIONAL_DEPENDENCY(charginoplus_1_decay_rates, DecayTable::Entry, MSSM78atQ, MSSM78atMGUT) 
    MODEL_CONDITIONAL_DEPENDENCY(charginominus_1_decay_rates, DecayTable::Entry, MSSM78atQ, MSSM78atMGUT) 
    MODEL_CONDITIONAL_DEPENDENCY(charginoplus_2_decay_rates, DecayTable::Entry, MSSM78atQ, MSSM78atMGUT) 
    MODEL_CONDITIONAL_DEPENDENCY(charginominus_2_decay_rates, DecayTable::Entry, MSSM78atQ, MSSM78atMGUT) 
    MODEL_CONDITIONAL_DEPENDENCY(neutralino_1_decay_rates, DecayTable::Entry, MSSM78atQ, MSSM78atMGUT) 
    MODEL_CONDITIONAL_DEPENDENCY(neutralino_2_decay_rates, DecayTable::Entry, MSSM78atQ, MSSM78atMGUT) 
    MODEL_CONDITIONAL_DEPENDENCY(neutralino_3_decay_rates, DecayTable::Entry, MSSM78atQ, MSSM78atMGUT) 
    MODEL_CONDITIONAL_DEPENDENCY(neutralino_4_decay_rates, DecayTable::Entry, MSSM78atQ, MSSM78atMGUT) 
    #undef FUNCTION

  #undef CAPABILITY

#undef MODULE

// SM decay rate functions
QUICK_FUNCTION(DecayBit, W_plus_decay_rates, NEW_CAPABILITY, W_plus_decays, DecayTable::Entry)
QUICK_FUNCTION(DecayBit, W_minus_decay_rates, NEW_CAPABILITY, W_minus_decays, DecayTable::Entry, (), (W_plus_decay_rates, DecayTable::Entry))
QUICK_FUNCTION(DecayBit, Z_decay_rates, NEW_CAPABILITY, Z_decays, DecayTable::Entry)
QUICK_FUNCTION(DecayBit, tbar_decay_rates, NEW_CAPABILITY, tbar_decays, DecayTable::Entry,(), (t_decay_rates, DecayTable::Entry))
QUICK_FUNCTION(DecayBit, mu_plus_decay_rates, NEW_CAPABILITY, mu_plus_decays, DecayTable::Entry)
QUICK_FUNCTION(DecayBit, mu_minus_decay_rates, NEW_CAPABILITY, mu_minus_decays, DecayTable::Entry, (), (mu_plus_decay_rates, DecayTable::Entry))
QUICK_FUNCTION(DecayBit, tau_plus_decay_rates, NEW_CAPABILITY, tau_plus_decays, DecayTable::Entry)
QUICK_FUNCTION(DecayBit, tau_minus_decay_rates, NEW_CAPABILITY, tau_minus_decays, DecayTable::Entry, (), (tau_plus_decay_rates, DecayTable::Entry))
QUICK_FUNCTION(DecayBit, pi_0_decay_rates, NEW_CAPABILITY, pi_0_decays, DecayTable::Entry)
QUICK_FUNCTION(DecayBit, pi_plus_decay_rates, NEW_CAPABILITY, pi_plus_decays, DecayTable::Entry)
QUICK_FUNCTION(DecayBit, pi_minus_decay_rates, NEW_CAPABILITY, pi_minus_decays, DecayTable::Entry, (), (pi_plus_decay_rates, DecayTable::Entry))
QUICK_FUNCTION(DecayBit, eta_decay_rates, NEW_CAPABILITY, eta_decays, DecayTable::Entry)
QUICK_FUNCTION(DecayBit, rho_0_decay_rates, NEW_CAPABILITY, rho_0_decays, DecayTable::Entry)
QUICK_FUNCTION(DecayBit, rho_plus_decay_rates, NEW_CAPABILITY, rho_plus_decays, DecayTable::Entry)
QUICK_FUNCTION(DecayBit, rho_minus_decay_rates, NEW_CAPABILITY, rho_minus_decays, DecayTable::Entry, (), (rho_plus_decay_rates, DecayTable::Entry))
QUICK_FUNCTION(DecayBit, omega_decay_rates, NEW_CAPABILITY, omega_decays, DecayTable::Entry)

// CP-conserving MSSM antiparticle decay rate functions
QUICK_FUNCTION(DecayBit, Hminus_decay_rates, NEW_CAPABILITY, Hminus_decays, DecayTable::Entry, (MSSM78atQ, MSSM78atMGUT), (Hplus_decay_rates, DecayTable::Entry)) 
QUICK_FUNCTION(DecayBit, stopbar_1_decay_rates, NEW_CAPABILITY, stopbar_1_decays, DecayTable::Entry, (MSSM78atQ, MSSM78atMGUT), (stop_1_decay_rates, DecayTable::Entry)) 
QUICK_FUNCTION(DecayBit, stopbar_2_decay_rates, NEW_CAPABILITY, stopbar_2_decays, DecayTable::Entry, (MSSM78atQ, MSSM78atMGUT), (stop_2_decay_rates, DecayTable::Entry)) 
QUICK_FUNCTION(DecayBit, sbottombar_1_decay_rates, NEW_CAPABILITY, sbottombar_1_decays, DecayTable::Entry, (MSSM78atQ, MSSM78atMGUT), (sbottom_1_decay_rates, DecayTable::Entry)) 
QUICK_FUNCTION(DecayBit, sbottombar_2_decay_rates, NEW_CAPABILITY, sbottombar_2_decays, DecayTable::Entry, (MSSM78atQ, MSSM78atMGUT), (sbottom_2_decay_rates, DecayTable::Entry)) 
QUICK_FUNCTION(DecayBit, supbar_l_decay_rates, NEW_CAPABILITY, supbar_l_decays, DecayTable::Entry, (MSSM78atQ, MSSM78atMGUT), (sup_l_decay_rates, DecayTable::Entry)) 
QUICK_FUNCTION(DecayBit, supbar_r_decay_rates, NEW_CAPABILITY, supbar_r_decays, DecayTable::Entry, (MSSM78atQ, MSSM78atMGUT), (sup_r_decay_rates, DecayTable::Entry)) 
QUICK_FUNCTION(DecayBit, sdownbar_l_decay_rates, NEW_CAPABILITY, sdownbar_l_decays, DecayTable::Entry, (MSSM78atQ, MSSM78atMGUT), (sdown_l_decay_rates, DecayTable::Entry)) 
QUICK_FUNCTION(DecayBit, sdownbar_r_decay_rates, NEW_CAPABILITY, sdownbar_r_decays, DecayTable::Entry, (MSSM78atQ, MSSM78atMGUT), (sdown_r_decay_rates, DecayTable::Entry)) 
QUICK_FUNCTION(DecayBit, scharmbar_l_decay_rates, NEW_CAPABILITY, scharmbar_l_decays, DecayTable::Entry, (MSSM78atQ, MSSM78atMGUT), (scharm_l_decay_rates, DecayTable::Entry)) 
QUICK_FUNCTION(DecayBit, scharmbar_r_decay_rates, NEW_CAPABILITY, scharmbar_r_decays, DecayTable::Entry, (MSSM78atQ, MSSM78atMGUT), (scharm_r_decay_rates, DecayTable::Entry)) 
QUICK_FUNCTION(DecayBit, sstrangebar_l_decay_rates, NEW_CAPABILITY, sstrangebar_l_decays, DecayTable::Entry, (MSSM78atQ, MSSM78atMGUT), (sstrange_l_decay_rates, DecayTable::Entry)) 
QUICK_FUNCTION(DecayBit, sstrangebar_r_decay_rates, NEW_CAPABILITY, sstrangebar_r_decays, DecayTable::Entry, (MSSM78atQ, MSSM78atMGUT), (sstrange_r_decay_rates, DecayTable::Entry)) 
QUICK_FUNCTION(DecayBit, selectronbar_l_decay_rates, NEW_CAPABILITY, selectronbar_l_decays, DecayTable::Entry, (MSSM78atQ, MSSM78atMGUT), (selectron_l_decay_rates, DecayTable::Entry)) 
QUICK_FUNCTION(DecayBit, selectronbar_r_decay_rates, NEW_CAPABILITY, selectronbar_r_decays, DecayTable::Entry, (MSSM78atQ, MSSM78atMGUT), (selectron_r_decay_rates, DecayTable::Entry)) 
QUICK_FUNCTION(DecayBit, smuonbar_l_decay_rates, NEW_CAPABILITY, smuonbar_l_decays, DecayTable::Entry, (MSSM78atQ, MSSM78atMGUT), (smuon_l_decay_rates, DecayTable::Entry)) 
QUICK_FUNCTION(DecayBit, smuonbar_r_decay_rates, NEW_CAPABILITY, smuonbar_r_decays, DecayTable::Entry, (MSSM78atQ, MSSM78atMGUT), (smuon_r_decay_rates, DecayTable::Entry)) 
QUICK_FUNCTION(DecayBit, staubar_1_decay_rates, NEW_CAPABILITY, staubar_1_decays, DecayTable::Entry, (MSSM78atQ, MSSM78atMGUT), (stau_1_decay_rates, DecayTable::Entry)) 
QUICK_FUNCTION(DecayBit, staubar_2_decay_rates, NEW_CAPABILITY, staubar_2_decays, DecayTable::Entry, (MSSM78atQ, MSSM78atMGUT), (stau_2_decay_rates, DecayTable::Entry)) 
QUICK_FUNCTION(DecayBit, snubar_electronl_decay_rates, NEW_CAPABILITY, snubar_electronl_decays, DecayTable::Entry, (MSSM78atQ, MSSM78atMGUT), (snu_electronl_decay_rates, DecayTable::Entry)) 
QUICK_FUNCTION(DecayBit, snubar_muonl_decay_rates, NEW_CAPABILITY, snubar_muonl_decays, DecayTable::Entry, (MSSM78atQ, MSSM78atMGUT), (snu_muonl_decay_rates, DecayTable::Entry)) 
QUICK_FUNCTION(DecayBit, snubar_taul_decay_rates, NEW_CAPABILITY, snubar_taul_decays, DecayTable::Entry, (MSSM78atQ, MSSM78atMGUT), (snu_taul_decay_rates, DecayTable::Entry)) 
QUICK_FUNCTION(DecayBit, charginominus_1_decay_rates, NEW_CAPABILITY, charginominus_1_decays, DecayTable::Entry, (MSSM78atQ, MSSM78atMGUT), (charginoplus_1_decay_rates, DecayTable::Entry)) 
QUICK_FUNCTION(DecayBit, charginominus_2_decay_rates, NEW_CAPABILITY, charginominus_2_decays, DecayTable::Entry, (MSSM78atQ, MSSM78atMGUT), (charginoplus_2_decay_rates, DecayTable::Entry)) 
 
#endif /* defined(__DecayBit_rollcall_hpp__) */<|MERGE_RESOLUTION|>--- conflicted
+++ resolved
@@ -55,12 +55,7 @@
 
     #define FUNCTION SM_Higgs_decays
     START_FUNCTION(DecayTable::Entry)
-<<<<<<< HEAD
-    DEPENDENCY(SM_subspectrum, const SubSpectrum*)
-    DEPENDENCY(MSSM_subspectrum, const SubSpectrum*)
-=======
     //DEPENDENCY(SM_Spectrum, const Spectrum*)
->>>>>>> 59857783
     #undef FUNCTION
 
     #define FUNCTION MSSM_h0_1_decays
@@ -664,4 +659,4 @@
 QUICK_FUNCTION(DecayBit, charginominus_1_decay_rates, NEW_CAPABILITY, charginominus_1_decays, DecayTable::Entry, (MSSM78atQ, MSSM78atMGUT), (charginoplus_1_decay_rates, DecayTable::Entry)) 
 QUICK_FUNCTION(DecayBit, charginominus_2_decay_rates, NEW_CAPABILITY, charginominus_2_decays, DecayTable::Entry, (MSSM78atQ, MSSM78atMGUT), (charginoplus_2_decay_rates, DecayTable::Entry)) 
  
-#endif /* defined(__DecayBit_rollcall_hpp__) */+#endif /* defined(__DecayBit_rollcall_hpp__) */
