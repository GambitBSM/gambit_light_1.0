//   GAMBIT: Global and Modular BSM Inference Tool
//   *********************************************
///  \file
///
///  Ascii printer class declaration
///
///  *********************************************
///
///  Authors (add name and date if you modify):
///   
///  \author Ben Farmer
///          (benjamin.farmer@monash.edu.au)
///  \date 2013 Jul, Sep, 2014 Jan
///
///  \author Pat Scott
///          (patscott@physics.mcgill.ca)
///  \date 2014 Jan
///
///  *********************************************


#ifndef __ascii_printer_hpp__
#define __ascii_printer_hpp__

// Standard libraries
#include <map>
#include <vector>
#include <algorithm>
#include <sstream>
#include <fstream>
#include <iomanip>

// Gambit
#include "gambit/Printers/baseprinter.hpp"
#include "gambit/Utils/yaml_options.hpp"

// Code!
namespace Gambit
{
  namespace Printers 
  {

    typedef std::map<int, std::vector<double>> LineBuf;

    /// Structure to hold data for a single model point 
    struct Record
    {
       /// The data; each functor outputs a vector of doubles. We index these by vertexID.
       //  One map entry per "printme" functor.
       LineBuf data;

       /// Flag to indicate if record is available to send for output
       // This flag is set when the process which created it begins creating another record.
       bool readyToPrint;

       Record();
       void reset();
    };

    typedef std::map<std::pair<int,int>,Record> Buffer;


    class asciiPrinter : public BasePrinter
    {
      public:
        // Default constructor: setis my_ostream to std::cout and verbose to True
        //asciiPrinter() : my_fstream
        //{
          ///TODO: proper gambit error
          // Must supply a file stream on construction
        //  std::cout<<"Error: asciiPrinter constructor must be supplied with an ofstream object!"<<std::endl;
          // have to initialise my_fstream anyway to avoid compiler errors
       //   my_fstream.open("default_output.txt",std::ofstream::out);
 
       // } 
   
        // Old Constructor
        //asciiPrinter(std::ofstream&, std::ofstream&);
  
        /// Constructor (for construction via inifile options)
        asciiPrinter(const Options&);

        /// Auxilliary mode constructor (for construction in scanner plugins)
        asciiPrinter(const Options&, std::string&, bool global=0);

        /// Tasks common to the various constructors
        void common_constructor();

        /// Destructor
        // Overload the base class virtual destructor
        ~asciiPrinter();
 
        /// Virtual function overloads:
        ///@{

        // Initialisation function
        // Run by dependency resolver, which supplies the functors with a vector of VertexIDs whose requiresPrinting flags are set to true.
        void initialise(const std::vector<int>&);
        void flush();
        void reset();
        int getRank();

        ///@}
      
        /// Asciiprinter-specific functions

        // Clear buffer
        void erase_buffer();
  
        // Tell printer to start a new line of the ascii output file
        void endline();
         
        // add results to printer buffer
        void addtobuffer(const std::vector<double>&, const std::vector<std::string>&, const int, const int, const int); 

        // write the printer buffer to file       
        void dump_buffer(bool force=false);
         
 
        // PRINT FUNCTIONS
        //----------------------------
        // Need to define one of these for every type we want to print!
        // Could use macros again to generate identical print functions 
        // for all types that have a << operator already defined.

<<<<<<< HEAD
=======
        // Scanner-friendly types to print
>>>>>>> 6709ad2e
        void print(int const&,                 const std::string& label, const int IDcode, const int rank, const int pointID);
        void print(double const&,              const std::string& label, const int IDcode, const int rank, const int pointID);
        void print(std::vector<double> const&, const std::string& label, const int IDcode, const int rank, const int pointID);
        void print(ModelParameters const&,     const std::string& label, const int IDcode, const int rank, const int pointID);
<<<<<<< HEAD
        #ifndef STANDALONE  // Need to disable print functions for these if STANDALONE is defined (see baseprinter.hpp line ~41)
        // unsigned int is chosen somewhat arbitrarily just to demonstrate this requirement. Will be more important if other
        // fancier types need to be disabled.
        void print(unsigned int const&,        const std::string& label, const int IDcode, const int rank, const int pointID);         
        #endif      

=======

        // Other types to print
        #ifndef STANDALONE
          // Add other print overloads here.
        #endif
      
>>>>>>> 6709ad2e
        /// Helper print functions
        // Used to reduce repetition in definitions of virtual function overloads 
        // (useful since there is no automatic type conversion possible)
        template<class T>
        void template_print(T const&, const std::string&, const int, const int, const int);

      private:
        /// Output file
        std::string output_file;

        /// Info file (describes contents of output file, i.e. contents of columns)
        std::string info_file;

        /// Main output file stream
        std::ofstream my_fstream;
        /// "Info file" output stream
        std::ofstream info_fstream;

        /// Number of lines to store in buffer before printing
        unsigned int bufferlength;

        /// MPI rank (currently not hooked up to MPI, just hardcoded to 0)
        int myRank;

        /// Number of digits of precision to use in output columns
        int precision;
 
        /// Full buffer of output to be printed
        // Key is <int rank, int pointID>; value is a Record (for a single model point)
        //std::map<std::pair<int,int>,Record> buffer;  
        Buffer buffer; 

        /// Map recording which model point each process is working on 
        // Need this so that we can compute when (at least initial) writing to a model point has ceased
        // Key: rank; Value: last pointID sent by that rank.
        std::map<int,int> lastPointID;

        // Record of number of slots occupied by each printer item.
        // If this changes after the first buffer dump an error will occur. Functors which return mutable output are not currently supported by this printer type, and may never be since it is pretty hard to deal with in an ascii table. Actually strictly speaking a functor can use fewer slots than it uses in the first buffer dump (the max of its first 'bufferlength' uses), but not more.
        std::map<int,int> lineindexrecord;

        /// Record a set of labels for each printer item: used to write "info" file explain what is in each column
        std::map<int,std::vector<std::string>> label_record; //the 'int' here is the vertex ID. Could make a typedef to make this safer.
        bool info_file_written; // Flag to let us know that the info file has been written

        /// Flag to trigger "global" print mode. 
        // In this mode, the output file will be *overwritten* when reset() is 
        // called. Use this for printing information global to the scan (i.e. 
        // via auxilliary printers in ScannerBit)
        bool global;

        /// Label for printer, mostly for more helpful error messages
        std::string printer_name;
    };

    // Register printer so it can be constructed via inifile instructions
    // First argument is string label for inifile access, second is class from which to construct printer
    LOAD_PRINTER(ascii, asciiPrinter)
     
  } // end namespace Printers
} // end namespace Gambit

#endif //ifndef __ascii_printer_hpp__<|MERGE_RESOLUTION|>--- conflicted
+++ resolved
@@ -123,29 +123,19 @@
         // Could use macros again to generate identical print functions 
         // for all types that have a << operator already defined.
 
-<<<<<<< HEAD
-=======
         // Scanner-friendly types to print
->>>>>>> 6709ad2e
         void print(int const&,                 const std::string& label, const int IDcode, const int rank, const int pointID);
         void print(double const&,              const std::string& label, const int IDcode, const int rank, const int pointID);
         void print(std::vector<double> const&, const std::string& label, const int IDcode, const int rank, const int pointID);
         void print(ModelParameters const&,     const std::string& label, const int IDcode, const int rank, const int pointID);
-<<<<<<< HEAD
+
+        // Scanner-unfriendly print functions
         #ifndef STANDALONE  // Need to disable print functions for these if STANDALONE is defined (see baseprinter.hpp line ~41)
         // unsigned int is chosen somewhat arbitrarily just to demonstrate this requirement. Will be more important if other
         // fancier types need to be disabled.
         void print(unsigned int const&,        const std::string& label, const int IDcode, const int rank, const int pointID);         
         #endif      
 
-=======
-
-        // Other types to print
-        #ifndef STANDALONE
-          // Add other print overloads here.
-        #endif
-      
->>>>>>> 6709ad2e
         /// Helper print functions
         // Used to reduce repetition in definitions of virtual function overloads 
         // (useful since there is no automatic type conversion possible)
