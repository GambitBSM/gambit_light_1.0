//   GAMBIT: Global and Modular BSM Inference Tool
//   *********************************************
///  \file
///
///  Declaration of VertexBufferNumeric1D class
///  This version of VertexBufferBase adds a
///  series of routines for managing a 1D data
///  buffer (i.e. a 1D array of scalars), and
///  for transmitting and receiving these buffers
///  via MPI. 
///
///  *********************************************
///
///  Authors (add name and date if you modify):
///   
///  \author Ben Farmer
///          (benjamin.farmer@fysik.su.se)
///  \date 2015 May
///
///  *********************************************
 
#ifndef __VertexBufferNumeric1D_hpp__
#define __VertexBufferNumeric1D_hpp__

#include <cstddef>
#include <sstream>
#include <iostream>

// HDF5 C++ bindings
#include "H5Cpp.h" 
 
// Gambit
#include "gambit/Printers/VertexBufferBase.hpp"
#include "gambit/Printers/VertexBuffer_mpitags.hpp"
#include "gambit/Utils/standalone_error_handlers.hpp"

// MPI bindings
#include "gambit/Utils/mpiwrapper.hpp"

#define BUF_DEBUG /* Triggers debugging output */
//#define MONITOR_BUF "pointID" /* String ID of buffer to monitor. */

   
namespace Gambit {
  
  namespace Printers {

      /// Struct for a collection of MPI tags belonging to a single buffer
      struct BuffTags
      {
         int SYNC_data;   // message contains  T       buffer_entries[LENGTH]   
         int SYNC_valid;  //    "       "      bool    buffer_valid[LENGTH]   
         int RA_queue;    //    "       "      T       RA_write_queue[LENGTH]  
         int RA_loc;      //    "       "      hsize_t RA_write_locations[LENGTH] 
         int RA_length;   //    "       "      hsize_t RA_queue_length[LENGTH] //TODO err this is wrong 

         static const std::size_t NTAGS=5;
       
         bool valid;
 
         BuffTags()
            : SYNC_data (-1)
            , SYNC_valid(-1)
            , RA_queue  (-1)
            , RA_loc    (-1)
            , RA_length (-1)
            , valid(false)
         {}

         BuffTags(const int first_tag)
            : SYNC_data (first_tag)
            , SYNC_valid(first_tag+1)
            , RA_queue  (first_tag+2)
            , RA_loc    (first_tag+3)
            , RA_length (first_tag+4)
            , valid(true)
         {
           if(first_tag==-1) 
           {
             valid=false;
           }
           else if(first_tag<FIRST_EMPTY_TAG)
           {
              std::ostringstream errmsg;
              errmsg << "Error! Tried to create (valid) BuffTags from first_tag<FIRST_EMPTY_TAG ("<<first_tag<<"<"<<FIRST_EMPTY_TAG<<") (i.e. using reserved, or invalid, tag values)";
              printer_error().raise(LOCAL_INFO, errmsg.str());
           }
         }
      };
 
      /// VertexBuffer for simple numerical types
      template<class T, std::size_t LENGTH>
      class VertexBufferNumeric1D : public VertexBufferBase
      {
        protected:
          /// @{ Buffer variables for sequential writing
          // Using arrays as these are easier to write to hdf5
          bool  buffer_valid[LENGTH]; // Array telling us which buffer entries are properly filled
          T     buffer_entries[LENGTH];

          /// Buffers to store data waiting to be sent via MPI
          #ifdef WITH_MPI
          BuffTags myTags; // Collection of MPI tags needed for passing messages
          GMPI::Comm printerComm; // MPI communicator object from printer

          bool  send_buffer_valid[LENGTH];
          T     send_buffer_entries[LENGTH];
          bool  send_buffer_ready = true; // flag to signal if send buffer can be filled with new data.

          // Request handles for tracking status of a sent message
          MPI_Request req_valid  =MPI_REQUEST_NULL;
          MPI_Request req_entries=MPI_REQUEST_NULL;

          // Status handles
          MPI_Status stat_valid; 
          MPI_Status stat_entries;
          #endif
          /// @}
 
          /// @{ Buffer variables for random access writing
          /// Queue for random access writes to dataset (independent of main buffer)
          T     RA_write_queue[LENGTH];
          /// Target pointIDs for RA writes.
          PPIDpair RA_write_locations[LENGTH];
          /// Current length of the RA write queue
          uint  RA_queue_length = 0;

          #ifdef WITH_MPI
          /// MPI buffers, flags, and status+request handles for RA messages
          T        send_buffer_RA_write_q[LENGTH];
          PPIDpair send_buffer_RA_write_loc[LENGTH];
          uint     send_buffer_RA_q_len;
          uint     null_message;
          bool     RA_send_buffer_ready = true; // flag to signal if send buffer can be filled with new data.

          // Request handles for tracking status of a sent message
          MPI_Request req_RA_write_q  =MPI_REQUEST_NULL;
          MPI_Request req_RA_write_loc=MPI_REQUEST_NULL;
          MPI_Request req_RA_q_len    =MPI_REQUEST_NULL;
          MPI_Request req_RA_SENT     =MPI_REQUEST_NULL;

          // Status handles
          MPI_Status stat_RA_write_q;
          MPI_Status stat_RA_write_loc;
          MPI_Status stat_RA_q_len;
          MPI_Status stat_RA_SENT;
          #endif
          /// @}
      
          /// MPI rank for this process
          uint myRank = 0;

        private:
          static const std::size_t bufferlength = LENGTH;

          /// Variable to check that "append" is not called twice in a row for the same scan point
          PPIDpair PPID_of_last_append;

          /// Special value for the above to use for skipping the double-append check (e.g. when receiving many points via MPI)
          static const PPIDpair null_PPID;

        public:
          /// Constructors
          VertexBufferNumeric1D()
            : VertexBufferBase()
            , buffer_valid()
            , buffer_entries()
            , PPID_of_last_append(null_PPID)
          {}

          VertexBufferNumeric1D(
                const std::string& label 
              , const int vID
              , const unsigned int i
              , const bool sync
              , const bool sil
              #ifdef WITH_MPI
              , const BuffTags& tags
              , const GMPI::Comm& pComm
              #endif
           ): VertexBufferBase(label,vID,i,sync,sil)
            , buffer_valid() 
            , buffer_entries()
            #ifdef WITH_MPI
            , myTags(tags)
            , printerComm(pComm)
            #endif
            , PPID_of_last_append(null_PPID)
          {
             #ifdef WITH_MPI
             myRank = pComm.Get_rank();
             #endif

             //Debugging
             #ifdef BUF_DEBUG
             std::cout<<this->get_label()<<": My tags are: "
                <<tags.SYNC_data  <<", "
                <<tags.SYNC_valid <<", "
                <<tags.RA_queue   <<", "
                <<tags.RA_loc     <<", "
                <<tags.RA_length  <<", "
                <<std::endl; 
             #endif

          }

          /// Destructor
          ~VertexBufferNumeric1D()
          {} 

          /// Append a record to the buffer
          void append(const T& value, const PPIDpair pID = null_PPID);

          /// Virtual for debugging; find out what the absolute sync position is from the derived class.
          virtual unsigned long dset_head_pos() = 0;

          /// Virtual for debugging: Update the variables needed to track the currently target dset slot
          virtual void update_dset_head_pos() = 0;

          /// Queue up a desynchronised ("random access") dataset write to previous scan iteration
          void RA_write(const T& value, const PPIDpair pID, const std::map<PPIDpair, ulong>& PPID_to_dsetindex);

          /// No data to append this iteration; skip this slot
          virtual void skip_append();

          /// Skip several/many positions
          /// NOTE! This is meant for initialising new buffers to the correct
          /// position. If buffer overflows it may get cleared without data
          /// being written, so don't use this in other contexts.
          virtual void N_skip_append(ulong N);

          // Trigger MPI send of sync buffer to master node, or write to disk
          virtual void flush();

          // Trigger MPI send of random-access buffer to master node, or write to disk
          virtual void RA_flush(const std::map<PPIDpair, ulong>& PPID_to_dsetindex);

          // Perform write to disk of sync buffer 
          virtual void write_to_disk() = 0;            

          // Perform write to disk of random-access buffer
          virtual void RA_write_to_disk(const std::map<PPIDpair, ulong>& PPID_to_dsetindex) = 0;

          /// Write externally-supplied buffer to HDF5 dataset
          virtual void write_external_to_disk(const T (&values)[LENGTH], const bool (&isvalid)[LENGTH]) = 0;

          #ifdef WITH_MPI
          // Probe for a sync buffer MPI message from a process
          virtual bool probe_sync_mpi_message(uint,int*);

          // Probe for a RA buffer MPI message from a process
          virtual bool probe_RA_mpi_message(uint);

          // Retrieve sync buffer data from an MPI message from a known process rank
          // Should only be triggered if a valid message is known to exist to be retrieved!
          virtual void get_sync_mpi_message(uint,int);

          // Retrieve RA buffer data from an MPI message from a known process rank
          // Should only be triggered if a valid message is known to exist to be retrieved!
          virtual void get_RA_mpi_message(uint, const std::map<PPIDpair, ulong>& PPID_to_dsetindex);

          // Update myTags with valid values
          virtual void update_myTags(uint);
          #endif

          // Report queue length (e.g. for checking that it is empty during finalise)
          virtual uint get_RA_queue_length() { return RA_queue_length; }

          /// Extract (copy) a record
          T get_entry(const std::size_t i) const;
 
          /// Clear the buffer
          void clear();

      };

      /// @{ Static member definitions
  
      /// Use to skip the double-append check (for receiving many points via MPI)
      template<class T, std::size_t L>
      const PPIDpair VertexBufferNumeric1D<T,L>::null_PPID = PPIDpair(-1,-1); 

      /// @}

      /// @{ VertexBufferNumeric1D function definitions

      /// Append a record to the buffer
      template<class T, std::size_t L>
      void VertexBufferNumeric1D<T,L>::append(const T& data, const PPIDpair pID)
      {
         if(not this->is_silenced()) {
	   if(myRank==0) std::cout<<"rank "<<myRank<<": Buffer "<<this->get_label()<<", head_position ("<<this->get_head_position()<<"): running append()"<<std::endl;

            if(pID!=null_PPID and pID==PPID_of_last_append)
            {
               std::ostringstream errmsg;
               errmsg << "Error! Tried to append data to buffer "<<this->get_label()<<" but supplied PPID matches PPID_of_last_append, i.e. the previous append was to the same point! This indicates a bug in the buffer calling code.";
               printer_error().raise(LOCAL_INFO, errmsg.str());
            }

            if(sync_buffer_is_full())
            {
               std::ostringstream errmsg;
               errmsg << "Error! Tried to append data to buffer "<<this->get_label()<<" but the sync buffer is full! It should have been sent to the master node via MPI or written to disk before now.";
               printer_error().raise(LOCAL_INFO, errmsg.str());
            }

            // Debug dump
            #ifdef BUF_DEBUG
            #ifdef MONITOR_BUF
            if(this->get_label()==MONITOR_BUF) {
            #endif
            std::cout<<"-------------------------------------"<<std::endl;
            std::cout<<"rank "<<myRank<<": Called 'VertexBufferNumeric1D<T,L>::append'"<<std::endl;
            std::cout<<"rank "<<myRank<<": Dump from buffer '"<<this->get_label()<<"'"<<std::endl;
            std::cout<<"rank "<<myRank<<": dset_head_pos()  = "<<dset_head_pos()<<std::endl;
            std::cout<<"rank "<<myRank<<": donepoint() = "<<this->donepoint()<<std::endl;
            std::cout<<"rank "<<myRank<<": After write, will increment head_position: "<<this->get_head_position()<<" --> "<<this->get_head_position()+1<<std::endl;
            #ifdef MONITOR_BUF
            }           
            #endif
            #endif
      
            if (myRank == 0) cout << LOCAL_INFO << endl;
            error_if_done(); // make sure buffer hasn't written to the current point already
            if (myRank == 0) cout << this->get_head_position() << " " << LOCAL_INFO<< endl;

            buffer_entries[this->get_head_position()] = data;
            if (myRank == 0) cout << LOCAL_INFO<< endl;

            buffer_valid[this->get_head_position()] = true;
            if (myRank == 0) cout << LOCAL_INFO<< endl;

            this->move_head_to_next_slot();
            if (myRank == 0) cout << LOCAL_INFO<< endl;

            this->sync_buffer_empty = false;
            if (myRank == 0) cout << LOCAL_INFO<< endl;

            if(this->get_head_position()==bufferlength) 
            {
	      if (myRank == 0) cout << LOCAL_INFO<< endl;

               #ifdef BUF_DEBUG
               #ifdef MONITOR_BUF
               if(this->get_label()==MONITOR_BUF) {
               #endif
               std::cout<<"rank "<<myRank<<": Buffer "<<this->get_label()<<": head_position ("<<this->get_head_position()<<") == bufferlength ("<<bufferlength<<"); setting sync_buffer_full=true."<<std::endl;
               #ifdef MONITOR_BUF
               }
               #endif
               #endif
               this->sync_buffer_full = true;
           }
            if (myRank == 0) cout << LOCAL_INFO<< endl;

           PPID_of_last_append = pID;
         }   
      }

      /// No data to append this iteration; skip this slot
      template<class T, std::size_t L>
      void VertexBufferNumeric1D<T,L>::skip_append()
      {
         if(not this->is_silenced()) {
            //std::cout<<"rank "<<myRank<<": Buffer "<<this->get_label()<<", head_position ("<<this->get_head_position()<<"): running skip_append()"<<std::endl;
            if(sync_buffer_is_full())
            {
               std::ostringstream errmsg;
               errmsg << "Error! Tried to skip_append (null-)data to buffer "<<this->get_label()<<" but the sync buffer is full! It should have been sent to the master node via MPI or written to disk before now.";
               printer_error().raise(LOCAL_INFO, errmsg.str());
            }
            error_if_done(); // make sure buffer hasn't written to the current point already
            buffer_valid[this->get_head_position()] = false;
            this->move_head_to_next_slot();
            this->sync_buffer_empty = false;
            if(this->get_head_position()==bufferlength)
            {
               #ifdef BUF_DEBUG
               #ifdef MONITOR_BUF
               if(this->get_label()==MONITOR_BUF) {
               #endif
               std::cout<<"rank "<<myRank<<": Buffer "<<this->get_label()<<": head_position ("<<this->get_head_position()<<") == bufferlength ("<<bufferlength<<"); setting sync_buffer_full=true."<<std::endl;
               #ifdef MONITOR_BUF
               }
               #endif
               #endif
               this->sync_buffer_full = true;
            }
         }
      }

      /// Either send sync buffer data to master node via MPI, or trigger the write to disk
      template<class T, std::size_t L>
      void VertexBufferNumeric1D<T,L>::flush()
      {
         if(not this->is_silenced()) {
            #ifdef WITH_MPI
            // Prepate to send buffer data to master node
            const int masterRank = 0;
            if(myRank!=masterRank)
            { // Worker node instructions
               if(not send_buffer_ready)
               { 
                  // Make sure previous messages are out of the send buffer before sending new ones.
                  MPI_Wait(&req_valid, &stat_valid);
                  MPI_Wait(&req_entries, &stat_entries);
                  send_buffer_ready = true;
               }
               /// Compute how many points are to be sent to the master
               /// (should be a full buffers worth, except at the end of the
               /// run)
               std::size_t n_points_to_send = this->get_head_position(); //head should point to the index of the next empty buffer slot (or just past the end of the buffer), which is the number of slots preceding it, which are the ones we want to send. Should be equal to 'bufferlength' most of the time.

               /// Copy buffer data into the send buffer 
               for(uint i=0; i<n_points_to_send; i++)
               {
                  send_buffer_valid[i]   = buffer_valid[i];
                  send_buffer_entries[i] = buffer_entries[i];
               }

               /// Check that we actually have a set of valid tags 
               /// If we don't have them yet, throw an error. 
               /// Should be retrieved after
               /// one loop of the master, so if it is a whole buffer
               /// length behind then something is probably wrong.
               /// If we need to deal with this possibility (very slow
               /// loop on master) then some rethinking is needed here.
               if(not myTags.valid)
               {
                  std::ostringstream errmsg;
                  errmsg << "Error! Buffer "<<this->get_label()<<" (sync) is full, but MPI tags have not yet been received from the master process! These should have been sent one loop of the master after the creation of this buffer, and it is now one bufferlength since then, so it seems that the master is stuck relative to this process. This could potentially happen legitimately, but unfortunately the hdf5printer can't handle this corner case just yet.";
                  printer_error().raise(LOCAL_INFO, errmsg.str());           
               }

               /// Perform non-blocking sends
               #ifdef MPI_DEBUG
               std::cout<<"rank "<<myRank<<"; buffer '"<<this->get_label()<<"': Isend-ing buffers to master"<<std::endl;
               #endif
               this->printerComm.Isend(send_buffer_valid,   n_points_to_send, masterRank, this->myTags.SYNC_valid, &req_valid);
               this->printerComm.Isend(send_buffer_entries, n_points_to_send, masterRank, this->myTags.SYNC_data,  &req_entries);
               send_buffer_ready = false;
            }
            else
            { // Master node instructions
               write_to_disk();
            }
            #else
            write_to_disk();
            #endif
            clear();
         }
      } 

      /// Either send random-access buffer data to master node via MPI, or trigger the write to disk
      template<class T, std::size_t L>
      void VertexBufferNumeric1D<T,L>::RA_flush(const std::map<PPIDpair, ulong>& PPID_to_dsetindex)
      {
        if(not this->is_silenced()) {
            #ifdef WITH_MPI
            // Prepate to send buffer data to master node
            const int masterRank = 0;
            if(myRank==masterRank)
            { // Master node instructions
               RA_write_to_disk(PPID_to_dsetindex);
            }
            else if(RA_queue_length!=0)
            { // Worker node instructions
               if(not RA_send_buffer_ready)
               { 
                  // Make sure previous messages are out of the send buffer before sending new ones.
                  MPI_Wait(&req_RA_write_q,   &stat_RA_write_q);
                  MPI_Wait(&req_RA_write_loc, &stat_RA_write_loc);
                  MPI_Wait(&req_RA_q_len,     &stat_RA_q_len);
                  MPI_Wait(&req_RA_SENT,      &stat_RA_SENT);
                  RA_send_buffer_ready = true;
               }
               /// Copy buffer data into the send buffer 
               send_buffer_RA_q_len = RA_queue_length;
               for(uint i=0; i<RA_queue_length; i++)
               {
                  send_buffer_RA_write_q[i]   = RA_write_queue[i];
                  send_buffer_RA_write_loc[i] = RA_write_locations[i];
               }

               /// Check that we actually have a set of valid tags 
               /// If we don't have them yet, throw an error. 
               /// Should be retrieved after
               /// one loop of the master, so if it is a whole buffer
               /// length behind then something is probably wrong.
               /// If we need to deal with this possibility (very slow
               /// loop on master) then some rethinking is needed here.
               if(not myTags.valid)
               {
                  std::ostringstream errmsg;
                  errmsg << "Error! Buffer "<<this->get_label()<<" (RA) is full, but MPI tags have not yet been received from the master process! These should have been sent one loop of the master after the creation of this buffer, and it is now one bufferlength since then, so it seems that the master is stuck relative to this process. This could potentially happen legitimately, but unfortunately the hdf5printer can't handle this corner case just yet.";
                  printer_error().raise(LOCAL_INFO, errmsg.str());           
               }

               /// Perform non-blocking sends
               #ifdef MPI_DEBUG
               std::cout<<"rank "<<myRank<<"; buffer '"<<this->get_label()<<"': Isend-ing RA buffers to master"<<std::endl;
               #endif
               this->printerComm.Isend(&send_buffer_RA_write_q,   bufferlength, masterRank, this->myTags.RA_queue, &req_RA_write_q);
               this->printerComm.Isend(&send_buffer_RA_write_loc, bufferlength, masterRank, this->myTags.RA_loc, &req_RA_write_loc);
               this->printerComm.Isend(&send_buffer_RA_q_len,     1,            masterRank, this->myTags.RA_length, &req_RA_q_len);
               this->printerComm.Isend(&null_message,             1,            masterRank, RA_BUFFERS_SENT, &req_RA_SENT);
               RA_send_buffer_ready = false;
            }
            #else
            RA_write_to_disk(PPID_to_dsetindex);
            #endif
            RA_queue_length = 0;
         }
      }


      /// Queue up a desynchronised ("random access") dataset write to previous scan iteration
      template<class T, std::size_t L>
      void VertexBufferNumeric1D<T,L>::RA_write(const T& value, const PPIDpair pID, const std::map<PPIDpair, ulong>& PPID_to_dsetindex)
      {
         uint i = RA_queue_length;
         if(i>L)
         {
            std::ostringstream errmsg;
            errmsg << "Error! Attempted to do RA_write beyond end of RA buffer ("<<i<<" > "<<L<<")! (buffer name="<<this->get_label()<<")";
            printer_error().raise(LOCAL_INFO, errmsg.str());
         }

         if(not this->is_silenced()) {
            RA_write_queue[i]     = value;
            RA_write_locations[i] = pID;
            RA_queue_length += 1;
            if(RA_queue_length==L)
            {
               RA_flush(PPID_to_dsetindex);
            }
         }
      }

      #ifdef WITH_MPI
      // Probe for a sync buffer MPI message from a process
      template<class T, std::size_t L>
      bool VertexBufferNumeric1D<T,L>::probe_sync_mpi_message(uint source, int* msgsize)
      {
         if(not myTags.valid)
         {
            // Cannot probe for messages until we receive our MPI tags. Ignore them for now
            std::cout<<"Attempted to probe for sync MPI messages in buffer "<<this->get_label()<<", but skipping this attempt since MPI tags have not yet been delivered"<<std::endl;
            return false;
         }

         MPI_Status status;
         bool is_data_msg  = printerComm.Iprobe(source, myTags.SYNC_data, &status);
         int msgsize_data  = GMPI::Get_count<T>(&status);
         bool is_valid_msg = printerComm.Iprobe(source, myTags.SYNC_valid, &status);
         int msgsize_valid = GMPI::Get_count<bool>(&status);
      
         if(msgsize_data != msgsize_valid)
         {
            std::ostringstream errmsg;
            errmsg << "Error in buffer "<<this->get_label()<<" during probe_sync_mpi_message! Length of 'data' message ("<<msgsize_data<<") does not match length of 'validity' message ("<<msgsize_valid<<").";
            printer_error().raise(LOCAL_INFO, errmsg.str());
         }
         *msgsize = msgsize_data;

         return (is_data_msg or is_valid_msg);
      }

      // Probe for a random-access buffer MPI message from a process
      template<class T, std::size_t L>
      bool VertexBufferNumeric1D<T,L>::probe_RA_mpi_message(uint source)
      {
         if(not myTags.valid)
         {
            // Cannot probe for messages until we receive our MPI tags. Ignore them for now
            std::cout<<"Attempted to probe for RA MPI messages in buffer "<<this->get_label()<<", but skipping this attempt since MPI tags have not yet been delivered"<<std::endl;
            return false;
         }
         bool is_q_msg   = printerComm.Iprobe(source, myTags.RA_queue);
         bool is_loc_msg = printerComm.Iprobe(source, myTags.RA_loc);
         bool is_len_msg = printerComm.Iprobe(source, myTags.RA_length);
         return (is_q_msg or is_loc_msg or is_len_msg);
      }

      // Retrieve sync buffer data from an MPI message
      // Should only be triggered if a valid message is known to exist to be retrieved from the input source!
      template<class T, std::size_t LENGTH>
      void VertexBufferNumeric1D<T,LENGTH>::get_sync_mpi_message(uint source, int exp_length)
      {
        if(exp_length < 0)
        {
          std::ostringstream errmsg;
          errmsg << "Error retrieving sync message in buffer "<<this->get_label()<<"! Invalid expected message length supplied ("<<exp_length<<" < 0)";
          printer_error().raise(LOCAL_INFO, errmsg.str());
        }
        uint uexp_length = exp_length;

        if(uexp_length > LENGTH)
        {
          std::ostringstream errmsg;
          errmsg << "Error retrieving sync message in buffer "<<this->get_label()<<"! Expected message length ("<<uexp_length<<") is larger than the allocated buffer size (LENGTH="<<LENGTH<<")";
          printer_error().raise(LOCAL_INFO, errmsg.str());
        }

        // An MPI_Iprobe should have been done prior to calling this function, 
        // in order to trigger delivery of the message to the correct buffer. 
        // So now we trust that this buffer is indeed supposed to receive the 
        // message. We can also use a blocking receive since we know that a
        // message is already waiting to be sent.

        // Buffers to store received message
        bool  recv_buffer_valid[LENGTH];
        T     recv_buffer_entries[LENGTH];

        //#ifdef MPI_DEBUG
        // Double check that a message is actually waiting to be sent
        // There is a code bug if this is not the case
        MPI_Status status;
        bool message_waiting1 = printerComm.Iprobe(source, myTags.SYNC_valid, &status);
        bool message_waiting2 = printerComm.Iprobe(source, myTags.SYNC_data,  &status);
        if(not message_waiting1 and not message_waiting2)
        {
          std::ostringstream errmsg;
          errmsg << "Error! get_sync_mpi_message called with source="<<source<<", but there is no appropriately tagged message waiting to be delivered from that process! This is a bug, please report it.";
          printer_error().raise(LOCAL_INFO, errmsg.str());
        }
        // Double check that the message has the expected number of elements
        // (this must match across all the buffers we are retrieving together)
        int msgsize = GMPI::Get_count<T>(&status);
        if(msgsize != exp_length)
        {
          std::ostringstream errmsg;
          errmsg << "Error retrieving sync message in buffer "<<this->get_label()<<"! Message length ("<<msgsize<<") does not match expected length ("<<exp_length<<").";
          printer_error().raise(LOCAL_INFO, errmsg.str());
        }
        //#endif
                         
        #ifdef MPI_DEBUG
        std::cout<<"rank "<<myRank<<": Collecting sync buffer ("<<this->get_label()<<") from process "<<source<<std::endl;
        #endif

        printerComm.Recv(&recv_buffer_valid,   msgsize, source, myTags.SYNC_valid);
        printerComm.Recv(&recv_buffer_entries, msgsize, source, myTags.SYNC_data);
                         
        #ifdef MPI_DEBUG
        std::cout<<"rank "<<myRank<<"; buffer '"<<this->get_label()<<"': Received sync buffer from rank "<<source<<" (size="<<msgsize<<"). Appending received data to my sync buffers."<<std::endl;
        #endif

        // Write the buffers to disk
        // write_external_to_disk(recv_buffer_entries,recv_buffer_valid);

        // Rather than do external write, I think it is cleaner to just feed
        // everything through the normal "append" system.

        for(int i=0; i<msgsize; i++)
        {          
<<<<<<< HEAD
=======
	  if (myRank==0) cout<<"i: " << i << " " << recv_buffer_valid[i] << LOCAL_INFO << endl;
>>>>>>> c1027adc
          // Push an element of the received data into the buffer
          if(recv_buffer_valid[i])
          {
            append(recv_buffer_entries[i]);
          }
          else 
          {
            skip_append();
          }         

          // Check if we need to do a write to disk 
          // Note; the buffer should have been emptied (if needed)
          // BEFORE get_sync_mpi_message() was called, so the if the 
          // first append in this loop fails due to the buffer
          // being full then this indicates that that was 
          // probably not done.
          if(sync_buffer_is_full())
          {
            #ifdef MPI_DEBUG
            std::cout<<"rank "<<myRank<<": During get_sync_mpi_message; Buffer "<<this->get_label()<<" full, emptying it..."<<std::endl;
            #endif
            flush();
          } 
        }
      }

      // Retrieve RA buffer data from an MPI message
      // Should only be triggered if a valid message is known to exist to be retrieved from the input source!
      template<class T, std::size_t LENGTH>
      void VertexBufferNumeric1D<T,LENGTH>::get_RA_mpi_message(uint source, const std::map<PPIDpair, ulong>& PPID_to_dsetindex)
      {
        // An MPI_Iprobe should have been done prior to calling this function, 
        // in order to trigger delivery of the message to the correct buffer. 
        // So now we trust that this buffer is indeed supposed to receive the 
        // message. We can also use a blocking receive since we know that a
        // message is already waiting to be sent.

        // Buffers to store received messages
        T        recv_buffer_RA_write_q[LENGTH];
        PPIDpair recv_buffer_RA_write_loc[LENGTH];
        uint     recv_buffer_RA_q_len;

        #ifdef MPI_DEBUG
        // Double check that a message is actually waiting to be sent
        // There is a code bug if this is not the case
        MPI_Status status;
        bool message_waiting1 = printerComm.Iprobe(source, myTags.RA_queue,  &status);
        bool message_waiting2 = printerComm.Iprobe(source, myTags.RA_loc,    &status);
        bool message_waiting3 = printerComm.Iprobe(source, myTags.RA_length, &status);
        if(not message_waiting1 and not message_waiting2 and not message_waiting3) {
          std::ostringstream errmsg;
          errmsg << "Error! get_RA_mpi_message called with source="<<source<<", but there is no appropriately tagged message waiting to be delivered from that process! This is a bug, please report it.";
          printer_error().raise(LOCAL_INFO, errmsg.str());
        }
        #endif

        uint null_message;
        printerComm.Recv(&recv_buffer_RA_write_q,   LENGTH, source, myTags.RA_queue );
        printerComm.Recv(&recv_buffer_RA_write_loc, LENGTH, source, myTags.RA_loc   );
        printerComm.Recv(&recv_buffer_RA_q_len,     1,      source, myTags.RA_length);
        printerComm.Recv(&null_message,             1,      source, RA_BUFFERS_SENT); // absorbs one off the queue if there are several

        #ifdef MPI_DEBUG
        std::cout<<"rank "<<myRank<<"; buffer '"<<this->get_label()<<"': Received random-access buffer from rank "<<source<<". Sending write commands through my RA buffers."<<std::endl;
        #endif

        // feed all write commands through the master process RA_write commands
        for(uint i=0; i<recv_buffer_RA_q_len; i++)
        {
           RA_write(recv_buffer_RA_write_q[i], recv_buffer_RA_write_loc[i], PPID_to_dsetindex);
        }
      }

      // Update myTags with valid values
      template<class T, std::size_t L>
      void VertexBufferNumeric1D<T,L>::update_myTags(uint first_tag)
      {
        if(myTags.valid)
        {
          std::ostringstream errmsg;
          errmsg << "Error! Tried to update MPI tags for buffer "<<this->get_label()<<", but the current tags are already valid!";
          printer_error().raise(LOCAL_INFO, errmsg.str());
        }
        myTags = BuffTags(first_tag);
        return;
      }

      #endif

      /// Extract (copy) a record
      template<class T, std::size_t L>
      T VertexBufferNumeric1D<T,L>::get_entry(const std::size_t i) const
      {
         if(this->is_silenced()) {
           std::string errmsg = "Error! Attempted to retrieve data from a silenced buffer!";
           printer_error().raise(LOCAL_INFO, errmsg);
         }
         if(buffer_valid[i])
         {
           return buffer_entries[i];
         }
         else
         {
           std::string errmsg = "Error! Attempted to retrieve data from an invalidated VertexBufferNumeric1D entry!";
           printer_error().raise(LOCAL_INFO, errmsg);
         }
      }

      /// Clear the buffer
      template<class T, std::size_t L>
      void VertexBufferNumeric1D<T,L>::clear()
      {
         if(not this->is_silenced()) {
            #ifdef BUF_DEBUG
            #ifdef MONITOR_BUF
            if(this->get_label()==MONITOR_BUF) {
            #endif
            std::cout<<"rank "<<myRank<<": Buffer "<<this->get_label()<<": clear()"<<std::endl;
            #ifdef MONITOR_BUF
            }
            #endif
            #endif

            for(std::size_t i=0; i<bufferlength; i++)
            {
               buffer_valid[i] = false;
               buffer_entries[i] = 0;
            }
            this->reset_head(); 
            this->sync_buffer_full = false;
            this->sync_buffer_empty = true;
         }
      }

      /// TODO: Deprecated.
      /// Skip several/many positions
      /// NOTE! This is meant for initialising new buffers to the correct
      /// position. If buffer overflows it will be cleared without data
      /// being written, so don't use this in other contexts.
      template<class T, std::size_t L>
      void VertexBufferNumeric1D<T,L>::N_skip_append(ulong N)
      {
         //std::cout << "rank "<<myRank<<": Pushing forward (new?) buffer '"<<this->get_label()<<"' by "<<N<<" positions"<<std::endl; 
         for(ulong i=0; i<N; i++)
         {
            if(this->sync_buffer_is_full()) clear();
            skip_append();
         }
      }

      /// @}
  }
}
#endif<|MERGE_RESOLUTION|>--- conflicted
+++ resolved
@@ -289,7 +289,7 @@
       void VertexBufferNumeric1D<T,L>::append(const T& data, const PPIDpair pID)
       {
          if(not this->is_silenced()) {
-	   if(myRank==0) std::cout<<"rank "<<myRank<<": Buffer "<<this->get_label()<<", head_position ("<<this->get_head_position()<<"): running append()"<<std::endl;
+     if(myRank==0) std::cout<<"rank "<<myRank<<": Buffer "<<this->get_label()<<", head_position ("<<this->get_head_position()<<"): running append()"<<std::endl;
 
             if(pID!=null_PPID and pID==PPID_of_last_append)
             {
@@ -339,7 +339,7 @@
 
             if(this->get_head_position()==bufferlength) 
             {
-	      if (myRank == 0) cout << LOCAL_INFO<< endl;
+        if (myRank == 0) cout << LOCAL_INFO<< endl;
 
                #ifdef BUF_DEBUG
                #ifdef MONITOR_BUF
@@ -655,10 +655,7 @@
 
         for(int i=0; i<msgsize; i++)
         {          
-<<<<<<< HEAD
-=======
-	  if (myRank==0) cout<<"i: " << i << " " << recv_buffer_valid[i] << LOCAL_INFO << endl;
->>>>>>> c1027adc
+    if (myRank==0) cout<<"i: " << i << " " << recv_buffer_valid[i] << LOCAL_INFO << endl;
           // Push an element of the received data into the buffer
           if(recv_buffer_valid[i])
           {
