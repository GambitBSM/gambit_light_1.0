//   GAMBIT: Global and Modular BSM Inference Tool
//   *********************************************
///  \file
///
///  Declaration and definition of printer base class
///
///  *********************************************
///
///  Authors (add name and date if you modify):
///   
///  \author Ben Farmer
///          (benjamin.farmer@monash.edu.au)
///  \date 2013 Jul, Sep
///  \date 2014 Jan
///
///  \author Pat Scott
///          (patscott@physics.mcgill.ca)
///  \date 2014 Mar
///
///  *********************************************

#ifndef __base_printer_hpp__
#define __base_printer_hpp__

// Standard libraries
#include <vector>

// Gambit
#include "gambit/Printers/basebaseprinter.hpp"
#include "gambit/Utils/standalone_error_handlers.hpp"
#include "gambit/Utils/yaml_options.hpp"
#include "gambit/Utils/boost_fallbacks.hpp"
#include "gambit/Utils/factory_registry.hpp"
#include "gambit/Utils/model_parameters.hpp"

// Boost
#include <boost/preprocessor/seq/for_each.hpp>
#include <boost/preprocessor/punctuation/comma_if.hpp>

// Macros

#ifndef STANDALONE
<<<<<<< HEAD
   // If we are in a main gambit executable, we need to know all the potentially printable types
   #include "gambit/Utils/all_functor_types.hpp"
#else
   // Otherwise, we only need a limited set, for use in ScannerBit standalone.
   // For using printers in other standalone modules, some slightly different strategy may be needed
   #define PRINTABLE_TYPES \
(bool)\
(int)\
(double)\
(std::vector<bool>)\
(std::vector<int>)\
(std::vector<double>)\
(ModelParameters)\
   // Add more as needed
=======
   // If we are in a main gambit executable, we need to know all the potentially printable types.
   #include "gambit/Elements/all_functor_types.hpp"
#else
   // Otherwise, we are in the ScannerBit standalone executable and need only a limited set.
   #define PRINTABLE_TYPES         \
     (bool)                        \
     (int)                         \
     (double)                      \
     (std::vector<bool>)           \
     (std::vector<int>)            \
     (std::vector<double>)         \
     (ModelParameters)
     // Add more as needed
>>>>>>> adedf406
#endif


// This macro registers each printer so that they can be constructed automatically from inifile instructions
#define LOAD_PRINTER(tag, ...) REGISTER(printer_creators, tag, __VA_ARGS__)

//#pragma message BOOST_PP_STRINGIZE(PRINTABLE_TYPES) //PRINTABLE_TYPES resides in all_functor_types.hpp 

// Virtual print methods for base printer class
#define VPRINT(r,data,elem)                                 \
  virtual void print(elem const&, const std::string& label, \
                     const int vertexID, const int /*rank*/, const int /*pointID*/) \
  {                                                         \
    std::ostringstream err;                                 \
                                                            \
    err << "No print function override has been "           \
        << "\ndefined for this type (for whatever printer"  \
        << "\nclass the current printer comes from)"        \
        << "\n  Dumping available info..."                  \
        << "\n   Label      : " << label                    \
        << "\n   vertexID   : " << vertexID                 \
        << "\n   Type       : " << STRINGIFY(elem);         \
    printer_warning().raise(LOCAL_INFO,err.str());          \
  }                                              

// Creates all necessary virtual print methods for base printer class
#define ADD_ALL_PRINT_FUNCTIONS \
  BOOST_PP_SEQ_FOR_EACH(VPRINT, _, PRINTABLE_TYPES)

//#pragma message "Base class print functions:"
//#pragma message BOOST_PP_STRINGIZE(ADD_ALL_PRINT_FUNCTIONS)

// Code!
namespace Gambit
{
  namespace Printers 
  {

    //%%%%%%%%%%%%%%%%%%%%%%%%%%%%%%%%%%%%%%%%%%%%%%%%%%%%%%%
    //% Printer class declarations                          %
    //%%%%%%%%%%%%%%%%%%%%%%%%%%%%%%%%%%%%%%%%%%%%%%%%%%%%%%%
     
    /// BASE PRINTER CLASS
    class BasePrinter: public BaseBasePrinter
    {
      public:

        /// Destructor
        // Need this to be virtual so that the PrinterManager can destroy any printer object via a pointer to base
        // Give it a message so we know if it ever isn't overridden properly
        //virtual ~BasePrinter() = 0;
        virtual ~BasePrinter()
        {
           /// TODO: convert to actual Gambit warning or error
           // Actually, this will always run when derived type objects are destructed, so not an error.
           //std::cout << "Warning! BasePrinter destructor has been called! This should be overridden in the derived printer classes, and never run!" << std::endl;
        }

        /// Initialisation function
        // Run by dependency resolver, which supplies the functors with a vector of VertexIDs whose requiresPrinting flags are set to true. (TODO: probably extend this to be a list of functors THIS printer is supposed to print, since we may want several printers handling different functors, for SLHA output or some such perhaps).
        //virtual void initialise(const std::vector<int>&) = 0;
        virtual void initialise(const std::vector<int>&)
        {
           std::cout << "Warning! In BasePrinter::initialise!" << std::endl;
        }

        /// Function to signal to the printer to write buffer contents to disk
        //virtual void flush() = 0;
        virtual void flush()
        {
           std::cout << "Warning! In BasePrinter::flush()!" << std::endl;
        }

        /// Signal printer to reset contents, i.e. delete old data in preperation for replacement
        //virtual void reset() = 0;
        virtual void reset()
        {
           std::cout << "Warning! In BasePrinter::reset()!" << std::endl;
        }

        /// Retrieve MPI rank
        //virtual int getRank() = 0;
        virtual int getRank()
        {
           std::cout << "Warning! In BasePrinter::getRank()!" << std::endl;
           return -1;
        }

        // We need to have a virtual print method for EVERY type we ever want to print (i.e. for every type that can be held in the 'myValue' data member of a module functor). Generate these using a macro.
        // Run the macro; add all the print functions
        ADD_ALL_PRINT_FUNCTIONS

    };

    // Need to implement the destructor, even though it is pure virtual. Seems like it will be called even if using derived classes, or something.
    //inline BasePrinter::~BasePrinter() { }

    /// Map in which to keep factory functions for the printers (printer_creators)
    // (uses the same machinery as in priors.hpp)
    registry
    { 
            typedef BasePrinter* create_printer_function(const Options &); //arguments need to match constructor for printer object
            reg_elem <create_printer_function> printer_creators;
    }

    /// Convenience wrapper function for 

 
  } //end namespace Printers
} // end namespace Gambit


#endif //ifndef __base_printer_hpp__<|MERGE_RESOLUTION|>--- conflicted
+++ resolved
@@ -40,22 +40,6 @@
 // Macros
 
 #ifndef STANDALONE
-<<<<<<< HEAD
-   // If we are in a main gambit executable, we need to know all the potentially printable types
-   #include "gambit/Utils/all_functor_types.hpp"
-#else
-   // Otherwise, we only need a limited set, for use in ScannerBit standalone.
-   // For using printers in other standalone modules, some slightly different strategy may be needed
-   #define PRINTABLE_TYPES \
-(bool)\
-(int)\
-(double)\
-(std::vector<bool>)\
-(std::vector<int>)\
-(std::vector<double>)\
-(ModelParameters)\
-   // Add more as needed
-=======
    // If we are in a main gambit executable, we need to know all the potentially printable types.
    #include "gambit/Elements/all_functor_types.hpp"
 #else
@@ -69,7 +53,6 @@
      (std::vector<double>)         \
      (ModelParameters)
      // Add more as needed
->>>>>>> adedf406
 #endif
 
 
