//   GAMBIT: Global and Modular BSM Inference Tool
//   *********************************************
///  \file
///
///  Ascii printer class member function definitions
///
///  *********************************************
///
///  Authors (add name and date if you modify):
///   
///  \author Ben Farmer
///          (benjamin.farmer@monash.edu.au)
///  \date 2013 Jul, Sep, 2014 Jan
///
///  \author Pat Scott
///          (patscott@physics.mcgill.ca)
///  \date 2014 Jan
///
///  *********************************************


// Standard libraries
#include <map>
#include <vector>
#include <algorithm>
#include <ios>
#include <sstream>
#include <fstream>
#include <iomanip>

// Gambit
#include "gambit/Printers/printers/asciiprinter.hpp"
#include "gambit/Core/error_handlers.hpp"
#include "gambit/Utils/stream_overloads.hpp"
#include "gambit/Utils/util_functions.hpp"

// MPI bindings
#include "gambit/Utils/mpiwrapper.hpp"

// Switch for debugging output (manual at the moment)

//#define DEBUG_MODE

#ifdef DEBUG_MODE 
  #define DBUG(x) x
#else 
  #define DBUG(x)
#endif


// Code!
namespace Gambit
{

  namespace Printers 
  {

    /// Open file stream with error checking
    //TODO: It would be good to add something like this to the Gambit Utils to use as a standard I think.

    void open_output_file(std::ofstream& output, std::string filename, std::ios_base::openmode mode)
    {
      // Pass in reference to externally created ofstream "output"
      output.open(filename, std::ofstream::out | mode);

      if( output.fail() | output.bad() )
      {
         std::ostringstream ss;
         ss << "IO error while opening file for writing! Tried to open ofstream to file \""<<filename<<"\", but encountered error bit in the created ostream.";
         throw std::runtime_error( ss.str() ); 
      }
    }

    Record::Record() : readyToPrint(false) {};

    void Record::reset()
    {
       data.clear();
       readyToPrint = false;
    }
 
    // Printer to ascii file (i.e. table of doubles)

    // Common constructor tasks
    void asciiPrinter::common_constructor()
    {
      #ifdef WITH_MPI
        // Do basic MPI check
        //std::cout << "Hooking up to MPI..." << std::endl;
        //std::cout << " Size: " << GMPI::COMM_WORLD.Get_size() << std::endl;
        //std::cout << " Rank: " << GMPI::COMM_WORLD.Get_rank() << std::endl;
 
        //std::exit(0);
      #endif

      // Initialise "lastPointID" map to -1 (i.e. no last point)
      #ifdef WITH_MPI
      for(uint i=0; i<mpiSize; i++)
      {
        lastPointID[i] = -1;
      }
      #else
      lastPointID[myRank] = -1;
      #endif 

      // Erase contents of output_file and info_file if they already exist
      std::ofstream output;
      open_output_file(output, output_file, std::ofstream::trunc);
      output.close();
      
      std::ofstream info;
      open_output_file(info, info_file, std::ofstream::trunc);
      info.close();
    }

    // Constructor
    asciiPrinter::asciiPrinter(const Options& options)
      : output_file( Utils::ensure_path_exists(options.getValue<std::string>("output_file")) )
      , info_file("")
      , bufferlength( options.getValueOrDef<uint>(100,"buffer_length") )
      , global(false)
      , printer_name("Primary")
      , myRank(0)
     #ifdef WITH_MPI
      , myComm() // attaches to MPI_COMM_WORLD, beware collisions with e.g. scanning algorithms.
      , mpiSize(1)
     #endif
    {
      // Name "info" file to match "output" file
      std::ostringstream finfo;
      finfo<< output_file <<"_info";
      info_file = finfo.str();

      #ifdef WITH_MPI
      myRank = myComm.Get_rank();
      mpiSize = myComm.Get_size();

      // Append mpi rank to file names to avoid collisions between processes
      std::ostringstream fout;
      std::ostringstream finfo2;
      fout << output_file <<"_"<<myRank;
      finfo2<< info_file  <<"_"<<myRank;
      output_file = fout.str();
      info_file = finfo2.str();
      #endif

      DBUG( std::cout << "Constructing Primary asciiPrinter object..." << std::endl; )
      common_constructor();
    }
 
    // /// Auxiliary mode constructor 
    // asciiPrinter::asciiPrinter(const Options& options, std::string& name, bool globalIN)
    //   : output_file( Utils::ensure_path_exists(options.getValue<std::string>("output_file")) )
    //   , info_file( Utils::ensure_path_exists(options.getValue<std::string>("info_file")) )
    //   , global(globalIN)
    //   , printer_name(name)
    // {
    //   std::cout << "does this ever get called???" << std::endl;
    //   exit(0);
    //   // Could set these things via options also if we like.
    //   DBUG( std::cout << "Constructing Auxilliary asciiPrinter object (with name=\""<<printer_name<<"\")..." << std::endl; )
    //   common_constructor();
    // }
 
    /// Destructor
    // Overload the base class virtual destructor
    asciiPrinter::~asciiPrinter()
    {
      // Make sure buffer is completely written to disk (MOVED TO FINALISE)
      DBUG( std::cout << "Destructing asciiPrinter object (with name=\""<<printer_name<<"\")..." << std::endl; )
    }
 
    /// Initialisation function
    // Run by dependency resolver, which supplies the functors with a vector of VertexIDs whose requiresPrinting flags are set to true.
    void asciiPrinter::initialise(const std::vector<int>& printmevec)
    {
      // Currently don't seem to need this... could use it to check if all VertexID's have submitted print requests.
      // //std::cout << "Initialising asciiprinter..." << std::endl;
      // // Loop through buffer and initialise all the elements
      // for (int i=0; i<bufferlength; i++)
      // {
      //   for (std::vector<int>::const_iterator it = printmevec.begin();
      //   it != printmevec.end(); it++)
      //   {
      //     // Add element to line of buffer (uses default (empty) constructor)
      //     buffer[i][*it];
      //   }
      // } 
    }

    /// Do final buffer dumps
    void asciiPrinter::finalise()
    {
      dump_buffer(true);
      DBUG( std::cout << "Buffer (of asciiPrinter with name=\""<<printer_name<<"\") successfully dumped..." << std::endl; )
    }

    /// Delete contents of output file (to be replaced/updated) and erase everything in the buffer
    void asciiPrinter::reset(bool) 
    {
      std::ofstream my_fstream;
      open_output_file(my_fstream, output_file, std::ofstream::trunc);
      my_fstream.close();
      erase_buffer();
      lastPointID.clear();
      #ifdef WITH_MPI
      for(uint i=0; i<mpiSize; i++)
      {
        lastPointID[i] = -1;
      }
      #else
      lastPointID[myRank] = -1;
      #endif 
    }

    /// Retrieve MPI rank
    int asciiPrinter::getRank() {return myRank;}
 
    /// Clear buffer
    void asciiPrinter::erase_buffer()
    {
      // Used to just erase the records, but preserve vertex IDs. Not sure this is necessary, so for now just 
      // emptying the map.
      buffer.clear();

      // Obsolete; redo this
      // for (int i=0; i<bufferlength; i++)
      // {
      //   for (LineBuf::iterator 
      //     it = buffer[i].begin(); it != buffer[i].end(); it++)
      //   {
      //     // We want to preserve the vertex ID's and just erase the vector part (second) of the map
      //     (it->second).clear();
      //   }
      // }
    }
  
    // Tell printer to start a new line of the ascii output file
    void asciiPrinter::endline()
    {
      // Obsolete; no longer a virtual function either I think.
      // std::cout<<"In acsiiPrinter: starting new printer line!"<<std::endl; 

      // // Move buffer location index to the next line
      // buf_loc += 1;
      // 
      // // Check if we have filled the buffer
      // if (buf_loc >= bufferlength)
      // {
      //  // Write to file and reset buffer
      //   dump_buffer();
      //   erase_buffer();
      //   buf_loc = 0;
      // }
    }
  
    // add results to printer buffer
    void asciiPrinter::addtobuffer(const std::vector<double>& functor_data, const std::vector<std::string>& functor_labels, const int vID, const int rank, const int pointID) 
    { 
      //TODO: If a functor gets called twice without the printer advancing the data will currently just be overwritten. Should generate an error or something.

      // Key for accessing buffer
      std::pair<int,int> bkey = std::make_pair(rank,pointID);
 
      // Register <pointID> as coming from process <rank>.
      DBUG( std::cout << "My rank is (reported) " << rank << std::endl; )
      if(lastPointID.at(rank)==pointID)
      {
        // Don't need to do anything
      }
      else if(lastPointID.at(rank)==-1)
      {
        lastPointID.at(rank) = pointID;
      }
      else
      {
        std::pair<int,int> prevbkey = std::make_pair(rank,lastPointID[rank]);
        // Set previous model point accessed by this rank as ready to print
        buffer.at(prevbkey).readyToPrint = true;
        lastPointID.at(rank) = pointID;

        // Check whether it is time to dump the (completed) buffer points to disk
        if(buffer.size()>bufferlength) {
          DBUG( std::cout << "asciiPrinter: Buffer full ("<< buffer.size() <<" records), running buffer dump"<<std::endl; )
          dump_buffer();
        }
      }

      DBUG( std::cout << "asciiprinter: adding "<<functor_labels<<" to buffer"<<std::endl; )
      DBUG( std::cout << "... at slot <rank=" << rank << ", pointID=" << pointID << ">" << std::endl;; )

      if( buffer.find(bkey)!=buffer.end() and buffer.at(bkey).readyToPrint==true )
      {
         std::string errmsg = "Error! Attempted to write to \"old\" model point \
buffer! Bug in asciiprinter.cpp somewhere. Buffer records are initialised with \
readyToPrint=false, and should not be written to again after this flag is set to \
true. The records are destroyed upon writing their contents to disk, and there \
is a unique record for every rank/pointID pair.";
         printer_error().raise(LOCAL_INFO, errmsg);
      }

      // Assign to buffer, adding keys if needed
      buffer[bkey].data[vID] = functor_data;

      if ( info_file_written == false )
      {
        if ( label_record.find(vID)==label_record.end() or functor_labels.size()>label_record.at(vID).size() )
        {
           // Assume the new, longer label list is better to use. This variation of functor_data length from point to point is kind of dangerous for an ascii output file though and we might want to forbid it. There is some probability that my method of allocating the columns according to the longest used by each functor in the first buffer dump will fail.
           label_record[vID] = functor_labels;
        }
      }
    }
 
    // write the printer buffer to file       
    void asciiPrinter::dump_buffer(bool force)
    {
      // Write record of what is in each column if we haven't done so yet
      // Note the downside of using a map as the buffer; the order of stuff in the output file is going
      // to be kind of haphazard due to the sorted order used by map. Will have to do more work to achieve
      // an ordering that reflects the order of stuff in, say, the inifile.
      //  force=true -- dumps all records regardless if they are "readyToPrint"
      DBUG( std::cout << "dumping asciiprinter buffer" << std::endl; )
      DBUG( std::cout << "lfpvfc 1" << std::endl; )

      // Open output file in append mode
      std::ofstream my_fstream;
      open_output_file(my_fstream, output_file, std::ofstream::app);
      my_fstream.precision(precision);

      std::map<int,int> newlineindexrecord(lineindexrecord);
      // Work out how to organise the output file            
      // To do this we need to go through the buffer and find the maximum length of vector associated with each VertexID.

      for (Buffer::iterator 
        bufentry = buffer.begin(); bufentry != buffer.end(); ++bufentry)
      {
        Record& record = bufentry->second; 
        for (LineBuf::iterator 
          item = record.data.begin(); item != record.data.end(); ++item)
        { 
          //item->first  - VertexID
          //item->second - std::vector<double> (result values)
          int oldlen = newlineindexrecord[item->first];
          int newlen = (item->second).size();
          // CW: More informative (hopefully) error message in case the printing fails
          if ( oldlen > 0 and newlen != oldlen )
          {
            std::string msg = "Error! Output format has changed since last buffer dump!\n";
            msg += "  VertexID: " + std::to_string(item->first) + "\n";
            msg += "  label_record[0]: " + label_record.at(item->first)[0] + "\n";
            printer_error().raise(LOCAL_INFO, msg);
          }
          newlineindexrecord[item->first] = std::max(oldlen, newlen);
        }
      }
      DBUG( std::cout << "lfpvfc 2" << std::endl; )

      // FIXME CW: Cheap hack to stop asciiprinter from stopping CMSSM scans
      lineindexrecord = newlineindexrecord;

      // Check if the output format has changed, and raise an error if so
      if (lineindexrecord.size()==0)
      {
<<<<<<< HEAD
        if (lineindexrecord!=newlineindexrecord)
        {
          // // Print debug information
          // for ( auto it = lineindexrecord.begin(); it != lineindexrecord.end(); it ++ )
          // {
          //   std::cout << it->first << " " << it->second << std::endl;
          // }
          // std::cout << std::endl;
          // for ( auto it = newlineindexrecord.begin(); it != newlineindexrecord.end(); it ++ )
          // {
          //   std::cout << it->first << " " << it->second << std::endl;
          // }
          printer_error().raise(LOCAL_INFO,"Error! Output format has changed since last buffer dump! The asciiPrinter cannot handle this!");
        }
=======
        // initialise if empty
        lineindexrecord = newlineindexrecord;
>>>>>>> fa1be904
      }
      else if (lineindexrecord!=newlineindexrecord)
      {
        std::ostringstream errmsg;
        errmsg << "Error! Output format has changed since last buffer dump! The asciiPrinter cannot handle this!"
               << "Details:" << std::endl;
        // First check if a new vertexID has appeared
        std::vector<int> new_vIDs;
        std::vector<int> increased_lengths;
        for (std::map<int,int>::iterator
          it = newlineindexrecord.begin(); it != newlineindexrecord.end(); ++it)
        {
          // try to find each key in the old lineindexrecord 
          if(lineindexrecord.find(it->first)==lineindexrecord.end())
          {
            new_vIDs.push_back(it->first);
          } // otherwise see if its data increased in length
          else if(it->second > lineindexrecord.at(it->first))
          {
            increased_lengths.push_back(it->first);    
          }
        }
        if(new_vIDs.size()!=0)
        {
          errmsg << "   The following vertexIDs are new since the last buffer dump (i.e. they did not try to print themselves during filling of any previous buffer):" <<std::endl;
          for(std::vector<int>::iterator it = new_vIDs.begin(); it!=new_vIDs.end(); ++it)
          {
            errmsg<<"      - vID="<<(*it)<<", label="<<label_record.at(*it)<<std::endl;
          }
        }
        if(increased_lengths.size()!=0)
        {
          errmsg << "   The following vertexIDs tried to print longer data vectors than were seen during filling of the first (and any other) previous buffer:" <<std::endl;
          for(std::vector<int>::iterator it = increased_lengths.begin(); it!=increased_lengths.end(); ++it)
          {
            errmsg<<"      - vID="<<(*it)<<", label="<<label_record.at(*it)<<std::endl;
            errmsg<<"          orig length="<<lineindexrecord.at(*it)<<", new length="<<newlineindexrecord.at(*it)<<std::endl;
          }
        }
        printer_error().raise(LOCAL_INFO,errmsg.str());
      }
      DBUG( std::cout << "lfpvfc 3" << std::endl; )

      // Write the file explaining what is in each column of the output file
      if (info_file_written==false)
      {
        DBUG( std::cout << "asciiPrinter: Writing info file..." << std::endl; )
         
        std::ofstream info_fstream;
        open_output_file(info_fstream, info_file, std::ofstream::trunc); // trunc mode overwrites old content

        int column_index = 1;
        for (std::map<int,int>::iterator
          it = lineindexrecord.begin(); it != lineindexrecord.end(); it++)
        {
          int vID        = it->first;
          int length     = it->second;     // slots reserved in output file for these results
          for (int i=0; i<length; i++)
          {
            DBUG( std::cout<<"Column "<<column_index<<": "<<label_record.at(vID)[i]<<std::endl; )
            info_fstream<<"Column "<<column_index<<": "<<label_record.at(vID)[i]<<std::endl;
            column_index++;
          }
        }
        DBUG( std::cout << "lfpvfc 3.1" << std::endl; )
        //info_fstream.flush();
        info_fstream.close();
        info_file_written=true;
      }

      DBUG( std::cout << "lfpvfc 4" << std::endl; )

      // Actual dump of buffer to file
      for (Buffer::iterator 
        bufentry = buffer.begin(); bufentry != buffer.end(); /* Will increment in loop */ )
      {
        std::pair<int,int> bkey = bufentry->first;
        Record& record = bufentry->second; 
        DBUG( std::cout << "asciiPrinter: Examining record with key <rank="<<bkey.first<<", pointID="<<bkey.second<<">"<< std::endl; )
        if(force or record.readyToPrint)
        {
          DBUG( std::cout << "asciiPrinter: readyToPrint -- writing output..." << std::endl; )
          for (std::map<int,int>::iterator
            it = lineindexrecord.begin(); it != lineindexrecord.end(); ++it)
          { 
            // it->first  - int VertexID
            // it->second - int length

            std::vector<double>* results; // Pointer to results vector
            int reslength; // actual length of the current results vector

            LineBuf::iterator itdata = record.data.find(it->first);
            if( itdata == record.data.end())
            {
               // std::stringstream errss; 
               // errss << "Error! No data for vertex ID \"" << it->first 
               //       << "\" found in record <rank=" << bkey.first 
               //       << ", pointID=" << bkey.second << ">";
               // printer_error().raise(LOCAL_INFO, errss.str());

               // Not an error. This can happen if evaluation of a point is abandoned midway for whatever reason
               // Register results as zero length
               DBUG( std::cout << "asciiPrinter: No data for vertex ID \"" << it->first 
                     << "\" found in record <rank=" << bkey.first 
                     << ", pointID=" << bkey.second << ">, printer will output 'null'" << std::endl; )
               reslength = 0;
            }
            else
            {
               results = &(itdata->second);
               reslength = results->size(); // actual length of the current results vector
            }
            int length     = it->second;     // slots reserved in output file for these results          
 
            // Print to the fstream!
            int colwidth = precision + 8;  // Just kind of guessing here; tweak as needed
            for (int j=0;j<length;j++)
            {
              if(j>=reslength)
              {
                // Finished parsing results vector; fill remaining empty slots with 'none'
                my_fstream<<std::setw(colwidth)<<"none";
              }
              else
              {
                // print an entry from the results vector
                my_fstream<<std::setw(colwidth)<<std::scientific<<(*results)[j]; //<<"\t";
              }
            }
            // Result printed
          }
          // Delete the record from the buffer and move to next one
          // Post-increment:  Increment the iterator first, THEN delete old one.
          DBUG( std::cout << "asciiPrinter: Erasing record <rank="<<bkey.first<<", pointID="<<bkey.second<<">"<< std::endl; )
          buffer.erase(bufentry++);
        }
        else
        {
          DBUG( std::cout << "asciiPrinter: Not readyToPrint -- leaving in buffer" << std::endl; )
          ++bufentry;
        } 
        // line printed, print endline character and go to next line
        my_fstream<<std::endl;
      }
      DBUG( std::cout << "lfpvfc 5" << std::endl; )

      // buffer dump complete! Flush the fstream to ensure write to file happens.
      //my_fstream.flush();
      my_fstream.close();

      DBUG( std::cout << "lfpvfc 6" << std::endl; )
    }
 
 
    // PRINT FUNCTIONS
    //----------------------------
    // Need to define one of these for every type we want to print!
    // Could use macros again to generate identical print functions 
    // for all types that have a << operator already defined.
   
    // Template for print functions of "easy" types
    template<class T>
    void asciiPrinter::template_print(T const& value, const std::string& label, const int IDcode, const uint thread, const ulong pointID)
    {
      std::vector<double> vdvalue(1,value); // For now everything has to end up as a vector of doubles
      std::vector<std::string> labels(1,label);
      addtobuffer(vdvalue,labels,IDcode,thread,pointID);       
    }

    void asciiPrinter::print(int const& value, const std::string& label, const int IDcode, const uint thread, const ulong pointID)
    { template_print(value,label,IDcode,thread,pointID); }
    void asciiPrinter::print(double const& value, const std::string& label, const int IDcode, const uint thread, const ulong pointID)
    { template_print(value,label,IDcode,thread,pointID); }
    #ifndef STANDALONE  // Need to disable print functions for these if STANDALONE is defined (see baseprinter.hpp line ~41)
    void asciiPrinter::print(unsigned int const& value, const std::string& label, const int IDcode, const uint thread, const ulong pointID)
    { template_print(value,label,IDcode,thread,pointID); }
    #endif 
    // etc. as needed... 

    void asciiPrinter::print(std::vector<double> const& value, const std::string& label, const int IDcode, const uint thread, const ulong pointID)
    {
      std::vector<std::string> labels;
      labels.reserve(value.size());
      for(unsigned int i=0;i<value.size();i++)
      {
        // Might want to find some way to avoid doing this every single loop, seems kind of wasteful.
        std::stringstream ss;
        ss<<label<<"["<<i<<"]"; 
        labels.push_back(ss.str());
      }
      addtobuffer(value,labels,IDcode,thread,pointID);
    }
   
    void asciiPrinter::print(ModelParameters const& value, const std::string& label, const int IDcode, const uint thread, const ulong pointID)
    {
      std::map<std::string, double> parameter_map = value.getValues();
      std::vector<std::string> names;
      std::vector<double> vdvalue;
      names.reserve(parameter_map.size());
      vdvalue.reserve(parameter_map.size());
      for (std::map<std::string, double>::iterator 
        it = parameter_map.begin(); it != parameter_map.end(); it++)
      {
        std::stringstream ss;
        ss<<label<<"::"<<it->first;
        names.push_back( ss.str() ); 
        vdvalue.push_back( it->second );
      }
      addtobuffer(vdvalue,names,IDcode,thread,pointID);
    }
     
  } // end namespace printers
} // end namespace Gambit

#undef DBUG
#undef DEBUG_MODE<|MERGE_RESOLUTION|>--- conflicted
+++ resolved
@@ -362,7 +362,6 @@
       // Check if the output format has changed, and raise an error if so
       if (lineindexrecord.size()==0)
       {
-<<<<<<< HEAD
         if (lineindexrecord!=newlineindexrecord)
         {
           // // Print debug information
@@ -375,12 +374,11 @@
           // {
           //   std::cout << it->first << " " << it->second << std::endl;
           // }
-          printer_error().raise(LOCAL_INFO,"Error! Output format has changed since last buffer dump! The asciiPrinter cannot handle this!");
-        }
-=======
+          //
+          //printer_error().raise(LOCAL_INFO,"Error! Output format has changed since last buffer dump! The asciiPrinter cannot handle this!");
+        }
         // initialise if empty
         lineindexrecord = newlineindexrecord;
->>>>>>> fa1be904
       }
       else if (lineindexrecord!=newlineindexrecord)
       {
