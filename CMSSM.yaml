--- conflicted
+++ resolved
@@ -344,28 +344,19 @@
     options:
       rho0_obs: 0.4 # GeV/cm^3
       rho0_obserr: .15 # GeV/cm^3
-<<<<<<< HEAD
-
-=======
->>>>>>> 7a29f77b
+
   - capability: lnL_vrot  # Local disk rotation speed
     function: lnL_vrot_gaussian
     options:
       vrot_obs: 235 # km/s
       vrot_obserr: 20 # km/s
-<<<<<<< HEAD
-
-=======
->>>>>>> 7a29f77b
+
   - capability: lnL_v0   # Maxwellian most-probable speed
     function: lnL_v0_gaussian
     options:
       v0_obs: 235 # km/s
       v0_obserr: 20 # km/s
-<<<<<<< HEAD
-
-=======
->>>>>>> 7a29f77b
+
   - capability: lnL_vesc # Local galactic escape speed
     function: lnL_vesc_gaussian
     options:
