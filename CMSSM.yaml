--- conflicted
+++ resolved
@@ -64,49 +64,6 @@
     SignMu: 1
     TanBeta: 44.8668
   LocalHalo:
-<<<<<<< HEAD
-    rho0: 0.4
-    v0: 235
-    vearth: 29.78
-    vesc: 550
-    vrot: 235
-  StandardModel_SLHA2:
-    CKM_A: 0.814
-    CKM_etabar: 0.353
-    CKM_lambda: 0.22537
-    CKM_rhobar: 0.117
-    GF: 1.16638e-05
-    alpha1: 0
-    alpha2: 0
-    alphaS: 0.119608
-    alphainv: 127.938
-    delta13: 0
-    mBmB: 4.26271
-    mCmC: 1.275
-    mD: 0.0048
-    mE: 0.000510999
-    mMu: 0.105658
-    mNu1: 0
-    mNu2: 0
-    mNu3: 0
-    mS: 0.095
-    mT: 172.648
-    mTau: 1.77682
-    mU: 0.0023
-    mZ: 91.1876
-    theta12: 0.58376
-    theta13: 0.15495
-    theta23: 0.76958
-  nuclear_params_sigmas_sigmal:
-    deltad: -0.427
-    deltas: -0.085
-    deltau: 0.842
-    sigmal: 70.7982
-    sigmas: 58.821
-
-
-
-=======
     rho0: # Local dark matter density
       #fixed_value: .4 # GeV/cm^3
       range: [.2, .8]
@@ -117,12 +74,8 @@
       fixed_value: 235 # km/s
     vesc: # Local galactic escape speed
       fixed_value: 550 # km/s
-<<<<<<< HEAD
     vearth: # Keplerian velocity of the earth around the sun
       fixed_value: 29.78 # km/s
->>>>>>> master
-=======
->>>>>>> a52f14c0
 
 Priors:
 
