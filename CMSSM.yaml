--- conflicted
+++ resolved
@@ -56,10 +56,6 @@
   options:
     output_file: "CMSSM.hdf5"
     group: "/CMSSM"
-<<<<<<< HEAD
-    delete_file_on_restart: true
-=======
->>>>>>> 4b6a50f3
 
 Scanner:
 
