--- conflicted
+++ resolved
@@ -2,18 +2,13 @@
   mkdir modules/build
   cd modules/build/
   cmake ..
-<<<<<<< HEAD
-  make
-
-To choose compilers, change the cmake step to, e.g.
-  FC=gfortran CC=gcc CXX=g++ cmake ..
-=======
   make backends    # If backends not already installed
   make DarkSUSY    # If intending to use DarkBit
   make micromegas  # If intending to use micromegas
   make             # Ordering of make commands is unimportant.
                  
->>>>>>> 901a3d24
+To choose compilers, change the cmake step to, e.g.
+  FC=gfortran CC=gcc CXX=g++ cmake ..
 
 Issues:
 
@@ -30,17 +25,6 @@
    have need of them, disable them in the cmake command:
        cmake -Ditch="Spec" ..
 
-<<<<<<< HEAD
- * If you run the gambit CMake setting gcc as the C++ complier,
-   then FlexibleSUSY may fail to find the C++ standard libraries.
-   It should work if you set CXX=g++ instead.
-
- * FlexibleSUSY currently doesn't seem to build under Intel
-   compilers. If you try this and it doesn't work, please send
-   your cmake and make output to Ben and Peter, along with the
-   FlexibleSUSY config.log file 
-   (contrib/MassSpectra/flexiblesusy/config.log).
-=======
  * The above is a special case of ditching multiple things, which goes as
        cmake -Ditch="foo;bar;etc",
    where *anything* starting with "foo", "bar" or "etc", be it a module,
@@ -49,4 +33,7 @@
 
  * In the case the gambit stops complaining about IO errors when opening a
    file in some non-existing path, create the path by hand.
->>>>>>> 901a3d24
+
+ * If you run the gambit CMake setting gcc as the C++ complier,
+   then FlexibleSUSY may fail to find the C++ standard libraries.
+   It should work if you set CXX=g++ instead.
