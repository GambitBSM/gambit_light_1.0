--- conflicted
+++ resolved
@@ -461,9 +461,6 @@
       }
 
       if(missing_flag)
-<<<<<<< HEAD
-        missing_model_description = true;
-=======
       {
         // Warn user of missing descriptions
         cout << "Descriptions are missing for the following models:" << endl;
@@ -476,7 +473,6 @@
         }
         cout << "Please add descriptions of these to "<< input_model_descriptions << endl;
       }
->>>>>>> cb2df52f
 
       // Write out the centralised database file containing all this information
       // (we could also keep this in memory for other functions to use; it's probably not that large)
@@ -516,32 +512,6 @@
       }
     }
 
-<<<<<<< HEAD
-    void gambit_core::check_model_descriptions()
-    {
-
-      if (missing_model_description && !developer_mode)
-      {
-        // Warn user of missing descriptions
-        std::ostringstream msg;
-        msg << "Descriptions are missing for the following models:" <<endl;
-        for (std::vector<model_info>::const_iterator it = model_dbase.begin(); it != model_dbase.end(); ++it)
-        {
-          if(not it->has_description)
-          {
-            msg << "   " << it->name << endl;
-          }
-        }
-        msg << "Please add descriptions of these to "<< input_model_descriptions << endl;
-        msg << "or temporarily run in developer mode with the --developer runtime option" << endl;
-        core_error().raise(LOCAL_INFO,msg.str());
-      }
-    }
-
-
-
-=======
->>>>>>> cb2df52f
     /// Get the description of the named capability from the description database
     const capability_info gambit_core::get_capability_info(const str& name) const
     {
