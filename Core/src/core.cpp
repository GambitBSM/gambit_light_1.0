--- conflicted
+++ resolved
@@ -461,9 +461,6 @@
       }
 
       if(missing_flag)
-<<<<<<< HEAD
-        missing_model_description = true;
-=======
       {
         // Warn user of missing descriptions
         cout << "Descriptions are missing for the following models:" << endl;
@@ -476,7 +473,6 @@
         }
         cout << "Please add descriptions of these to "<< input_model_descriptions << endl;
       }
->>>>>>> 76ab7792
 
       // Write out the centralised database file containing all this information
       // (we could also keep this in memory for other functions to use; it's probably not that large)
@@ -516,32 +512,6 @@
       }
     }
 
-<<<<<<< HEAD
-    void gambit_core::check_model_descriptions()
-    {
-
-      if (missing_model_description && !developer_mode)
-      {
-        // Warn user of missing descriptions
-        std::ostringstream msg;
-        msg << "Descriptions are missing for the following models:" <<endl;
-        for (std::vector<model_info>::const_iterator it = model_dbase.begin(); it != model_dbase.end(); ++it)
-        {
-          if(not it->has_description)
-          {
-            msg << "   " << it->name << endl;
-          }
-        }
-        msg << "Please add descriptions of these to "<< input_model_descriptions << endl;
-        msg << "or temporarily run in developer mode with the --developer runtime option" << endl;
-        core_error().raise(LOCAL_INFO,msg.str());
-      }
-    }
-
-
-
-=======
->>>>>>> 76ab7792
     /// Get the description of the named capability from the description database
     const capability_info gambit_core::get_capability_info(const str& name) const
     {
@@ -674,7 +644,6 @@
           {
             filename = process_primary_options(argc,argv);
             check_capability_descriptions();
-            check_model_descriptions();
             // Check if we indeed received a valid filename (needs the -f option)
             if (found_inifile) return filename;
             // Ok then, report an unrecognised command and bail
