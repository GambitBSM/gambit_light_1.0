--- conflicted
+++ resolved
@@ -612,11 +612,9 @@
       }
     }
 
-<<<<<<< HEAD
     /// Getter for print_timing flag (used by LikelihoodContainer)
     bool DependencyResolver::printTiming() { return print_timing; }
 
-=======
     // Get the functor corresponding to a single VertexID
     functor* DependencyResolver::get_functor(VertexID id)
     {
@@ -628,7 +626,6 @@
       return NULL;
     }
  
->>>>>>> c9a8c6a7
     // Ensure that the type of a given vertex is equivalent to at least one of a provided list, and return the match.
     str DependencyResolver::checkTypeMatch(VertexID vertex, const str& purpose, const std::vector<str>& types)
     {
