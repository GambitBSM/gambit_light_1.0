--- conflicted
+++ resolved
@@ -1624,15 +1624,7 @@
               str name = (*masterGraph[toVertex]).loopManagerName();
               str origin = (*masterGraph[toVertex]).loopManagerOrigin();
               bool is_itself = (name == (*masterGraph[fromVertex]).name() and origin == (*masterGraph[fromVertex]).origin());
-<<<<<<< HEAD
-              if (!is_itself and 
-                   (to_lmcap != from_lmcap or 
-                     (to_lmtype != "any" and from_lmtype != "any" and to_lmtype != from_lmtype)
-                   )
-                 )
-=======
               if (!is_itself and (!is_same_lmcap or !is_same_lmtype) )
->>>>>>> a4742ac9
               {
                 // Hunt through the edges of toVertex and find the one that corresponds to its loop manager.
                 graph_traits<DRes::MasterGraphType>::in_edge_iterator ibegin, iend;
