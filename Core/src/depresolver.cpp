--- conflicted
+++ resolved
@@ -812,16 +812,11 @@
       for (boost::tie(vi, vi_end) = vertices(masterGraph); vi != vi_end; ++vi)
       {
         // Inform the active functors of the vertex ID that the masterGraph has assigned to them
-<<<<<<< HEAD
         // (so that later on they can pass this to the printer object to identify themselves)  
         masterGraph[*vi]->setVertexID(index[*vi]);  
         // Same for timing output ID, but get ID number from printer system
         std::string timing_label = masterGraph[*vi]->timingLabel();
         masterGraph[*vi]->setTimingVertexID(Printers::get_main_param_id(timing_label));  
-=======
-        // (so that later on they can pass this to the printer object to identify themselves)
-        masterGraph[*vi]->setVertexID(index[*vi]);
->>>>>>> 35e85f9b
 
         // Check for non-void type and status==2 (after the dependency resolution) to print only active, printable functors.
         // TODO: this doesn't currently check for non-void type; that is done at the time of printing in calcObsLike.  Not sure if this is
