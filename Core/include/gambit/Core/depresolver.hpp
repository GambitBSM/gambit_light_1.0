//   GAMBIT: Global and Modular BSM Inference Tool
//   *********************************************
///  \file
///
///  Dependency resolution with boost graph library
///
///  *********************************************
///
///  Authors (add name and date if you modify):
///
///  \author Christoph Weniger
///          (c.weniger@uva.nl)
///  \date 2013 Apr, May, Jun, Jul
///
///  \author Pat Scott
///          (patscott@physics.mcgill.ca)
///  \date 2013 May, Aug, Nov
///  \date 2014 Aug
///  \date 2015 May
///
///  \author Tomas Gonzalo
///          (tomas.gonzalo@monash.edu)
///  \date 2019 May
<<<<<<< HEAD
///  \date 2020 June
=======
///  \date 2021 Sep
>>>>>>> d8ab1457
///
///  \author Patrick Stoecker
///          (stoecker@physik.rwth-aachen.de)
///  \date 2020 May
///
///  *********************************************

#ifndef __depresolver_hpp__
#define __depresolver_hpp__

#include <string>
#include <list>
#include <vector>
#include <map>
#include <queue>

#include "gambit/Core/core.hpp"
#include "gambit/Core/error_handlers.hpp"
#include "gambit/Core/yaml_parser.hpp"
#include "gambit/Printers/baseprinter.hpp"
#include "gambit/Elements/functors.hpp"
#include "gambit/Elements/type_equivalency.hpp"

#include <boost/graph/adjacency_list.hpp>
#include <boost/graph/topological_sort.hpp>

namespace Gambit
{

  namespace DRes
  {

    using namespace boost;

    /// Typedefs for central boost graph
    /// @{
    typedef adjacency_list<vecS, vecS, bidirectionalS, functor*, vecS> MasterGraphType;
    typedef graph_traits<MasterGraphType>::vertex_descriptor VertexID;
    typedef graph_traits<MasterGraphType>::edge_descriptor EdgeID;
    typedef property_map<MasterGraphType,vertex_index_t>::type IndexMap;
    /// @}

    /// Typedefs for communication channels with the master-likelihood
    /// @{
    typedef std::map<std::string, double *> inputMapType;
    typedef std::map<std::string, std::vector<functor*> > outputMapType;
    /// @}

    /// Minimal info about outputVertices
    struct OutputVertexInfo
    {
      VertexID vertex;
      const IniParser::ObservableType * iniEntry;
    };

    /// A simple rule for dependency resolution (aka constraints on module and
    /// function name).
    struct Rule
    {
      Rule(std::string function, std::string module) : function(function), module(module) {};
      Rule(IniParser::ObservableType t)
      {
        capability = t.capability;
        type  = t.type;
        function = t.function;
        module = t.module;
        backend = t.backend;
        version = t.version;
        options = t.options;
      };
      std::string capability;
      std::string type;
      std::string function;
      std::string module;
      std::string backend;
      std::string version;
      Options options;
    };

    /// Information in parameter queue
    struct QueueEntry
    {
      QueueEntry() {}
      QueueEntry(sspair a, DRes::VertexID b, int c, bool d)
      {
        first = a;
        second = b;
        third = c;
        printme = d;
      }
      sspair first;
      DRes::VertexID second;
      int third;
      bool printme;
    };

    /// Check whether s1 (wildcard + regex allowed) matches s2
    bool stringComp(const str &s1, const str &s2, bool with_regex = true);

    /// Type comparison taking into account equivalence classes
    bool typeComp(str, str, const Utils::type_equivalency&, bool with_regex = true);

    /// Main dependency resolver
    class DependencyResolver
    {
      public:
        /// Constructor, provide module and backend functor lists
        DependencyResolver(const gambit_core&, const Models::ModelFunctorClaw&, const IniParser::IniFile&, const Utils::type_equivalency&, Printers::BasePrinter&);

        /// The dependency resolution
        void doResolution();

        /// Helper function that returns a new graph with all inactive vertices removed.
        static MasterGraphType cullInactiveFunctors(MasterGraphType&);

        /// Pretty print module functor information
        void printFunctorList();

        /// Pretty print function evaluation order
        void printFunctorEvalOrder(bool toterminal=false);

        /// Print the list of required backends
        void printRequiredBackends();

        /// Collect the citation keys for backends, modules, etc
        void getCitationKeys();

        // Print citation keys
        void printCitationKeys();

        /// Retrieve the order in which target vertices are to be evaluated.
        std::vector<VertexID> getObsLikeOrder();

        /// Calculate a single target vertex.
        void calcObsLike(VertexID);

        /// Print a single target vertex.
        void printObsLike(VertexID, const int);

        /// Getter for print_timing flag (used by LikelihoodContainer)
        bool printTiming();

        /// Get the functor corresponding to a single VertexID
        functor* get_functor(VertexID);

        /// Ensure that the type of a given vertex is equivalent to at least one of a provided list, and return the matching list entry.
        str checkTypeMatch(VertexID, const str&, const std::vector<str>&);

        /// Return the result of a functor.
        template <typename TYPE>
        TYPE getObsLike(VertexID vertex)
        {
          module_functor<TYPE>* module_ptr = dynamic_cast<module_functor<TYPE>*>(masterGraph[vertex]);
          if (module_ptr == NULL)
          {
            str msg = "Attempted to retrieve result of " + masterGraph[vertex]->origin() + "::" +
                      masterGraph[vertex]->name() + "\nwith incorrect type.  The type should be: " +
                      masterGraph[vertex]->type() + ".";
            core_error().raise(LOCAL_INFO, msg);
          }
          // This always accesses the 0-index result, which is the one-thread result
          // or the 'final result' when more than one thread has run the functor.
          return (*module_ptr)(0);
        }

        const IniParser::ObservableType * getIniEntry(VertexID);

        void invalidatePointAt(VertexID, bool);

        void resetAll();

        /// Check for unused rules and options
        void checkForUnusedRules(int);

        /// Construct metadata information from used observables, rules and options
        map_str_str getMetadata();

      private:
        /// Adds list of functor pointers to master graph
        void addFunctors();

        /// Pretty print backend functor information
        str printGenericFunctorList(const std::vector<functor*>&);
        str printGenericFunctorList(const std::vector<VertexID>&);

        /// Print quantity to be resolved
        str printQuantityToBeResolved(const sspair & quantity, const DRes::VertexID & vertex);

        /// Initialise the printer object with a list of functors for it to expect to be printed.
        void initialisePrinter();

        /// Deactivate functors that are not allowed to be used with the model(s) being scanned.
        void makeFunctorsModelCompatible();

        /// Resolution of individual module function dependencies
        boost::tuple<const IniParser::ObservableType *, DRes::VertexID>
          resolveDependency(DRes::VertexID toVertex, sspair quantity);

        /// Resolution of individual module function dependencies
        DRes::VertexID resolveDependencyFromRules(const DRes::VertexID & toVertex, const sspair & quantity);

        /// Derive options from ini-entries
        Options collectIniOptions(const DRes::VertexID & vertex);

        /// Collect sub-capabilities
        Options collectSubCaps(const DRes::VertexID & vertex);

        /// Generate full dependency tree
        void generateTree(std::queue<QueueEntry> parQueue);

        /// Helper functions/arrays
        void fillParQueue(std::queue<QueueEntry> *parQueue,
            DRes::VertexID vertex);

        /// Topological sort
        std::list<VertexID> run_topological_sort();

        /// Find entries (comparison of inifile entry with quantity or functor)
        /// @{
        const IniParser::ObservableType * findIniEntry(
            sspair quantity, const IniParser::ObservablesType &, const str &);
        const IniParser::ObservableType * findIniEntry(
            DRes::VertexID toVertex, const IniParser::ObservablesType &, const str &);
        /// @}

        /// Main function for resolution of backend requirements
        void resolveVertexBackend(VertexID);

        /// Function for resolution of backends that need class loading
        void resolveVertexClassLoading(VertexID);

        /// Find backend function matching any one of a number of capability-type pairs.
        functor* solveRequirement(std::set<sspair>, const IniParser::ObservableType*, VertexID, std::vector<functor*>, bool, str group="none");

        /// Resolve a specific backend requirement.
        void resolveRequirement(functor*, VertexID);

        /// Find candidate functions that are tailor made for models that are
        /// scanned over.
        std::vector<DRes::VertexID> closestCandidateForModel(std::vector<DRes::VertexID> candidates);

        //
        // Private data members
        //

        /// Core to which this dependency resolver is bound
        const gambit_core *boundCore;

        /// Model claw to which this dependency resolver is bound
        const Models::ModelFunctorClaw *boundClaw;

        /// ini file to which this dependency resolver is bound
        const IniParser::IniFile *boundIniFile;

        /// Type equivalency object to which this dependency resolver is bound
        const Utils::type_equivalency *boundTEs;

        /// Printer object to which this dependency resolver is bound
        Printers::BasePrinter *boundPrinter;

        /// Output Vertex Infos
        std::vector<OutputVertexInfo> outputVertexInfos;

        /// The central boost graph object
        MasterGraphType masterGraph;

        /// Saved calling order for functions
        std::list<VertexID> function_order;

        /// Saved calling order for functions required to compute single ObsLike entries
        std::map<VertexID, std::vector<VertexID>> SortedParentVertices;

        /// Temporary map for loop manager -> list of nested functions
        std::map<VertexID, std::set<VertexID>> loopManagerMap;

        /// Map from nested function -> list of fulfilled dependencies that need
        /// to be passed on to its loop manager when it is selected
        std::map<VertexID, std::set<VertexID>> edges_to_force_on_manager;

        // Backends required to fullfil dependencies
        std::vector<std::vector<sspair> > backendsRequired;

        // List of BibTeX keys
        std::vector<str> citationKeys;

        /// Indices associated with graph vertices (used by printers to identify functors)
        IndexMap index;

        /// Output filename for graph of active functors.
        const str activeFunctorGraphFile;

        /// Global flag for triggering printing of timing data
        bool print_timing = false;

        /// Global flag for triggering printing of unitCubeParameters
        bool print_unitcube = false;
  };
  }
}
#endif /* defined(__depresolver_hpp__) */<|MERGE_RESOLUTION|>--- conflicted
+++ resolved
@@ -21,11 +21,8 @@
 ///  \author Tomas Gonzalo
 ///          (tomas.gonzalo@monash.edu)
 ///  \date 2019 May
-<<<<<<< HEAD
 ///  \date 2020 June
-=======
 ///  \date 2021 Sep
->>>>>>> d8ab1457
 ///
 ///  \author Patrick Stoecker
 ///          (stoecker@physik.rwth-aachen.de)
