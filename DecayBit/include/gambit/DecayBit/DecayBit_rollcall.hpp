--- conflicted
+++ resolved
@@ -81,11 +81,7 @@
     #define FUNCTION SingletDM_Higgs_decays
     START_FUNCTION(DecayTable::Entry)
     DEPENDENCY(Reference_SM_Higgs_decay_rates, DecayTable::Entry)
-<<<<<<< HEAD
-    DEPENDENCY(SingletDM_spectrum, /*TAG*/ Spectrum)
-=======
     DEPENDENCY(SingletDM_spectrum, Spectrum)
->>>>>>> 8641d14b
     ALLOW_MODELS(SingletDM, SingletDMZ3)
     #undef FUNCTION
 
@@ -667,11 +663,7 @@
   START_CAPABILITY 
     #define FUNCTION check_first_sec_gen_mixing
     START_FUNCTION(int)
-<<<<<<< HEAD
-    DEPENDENCY(MSSM_spectrum, /*TAG*/ Spectrum)
-=======
     DEPENDENCY(MSSM_spectrum, Spectrum)
->>>>>>> 8641d14b
     #undef FUNCTION
   #undef CAPABILITY
 
@@ -680,11 +672,7 @@
   START_CAPABILITY
     #define FUNCTION get_mass_es_pseudonyms
     START_FUNCTION(DecayBit::mass_es_pseudonyms)
-<<<<<<< HEAD
-    DEPENDENCY(MSSM_spectrum, /*TAG*/ Spectrum)
-=======
     DEPENDENCY(MSSM_spectrum, Spectrum)
->>>>>>> 8641d14b
     #undef FUNCTION
   #undef CAPABILITY
 
