//   GAMBIT: Global and Modular BSM Inference Tool
//   *********************************************
///  \file
///
///  Rollcall header for DecayBit.
///
///  Compile-time registration of available
///  observables and likelihoods for calculating
///  particle decay rates and branching fractions,
///  along with their dependencies.
///
///  Don't put typedefs or other type definitions
///  in this file; see
///  Core/include/types_rollcall.hpp for further
///  instructions on how to add new types.
///
///  *********************************************
///
///  Authors (add name and date if you modify):
///
///  \author Pat Scott
///          (p.scott@imperial.ac.uk)
///  \date 2014 Aug
///
///  \author Csaba Balazs
///  \date 2015 Jan-May
///
///  \author Ankit Beniwal
///          (ankit.beniwal@adelaide.edu.au)
///  \date 2016 Aug
///
///   \author Tomas Gonzalo
///           (t.e.gonzalo@fys.uio.no)
///  \date 2018 Feb
///  \author Andrew Fowlie
///  \date 2018 May
///  \author Peter Athron
///  \date 2018 May
///
///  *********************************************


#ifndef __DecayBit_rollcall_hpp__
#define __DecayBit_rollcall_hpp__


#define MODULE DecayBit
START_MODULE

  #define CAPABILITY t_decay_rates
  START_CAPABILITY

    #define FUNCTION t_decays
    START_FUNCTION(DecayTable::Entry)
    #undef FUNCTION

    #define FUNCTION FH_t_decays
    START_FUNCTION(DecayTable::Entry)
    DEPENDENCY(FH_Couplings_output, fh_Couplings)
    ALLOW_MODELS(MSSM63atQ, MSSM63atMGUT)
    #undef FUNCTION

  #undef CAPABILITY


  #define CAPABILITY Reference_SM_Higgs_decay_rates
  START_CAPABILITY

    #define FUNCTION Ref_SM_Higgs_decays_table
    START_FUNCTION(DecayTable::Entry)
    DEPENDENCY(mh, triplet<double>)
    #undef FUNCTION

    #define FUNCTION Ref_SM_Higgs_decays_FH
    START_FUNCTION(DecayTable::Entry)
    DEPENDENCY(MSSM_spectrum, Spectrum)
    DEPENDENCY(FH_Couplings_output, fh_Couplings)
    DEPENDENCY(SLHA_pseudonyms, mass_es_pseudonyms)
    ALLOW_MODELS(MSSM63atQ, MSSM63atMGUT)
    #undef FUNCTION

  #undef CAPABILITY


  #define CAPABILITY Reference_SM_other_Higgs_decay_rates
  START_CAPABILITY

    #define FUNCTION Ref_SM_other_Higgs_decays_table
    START_FUNCTION(DecayTable::Entry)
    DEPENDENCY(MSSM_spectrum, Spectrum)
    ALLOW_MODELS(MSSM63atQ, MSSM63atMGUT)
    #undef FUNCTION

    #define FUNCTION Ref_SM_other_Higgs_decays_FH
    START_FUNCTION(DecayTable::Entry)
    DEPENDENCY(MSSM_spectrum, Spectrum)
    DEPENDENCY(FH_Couplings_output, fh_Couplings)
    DEPENDENCY(SLHA_pseudonyms, mass_es_pseudonyms)
    ALLOW_MODELS(MSSM63atQ, MSSM63atMGUT)
    #undef FUNCTION

  #undef CAPABILITY


  #define CAPABILITY Reference_SM_A0_decay_rates
  START_CAPABILITY

    #define FUNCTION Ref_SM_A0_decays_table
    START_FUNCTION(DecayTable::Entry)
    DEPENDENCY(MSSM_spectrum, Spectrum)
    ALLOW_MODELS(MSSM63atQ, MSSM63atMGUT)
    #undef FUNCTION

    #define FUNCTION Ref_SM_A0_decays_FH
    START_FUNCTION(DecayTable::Entry)
    DEPENDENCY(FH_Couplings_output, fh_Couplings)
    DEPENDENCY(SLHA_pseudonyms, mass_es_pseudonyms)
    ALLOW_MODELS(MSSM63atQ, MSSM63atMGUT)
    #undef FUNCTION

  #undef CAPABILITY


  #define CAPABILITY Higgs_decay_rates
  START_CAPABILITY

    #define FUNCTION SM_Higgs_decays
    START_FUNCTION(DecayTable::Entry)
    DEPENDENCY(Reference_SM_Higgs_decay_rates, DecayTable::Entry)
    #undef FUNCTION

    #define FUNCTION ScalarSingletDM_Higgs_decays
    START_FUNCTION(DecayTable::Entry)
    DEPENDENCY(Reference_SM_Higgs_decay_rates, DecayTable::Entry)
    MODEL_CONDITIONAL_DEPENDENCY(ScalarSingletDM_Z2_spectrum, Spectrum, ScalarSingletDM_Z2, ScalarSingletDM_Z2_running)
    MODEL_CONDITIONAL_DEPENDENCY(ScalarSingletDM_Z3_spectrum, Spectrum, ScalarSingletDM_Z3, ScalarSingletDM_Z3_running)
    ALLOW_MODELS(ScalarSingletDM_Z2, ScalarSingletDM_Z2_running, ScalarSingletDM_Z3, ScalarSingletDM_Z3_running)
    #undef FUNCTION

    #define FUNCTION VectorSingletDM_Higgs_decays
    START_FUNCTION(DecayTable::Entry)
    DEPENDENCY(Reference_SM_Higgs_decay_rates, DecayTable::Entry)
    DEPENDENCY(VectorSingletDM_Z2_spectrum, Spectrum)
    ALLOW_MODELS(VectorSingletDM_Z2)
    #undef FUNCTION

    #define FUNCTION MajoranaSingletDM_Higgs_decays
    START_FUNCTION(DecayTable::Entry)
    DEPENDENCY(Reference_SM_Higgs_decay_rates, DecayTable::Entry)
    DEPENDENCY(MajoranaSingletDM_Z2_spectrum, Spectrum)
    ALLOW_MODELS(MajoranaSingletDM_Z2)
    #undef FUNCTION

    #define FUNCTION DiracSingletDM_Higgs_decays
    START_FUNCTION(DecayTable::Entry)
    DEPENDENCY(Reference_SM_Higgs_decay_rates, DecayTable::Entry)
    DEPENDENCY(DiracSingletDM_Z2_spectrum, Spectrum)
    ALLOW_MODELS(DiracSingletDM_Z2)
    #undef FUNCTION

    #define FUNCTION MSSM_h0_1_decays
    START_FUNCTION(DecayTable::Entry)
    DEPENDENCY(SLHA_pseudonyms, mass_es_pseudonyms)
    BACKEND_REQ(cb_widthhl_hdec, (sh_reqd), widthhl_hdec_type)
    BACKEND_REQ(cb_wisusy_hdec, (sh_reqd), wisusy_hdec_type)
    BACKEND_REQ(cb_wisfer_hdec, (sh_reqd), wisfer_hdec_type)
    BACKEND_OPTION( (SUSY_HIT), (sh_reqd) )
    ALLOW_MODELS(MSSM63atQ, MSSM63atMGUT)
    #undef FUNCTION

    #define FUNCTION FH_MSSM_h0_1_decays
    START_FUNCTION(DecayTable::Entry)
    DEPENDENCY(FH_Couplings_output, fh_Couplings)
    DEPENDENCY(SLHA_pseudonyms, mass_es_pseudonyms)
    ALLOW_MODELS(MSSM63atQ, MSSM63atMGUT)
    #undef FUNCTION

  #undef CAPABILITY

  #define CAPABILITY h0_2_decay_rates
  START_CAPABILITY

    #define FUNCTION h0_2_decays
    START_FUNCTION(DecayTable::Entry)
    DEPENDENCY(SLHA_pseudonyms, mass_es_pseudonyms)
    BACKEND_REQ(cb_widthhh_hdec, (sh_reqd), widthhh_hdec_type)
    BACKEND_REQ(cb_wisusy_hdec, (sh_reqd), wisusy_hdec_type)
    BACKEND_REQ(cb_wisfer_hdec, (sh_reqd), wisfer_hdec_type)
    BACKEND_OPTION( (SUSY_HIT), (sh_reqd) )
    ALLOW_MODELS(MSSM63atQ, MSSM63atMGUT)
    #undef FUNCTION

    #define FUNCTION FH_h0_2_decays
    START_FUNCTION(DecayTable::Entry)
    DEPENDENCY(SLHA_pseudonyms, mass_es_pseudonyms)
    DEPENDENCY(FH_Couplings_output, fh_Couplings)
    ALLOW_MODELS(MSSM63atQ, MSSM63atMGUT)
    #undef FUNCTION

  #undef CAPABILITY

  #define CAPABILITY A0_decay_rates
  START_CAPABILITY

    #define FUNCTION A0_decays
    START_FUNCTION(DecayTable::Entry)
    DEPENDENCY(SLHA_pseudonyms, mass_es_pseudonyms)
    BACKEND_REQ(cb_widtha_hdec, (sh_reqd), widtha_hdec_type)
    BACKEND_REQ(cb_wisusy_hdec, (sh_reqd), wisusy_hdec_type)
    BACKEND_OPTION( (SUSY_HIT), (sh_reqd) )
    ALLOW_MODELS(MSSM63atQ, MSSM63atMGUT)
    #undef FUNCTION

    #define FUNCTION FH_A0_decays
    START_FUNCTION(DecayTable::Entry)
    DEPENDENCY(FH_Couplings_output, fh_Couplings)
    DEPENDENCY(SLHA_pseudonyms, mass_es_pseudonyms)
    ALLOW_MODELS(MSSM63atQ, MSSM63atMGUT)
    #undef FUNCTION

  #undef CAPABILITY

  #define CAPABILITY H_plus_decay_rates
  START_CAPABILITY

    #define FUNCTION H_plus_decays
    START_FUNCTION(DecayTable::Entry)
    DEPENDENCY(SLHA_pseudonyms, mass_es_pseudonyms)
    BACKEND_REQ(cb_widthhc_hdec, (sh_reqd), widthhc_hdec_type)
    BACKEND_REQ(cb_wisusy_hdec, (sh_reqd), wisusy_hdec_type)
    BACKEND_REQ(cb_wisfer_hdec, (sh_reqd), wisfer_hdec_type)
    BACKEND_OPTION( (SUSY_HIT), (sh_reqd) )
    ALLOW_MODELS(MSSM63atQ, MSSM63atMGUT)
    #undef FUNCTION

    #define FUNCTION FH_H_plus_decays
    START_FUNCTION(DecayTable::Entry)
    DEPENDENCY(SLHA_pseudonyms, mass_es_pseudonyms)
    DEPENDENCY(FH_Couplings_output, fh_Couplings)
    ALLOW_MODELS(MSSM63atQ, MSSM63atMGUT)
    #undef FUNCTION

  #undef CAPABILITY

  #define CAPABILITY gluino_decay_rates
  START_CAPABILITY

    #define FUNCTION gluino_decays
    START_FUNCTION(DecayTable::Entry)
    DEPENDENCY(SLHA_pseudonyms, mass_es_pseudonyms)
    BACKEND_REQ(cb_sd_gluiwidth, (sh_reqd), sd_gluiwidth_type)
    BACKEND_REQ(cb_sd_glui2body, (sh_reqd), sd_glui2body_type)
    BACKEND_REQ(cb_sd_gluiloop, (sh_reqd), sd_gluiloop_type)
    BACKEND_REQ(cb_sd_glui3body, (sh_reqd), sd_glui3body_type)
    BACKEND_OPTION( (SUSY_HIT), (sh_reqd) )
    ALLOW_MODELS(MSSM63atQ, MSSM63atMGUT)
    #undef FUNCTION

  #undef CAPABILITY

  #define CAPABILITY stop_1_decay_rates
  START_CAPABILITY

    #define FUNCTION stop_1_decays
    START_FUNCTION(DecayTable::Entry)
    DEPENDENCY(SLHA_pseudonyms, mass_es_pseudonyms)
    BACKEND_REQ(cb_sd_stopwidth, (sh_reqd), sd_stopwidth_type)
    BACKEND_REQ(cb_sd_stop2body, (sh_reqd), sd_stop2body_type)
    BACKEND_REQ(cb_sd_stoploop, (sh_reqd), sd_stoploop_type)
    BACKEND_REQ(cb_sd_stop3body, (sh_reqd), sd_stop3body_type)
    BACKEND_OPTION( (SUSY_HIT), (sh_reqd) )
    ALLOW_MODELS(MSSM63atQ, MSSM63atMGUT)
    #undef FUNCTION

  #undef CAPABILITY

  #define CAPABILITY stop_2_decay_rates
  START_CAPABILITY

    #define FUNCTION stop_2_decays
    START_FUNCTION(DecayTable::Entry)
    DEPENDENCY(SLHA_pseudonyms, mass_es_pseudonyms)
    BACKEND_REQ(cb_sd_stopwidth, (sh_reqd), sd_stopwidth_type)
    BACKEND_REQ(cb_sd_stop2body, (sh_reqd), sd_stop2body_type)
    BACKEND_REQ(cb_sd_stop3body, (sh_reqd), sd_stop3body_type)
    BACKEND_OPTION( (SUSY_HIT), (sh_reqd) )
    ALLOW_MODELS(MSSM63atQ, MSSM63atMGUT)
    #undef FUNCTION

  #undef CAPABILITY

  #define CAPABILITY sbottom_1_decay_rates
  START_CAPABILITY

    #define FUNCTION sbottom_1_decays
    START_FUNCTION(DecayTable::Entry)
    DEPENDENCY(SLHA_pseudonyms, mass_es_pseudonyms)
    BACKEND_REQ(cb_sd_sbotwidth, (sh_reqd), sd_sbotwidth_type)
    BACKEND_REQ(cb_sd_sbot2body, (sh_reqd), sd_sbot2body_type)
    BACKEND_REQ(cb_sd_sbot3body, (sh_reqd), sd_sbot3body_type)
    BACKEND_OPTION( (SUSY_HIT), (sh_reqd) )
    ALLOW_MODELS(MSSM63atQ, MSSM63atMGUT)
    #undef FUNCTION

  #undef CAPABILITY

  #define CAPABILITY sbottom_2_decay_rates
  START_CAPABILITY

    #define FUNCTION sbottom_2_decays
    START_FUNCTION(DecayTable::Entry)
    DEPENDENCY(SLHA_pseudonyms, mass_es_pseudonyms)
    BACKEND_REQ(cb_sd_sbotwidth, (sh_reqd), sd_sbotwidth_type)
    BACKEND_REQ(cb_sd_sbot2body, (sh_reqd), sd_sbot2body_type)
    BACKEND_REQ(cb_sd_sbot3body, (sh_reqd), sd_sbot3body_type)
    BACKEND_OPTION( (SUSY_HIT), (sh_reqd) )
    ALLOW_MODELS(MSSM63atQ, MSSM63atMGUT)
    #undef FUNCTION

  #undef CAPABILITY

  #define CAPABILITY sup_l_decay_rates
  START_CAPABILITY

    #define FUNCTION sup_l_decays
    START_FUNCTION(DecayTable::Entry)
    BACKEND_REQ(cb_sd_supwidth, (sh_reqd), sd_supwidth_type)
    BACKEND_REQ(cb_sd_sup2body, (sh_reqd), sd_sup2body_type)
    BACKEND_OPTION( (SUSY_HIT), (sh_reqd) )
    ALLOW_MODELS(MSSM63atQ, MSSM63atMGUT)
    #undef FUNCTION

  #undef CAPABILITY

  #define CAPABILITY sup_r_decay_rates
  START_CAPABILITY

    #define FUNCTION sup_r_decays
    START_FUNCTION(DecayTable::Entry)
    BACKEND_REQ(cb_sd_supwidth, (sh_reqd), sd_supwidth_type)
    BACKEND_REQ(cb_sd_sup2body, (sh_reqd), sd_sup2body_type)
    BACKEND_OPTION( (SUSY_HIT), (sh_reqd) )
    ALLOW_MODELS(MSSM63atQ, MSSM63atMGUT)
    #undef FUNCTION

  #undef CAPABILITY

  #define CAPABILITY sdown_l_decay_rates
  START_CAPABILITY

    #define FUNCTION sdown_l_decays
    START_FUNCTION(DecayTable::Entry)
    BACKEND_REQ(cb_sd_sdownwidth, (sh_reqd), sd_sdownwidth_type)
    BACKEND_REQ(cb_sd_sdown2body, (sh_reqd), sd_sdown2body_type)
    BACKEND_OPTION( (SUSY_HIT), (sh_reqd) )
    ALLOW_MODELS(MSSM63atQ, MSSM63atMGUT)
    #undef FUNCTION

  #undef CAPABILITY

  #define CAPABILITY sdown_r_decay_rates
  START_CAPABILITY

    #define FUNCTION sdown_r_decays
    START_FUNCTION(DecayTable::Entry)
    BACKEND_REQ(cb_sd_sdownwidth, (sh_reqd), sd_sdownwidth_type)
    BACKEND_REQ(cb_sd_sdown2body, (sh_reqd), sd_sdown2body_type)
    BACKEND_OPTION( (SUSY_HIT), (sh_reqd) )
    ALLOW_MODELS(MSSM63atQ, MSSM63atMGUT)
    #undef FUNCTION

  #undef CAPABILITY

  #define CAPABILITY scharm_l_decay_rates
  START_CAPABILITY

    #define FUNCTION scharm_l_decays
    START_FUNCTION(DecayTable::Entry)
    BACKEND_REQ(cb_sd_supwidth, (sh_reqd), sd_supwidth_type)
    BACKEND_REQ(cb_sd_sup2body, (sh_reqd), sd_sup2body_type)
    BACKEND_OPTION( (SUSY_HIT), (sh_reqd) )
    ALLOW_MODELS(MSSM63atQ, MSSM63atMGUT)
    #undef FUNCTION

  #undef CAPABILITY

  #define CAPABILITY scharm_r_decay_rates
  START_CAPABILITY

    #define FUNCTION scharm_r_decays
    START_FUNCTION(DecayTable::Entry)
    BACKEND_REQ(cb_sd_supwidth, (sh_reqd), sd_supwidth_type)
    BACKEND_REQ(cb_sd_sup2body, (sh_reqd), sd_sup2body_type)
    BACKEND_OPTION( (SUSY_HIT), (sh_reqd) )
    ALLOW_MODELS(MSSM63atQ, MSSM63atMGUT)
    #undef FUNCTION

  #undef CAPABILITY

  #define CAPABILITY sstrange_l_decay_rates
  START_CAPABILITY

    #define FUNCTION sstrange_l_decays
    START_FUNCTION(DecayTable::Entry)
    BACKEND_REQ(cb_sd_sdownwidth, (sh_reqd), sd_sdownwidth_type)
    BACKEND_REQ(cb_sd_sdown2body, (sh_reqd), sd_sdown2body_type)
    BACKEND_OPTION( (SUSY_HIT), (sh_reqd) )
    ALLOW_MODELS(MSSM63atQ, MSSM63atMGUT)
    #undef FUNCTION

  #undef CAPABILITY

  #define CAPABILITY sstrange_r_decay_rates
  START_CAPABILITY

    #define FUNCTION sstrange_r_decays
    START_FUNCTION(DecayTable::Entry)
    BACKEND_REQ(cb_sd_sdownwidth, (sh_reqd), sd_sdownwidth_type)
    BACKEND_REQ(cb_sd_sdown2body, (sh_reqd), sd_sdown2body_type)
    BACKEND_OPTION( (SUSY_HIT), (sh_reqd) )
    ALLOW_MODELS(MSSM63atQ, MSSM63atMGUT)
    #undef FUNCTION

  #undef CAPABILITY

  #define CAPABILITY selectron_l_decay_rates
  START_CAPABILITY

    #define FUNCTION selectron_l_decays
    START_FUNCTION(DecayTable::Entry)
    BACKEND_REQ(cb_sd_selwidth, (sh_reqd), sd_selwidth_type)
    BACKEND_REQ(cb_sd_sel2body, (sh_reqd), sd_sel2body_type)
    BACKEND_OPTION( (SUSY_HIT), (sh_reqd) )
    ALLOW_MODELS(MSSM63atQ, MSSM63atMGUT)
    #undef FUNCTION

  #undef CAPABILITY

  #define CAPABILITY selectron_r_decay_rates
  START_CAPABILITY

    #define FUNCTION selectron_r_decays
    START_FUNCTION(DecayTable::Entry)
    BACKEND_REQ(cb_sd_selwidth, (sh_reqd), sd_selwidth_type)
    BACKEND_REQ(cb_sd_sel2body, (sh_reqd), sd_sel2body_type)
    BACKEND_OPTION( (SUSY_HIT), (sh_reqd) )
    ALLOW_MODELS(MSSM63atQ, MSSM63atMGUT)
    #undef FUNCTION

  #undef CAPABILITY

  #define CAPABILITY smuon_l_decay_rates
  START_CAPABILITY

    #define FUNCTION smuon_l_decays
    START_FUNCTION(DecayTable::Entry)
    BACKEND_REQ(cb_sd_selwidth, (sh_reqd), sd_selwidth_type)
    BACKEND_REQ(cb_sd_sel2body, (sh_reqd), sd_sel2body_type)
    BACKEND_OPTION( (SUSY_HIT), (sh_reqd) )
    ALLOW_MODELS(MSSM63atQ, MSSM63atMGUT)
    #undef FUNCTION

  #undef CAPABILITY

  #define CAPABILITY smuon_r_decay_rates
  START_CAPABILITY

    #define FUNCTION smuon_r_decays
    START_FUNCTION(DecayTable::Entry)
    BACKEND_REQ(cb_sd_selwidth, (sh_reqd), sd_selwidth_type)
    BACKEND_REQ(cb_sd_sel2body, (sh_reqd), sd_sel2body_type)
    BACKEND_OPTION( (SUSY_HIT), (sh_reqd) )
    ALLOW_MODELS(MSSM63atQ, MSSM63atMGUT)
    #undef FUNCTION

  #undef CAPABILITY

  #define CAPABILITY stau_1_decay_rates
  START_CAPABILITY

    #define FUNCTION stau_1_decays
    START_FUNCTION(DecayTable::Entry)
    DEPENDENCY(stau_1_decay_rates_SH, DecayTable::Entry)
    DEPENDENCY(stau_1_decay_rates_smallsplit, DecayTable::Entry)
    ALLOW_MODELS(MSSM63atQ, MSSM63atMGUT)
    #undef FUNCTION

  #undef CAPABILITY

  #define CAPABILITY stau_1_decay_rates_SH
  START_CAPABILITY

    #define FUNCTION stau_1_decays_SH
    START_FUNCTION(DecayTable::Entry)
    DEPENDENCY(SLHA_pseudonyms, mass_es_pseudonyms)
    BACKEND_REQ(cb_sd_stauwidth, (sh_reqd), sd_stauwidth_type)
    BACKEND_REQ(cb_sd_stau2body, (sh_reqd), sd_stau2body_type)
    BACKEND_REQ(cb_sd_stau2bodygrav, (sh_reqd), sd_stau2bodygrav_type)
    BACKEND_OPTION( (SUSY_HIT), (sh_reqd) )
    ALLOW_MODELS(MSSM63atQ, MSSM63atMGUT)
    #undef FUNCTION

  #undef CAPABILITY

  #define CAPABILITY stau_1_decay_rates_smallsplit
  START_CAPABILITY

    #define FUNCTION stau_1_decays_smallsplit
    START_FUNCTION(DecayTable::Entry)
    DEPENDENCY(SLHA_pseudonyms, mass_es_pseudonyms)
    DEPENDENCY(MSSM_spectrum, Spectrum)
    DEPENDENCY(tau_minus_decay_rates, DecayTable::Entry)
    ALLOW_MODEL_DEPENDENCE(MSSM63atQ, MSSM63atMGUT, StandardModel_SLHA2)
    MODEL_GROUP(group1, (StandardModel_SLHA2))
    MODEL_GROUP(group2, (MSSM63atQ, MSSM63atMGUT))
    ALLOW_MODEL_COMBINATION(group1,group2)
    #undef FUNCTION

  #undef CAPABILITY



  #define CAPABILITY stau_2_decay_rates
  START_CAPABILITY

    #define FUNCTION stau_2_decays
    START_FUNCTION(DecayTable::Entry)
    DEPENDENCY(SLHA_pseudonyms, mass_es_pseudonyms)
    BACKEND_REQ(cb_sd_stauwidth, (sh_reqd), sd_stauwidth_type)
    BACKEND_REQ(cb_sd_stau2body, (sh_reqd), sd_stau2body_type)
    BACKEND_OPTION( (SUSY_HIT), (sh_reqd) )
    ALLOW_MODELS(MSSM63atQ, MSSM63atMGUT)
    #undef FUNCTION

  #undef CAPABILITY

  #define CAPABILITY snu_electronl_decay_rates
  START_CAPABILITY

    #define FUNCTION snu_electronl_decays
    START_FUNCTION(DecayTable::Entry)
    BACKEND_REQ(cb_sd_snelwidth, (sh_reqd), sd_snelwidth_type)
    BACKEND_REQ(cb_sd_snel2body, (sh_reqd), sd_snel2body_type)
    BACKEND_OPTION( (SUSY_HIT), (sh_reqd) )
    ALLOW_MODELS(MSSM63atQ, MSSM63atMGUT)
    #undef FUNCTION

  #undef CAPABILITY

  #define CAPABILITY snu_muonl_decay_rates
  START_CAPABILITY

    #define FUNCTION snu_muonl_decays
    START_FUNCTION(DecayTable::Entry)
    BACKEND_REQ(cb_sd_snelwidth, (sh_reqd), sd_snelwidth_type)
    BACKEND_REQ(cb_sd_snel2body, (sh_reqd), sd_snel2body_type)
    BACKEND_OPTION( (SUSY_HIT), (sh_reqd) )
    ALLOW_MODELS(MSSM63atQ, MSSM63atMGUT)
    #undef FUNCTION

  #undef CAPABILITY

  #define CAPABILITY snu_taul_decay_rates
  START_CAPABILITY

    #define FUNCTION snu_taul_decays
    START_FUNCTION(DecayTable::Entry)
    DEPENDENCY(SLHA_pseudonyms, mass_es_pseudonyms)
    BACKEND_REQ(cb_sd_sntauwidth, (sh_reqd), sd_sntauwidth_type)
    BACKEND_REQ(cb_sd_sntau2body, (sh_reqd), sd_sntau2body_type)
    BACKEND_OPTION( (SUSY_HIT), (sh_reqd) )
    ALLOW_MODELS(MSSM63atQ, MSSM63atMGUT)
    #undef FUNCTION

  #undef CAPABILITY

  #define CAPABILITY chargino_plus_1_decay_rates
  START_CAPABILITY

    #define FUNCTION chargino_plus_1_decays
    START_FUNCTION(DecayTable::Entry)
    DEPENDENCY(chargino_plus_1_decay_rates_SH, DecayTable::Entry)
    DEPENDENCY(chargino_plus_1_decay_rates_smallsplit, DecayTable::Entry)
    ALLOW_MODELS(MSSM63atQ, MSSM63atMGUT)
    #undef FUNCTION

  #undef CAPABILITY

  #define CAPABILITY chargino_plus_1_decay_rates_SH
  START_CAPABILITY

    #define FUNCTION chargino_plus_1_decays_SH
    START_FUNCTION(DecayTable::Entry)
    DEPENDENCY(SLHA_pseudonyms, mass_es_pseudonyms)
    BACKEND_REQ(cb_sd_charwidth, (sh_reqd), sd_charwidth_type)
    BACKEND_REQ(cb_sd_char2body, (sh_reqd), sd_char2body_type)
    BACKEND_REQ(cb_sd_char2bodygrav, (sh_reqd), sd_char2bodygrav_type)
    BACKEND_REQ(cb_sd_char3body, (sh_reqd), sd_char3body_type)
    BACKEND_OPTION( (SUSY_HIT), (sh_reqd) )
    ALLOW_MODELS(MSSM63atQ, MSSM63atMGUT)
    #undef FUNCTION

  #undef CAPABILITY

  #define CAPABILITY chargino_plus_1_decay_rates_smallsplit
  START_CAPABILITY

    #define FUNCTION chargino_plus_1_decays_smallsplit
    START_FUNCTION(DecayTable::Entry)
    DEPENDENCY(SLHA_pseudonyms, mass_es_pseudonyms)
    DEPENDENCY(MSSM_spectrum, Spectrum)
    DEPENDENCY(rho_0_decay_rates, DecayTable::Entry)
    DEPENDENCY(rho1450_decay_rates, DecayTable::Entry)
    ALLOW_MODEL_DEPENDENCE(MSSM63atQ, MSSM63atMGUT, StandardModel_SLHA2)
    MODEL_GROUP(group1, (StandardModel_SLHA2))
    MODEL_GROUP(group2, (MSSM63atQ, MSSM63atMGUT))
    ALLOW_MODEL_COMBINATION(group1,group2)
    #undef FUNCTION

  #undef CAPABILITY

  #define CAPABILITY chargino_plus_2_decay_rates
  START_CAPABILITY

    #define FUNCTION chargino_plus_2_decays
    START_FUNCTION(DecayTable::Entry)
    DEPENDENCY(SLHA_pseudonyms, mass_es_pseudonyms)
    BACKEND_REQ(cb_sd_charwidth, (sh_reqd), sd_charwidth_type)
    BACKEND_REQ(cb_sd_char2body, (sh_reqd), sd_char2body_type)
    BACKEND_REQ(cb_sd_char2bodygrav, (sh_reqd), sd_char2bodygrav_type)
    BACKEND_REQ(cb_sd_char3body, (sh_reqd), sd_char3body_type)
    BACKEND_OPTION( (SUSY_HIT), (sh_reqd) )
    ALLOW_MODELS(MSSM63atQ, MSSM63atMGUT)
    #undef FUNCTION

  #undef CAPABILITY

  #define CAPABILITY neutralino_1_decay_rates
  START_CAPABILITY

    #define FUNCTION neutralino_1_decays
    START_FUNCTION(DecayTable::Entry)
    DEPENDENCY(SLHA_pseudonyms, mass_es_pseudonyms)
    BACKEND_REQ(cb_sd_neutwidth, (sh_reqd), sd_neutwidth_type)
    BACKEND_REQ(cb_sd_neut2body, (sh_reqd), sd_neut2body_type)
    BACKEND_REQ(cb_sd_neut2bodygrav, (sh_reqd), sd_neut2bodygrav_type)
    BACKEND_REQ(cb_sd_neut3body, (sh_reqd), sd_neut3body_type)
    BACKEND_OPTION( (SUSY_HIT), (sh_reqd) )
    ALLOW_MODELS(MSSM63atQ, MSSM63atMGUT)
    #undef FUNCTION

  #undef CAPABILITY

  #define CAPABILITY neutralino_2_decay_rates
  START_CAPABILITY

    #define FUNCTION neutralino_2_decays
    START_FUNCTION(DecayTable::Entry)
    DEPENDENCY(SLHA_pseudonyms, mass_es_pseudonyms)
    BACKEND_REQ(cb_sd_neutwidth, (sh_reqd), sd_neutwidth_type)
    BACKEND_REQ(cb_sd_neut2body, (sh_reqd), sd_neut2body_type)
    BACKEND_REQ(cb_sd_neut2bodygrav, (sh_reqd), sd_neut2bodygrav_type)
    BACKEND_REQ(cb_sd_neutloop, (sh_reqd), sd_neutloop_type)
    BACKEND_REQ(cb_sd_neut3body, (sh_reqd), sd_neut3body_type)
    BACKEND_OPTION( (SUSY_HIT), (sh_reqd) )
    ALLOW_MODELS(MSSM63atQ, MSSM63atMGUT)
    #undef FUNCTION

  #undef CAPABILITY

  #define CAPABILITY neutralino_3_decay_rates
  START_CAPABILITY

    #define FUNCTION neutralino_3_decays
    START_FUNCTION(DecayTable::Entry)
    DEPENDENCY(SLHA_pseudonyms, mass_es_pseudonyms)
    BACKEND_REQ(cb_sd_neutwidth, (sh_reqd), sd_neutwidth_type)
    BACKEND_REQ(cb_sd_neut2body, (sh_reqd), sd_neut2body_type)
    BACKEND_REQ(cb_sd_neut2bodygrav, (sh_reqd), sd_neut2bodygrav_type)
    BACKEND_REQ(cb_sd_neutloop, (sh_reqd), sd_neutloop_type)
    BACKEND_REQ(cb_sd_neut3body, (sh_reqd), sd_neut3body_type)
    BACKEND_OPTION( (SUSY_HIT), (sh_reqd) )
    ALLOW_MODELS(MSSM63atQ, MSSM63atMGUT)
    #undef FUNCTION

  #undef CAPABILITY

  #define CAPABILITY neutralino_4_decay_rates
  START_CAPABILITY

    #define FUNCTION neutralino_4_decays
    START_FUNCTION(DecayTable::Entry)
    DEPENDENCY(SLHA_pseudonyms, mass_es_pseudonyms)
    BACKEND_REQ(cb_sd_neutwidth, (sh_reqd), sd_neutwidth_type)
    BACKEND_REQ(cb_sd_neut2body, (sh_reqd), sd_neut2body_type)
    BACKEND_REQ(cb_sd_neut2bodygrav, (sh_reqd), sd_neut2bodygrav_type)
    BACKEND_REQ(cb_sd_neutloop, (sh_reqd), sd_neutloop_type)
    BACKEND_REQ(cb_sd_neut3body, (sh_reqd), sd_neut3body_type)
    BACKEND_OPTION( (SUSY_HIT), (sh_reqd) )
    ALLOW_MODELS(MSSM63atQ, MSSM63atMGUT)
    #undef FUNCTION

  #undef CAPABILITY

  #define CAPABILITY decay_rates
  START_CAPABILITY

    #define FUNCTION all_decays_from_SLHA
    START_FUNCTION(DecayTable)
    #undef FUNCTION

    #define FUNCTION all_decays
    START_FUNCTION(DecayTable)
    DEPENDENCY(Higgs_decay_rates, DecayTable::Entry)
    DEPENDENCY(W_minus_decay_rates, DecayTable::Entry)
    DEPENDENCY(W_plus_decay_rates, DecayTable::Entry)
    DEPENDENCY(Z_decay_rates, DecayTable::Entry)
    DEPENDENCY(t_decay_rates, DecayTable::Entry)
    DEPENDENCY(tbar_decay_rates, DecayTable::Entry)
    DEPENDENCY(mu_minus_decay_rates, DecayTable::Entry)
    DEPENDENCY(mu_plus_decay_rates, DecayTable::Entry)
    DEPENDENCY(tau_minus_decay_rates, DecayTable::Entry)
    DEPENDENCY(tau_plus_decay_rates, DecayTable::Entry)
    DEPENDENCY(pi_0_decay_rates, DecayTable::Entry)
    DEPENDENCY(pi_minus_decay_rates, DecayTable::Entry)
    DEPENDENCY(pi_plus_decay_rates, DecayTable::Entry)
    DEPENDENCY(eta_decay_rates, DecayTable::Entry)
    DEPENDENCY(rho_0_decay_rates, DecayTable::Entry)
    DEPENDENCY(rho_minus_decay_rates, DecayTable::Entry)
    DEPENDENCY(rho_plus_decay_rates, DecayTable::Entry)
    DEPENDENCY(omega_decay_rates, DecayTable::Entry)
    DEPENDENCY(rho1450_decay_rates, DecayTable::Entry)
    MODEL_CONDITIONAL_DEPENDENCY(MSSM_spectrum, Spectrum, MSSM63atQ, MSSM63atMGUT)
    MODEL_CONDITIONAL_DEPENDENCY(SLHA_pseudonyms, mass_es_pseudonyms, MSSM63atQ, MSSM63atMGUT)
    MODEL_CONDITIONAL_DEPENDENCY(h0_2_decay_rates, DecayTable::Entry, MSSM63atQ, MSSM63atMGUT)
    MODEL_CONDITIONAL_DEPENDENCY(A0_decay_rates, DecayTable::Entry, MSSM63atQ, MSSM63atMGUT)
    MODEL_CONDITIONAL_DEPENDENCY(H_plus_decay_rates, DecayTable::Entry, MSSM63atQ, MSSM63atMGUT)
    MODEL_CONDITIONAL_DEPENDENCY(H_minus_decay_rates, DecayTable::Entry, MSSM63atQ, MSSM63atMGUT)
    MODEL_CONDITIONAL_DEPENDENCY(gluino_decay_rates, DecayTable::Entry, MSSM63atQ, MSSM63atMGUT)
    MODEL_CONDITIONAL_DEPENDENCY(stop_1_decay_rates, DecayTable::Entry, MSSM63atQ, MSSM63atMGUT)
    MODEL_CONDITIONAL_DEPENDENCY(stop_2_decay_rates, DecayTable::Entry, MSSM63atQ, MSSM63atMGUT)
    MODEL_CONDITIONAL_DEPENDENCY(sbottom_1_decay_rates, DecayTable::Entry, MSSM63atQ, MSSM63atMGUT)
    MODEL_CONDITIONAL_DEPENDENCY(sbottom_2_decay_rates, DecayTable::Entry, MSSM63atQ, MSSM63atMGUT)
    MODEL_CONDITIONAL_DEPENDENCY(sup_l_decay_rates, DecayTable::Entry, MSSM63atQ, MSSM63atMGUT)
    MODEL_CONDITIONAL_DEPENDENCY(sup_r_decay_rates, DecayTable::Entry, MSSM63atQ, MSSM63atMGUT)
    MODEL_CONDITIONAL_DEPENDENCY(sdown_l_decay_rates, DecayTable::Entry, MSSM63atQ, MSSM63atMGUT)
    MODEL_CONDITIONAL_DEPENDENCY(sdown_r_decay_rates, DecayTable::Entry, MSSM63atQ, MSSM63atMGUT)
    MODEL_CONDITIONAL_DEPENDENCY(scharm_l_decay_rates, DecayTable::Entry, MSSM63atQ, MSSM63atMGUT)
    MODEL_CONDITIONAL_DEPENDENCY(scharm_r_decay_rates, DecayTable::Entry, MSSM63atQ, MSSM63atMGUT)
    MODEL_CONDITIONAL_DEPENDENCY(sstrange_l_decay_rates, DecayTable::Entry, MSSM63atQ, MSSM63atMGUT)
    MODEL_CONDITIONAL_DEPENDENCY(sstrange_r_decay_rates, DecayTable::Entry, MSSM63atQ, MSSM63atMGUT)
    MODEL_CONDITIONAL_DEPENDENCY(selectron_l_decay_rates, DecayTable::Entry, MSSM63atQ, MSSM63atMGUT)
    MODEL_CONDITIONAL_DEPENDENCY(selectron_r_decay_rates, DecayTable::Entry, MSSM63atQ, MSSM63atMGUT)
    MODEL_CONDITIONAL_DEPENDENCY(smuon_l_decay_rates, DecayTable::Entry, MSSM63atQ, MSSM63atMGUT)
    MODEL_CONDITIONAL_DEPENDENCY(smuon_r_decay_rates, DecayTable::Entry, MSSM63atQ, MSSM63atMGUT)
    MODEL_CONDITIONAL_DEPENDENCY(stau_1_decay_rates, DecayTable::Entry, MSSM63atQ, MSSM63atMGUT)
    MODEL_CONDITIONAL_DEPENDENCY(stau_2_decay_rates, DecayTable::Entry, MSSM63atQ, MSSM63atMGUT)
    MODEL_CONDITIONAL_DEPENDENCY(snu_electronl_decay_rates, DecayTable::Entry, MSSM63atQ, MSSM63atMGUT)
    MODEL_CONDITIONAL_DEPENDENCY(snu_muonl_decay_rates, DecayTable::Entry, MSSM63atQ, MSSM63atMGUT)
    MODEL_CONDITIONAL_DEPENDENCY(snu_taul_decay_rates, DecayTable::Entry, MSSM63atQ, MSSM63atMGUT)
    MODEL_CONDITIONAL_DEPENDENCY(stopbar_1_decay_rates, DecayTable::Entry, MSSM63atQ, MSSM63atMGUT)
    MODEL_CONDITIONAL_DEPENDENCY(stopbar_2_decay_rates, DecayTable::Entry, MSSM63atQ, MSSM63atMGUT)
    MODEL_CONDITIONAL_DEPENDENCY(sbottombar_1_decay_rates, DecayTable::Entry, MSSM63atQ, MSSM63atMGUT)
    MODEL_CONDITIONAL_DEPENDENCY(sbottombar_2_decay_rates, DecayTable::Entry, MSSM63atQ, MSSM63atMGUT)
    MODEL_CONDITIONAL_DEPENDENCY(supbar_l_decay_rates, DecayTable::Entry, MSSM63atQ, MSSM63atMGUT)
    MODEL_CONDITIONAL_DEPENDENCY(supbar_r_decay_rates, DecayTable::Entry, MSSM63atQ, MSSM63atMGUT)
    MODEL_CONDITIONAL_DEPENDENCY(sdownbar_l_decay_rates, DecayTable::Entry, MSSM63atQ, MSSM63atMGUT)
    MODEL_CONDITIONAL_DEPENDENCY(sdownbar_r_decay_rates, DecayTable::Entry, MSSM63atQ, MSSM63atMGUT)
    MODEL_CONDITIONAL_DEPENDENCY(scharmbar_l_decay_rates, DecayTable::Entry, MSSM63atQ, MSSM63atMGUT)
    MODEL_CONDITIONAL_DEPENDENCY(scharmbar_r_decay_rates, DecayTable::Entry, MSSM63atQ, MSSM63atMGUT)
    MODEL_CONDITIONAL_DEPENDENCY(sstrangebar_l_decay_rates, DecayTable::Entry, MSSM63atQ, MSSM63atMGUT)
    MODEL_CONDITIONAL_DEPENDENCY(sstrangebar_r_decay_rates, DecayTable::Entry, MSSM63atQ, MSSM63atMGUT)
    MODEL_CONDITIONAL_DEPENDENCY(selectronbar_l_decay_rates, DecayTable::Entry, MSSM63atQ, MSSM63atMGUT)
    MODEL_CONDITIONAL_DEPENDENCY(selectronbar_r_decay_rates, DecayTable::Entry, MSSM63atQ, MSSM63atMGUT)
    MODEL_CONDITIONAL_DEPENDENCY(smuonbar_l_decay_rates, DecayTable::Entry, MSSM63atQ, MSSM63atMGUT)
    MODEL_CONDITIONAL_DEPENDENCY(smuonbar_r_decay_rates, DecayTable::Entry, MSSM63atQ, MSSM63atMGUT)
    MODEL_CONDITIONAL_DEPENDENCY(staubar_1_decay_rates, DecayTable::Entry, MSSM63atQ, MSSM63atMGUT)
    MODEL_CONDITIONAL_DEPENDENCY(staubar_2_decay_rates, DecayTable::Entry, MSSM63atQ, MSSM63atMGUT)
    MODEL_CONDITIONAL_DEPENDENCY(snubar_electronl_decay_rates, DecayTable::Entry, MSSM63atQ, MSSM63atMGUT)
    MODEL_CONDITIONAL_DEPENDENCY(snubar_muonl_decay_rates, DecayTable::Entry, MSSM63atQ, MSSM63atMGUT)
    MODEL_CONDITIONAL_DEPENDENCY(snubar_taul_decay_rates, DecayTable::Entry, MSSM63atQ, MSSM63atMGUT)
    MODEL_CONDITIONAL_DEPENDENCY(chargino_plus_1_decay_rates, DecayTable::Entry, MSSM63atQ, MSSM63atMGUT)
    MODEL_CONDITIONAL_DEPENDENCY(chargino_minus_1_decay_rates, DecayTable::Entry, MSSM63atQ, MSSM63atMGUT)
    MODEL_CONDITIONAL_DEPENDENCY(chargino_plus_2_decay_rates, DecayTable::Entry, MSSM63atQ, MSSM63atMGUT)
    MODEL_CONDITIONAL_DEPENDENCY(chargino_minus_2_decay_rates, DecayTable::Entry, MSSM63atQ, MSSM63atMGUT)
    MODEL_CONDITIONAL_DEPENDENCY(neutralino_1_decay_rates, DecayTable::Entry, MSSM63atQ, MSSM63atMGUT)
    MODEL_CONDITIONAL_DEPENDENCY(neutralino_2_decay_rates, DecayTable::Entry, MSSM63atQ, MSSM63atMGUT)
    MODEL_CONDITIONAL_DEPENDENCY(neutralino_3_decay_rates, DecayTable::Entry, MSSM63atQ, MSSM63atMGUT)
    MODEL_CONDITIONAL_DEPENDENCY(neutralino_4_decay_rates, DecayTable::Entry, MSSM63atQ, MSSM63atMGUT)
    #undef FUNCTION

  #undef CAPABILITY

  #define CAPABILITY all_BFs
  START_CAPABILITY
    #define FUNCTION get_decaytable_as_map
    START_FUNCTION(map_str_dbl)
    DEPENDENCY(decay_rates, DecayTable)
    #undef FUNCTION
  #undef CAPABILITY

  #define CAPABILITY SLHA1_violation
  START_CAPABILITY
    #define FUNCTION check_first_sec_gen_mixing
    START_FUNCTION(int)
    DEPENDENCY(MSSM_spectrum, Spectrum)
    #undef FUNCTION
  #undef CAPABILITY


  #define CAPABILITY SLHA_pseudonyms
  START_CAPABILITY
    #define FUNCTION get_mass_es_pseudonyms
    START_FUNCTION(mass_es_pseudonyms)
    DEPENDENCY(MSSM_spectrum, Spectrum)
    #undef FUNCTION
  #undef CAPABILITY

  #define CAPABILITY Z_gamma_nu
  START_CAPABILITY
    #define FUNCTION Z_gamma_nu_2l
    START_FUNCTION(triplet<double>)
    DEPENDENCY(SM_spectrum, Spectrum)
    MODEL_CONDITIONAL_DEPENDENCY(SeesawI_Theta, Eigen::Matrix3cd, RightHandedNeutrinos)
    MODEL_CONDITIONAL_DEPENDENCY(SeesawI_Vnu, Eigen::Matrix3cd, RightHandedNeutrinos)
<<<<<<< HEAD
=======
    ALLOW_MODELS(StandardModel_SLHA2,RightHandedNeutrinos)
>>>>>>> 5e3f8440
    #undef FUNCTION
  #undef CAPABILITY

  #define CAPABILITY Z_gamma_chi_0
  START_CAPABILITY
    #define FUNCTION Z_gamma_chi_0_MSSM_tree
    START_FUNCTION(triplet<double>)
    DEPENDENCY(MSSM_spectrum, Spectrum)
    ALLOW_MODELS(MSSM63atQ, MSSM63atMGUT)
    #undef FUNCTION
  #undef CAPABILITY

  #define CAPABILITY lnL_Z_inv
  START_CAPABILITY
    #define FUNCTION lnL_Z_inv
    START_FUNCTION(double)
    DEPENDENCY(Z_gamma_nu, triplet<double>)
    MODEL_CONDITIONAL_DEPENDENCY(Z_gamma_chi_0, triplet<double>, MSSM63atQ, MSSM63atMGUT)
    #undef FUNCTION
  #undef CAPABILITY

  #define CAPABILITY W_to_l_decays
  START_CAPABILITY
    #define FUNCTION RHN_W_to_l_decays
    START_FUNCTION(std::vector<double>)
    DEPENDENCY(SMINPUTS, SMInputs)
    DEPENDENCY(mw, triplet<double>)
    DEPENDENCY(SeesawI_Theta, Eigen::Matrix3cd)
    ALLOW_MODEL(RightHandedNeutrinos)
    #undef FUNCTION
  #undef CAPABILITY

  #define CAPABILITY lnL_W_decays
  START_CAPABILITY
    #define FUNCTION lnL_W_decays_chi2
    START_FUNCTION(double)
    DEPENDENCY(W_to_l_decays, std::vector<double>)
    DEPENDENCY(W_plus_decay_rates, DecayTable::Entry)
    #undef FUNCTION
  #undef CAPABILITY

  #define CAPABILITY lnL_Higgs_invWidth
  START_CAPABILITY
    #define FUNCTION lnL_Higgs_invWidth_SMlike
    START_FUNCTION(double)
    DEPENDENCY(inv_Higgs_BF, double)
    #undef FUNCTION
  #undef CAPABILITY

  #define CAPABILITY inv_Higgs_BF
  START_CAPABILITY

    #define FUNCTION ScalarSingletDM_inv_Higgs_BF
    START_FUNCTION(double)
    DEPENDENCY(Higgs_decay_rates, DecayTable::Entry)
    ALLOW_MODELS(ScalarSingletDM_Z2, ScalarSingletDM_Z2_running, ScalarSingletDM_Z3, ScalarSingletDM_Z3_running)
    #undef FUNCTION

    #define FUNCTION VectorSingletDM_inv_Higgs_BF
    START_FUNCTION(double)
    DEPENDENCY(Higgs_decay_rates, DecayTable::Entry)
    ALLOW_MODELS(VectorSingletDM_Z2)
    #undef FUNCTION

    #define FUNCTION MajoranaSingletDM_inv_Higgs_BF
    START_FUNCTION(double)
    DEPENDENCY(Higgs_decay_rates, DecayTable::Entry)
    ALLOW_MODELS(MajoranaSingletDM_Z2)
    #undef FUNCTION

    #define FUNCTION DiracSingletDM_inv_Higgs_BF
    START_FUNCTION(double)
    DEPENDENCY(Higgs_decay_rates, DecayTable::Entry)
    ALLOW_MODELS(DiracSingletDM_Z2)
    #undef FUNCTION

    #define FUNCTION MSSM_inv_Higgs_BF
    START_FUNCTION(double)
    DEPENDENCY(MSSM_spectrum, Spectrum)
    ALLOW_MODELS(MSSM63atQ, MSSM63atMGUT)
    #undef FUNCTION

  #undef CAPABILITY

#undef MODULE

// SM decay rate functions
QUICK_FUNCTION(DecayBit, W_plus_decay_rates,    NEW_CAPABILITY, W_plus_decays,    DecayTable::Entry)
QUICK_FUNCTION(DecayBit, W_minus_decay_rates ,  NEW_CAPABILITY, W_minus_decays,   DecayTable::Entry, (), (W_plus_decay_rates,   DecayTable::Entry))
QUICK_FUNCTION(DecayBit, Z_decay_rates,         OLD_CAPABILITY, Z_decays,         DecayTable::Entry)
QUICK_FUNCTION(DecayBit, tbar_decay_rates,      NEW_CAPABILITY, tbar_decays,      DecayTable::Entry, (), (t_decay_rates,        DecayTable::Entry))
QUICK_FUNCTION(DecayBit, mu_plus_decay_rates,   NEW_CAPABILITY, mu_plus_decays,   DecayTable::Entry)
QUICK_FUNCTION(DecayBit, mu_minus_decay_rates,  NEW_CAPABILITY, mu_minus_decays,  DecayTable::Entry, (), (mu_plus_decay_rates,  DecayTable::Entry))
QUICK_FUNCTION(DecayBit, tau_plus_decay_rates,  NEW_CAPABILITY, tau_plus_decays,  DecayTable::Entry)
QUICK_FUNCTION(DecayBit, tau_minus_decay_rates, NEW_CAPABILITY, tau_minus_decays, DecayTable::Entry, (), (tau_plus_decay_rates, DecayTable::Entry))
QUICK_FUNCTION(DecayBit, pi_0_decay_rates,      NEW_CAPABILITY, pi_0_decays,      DecayTable::Entry)
QUICK_FUNCTION(DecayBit, pi_plus_decay_rates,   NEW_CAPABILITY, pi_plus_decays,   DecayTable::Entry)
QUICK_FUNCTION(DecayBit, pi_minus_decay_rates,  NEW_CAPABILITY, pi_minus_decays,  DecayTable::Entry, (), (pi_plus_decay_rates,  DecayTable::Entry))
QUICK_FUNCTION(DecayBit, eta_decay_rates,       NEW_CAPABILITY, eta_decays,       DecayTable::Entry)
QUICK_FUNCTION(DecayBit, rho_0_decay_rates,     NEW_CAPABILITY, rho_0_decays,     DecayTable::Entry)
QUICK_FUNCTION(DecayBit, rho_plus_decay_rates,  NEW_CAPABILITY, rho_plus_decays,  DecayTable::Entry)
QUICK_FUNCTION(DecayBit, rho_minus_decay_rates, NEW_CAPABILITY, rho_minus_decays, DecayTable::Entry, (), (rho_plus_decay_rates, DecayTable::Entry))
QUICK_FUNCTION(DecayBit, omega_decay_rates,     NEW_CAPABILITY, omega_decays,     DecayTable::Entry)
QUICK_FUNCTION(DecayBit, rho1450_decay_rates,   NEW_CAPABILITY, rho1450_decays,   DecayTable::Entry)

// CP-conserving MSSM antiparticle decay rate functions
QUICK_FUNCTION(DecayBit, H_minus_decay_rates,          NEW_CAPABILITY, H_minus_decays,          DecayTable::Entry, (MSSM63atQ, MSSM63atMGUT), (H_plus_decay_rates,          DecayTable::Entry))
QUICK_FUNCTION(DecayBit, stopbar_1_decay_rates,        NEW_CAPABILITY, stopbar_1_decays,        DecayTable::Entry, (MSSM63atQ, MSSM63atMGUT), (stop_1_decay_rates,         DecayTable::Entry))
QUICK_FUNCTION(DecayBit, stopbar_2_decay_rates,        NEW_CAPABILITY, stopbar_2_decays,        DecayTable::Entry, (MSSM63atQ, MSSM63atMGUT), (stop_2_decay_rates,         DecayTable::Entry))
QUICK_FUNCTION(DecayBit, sbottombar_1_decay_rates,     NEW_CAPABILITY, sbottombar_1_decays,     DecayTable::Entry, (MSSM63atQ, MSSM63atMGUT), (sbottom_1_decay_rates,      DecayTable::Entry))
QUICK_FUNCTION(DecayBit, sbottombar_2_decay_rates,     NEW_CAPABILITY, sbottombar_2_decays,     DecayTable::Entry, (MSSM63atQ, MSSM63atMGUT), (sbottom_2_decay_rates,      DecayTable::Entry))
QUICK_FUNCTION(DecayBit, supbar_l_decay_rates,         NEW_CAPABILITY, supbar_l_decays,         DecayTable::Entry, (MSSM63atQ, MSSM63atMGUT), (sup_l_decay_rates,          DecayTable::Entry))
QUICK_FUNCTION(DecayBit, supbar_r_decay_rates,         NEW_CAPABILITY, supbar_r_decays,         DecayTable::Entry, (MSSM63atQ, MSSM63atMGUT), (sup_r_decay_rates,          DecayTable::Entry))
QUICK_FUNCTION(DecayBit, sdownbar_l_decay_rates,       NEW_CAPABILITY, sdownbar_l_decays,       DecayTable::Entry, (MSSM63atQ, MSSM63atMGUT), (sdown_l_decay_rates,        DecayTable::Entry))
QUICK_FUNCTION(DecayBit, sdownbar_r_decay_rates,       NEW_CAPABILITY, sdownbar_r_decays,       DecayTable::Entry, (MSSM63atQ, MSSM63atMGUT), (sdown_r_decay_rates,        DecayTable::Entry))
QUICK_FUNCTION(DecayBit, scharmbar_l_decay_rates,      NEW_CAPABILITY, scharmbar_l_decays,      DecayTable::Entry, (MSSM63atQ, MSSM63atMGUT), (scharm_l_decay_rates,       DecayTable::Entry))
QUICK_FUNCTION(DecayBit, scharmbar_r_decay_rates,      NEW_CAPABILITY, scharmbar_r_decays,      DecayTable::Entry, (MSSM63atQ, MSSM63atMGUT), (scharm_r_decay_rates,       DecayTable::Entry))
QUICK_FUNCTION(DecayBit, sstrangebar_l_decay_rates,    NEW_CAPABILITY, sstrangebar_l_decays,    DecayTable::Entry, (MSSM63atQ, MSSM63atMGUT), (sstrange_l_decay_rates,     DecayTable::Entry))
QUICK_FUNCTION(DecayBit, sstrangebar_r_decay_rates,    NEW_CAPABILITY, sstrangebar_r_decays,    DecayTable::Entry, (MSSM63atQ, MSSM63atMGUT), (sstrange_r_decay_rates,     DecayTable::Entry))
QUICK_FUNCTION(DecayBit, selectronbar_l_decay_rates,   NEW_CAPABILITY, selectronbar_l_decays,   DecayTable::Entry, (MSSM63atQ, MSSM63atMGUT), (selectron_l_decay_rates,    DecayTable::Entry))
QUICK_FUNCTION(DecayBit, selectronbar_r_decay_rates,   NEW_CAPABILITY, selectronbar_r_decays,   DecayTable::Entry, (MSSM63atQ, MSSM63atMGUT), (selectron_r_decay_rates,    DecayTable::Entry))
QUICK_FUNCTION(DecayBit, smuonbar_l_decay_rates,       NEW_CAPABILITY, smuonbar_l_decays,       DecayTable::Entry, (MSSM63atQ, MSSM63atMGUT), (smuon_l_decay_rates,        DecayTable::Entry))
QUICK_FUNCTION(DecayBit, smuonbar_r_decay_rates,       NEW_CAPABILITY, smuonbar_r_decays,       DecayTable::Entry, (MSSM63atQ, MSSM63atMGUT), (smuon_r_decay_rates,        DecayTable::Entry))
QUICK_FUNCTION(DecayBit, staubar_1_decay_rates,        NEW_CAPABILITY, staubar_1_decays,        DecayTable::Entry, (MSSM63atQ, MSSM63atMGUT), (stau_1_decay_rates,         DecayTable::Entry))
QUICK_FUNCTION(DecayBit, staubar_2_decay_rates,        NEW_CAPABILITY, staubar_2_decays,        DecayTable::Entry, (MSSM63atQ, MSSM63atMGUT), (stau_2_decay_rates,         DecayTable::Entry))
QUICK_FUNCTION(DecayBit, snubar_electronl_decay_rates, NEW_CAPABILITY, snubar_electronl_decays, DecayTable::Entry, (MSSM63atQ, MSSM63atMGUT), (snu_electronl_decay_rates,  DecayTable::Entry))
QUICK_FUNCTION(DecayBit, snubar_muonl_decay_rates,     NEW_CAPABILITY, snubar_muonl_decays,     DecayTable::Entry, (MSSM63atQ, MSSM63atMGUT), (snu_muonl_decay_rates,      DecayTable::Entry))
QUICK_FUNCTION(DecayBit, snubar_taul_decay_rates,      NEW_CAPABILITY, snubar_taul_decays,      DecayTable::Entry, (MSSM63atQ, MSSM63atMGUT), (snu_taul_decay_rates,       DecayTable::Entry))
QUICK_FUNCTION(DecayBit, chargino_minus_1_decay_rates, NEW_CAPABILITY, chargino_minus_1_decays, DecayTable::Entry, (MSSM63atQ, MSSM63atMGUT), (chargino_plus_1_decay_rates,DecayTable::Entry))
QUICK_FUNCTION(DecayBit, chargino_minus_2_decay_rates, NEW_CAPABILITY, chargino_minus_2_decays, DecayTable::Entry, (MSSM63atQ, MSSM63atMGUT), (chargino_plus_2_decay_rates,DecayTable::Entry))

#endif /* defined(__DecayBit_rollcall_hpp__) */
<|MERGE_RESOLUTION|>--- conflicted
+++ resolved
@@ -823,10 +823,7 @@
     DEPENDENCY(SM_spectrum, Spectrum)
     MODEL_CONDITIONAL_DEPENDENCY(SeesawI_Theta, Eigen::Matrix3cd, RightHandedNeutrinos)
     MODEL_CONDITIONAL_DEPENDENCY(SeesawI_Vnu, Eigen::Matrix3cd, RightHandedNeutrinos)
-<<<<<<< HEAD
-=======
     ALLOW_MODELS(StandardModel_SLHA2,RightHandedNeutrinos)
->>>>>>> 5e3f8440
     #undef FUNCTION
   #undef CAPABILITY
 
