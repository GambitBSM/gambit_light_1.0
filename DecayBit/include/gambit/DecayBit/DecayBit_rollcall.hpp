--- conflicted
+++ resolved
@@ -24,17 +24,13 @@
 ///
 ///  \author Csaba Balazs
 ///  \date 2015 Jan-May
+///   \author Tomas Gonzalo
+///           (t.e.gonzalo@fys.uio.no)
+///  \date 2018 Feb
 ///  \author Andrew Fowlie
 ///  \date 2018 May
 ///  \author Peter Athron
 ///  \date 2018 May
-<<<<<<< HEAD
-///
-///   \author Tomas Gonzalo
-///           (t.e.gonzalo@fys.uio.no)
-///   \date 2018 Feb
-=======
->>>>>>> 8a7c5439
 ///
 ///  *********************************************
 
