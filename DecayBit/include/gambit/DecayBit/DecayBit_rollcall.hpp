--- conflicted
+++ resolved
@@ -61,13 +61,8 @@
 
     #define FUNCTION FeynHiggs_t_decays
     START_FUNCTION(DecayTable::Entry)
-<<<<<<< HEAD
-    DEPENDENCY(FH_Couplings_output, fh_Couplings)
-    ALLOW_MODELS(MSSM63atQ, MSSM63atMGUT, MSSM63atQ_lightgravitino, MSSM63atMGUT_lightgravitino)
-=======
     DEPENDENCY(FH_Couplings_output, fh_Couplings_container)
-    ALLOW_MODELS(MSSM63atQ, MSSM63atMGUT)
->>>>>>> c5e8a30a
+    ALLOW_MODELS(MSSM63atQ, MSSM63atMGUT, MSSM63atQ_lightgravitino, MSSM63atMGUT_lightgravitino)
     #undef FUNCTION
 
   #undef CAPABILITY
@@ -203,13 +198,8 @@
     #define FUNCTION FeynHiggs_h0_2_decays
     START_FUNCTION(DecayTable::Entry)
     DEPENDENCY(SLHA_pseudonyms, mass_es_pseudonyms)
-<<<<<<< HEAD
-    DEPENDENCY(FH_Couplings_output, fh_Couplings)
-    ALLOW_MODELS(MSSM63atQ, MSSM63atMGUT, MSSM63atQ_lightgravitino, MSSM63atMGUT_lightgravitino)
-=======
     DEPENDENCY(FH_Couplings_output, fh_Couplings_container)
-    ALLOW_MODELS(MSSM63atQ, MSSM63atMGUT)
->>>>>>> c5e8a30a
+    ALLOW_MODELS(MSSM63atQ, MSSM63atMGUT, MSSM63atQ_lightgravitino, MSSM63atMGUT_lightgravitino)
     #undef FUNCTION
 
   #undef CAPABILITY
@@ -251,13 +241,8 @@
     #define FUNCTION FeynHiggs_H_plus_decays
     START_FUNCTION(DecayTable::Entry)
     DEPENDENCY(SLHA_pseudonyms, mass_es_pseudonyms)
-<<<<<<< HEAD
-    DEPENDENCY(FH_Couplings_output, fh_Couplings)
-    ALLOW_MODELS(MSSM63atQ, MSSM63atMGUT, MSSM63atQ_lightgravitino, MSSM63atMGUT_lightgravitino)
-=======
     DEPENDENCY(FH_Couplings_output, fh_Couplings_container)
-    ALLOW_MODELS(MSSM63atQ, MSSM63atMGUT)
->>>>>>> c5e8a30a
+    ALLOW_MODELS(MSSM63atQ, MSSM63atMGUT, MSSM63atQ_lightgravitino, MSSM63atMGUT_lightgravitino)
     #undef FUNCTION
 
   #undef CAPABILITY
