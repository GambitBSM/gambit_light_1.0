--- conflicted
+++ resolved
@@ -64,13 +64,8 @@
 
     #define FUNCTION FeynHiggs_t_decays
     START_FUNCTION(DecayTable::Entry)
-<<<<<<< HEAD
     DEPENDENCY(FH_Couplings_output, fh_Couplings_container)
-    ALLOW_MODELS(MSSM63atQ, MSSM63atMGUT, MSSM63atQ_lightgravitino, MSSM63atMGUT_lightgravitino)
-=======
-    DEPENDENCY(FH_Couplings_output, fh_Couplings)
-    ALLOW_MODELS(MSSM63atQ, MSSM63atMGUT, MSSM63atQ_mG, MSSM63atMGUT_mG)
->>>>>>> 4f57e002
+    ALLOW_MODELS(MSSM63atQ, MSSM63atMGUT, MSSM63atQ_mG, MSSM63atMGUT_mG)
     #undef FUNCTION
 
   #undef CAPABILITY
@@ -206,13 +201,8 @@
     #define FUNCTION FeynHiggs_h0_2_decays
     START_FUNCTION(DecayTable::Entry)
     DEPENDENCY(SLHA_pseudonyms, mass_es_pseudonyms)
-<<<<<<< HEAD
     DEPENDENCY(FH_Couplings_output, fh_Couplings_container)
-    ALLOW_MODELS(MSSM63atQ, MSSM63atMGUT, MSSM63atQ_lightgravitino, MSSM63atMGUT_lightgravitino)
-=======
-    DEPENDENCY(FH_Couplings_output, fh_Couplings)
-    ALLOW_MODELS(MSSM63atQ, MSSM63atMGUT, MSSM63atQ_mG, MSSM63atMGUT_mG)
->>>>>>> 4f57e002
+    ALLOW_MODELS(MSSM63atQ, MSSM63atMGUT, MSSM63atQ_mG, MSSM63atMGUT_mG)
     #undef FUNCTION
 
   #undef CAPABILITY
@@ -254,13 +244,8 @@
     #define FUNCTION FeynHiggs_H_plus_decays
     START_FUNCTION(DecayTable::Entry)
     DEPENDENCY(SLHA_pseudonyms, mass_es_pseudonyms)
-<<<<<<< HEAD
     DEPENDENCY(FH_Couplings_output, fh_Couplings_container)
-    ALLOW_MODELS(MSSM63atQ, MSSM63atMGUT, MSSM63atQ_lightgravitino, MSSM63atMGUT_lightgravitino)
-=======
-    DEPENDENCY(FH_Couplings_output, fh_Couplings)
-    ALLOW_MODELS(MSSM63atQ, MSSM63atMGUT, MSSM63atQ_mG, MSSM63atMGUT_mG)
->>>>>>> 4f57e002
+    ALLOW_MODELS(MSSM63atQ, MSSM63atMGUT, MSSM63atQ_mG, MSSM63atMGUT_mG)
     #undef FUNCTION
 
   #undef CAPABILITY
