--- conflicted
+++ resolved
@@ -835,8 +835,6 @@
     START_FUNCTION(double)
     DEPENDENCY(Z_gamma_nu, triplet<double>)
     MODEL_CONDITIONAL_DEPENDENCY(Z_gamma_chi_0, triplet<double>, MSSM63atQ, MSSM63atMGUT)
-<<<<<<< HEAD
-=======
     #undef FUNCTION
   #undef CAPABILITY
 
@@ -857,7 +855,6 @@
     START_FUNCTION(double)
     DEPENDENCY(W_to_l_decays, std::vector<double>)
     DEPENDENCY(W_plus_decay_rates, DecayTable::Entry)
->>>>>>> da941951
     #undef FUNCTION
   #undef CAPABILITY
 
