//   GAMBIT: Global and Modular BSM Inference Tool
//   *********************************************
///  \file
///
///  Function definitions of DecayBit.
///
///  *********************************************
///
///  Authors (add name and date if you modify):
///
///  \author Pat Scott
///          (p.scott@imperial.ac.uk)
///  \date 2014 Aug
///  \date 2015 Mar-May
///
///  \author Csaba Balazs
///          (csaba.balazs@monash.edu)
///  \date 2015 Jan-May
///
///  \author Peter Athron
///          (peter.athron@coepp.org.au)
///  \date 2015 Jun
///
///  *********************************************

#include "gambit/Elements/gambit_module_headers.hpp"
#include "gambit/Elements/virtual_higgs.hpp"
#include "gambit/Elements/mssm_slhahelp.hpp"
#include "gambit/DecayBit/DecayBit_rollcall.hpp"
#include "gambit/DecayBit/decay_utils.hpp"
#include "gambit/Utils/version.hpp"
#include "gambit/Utils/ascii_table_reader.hpp"

#include <string>
#include <map>

namespace Gambit
{

  namespace DecayBit
  {

    using namespace LogTags;

    /// \name DecayBit module functions
    /// @{


    /////////////// Standard Model ///////////////////

    /// SM decays: W+
    void W_plus_decays (DecayTable::Entry& result)
    {
      result.calculator = "GAMBIT::DecayBit";
      result.calculator_version = gambit_version;
      result.width_in_GeV = 2.085;
      result.positive_error = 4.2e-02;
      result.negative_error = 4.2e-02;
      result.set_BF(0.1071, 0.0016, "e+", "nu_e");
      result.set_BF(0.1063, 0.0015, "mu+", "nu_mu");
      result.set_BF(0.1138, 0.0021, "tau+", "nu_tau");
      result.set_BF(0.6741, 0.0027, "hadron", "hadron");
    }

    /// SM decays: W-
    void W_minus_decays (DecayTable::Entry& result)
    {
      result = CP_conjugate(*Pipes::W_minus_decays::Dep::W_plus_decay_rates);
    }

    /// SM decays: Z
    void Z_decays (DecayTable::Entry& result)
    {
      result.calculator = "GAMBIT::DecayBit";
      result.calculator_version = gambit_version;
      result.width_in_GeV = 2.4952;
      result.positive_error = 2.3e-03;
      result.negative_error = 2.3e-03;
      result.set_BF(0.03363, 0.00004, "e+", "e-");
      result.set_BF(0.03366, 0.00007, "mu+", "mu-");
      result.set_BF(0.03370, 0.00008, "tau+", "tau-");
      result.set_BF(0.6991, 0.0006, "hadron", "hadron");
    }

    /// SM decays: t
    void t_decays (DecayTable::Entry& result)
    {
      result.calculator = "GAMBIT::DecayBit";
      result.calculator_version = gambit_version;
      result.width_in_GeV = 2.00;
      result.positive_error = 4.7e-01;
      result.negative_error = 4.3e-01;
      result.set_BF(0.91, 0.04, "W+", "b");
    }

    /// SM decays: tbar
    void tbar_decays (DecayTable::Entry& result)
    {
      result = CP_conjugate(*Pipes::tbar_decays::Dep::t_decay_rates);
    }

    /// SM decays: mu+
    void mu_plus_decays (DecayTable::Entry& result)
    {
      result.calculator = "GAMBIT::DecayBit";
      result.calculator_version = gambit_version;
      result.width_in_GeV = 2.9959847e-19;
      result.positive_error = 3.0e-25;
      result.negative_error = 3.0e-25;
      result.set_BF(1.0, 0.0, "e+", "nu_e", "nubar_mu");
    }

    /// SM decays: mu-
    void mu_minus_decays (DecayTable::Entry& result)
    {
      result = CP_conjugate(*Pipes::mu_minus_decays::Dep::mu_plus_decay_rates);
    }

    /// SM decays: tau+
    void tau_plus_decays (DecayTable::Entry& result)
    {
      result.calculator = "GAMBIT::DecayBit";
      result.calculator_version = gambit_version;
      result.width_in_GeV = 2.267E-12;
      result.positive_error = 4.0e-15;
      result.negative_error = 4.0e-15;
      result.set_BF(0.1741, 0.0004, "mu+", "nu_mu", "nubar_tau");
      result.set_BF(0.1783, 0.0004, "e+", "nu_e", "nubar_tau");
      result.set_BF(0.1083, 0.0006, "pi+", "nubar_tau");
      result.set_BF(0.2552, 0.0009, "pi+", "pi0", "nubar_tau");
      result.set_BF(0.0930, 0.0011, "pi+", "pi0", "pi0", "nubar_tau");
      result.set_BF(0.0105, 0.0007, "pi+", "pi0", "pi0", "pi0", "nubar_tau");
      result.set_BF(0.0931, 0.0006, "pi+", "pi+", "pi-", "nubar_tau");
      result.set_BF(0.0462, 0.0006, "pi+", "pi+", "pi-", "pi0", "nubar_tau");
    }

    /// SM decays: tau-
    void tau_minus_decays (DecayTable::Entry& result)
    {
      result = CP_conjugate(*Pipes::tau_minus_decays::Dep::tau_plus_decay_rates);
    }

    /// SM decays: pi0
    void pi_0_decays (DecayTable::Entry& result)
    {
      result.calculator = "GAMBIT::DecayBit";
      result.calculator_version = gambit_version;
      result.width_in_GeV = 7.73e-09;
      result.positive_error = 1.7e-10;
      result.negative_error = 1.7e-10;
      result.set_BF(0.98823, 0.00034, "gamma", "gamma");
      result.set_BF(0.01174, 0.00035, "e+", "e-", "gamma");
      result.set_BF(3.34e-5, 0.16e-5, "e+", "e-", "e+", "e-");
      result.set_BF(6.46e-8, 0.33e-8, "e+", "e-");
    }

    /// SM decays: pi+
    void pi_plus_decays (DecayTable::Entry& result)
    {
      result.calculator = "GAMBIT::DecayBit";
      result.calculator_version = gambit_version;
      result.width_in_GeV = 2.5284e-17;
      result.positive_error = 5.0e-21;
      result.negative_error = 5.0e-21;
      result.set_BF(0.9998770, 0.0000004, "mu+", "nu_mu");
      result.set_BF(1.230e-4, 0.004e-4, "e+", "nu_e");
    }

    /// SM decays: pi-
    void pi_minus_decays (DecayTable::Entry& result)
    {
      result = CP_conjugate(*Pipes::pi_minus_decays::Dep::pi_plus_decay_rates);
    }

    /// SM decays: eta
    void eta_decays (DecayTable::Entry& result)
    {
      result.calculator = "GAMBIT::DecayBit";
      result.calculator_version = gambit_version;
      result.width_in_GeV = 1.31e-06;
      result.positive_error = 5.0e-08;
      result.negative_error = 5.0e-08;
      //See PDG meson sheet in DecayBit/data/PDG if you want BFs
    }

    /// SM decays: rho0
    void rho_0_decays (DecayTable::Entry& result)
    {
      result.calculator = "GAMBIT::DecayBit";
      result.calculator_version = gambit_version;
      result.width_in_GeV = 1.491e-01;
      result.positive_error = 8.0e-04;
      result.negative_error = 8.0e-04;
      //See PDG meson sheet in DecayBit/data/PDG if you want BFs
    }

    /// SM decays: rho+
    void rho_plus_decays (DecayTable::Entry& result)
    {
      result.calculator = "GAMBIT::DecayBit";
      result.calculator_version = gambit_version;
      result.width_in_GeV = 1.491e-01;
      result.positive_error = 8.0e-04;
      result.negative_error = 8.0e-04;
      //See PDG meson sheet in DecayBit/data/PDG if you want BFs
    }

    /// SM decays: rho-
    void rho_minus_decays (DecayTable::Entry& result)
    {
      result = CP_conjugate(*Pipes::rho_minus_decays::Dep::rho_plus_decay_rates);
    }

    /// SM decays: omega
    void omega_decays (DecayTable::Entry& result)
    {
      result.calculator = "GAMBIT::DecayBit";
      result.calculator_version = gambit_version;
      result.width_in_GeV = 8.49e-03;
      result.positive_error = 8.0e-05;
      result.negative_error = 8.0e-05;
      //See PDG meson sheet in DecayBit/data/PDG if you want BFs
    }

    /// SM decays: Higgs
    void SM_Higgs_decays (DecayTable::Entry& result)
    {
      using namespace Pipes::SM_Higgs_decays;
      double mh = (*Pipes::SM_Higgs_decays::Dep::SM_spectrum)->get(Par::Pole_Mass,"h0_1");
      result.calculator = "GAMBIT::DecayBit";
      result.calculator_version = gambit_version;
      result.width_in_GeV = virtual_SMHiggs_widths("Gamma",mh);
      result.set_BF(virtual_SMHiggs_widths("bb",mh), 0.0, "b", "bbar");
      result.set_BF(virtual_SMHiggs_widths("tautau",mh), 0.0, "tau+", "tau-");
      result.set_BF(virtual_SMHiggs_widths("mumu",mh), 0.0, "mu+", "mu-");
      result.set_BF(virtual_SMHiggs_widths("ss",mh), 0.0, "s", "sbar");
      result.set_BF(virtual_SMHiggs_widths("cc",mh), 0.0, "c", "cbar");
      result.set_BF(virtual_SMHiggs_widths("tt",mh), 0.0, "t", "tbar");
      result.set_BF(virtual_SMHiggs_widths("gg",mh), 0.0, "g", "g");
      result.set_BF(virtual_SMHiggs_widths("gammagamma",mh), 0.0, "gamma", "gamma");
      result.set_BF(virtual_SMHiggs_widths("Zgamma",mh), 0.0, "Z0", "gamma");
      result.set_BF(virtual_SMHiggs_widths("WW",mh), 0.0, "W+", "W-");
      result.set_BF(virtual_SMHiggs_widths("ZZ",mh), 0.0, "Z0", "Z0");
<<<<<<< HEAD
      if (result.width_in_GeV < 0) 
      {
        if  (runOptions->getValueOrDef<bool>(false, "invalid_point_for_negative_width"))
          invalid_point().raise("Negative width returned!"); 
        else
          DecayBit_error().raise(LOCAL_INFO, "Negative width returned!"); 
      }
=======
      if (result.width_in_GeV < 0) DecayBit_error().raise(LOCAL_INFO, "Negative width returned!");
>>>>>>> 2d96875f
    }


    //////////// MSSM /////////////////////

    /// FeynHiggs MSSM decays: t
    void FH_t_decays (DecayTable::Entry& result)
    {
      using namespace Pipes::FH_t_decays;
      fh_Couplings FH_input = *Pipes::FH_t_decays::Dep::Higgs_Couplings;
      result.calculator = FH_input.calculator;
      result.calculator_version = FH_input.calculator_version;
      result.calculator = FH_input.calculator;
      result.calculator_version = FH_input.calculator_version;
      result.width_in_GeV = 2.0;
      result.positive_error = 4.7e-01;
      result.negative_error = 4.3e-01;
      result.set_BF(FH_input.gammas[tBF(1)-1], 0.0, "W+", "b");
      result.set_BF(FH_input.gammas[tBF(2)-1], 0.0, "H+", "b");
<<<<<<< HEAD
      if (result.width_in_GeV < 0) 
      {
        if  (runOptions->getValueOrDef<bool>(false, "invalid_point_for_negative_width"))
          invalid_point().raise("Negative width returned!"); 
        else
          DecayBit_error().raise(LOCAL_INFO, "Negative width returned!"); 
      }
=======
      if (result.width_in_GeV < 0) DecayBit_error().raise(LOCAL_INFO, "Negative width returned!");
>>>>>>> 2d96875f
    }

    /// MSSM decays: h0_1
    void MSSM_h0_1_decays (DecayTable::Entry& result)
    {
      using namespace Pipes::MSSM_h0_1_decays;
      mass_es_pseudonyms psn = *(Dep::SLHA_pseudonyms);

      result.calculator = BEreq::cb_widthhl_hdec.origin();
      result.calculator_version = BEreq::cb_widthhl_hdec.version();

      result.width_in_GeV = BEreq::cb_widthhl_hdec->hlwdth;
      result.set_BF((result.width_in_GeV > 0 ? BEreq::cb_widthhl_hdec->hlbrb : 0.0), 0.0, "b", "bbar");
      result.set_BF((result.width_in_GeV > 0 ? BEreq::cb_widthhl_hdec->hlbrl : 0.0), 0.0, "tau+", "tau-");
      result.set_BF((result.width_in_GeV > 0 ? BEreq::cb_widthhl_hdec->hlbrm : 0.0), 0.0, "mu+", "mu-");
      result.set_BF((result.width_in_GeV > 0 ? BEreq::cb_widthhl_hdec->hlbrs : 0.0), 0.0, "s", "sbar");
      result.set_BF((result.width_in_GeV > 0 ? BEreq::cb_widthhl_hdec->hlbrc : 0.0), 0.0, "c", "cbar");
      result.set_BF((result.width_in_GeV > 0 ? BEreq::cb_widthhl_hdec->hlbrt : 0.0), 0.0, "t", "tbar");
      result.set_BF((result.width_in_GeV > 0 ? BEreq::cb_widthhl_hdec->hlbrg : 0.0), 0.0, "g", "g");
      result.set_BF((result.width_in_GeV > 0 ? BEreq::cb_widthhl_hdec->hlbrga : 0.0), 0.0, "gamma", "gamma");
      result.set_BF((result.width_in_GeV > 0 ? BEreq::cb_widthhl_hdec->hlbrzga : 0.0), 0.0, "gamma", "Z0");
      result.set_BF((result.width_in_GeV > 0 ? BEreq::cb_widthhl_hdec->hlbrw : 0.0), 0.0, "W+", "W-");
      result.set_BF((result.width_in_GeV > 0 ? BEreq::cb_widthhl_hdec->hlbrhw/2.0 : 0.0), 0.0, "W+", "H-");
      result.set_BF((result.width_in_GeV > 0 ? BEreq::cb_widthhl_hdec->hlbrhw/2.0 : 0.0), 0.0, "W-", "H+");
      result.set_BF((result.width_in_GeV > 0 ? BEreq::cb_widthhl_hdec->hlbrz : 0.0), 0.0, "Z0", "Z0");
      result.set_BF((result.width_in_GeV > 0 ? BEreq::cb_wisusy_hdec->hlbrsc(1,1) : 0.0), 0.0, "~chi+_1", "~chi-_1");
      result.set_BF((result.width_in_GeV > 0 ? BEreq::cb_wisusy_hdec->hlbrsc(2,2) : 0.0), 0.0, "~chi+_2", "~chi-_2");
      result.set_BF((result.width_in_GeV > 0 ? BEreq::cb_wisusy_hdec->hlbrsc(1,2) : 0.0), 0.0, "~chi+_1", "~chi-_2");
      result.set_BF((result.width_in_GeV > 0 ? BEreq::cb_wisusy_hdec->hlbrsc(2,1) : 0.0), 0.0, "~chi+_2", "~chi-_1");
      result.set_BF((result.width_in_GeV > 0 ? BEreq::cb_wisusy_hdec->hlbrsn(1,1) : 0.0), 0.0, "~chi0_1", "~chi0_1");
      result.set_BF((result.width_in_GeV > 0 ? BEreq::cb_wisusy_hdec->hlbrsn(2,2) : 0.0), 0.0, "~chi0_2", "~chi0_2");
      result.set_BF((result.width_in_GeV > 0 ? BEreq::cb_wisusy_hdec->hlbrsn(3,3) : 0.0), 0.0, "~chi0_3", "~chi0_3");
      result.set_BF((result.width_in_GeV > 0 ? BEreq::cb_wisusy_hdec->hlbrsn(4,4) : 0.0), 0.0, "~chi0_4", "~chi0_4");
      result.set_BF((result.width_in_GeV > 0 ? BEreq::cb_wisusy_hdec->hlbrsn(1,2)*2.0 : 0.0), 0.0, "~chi0_1", "~chi0_2");
      result.set_BF((result.width_in_GeV > 0 ? BEreq::cb_wisusy_hdec->hlbrsn(1,3)*2.0 : 0.0), 0.0, "~chi0_1", "~chi0_3");
      result.set_BF((result.width_in_GeV > 0 ? BEreq::cb_wisusy_hdec->hlbrsn(1,4)*2.0 : 0.0), 0.0, "~chi0_1", "~chi0_4");
      result.set_BF((result.width_in_GeV > 0 ? BEreq::cb_wisusy_hdec->hlbrsn(2,3)*2.0 : 0.0), 0.0, "~chi0_2", "~chi0_3");
      result.set_BF((result.width_in_GeV > 0 ? BEreq::cb_wisusy_hdec->hlbrsn(2,4)*2.0 : 0.0), 0.0, "~chi0_2", "~chi0_4");
      result.set_BF((result.width_in_GeV > 0 ? BEreq::cb_wisusy_hdec->hlbrsn(3,4)*2.0 : 0.0), 0.0, "~chi0_3", "~chi0_4");

      result.set_BF((result.width_in_GeV > 0 ? BEreq::cb_wisfer_hdec->bhlsqul/2.0 : 0.0), 0.0, psn.isul, psn.isulbar);
      result.set_BF((result.width_in_GeV > 0 ? BEreq::cb_wisfer_hdec->bhlsqur/2.0 : 0.0), 0.0, psn.isur, psn.isurbar);
      result.set_BF((result.width_in_GeV > 0 ? BEreq::cb_wisfer_hdec->bhlsqul/2.0 : 0.0), 0.0, psn.iscl, psn.isclbar);
      result.set_BF((result.width_in_GeV > 0 ? BEreq::cb_wisfer_hdec->bhlsqur/2.0 : 0.0), 0.0, psn.iscr, psn.iscrbar);
      result.set_BF((result.width_in_GeV > 0 ? BEreq::cb_wisfer_hdec->bhlst(1,1) : 0.0), 0.0, psn.ist1, psn.ist1bar);
      result.set_BF((result.width_in_GeV > 0 ? BEreq::cb_wisfer_hdec->bhlst(2,2) : 0.0), 0.0, psn.ist2, psn.ist2bar);
      result.set_BF((result.width_in_GeV > 0 ? BEreq::cb_wisfer_hdec->bhlst(1,2) : 0.0), 0.0, psn.ist1, psn.ist2bar);
      result.set_BF((result.width_in_GeV > 0 ? BEreq::cb_wisfer_hdec->bhlst(2,1) : 0.0), 0.0, psn.ist2, psn.ist1bar);
      result.set_BF((result.width_in_GeV > 0 ? BEreq::cb_wisfer_hdec->bhlsqdl/2.0 : 0.0), 0.0, psn.isdl, psn.isdlbar);
      result.set_BF((result.width_in_GeV > 0 ? BEreq::cb_wisfer_hdec->bhlsqdr/2.0 : 0.0), 0.0, psn.isdr, psn.isdrbar);
      result.set_BF((result.width_in_GeV > 0 ? BEreq::cb_wisfer_hdec->bhlsqdl/2.0 : 0.0), 0.0, psn.issl, psn.isslbar);
      result.set_BF((result.width_in_GeV > 0 ? BEreq::cb_wisfer_hdec->bhlsqdr/2.0 : 0.0), 0.0, psn.issr, psn.issrbar);
      result.set_BF((result.width_in_GeV > 0 ? BEreq::cb_wisfer_hdec->bhlsb(1,1) : 0.0), 0.0, psn.isb1, psn.isb1bar);
      result.set_BF((result.width_in_GeV > 0 ? BEreq::cb_wisfer_hdec->bhlsb(2,2) : 0.0), 0.0, psn.isb2, psn.isb2bar);
      result.set_BF((result.width_in_GeV > 0 ? BEreq::cb_wisfer_hdec->bhlsb(1,2) : 0.0), 0.0, psn.isb1, psn.isb2bar);
      result.set_BF((result.width_in_GeV > 0 ? BEreq::cb_wisfer_hdec->bhlsb(2,1) : 0.0), 0.0, psn.isb2, psn.isb1bar);
      result.set_BF((result.width_in_GeV > 0 ? BEreq::cb_wisfer_hdec->bhlslel/2.0 : 0.0), 0.0, psn.isell, psn.isellbar);
      result.set_BF((result.width_in_GeV > 0 ? BEreq::cb_wisfer_hdec->bhlsler/2.0 : 0.0), 0.0, psn.iselr, psn.iselrbar);
      result.set_BF((result.width_in_GeV > 0 ? BEreq::cb_wisfer_hdec->bhlslel/2.0 : 0.0), 0.0, psn.ismul, psn.ismulbar);
      result.set_BF((result.width_in_GeV > 0 ? BEreq::cb_wisfer_hdec->bhlsler/2.0 : 0.0), 0.0, psn.ismur, psn.ismurbar);
      result.set_BF((result.width_in_GeV > 0 ? BEreq::cb_wisfer_hdec->bhlstau(1,1) : 0.0), 0.0, psn.istau1, psn.istau1bar);
      result.set_BF((result.width_in_GeV > 0 ? BEreq::cb_wisfer_hdec->bhlstau(2,2) : 0.0), 0.0, psn.istau2, psn.istau2bar);
      result.set_BF((result.width_in_GeV > 0 ? BEreq::cb_wisfer_hdec->bhlstau(1,2) : 0.0), 0.0, psn.istau1, psn.istau2bar);
      result.set_BF((result.width_in_GeV > 0 ? BEreq::cb_wisfer_hdec->bhlstau(2,1) : 0.0), 0.0, psn.istau2, psn.istau1bar);
      result.set_BF((result.width_in_GeV > 0 ? BEreq::cb_wisfer_hdec->bhlslnl/3.0 : 0.0), 0.0, psn.isnel, psn.isnelbar);
      result.set_BF((result.width_in_GeV > 0 ? BEreq::cb_wisfer_hdec->bhlslnl/3.0 : 0.0), 0.0, psn.isnmul, psn.isnmulbar);
      result.set_BF((result.width_in_GeV > 0 ? BEreq::cb_wisfer_hdec->bhlslnl/3.0 : 0.0), 0.0, psn.isntaul, psn.isntaulbar);

<<<<<<< HEAD
      if (result.width_in_GeV < 0) 
      {
        if  (runOptions->getValueOrDef<bool>(false, "invalid_point_for_negative_width"))
          invalid_point().raise("Negative width returned!"); 
        else
          DecayBit_error().raise(LOCAL_INFO, "Negative width returned!"); 
      }
=======
      if (result.width_in_GeV < 0) DecayBit_error().raise(LOCAL_INFO, "Negative width returned!");
>>>>>>> 2d96875f
    }

    /// FeynHiggs MSSM decays: h0_1
    void FH_MSSM_h0_1_decays (DecayTable::Entry& result)
    {
      using namespace Pipes::FH_MSSM_h0_1_decays;

      // Get the mass pseudonyms for the gauge eigenstates
      mass_es_pseudonyms psn = *(Dep::SLHA_pseudonyms);

      // unpack FeynHiggs Couplings
      fh_Couplings FH_input = *Dep::Higgs_Couplings;
      result.calculator = FH_input.calculator;
      result.calculator_version = FH_input.calculator_version;
      // Specify that we're talking about h0_1
      int iH = 0;
      // Set the total Higgs width
      result.width_in_GeV = FH_input.gammas[iH];

      // vector-boson pair decays
      result.set_BF((result.width_in_GeV > 0 ? FH_input.gammas[H0VV(iH,1)+BRoffset] : 0.0), 0.0, "gamma", "gamma");
      result.set_BF((result.width_in_GeV > 0 ? FH_input.gammas[H0VV(iH,2)+BRoffset] : 0.0), 0.0, "gamma", "Z0");
      result.set_BF((result.width_in_GeV > 0 ? FH_input.gammas[H0VV(iH,3)+BRoffset] : 0.0), 0.0, "Z0", "Z0");
      result.set_BF((result.width_in_GeV > 0 ? FH_input.gammas[H0VV(iH,4)+BRoffset] : 0.0), 0.0, "W+", "W-");
      result.set_BF((result.width_in_GeV > 0 ? FH_input.gammas[H0VV(iH,5)+BRoffset] : 0.0), 0.0, "g", "g");

      // SM fermion decays
      result.set_BF((result.width_in_GeV > 0 ? FH_input.gammas[H0FF(iH,1,1,1)+BRoffset] : 0.0), 0.0, "nu_e", "nubar_e");
      result.set_BF((result.width_in_GeV > 0 ? FH_input.gammas[H0FF(iH,1,2,2)+BRoffset] : 0.0), 0.0, "nu_mu", "nubar_mu");
      result.set_BF((result.width_in_GeV > 0 ? FH_input.gammas[H0FF(iH,1,3,3)+BRoffset] : 0.0), 0.0, "nu_tau", "nubar_tau");
      result.set_BF((result.width_in_GeV > 0 ? FH_input.gammas[H0FF(iH,2,1,1)+BRoffset] : 0.0), 0.0, "e+", "e-");
      result.set_BF((result.width_in_GeV > 0 ? FH_input.gammas[H0FF(iH,2,2,2)+BRoffset] : 0.0), 0.0, "mu+", "mu-");
      result.set_BF((result.width_in_GeV > 0 ? FH_input.gammas[H0FF(iH,2,3,3)+BRoffset] : 0.0), 0.0, "tau+", "tau-");
      result.set_BF((result.width_in_GeV > 0 ? FH_input.gammas[H0FF(iH,3,1,1)+BRoffset] : 0.0), 0.0, "u", "ubar");
      result.set_BF((result.width_in_GeV > 0 ? FH_input.gammas[H0FF(iH,3,2,2)+BRoffset] : 0.0), 0.0, "c", "cbar");
      result.set_BF((result.width_in_GeV > 0 ? FH_input.gammas[H0FF(iH,3,3,3)+BRoffset] : 0.0), 0.0, "t", "tbar");
      result.set_BF((result.width_in_GeV > 0 ? FH_input.gammas[H0FF(iH,4,1,1)+BRoffset] : 0.0), 0.0, "d", "dbar");
      result.set_BF((result.width_in_GeV > 0 ? FH_input.gammas[H0FF(iH,4,2,2)+BRoffset] : 0.0), 0.0, "s", "sbar");
      result.set_BF((result.width_in_GeV > 0 ? FH_input.gammas[H0FF(iH,4,3,3)+BRoffset] : 0.0), 0.0, "b", "bbar");

      // chargino decays
      result.set_BF((result.width_in_GeV > 0 ? FH_input.gammas[H0ChaCha(iH,1,1)+BRoffset] : 0.0), 0.0, "~chi-_1", "~chi+_1");
      result.set_BF((result.width_in_GeV > 0 ? FH_input.gammas[H0ChaCha(iH,1,2)+BRoffset] : 0.0), 0.0, "~chi-_1", "~chi+_2");
      result.set_BF((result.width_in_GeV > 0 ? FH_input.gammas[H0ChaCha(iH,2,1)+BRoffset] : 0.0), 0.0, "~chi-_2", "~chi+_1");
      result.set_BF((result.width_in_GeV > 0 ? FH_input.gammas[H0ChaCha(iH,2,2)+BRoffset] : 0.0), 0.0, "~chi-_2", "~chi+_2");

      // neutralino decays
      result.set_BF((result.width_in_GeV > 0 ? FH_input.gammas[H0NeuNeu(iH,1,1)+BRoffset] : 0.0), 0.0, "~chi0_1", "~chi0_1");
      result.set_BF((result.width_in_GeV > 0 ? FH_input.gammas[H0NeuNeu(iH,2,2)+BRoffset] : 0.0), 0.0, "~chi0_2", "~chi0_2");
      result.set_BF((result.width_in_GeV > 0 ? FH_input.gammas[H0NeuNeu(iH,3,3)+BRoffset] : 0.0), 0.0, "~chi0_3", "~chi0_3");
      result.set_BF((result.width_in_GeV > 0 ? FH_input.gammas[H0NeuNeu(iH,4,4)+BRoffset] : 0.0), 0.0, "~chi0_4", "~chi0_4");
      result.set_BF((result.width_in_GeV > 0 ? FH_input.gammas[H0NeuNeu(iH,1,2)+BRoffset] : 0.0), 0.0, "~chi0_1", "~chi0_2");
      result.set_BF((result.width_in_GeV > 0 ? FH_input.gammas[H0NeuNeu(iH,1,3)+BRoffset] : 0.0), 0.0, "~chi0_1", "~chi0_3");
      result.set_BF((result.width_in_GeV > 0 ? FH_input.gammas[H0NeuNeu(iH,1,4)+BRoffset] : 0.0), 0.0, "~chi0_1", "~chi0_4");
      result.set_BF((result.width_in_GeV > 0 ? FH_input.gammas[H0NeuNeu(iH,2,3)+BRoffset] : 0.0), 0.0, "~chi0_2", "~chi0_3");
      result.set_BF((result.width_in_GeV > 0 ? FH_input.gammas[H0NeuNeu(iH,2,4)+BRoffset] : 0.0), 0.0, "~chi0_2", "~chi0_4");
      result.set_BF((result.width_in_GeV > 0 ? FH_input.gammas[H0NeuNeu(iH,3,4)+BRoffset] : 0.0), 0.0, "~chi0_3", "~chi0_4");

      // higgs + Z0 decays
      result.set_BF((result.width_in_GeV > 0 ? FH_input.gammas[H0HV(iH,1)+BRoffset] : 0.0), 0.0, "h0_1", "Z0");
      result.set_BF((result.width_in_GeV > 0 ? FH_input.gammas[H0HV(iH,2)+BRoffset] : 0.0), 0.0, "h0_2", "Z0");
      result.set_BF((result.width_in_GeV > 0 ? FH_input.gammas[H0HV(iH,3)+BRoffset] : 0.0), 0.0, "A0", "Z0");

      // higgs+higgs decays
      result.set_BF((result.width_in_GeV > 0 ? FH_input.gammas[H0HH(iH,1,1)+BRoffset] : 0.0), 0.0, "h0_1", "h0_1");
      result.set_BF((result.width_in_GeV > 0 ? FH_input.gammas[H0HH(iH,2,2)+BRoffset] : 0.0), 0.0, "h0_2", "h0_2");
      result.set_BF((result.width_in_GeV > 0 ? FH_input.gammas[H0HH(iH,3,3)+BRoffset] : 0.0), 0.0, "A0", "A0");
      result.set_BF((result.width_in_GeV > 0 ? FH_input.gammas[H0HH(iH,4,4)+BRoffset] : 0.0), 0.0, "H+", "H-");
      result.set_BF((result.width_in_GeV > 0 ? FH_input.gammas[H0HH(iH,1,2)+BRoffset] : 0.0), 0.0, "h0_1", "h0_2");
      result.set_BF((result.width_in_GeV > 0 ? FH_input.gammas[H0HH(iH,1,3)+BRoffset] : 0.0), 0.0, "h0_1", "A0");
      result.set_BF((result.width_in_GeV > 0 ? FH_input.gammas[H0HH(iH,2,3)+BRoffset] : 0.0), 0.0, "h0_2", "A0");

      // FH does not compute h01 --> H+W- and H-W+

      // sfermion decays
      result.set_BF((result.width_in_GeV > 0 ? FH_input.gammas[H0SfSf(iH,1,1,1,1)+BRoffset] : 0.0), 0.0, psn.isnel, psn.isnelbar);
      result.set_BF((result.width_in_GeV > 0 ? FH_input.gammas[H0SfSf(iH,1,1,1,2)+BRoffset] : 0.0), 0.0, psn.isnmul, psn.isnmulbar);
      result.set_BF((result.width_in_GeV > 0 ? FH_input.gammas[H0SfSf(iH,1,1,1,3)+BRoffset] : 0.0), 0.0, psn.isntaul, psn.isntaulbar);
      result.set_BF((result.width_in_GeV > 0 ? FH_input.gammas[H0SfSf(iH,1,1,2,1)+BRoffset] : 0.0), 0.0, psn.isell, psn.isellbar);
      result.set_BF((result.width_in_GeV > 0 ? FH_input.gammas[H0SfSf(iH,1,2,2,1)+BRoffset] : 0.0), 0.0, psn.isell, psn.iselrbar);
      result.set_BF((result.width_in_GeV > 0 ? FH_input.gammas[H0SfSf(iH,2,1,2,1)+BRoffset] : 0.0), 0.0, psn.iselr, psn.isellbar);
      result.set_BF((result.width_in_GeV > 0 ? FH_input.gammas[H0SfSf(iH,2,2,2,1)+BRoffset] : 0.0), 0.0, psn.iselr, psn.iselrbar);
      result.set_BF((result.width_in_GeV > 0 ? FH_input.gammas[H0SfSf(iH,1,1,2,2)+BRoffset] : 0.0), 0.0, psn.ismul, psn.ismulbar);
      result.set_BF((result.width_in_GeV > 0 ? FH_input.gammas[H0SfSf(iH,1,2,2,2)+BRoffset] : 0.0), 0.0, psn.ismul, psn.ismurbar);
      result.set_BF((result.width_in_GeV > 0 ? FH_input.gammas[H0SfSf(iH,2,1,2,2)+BRoffset] : 0.0), 0.0, psn.ismur, psn.ismulbar);
      result.set_BF((result.width_in_GeV > 0 ? FH_input.gammas[H0SfSf(iH,2,2,2,2)+BRoffset] : 0.0), 0.0, psn.ismur, psn.ismurbar);
      result.set_BF((result.width_in_GeV > 0 ? FH_input.gammas[H0SfSf(iH,1,1,2,3)+BRoffset] : 0.0), 0.0, psn.istau1, psn.istau1bar);
      result.set_BF((result.width_in_GeV > 0 ? FH_input.gammas[H0SfSf(iH,1,2,2,3)+BRoffset] : 0.0), 0.0, psn.istau1, psn.istau2bar);
      result.set_BF((result.width_in_GeV > 0 ? FH_input.gammas[H0SfSf(iH,2,1,2,3)+BRoffset] : 0.0), 0.0, psn.istau2, psn.istau1bar);
      result.set_BF((result.width_in_GeV > 0 ? FH_input.gammas[H0SfSf(iH,2,2,2,3)+BRoffset] : 0.0), 0.0, psn.istau2, psn.istau2bar);
      result.set_BF((result.width_in_GeV > 0 ? FH_input.gammas[H0SfSf(iH,1,1,3,1)+BRoffset] : 0.0), 0.0, psn.isul, psn.isulbar);
      result.set_BF((result.width_in_GeV > 0 ? FH_input.gammas[H0SfSf(iH,1,2,3,1)+BRoffset] : 0.0), 0.0, psn.isul, psn.isurbar);
      result.set_BF((result.width_in_GeV > 0 ? FH_input.gammas[H0SfSf(iH,2,1,3,1)+BRoffset] : 0.0), 0.0, psn.isur, psn.isulbar);
      result.set_BF((result.width_in_GeV > 0 ? FH_input.gammas[H0SfSf(iH,2,2,3,1)+BRoffset] : 0.0), 0.0, psn.isur, psn.isurbar);
      result.set_BF((result.width_in_GeV > 0 ? FH_input.gammas[H0SfSf(iH,1,1,3,2)+BRoffset] : 0.0), 0.0, psn.iscl, psn.isclbar);
      result.set_BF((result.width_in_GeV > 0 ? FH_input.gammas[H0SfSf(iH,1,2,3,2)+BRoffset] : 0.0), 0.0, psn.iscl, psn.iscrbar);
      result.set_BF((result.width_in_GeV > 0 ? FH_input.gammas[H0SfSf(iH,2,1,3,2)+BRoffset] : 0.0), 0.0, psn.iscr, psn.isclbar);
      result.set_BF((result.width_in_GeV > 0 ? FH_input.gammas[H0SfSf(iH,2,2,3,2)+BRoffset] : 0.0), 0.0, psn.iscr, psn.iscrbar);
      result.set_BF((result.width_in_GeV > 0 ? FH_input.gammas[H0SfSf(iH,1,1,3,3)+BRoffset] : 0.0), 0.0, psn.ist1, psn.ist1bar);
      result.set_BF((result.width_in_GeV > 0 ? FH_input.gammas[H0SfSf(iH,1,2,3,3)+BRoffset] : 0.0), 0.0, psn.ist1, psn.ist2bar);
      result.set_BF((result.width_in_GeV > 0 ? FH_input.gammas[H0SfSf(iH,2,1,3,3)+BRoffset] : 0.0), 0.0, psn.ist2, psn.ist1bar);
      result.set_BF((result.width_in_GeV > 0 ? FH_input.gammas[H0SfSf(iH,2,2,3,3)+BRoffset] : 0.0), 0.0, psn.ist2, psn.ist2bar);
      result.set_BF((result.width_in_GeV > 0 ? FH_input.gammas[H0SfSf(iH,1,1,3,1)+BRoffset] : 0.0), 0.0, psn.isdl, psn.isdlbar);
      result.set_BF((result.width_in_GeV > 0 ? FH_input.gammas[H0SfSf(iH,1,2,3,1)+BRoffset] : 0.0), 0.0, psn.isdl, psn.isdrbar);
      result.set_BF((result.width_in_GeV > 0 ? FH_input.gammas[H0SfSf(iH,2,1,3,1)+BRoffset] : 0.0), 0.0, psn.isdr, psn.isdlbar);
      result.set_BF((result.width_in_GeV > 0 ? FH_input.gammas[H0SfSf(iH,2,2,3,1)+BRoffset] : 0.0), 0.0, psn.isdr, psn.isdrbar);
      result.set_BF((result.width_in_GeV > 0 ? FH_input.gammas[H0SfSf(iH,1,1,3,2)+BRoffset] : 0.0), 0.0, psn.issl, psn.isslbar);
      result.set_BF((result.width_in_GeV > 0 ? FH_input.gammas[H0SfSf(iH,1,2,3,2)+BRoffset] : 0.0), 0.0, psn.issl, psn.issrbar);
      result.set_BF((result.width_in_GeV > 0 ? FH_input.gammas[H0SfSf(iH,2,1,3,2)+BRoffset] : 0.0), 0.0, psn.issr, psn.isslbar);
      result.set_BF((result.width_in_GeV > 0 ? FH_input.gammas[H0SfSf(iH,2,2,3,2)+BRoffset] : 0.0), 0.0, psn.issr, psn.issrbar);
      result.set_BF((result.width_in_GeV > 0 ? FH_input.gammas[H0SfSf(iH,1,1,3,3)+BRoffset] : 0.0), 0.0, psn.isb1, psn.isb1bar);
      result.set_BF((result.width_in_GeV > 0 ? FH_input.gammas[H0SfSf(iH,1,2,3,3)+BRoffset] : 0.0), 0.0, psn.isb1, psn.isb2bar);
      result.set_BF((result.width_in_GeV > 0 ? FH_input.gammas[H0SfSf(iH,2,1,3,3)+BRoffset] : 0.0), 0.0, psn.isb2, psn.isb1bar);
      result.set_BF((result.width_in_GeV > 0 ? FH_input.gammas[H0SfSf(iH,2,2,3,3)+BRoffset] : 0.0), 0.0, psn.isb2, psn.isb2bar);

<<<<<<< HEAD
      if (result.width_in_GeV < 0) 
      {
        if  (runOptions->getValueOrDef<bool>(false, "invalid_point_for_negative_width"))
          invalid_point().raise("Negative width returned!"); 
        else
          DecayBit_error().raise(LOCAL_INFO, "Negative width returned!"); 
      }
=======
      if (result.width_in_GeV < 0) DecayBit_error().raise(LOCAL_INFO, "Negative width returned!");
>>>>>>> 2d96875f
    }

    /// MSSM decays: h0_2
    void h0_2_decays (DecayTable::Entry& result)
    {
      using namespace Pipes::h0_2_decays;
      mass_es_pseudonyms psn = *(Dep::SLHA_pseudonyms);

      result.calculator = BEreq::cb_widthhh_hdec.origin();
      result.calculator_version = BEreq::cb_widthhh_hdec.version();

      result.width_in_GeV = BEreq::cb_widthhh_hdec->hhwdth;
      result.set_BF((result.width_in_GeV > 0 ? BEreq::cb_widthhh_hdec->hhbrb : 0.0), 0.0, "b", "bbar");
      result.set_BF((result.width_in_GeV > 0 ? BEreq::cb_widthhh_hdec->hhbrl : 0.0), 0.0, "tau+", "tau-");
      result.set_BF((result.width_in_GeV > 0 ? BEreq::cb_widthhh_hdec->hhbrm : 0.0), 0.0, "mu+", "mu-");
      result.set_BF((result.width_in_GeV > 0 ? BEreq::cb_widthhh_hdec->hhbrs : 0.0), 0.0, "s", "sbar");
      result.set_BF((result.width_in_GeV > 0 ? BEreq::cb_widthhh_hdec->hhbrc : 0.0), 0.0, "c", "cbar");
      result.set_BF((result.width_in_GeV > 0 ? BEreq::cb_widthhh_hdec->hhbrt : 0.0), 0.0, "t", "tbar");
      result.set_BF((result.width_in_GeV > 0 ? BEreq::cb_widthhh_hdec->hhbrg : 0.0), 0.0, "g", "g");
      result.set_BF((result.width_in_GeV > 0 ? BEreq::cb_widthhh_hdec->hhbrga : 0.0), 0.0, "gamma", "gamma");
      result.set_BF((result.width_in_GeV > 0 ? BEreq::cb_widthhh_hdec->hhbrzga : 0.0), 0.0, "Z0", "gamma");
      result.set_BF((result.width_in_GeV > 0 ? BEreq::cb_widthhh_hdec->hhbrw : 0.0), 0.0, "W+", "W-");
      result.set_BF((result.width_in_GeV > 0 ? BEreq::cb_widthhh_hdec->hhbrz : 0.0), 0.0, "Z0", "Z0");
      result.set_BF((result.width_in_GeV > 0 ? BEreq::cb_widthhh_hdec->hhbrh : 0.0), 0.0, "h0_1", "h0_1");
      result.set_BF((result.width_in_GeV > 0 ? BEreq::cb_widthhh_hdec->hhbra : 0.0), 0.0, "A0", "A0");
      result.set_BF((result.width_in_GeV > 0 ? BEreq::cb_widthhh_hdec->hhbraz : 0.0), 0.0, "Z0", "A0");
      result.set_BF((result.width_in_GeV > 0 ? BEreq::cb_widthhh_hdec->hhbrhw/2.0 : 0.0), 0.0, "W+", "H-");
      result.set_BF((result.width_in_GeV > 0 ? BEreq::cb_widthhh_hdec->hhbrhw/2.0 : 0.0), 0.0, "W-", "H+");
      result.set_BF((result.width_in_GeV > 0 ? BEreq::cb_wisusy_hdec->hhbrsc(1,1) : 0.0), 0.0, "~chi+_1", "~chi-_1");
      result.set_BF((result.width_in_GeV > 0 ? BEreq::cb_wisusy_hdec->hhbrsc(2,2) : 0.0), 0.0, "~chi+_2", "~chi-_2");
      result.set_BF((result.width_in_GeV > 0 ? BEreq::cb_wisusy_hdec->hhbrsc(1,2) : 0.0), 0.0, "~chi+_1", "~chi-_2");
      result.set_BF((result.width_in_GeV > 0 ? BEreq::cb_wisusy_hdec->hhbrsc(2,1) : 0.0), 0.0, "~chi+_2", "~chi-_1");
      result.set_BF((result.width_in_GeV > 0 ? BEreq::cb_wisusy_hdec->hhbrsn(1,1) : 0.0), 0.0, "~chi0_1", "~chi0_1");
      result.set_BF((result.width_in_GeV > 0 ? BEreq::cb_wisusy_hdec->hhbrsn(2,2) : 0.0), 0.0, "~chi0_2", "~chi0_2");
      result.set_BF((result.width_in_GeV > 0 ? BEreq::cb_wisusy_hdec->hhbrsn(3,3) : 0.0), 0.0, "~chi0_3", "~chi0_3");
      result.set_BF((result.width_in_GeV > 0 ? BEreq::cb_wisusy_hdec->hhbrsn(4,4) : 0.0), 0.0, "~chi0_4", "~chi0_4");
      result.set_BF((result.width_in_GeV > 0 ? BEreq::cb_wisusy_hdec->hhbrsn(1,2)*2.0 : 0.0), 0.0, "~chi0_1", "~chi0_2");
      result.set_BF((result.width_in_GeV > 0 ? BEreq::cb_wisusy_hdec->hhbrsn(1,3)*2.0 : 0.0), 0.0, "~chi0_1", "~chi0_3");
      result.set_BF((result.width_in_GeV > 0 ? BEreq::cb_wisusy_hdec->hhbrsn(1,4)*2.0 : 0.0), 0.0, "~chi0_1", "~chi0_4");
      result.set_BF((result.width_in_GeV > 0 ? BEreq::cb_wisusy_hdec->hhbrsn(2,3)*2.0 : 0.0), 0.0, "~chi0_2", "~chi0_3");
      result.set_BF((result.width_in_GeV > 0 ? BEreq::cb_wisusy_hdec->hhbrsn(2,4)*2.0 : 0.0), 0.0, "~chi0_2", "~chi0_4");
      result.set_BF((result.width_in_GeV > 0 ? BEreq::cb_wisusy_hdec->hhbrsn(3,4)*2.0 : 0.0), 0.0, "~chi0_3", "~chi0_4");
      result.set_BF((result.width_in_GeV > 0 ? BEreq::cb_wisfer_hdec->bhhsqul/2.0 : 0.0), 0.0, psn.isul, psn.isulbar);
      result.set_BF((result.width_in_GeV > 0 ? BEreq::cb_wisfer_hdec->bhhsqur/2.0 : 0.0), 0.0, psn.isur, psn.isurbar);
      result.set_BF((result.width_in_GeV > 0 ? BEreq::cb_wisfer_hdec->bhhsqul/2.0 : 0.0), 0.0, psn.iscl, psn.isclbar);
      result.set_BF((result.width_in_GeV > 0 ? BEreq::cb_wisfer_hdec->bhhsqur/2.0 : 0.0), 0.0, psn.iscr, psn.iscrbar);
      result.set_BF((result.width_in_GeV > 0 ? BEreq::cb_wisfer_hdec->bhhst(1,1) : 0.0), 0.0, psn.ist1, psn.ist1bar);
      result.set_BF((result.width_in_GeV > 0 ? BEreq::cb_wisfer_hdec->bhhst(2,2) : 0.0), 0.0, psn.ist2, psn.ist2bar);
      result.set_BF((result.width_in_GeV > 0 ? BEreq::cb_wisfer_hdec->bhhst(1,2) : 0.0), 0.0, psn.ist1, psn.ist2bar);
      result.set_BF((result.width_in_GeV > 0 ? BEreq::cb_wisfer_hdec->bhhst(2,1) : 0.0), 0.0, psn.ist2, psn.ist1bar);
      result.set_BF((result.width_in_GeV > 0 ? BEreq::cb_wisfer_hdec->bhhsqdl/2.0 : 0.0), 0.0, psn.isdl, psn.isdlbar);
      result.set_BF((result.width_in_GeV > 0 ? BEreq::cb_wisfer_hdec->bhhsqdr/2.0 : 0.0), 0.0, psn.isdr, psn.isdrbar);
      result.set_BF((result.width_in_GeV > 0 ? BEreq::cb_wisfer_hdec->bhhsqdl/2.0 : 0.0), 0.0, psn.issl, psn.isslbar);
      result.set_BF((result.width_in_GeV > 0 ? BEreq::cb_wisfer_hdec->bhhsqdr/2.0 : 0.0), 0.0, psn.issr, psn.issrbar);
      result.set_BF((result.width_in_GeV > 0 ? BEreq::cb_wisfer_hdec->bhhsb(1,1) : 0.0), 0.0, psn.isb1, psn.isb1bar);
      result.set_BF((result.width_in_GeV > 0 ? BEreq::cb_wisfer_hdec->bhhsb(2,2) : 0.0), 0.0, psn.isb2, psn.isb2bar);
      result.set_BF((result.width_in_GeV > 0 ? BEreq::cb_wisfer_hdec->bhhsb(1,2) : 0.0), 0.0, psn.isb1, psn.isb2bar);
      result.set_BF((result.width_in_GeV > 0 ? BEreq::cb_wisfer_hdec->bhhsb(2,1) : 0.0), 0.0, psn.isb2, psn.isb1bar);
      result.set_BF((result.width_in_GeV > 0 ? BEreq::cb_wisfer_hdec->bhhslel/2.0 : 0.0), 0.0, psn.isell, psn.isellbar);
      result.set_BF((result.width_in_GeV > 0 ? BEreq::cb_wisfer_hdec->bhhsler/2.0 : 0.0), 0.0, psn.iselr, psn.iselrbar);
      result.set_BF((result.width_in_GeV > 0 ? BEreq::cb_wisfer_hdec->bhhslel/2.0 : 0.0), 0.0, psn.ismul, psn.ismulbar);
      result.set_BF((result.width_in_GeV > 0 ? BEreq::cb_wisfer_hdec->bhhsler/2.0 : 0.0), 0.0, psn.ismur, psn.ismurbar);
      result.set_BF((result.width_in_GeV > 0 ? BEreq::cb_wisfer_hdec->bhhstau(1,1) : 0.0), 0.0, psn.istau1, psn.istau1bar);
      result.set_BF((result.width_in_GeV > 0 ? BEreq::cb_wisfer_hdec->bhhstau(2,2) : 0.0), 0.0, psn.istau2, psn.istau2bar);
      result.set_BF((result.width_in_GeV > 0 ? BEreq::cb_wisfer_hdec->bhhstau(1,2) : 0.0), 0.0, psn.istau1, psn.istau2bar);
      result.set_BF((result.width_in_GeV > 0 ? BEreq::cb_wisfer_hdec->bhhstau(2,1) : 0.0), 0.0, psn.istau2, psn.istau1bar);
      result.set_BF((result.width_in_GeV > 0 ? BEreq::cb_wisfer_hdec->bhhslnl/3.0 : 0.0), 0.0, psn.isnel, psn.isnelbar);
      result.set_BF((result.width_in_GeV > 0 ? BEreq::cb_wisfer_hdec->bhhslnl/3.0 : 0.0), 0.0, psn.isnmul, psn.isnmulbar);
      result.set_BF((result.width_in_GeV > 0 ? BEreq::cb_wisfer_hdec->bhhslnl/3.0 : 0.0), 0.0, psn.isntaul, psn.isntaulbar);

<<<<<<< HEAD
      if (result.width_in_GeV < 0) 
      {
        if  (runOptions->getValueOrDef<bool>(false, "invalid_point_for_negative_width"))
          invalid_point().raise("Negative width returned!"); 
        else
          DecayBit_error().raise(LOCAL_INFO, "Negative width returned!"); 
      }
=======
      if (result.width_in_GeV < 0) DecayBit_error().raise(LOCAL_INFO, "Negative width returned!");
>>>>>>> 2d96875f
    }

    /// FeynHiggs MSSM decays: h0_2
    void FH_h0_2_decays (DecayTable::Entry& result)
    {
      using namespace Pipes::FH_h0_2_decays;

      // Get the mass pseudonyms for the gauge eigenstates
      mass_es_pseudonyms psn = *(Dep::SLHA_pseudonyms);

      // unpack FeynHiggs Couplings
      fh_Couplings FH_input = *Dep::Higgs_Couplings;
      result.calculator = FH_input.calculator;
      result.calculator_version = FH_input.calculator_version;
      // Specify that we're talking about h0_2
      int iH = 1;
      // Set the total second Higgs width
      result.width_in_GeV = FH_input.gammas[iH];

      // vector-boson pair decays
      result.set_BF((result.width_in_GeV > 0 ? FH_input.gammas[H0VV(iH,1)+BRoffset] : 0.0), 0.0, "gamma", "gamma");
      result.set_BF((result.width_in_GeV > 0 ? FH_input.gammas[H0VV(iH,2)+BRoffset] : 0.0), 0.0, "gamma", "Z0");
      result.set_BF((result.width_in_GeV > 0 ? FH_input.gammas[H0VV(iH,3)+BRoffset] : 0.0), 0.0, "Z0", "Z0");
      result.set_BF((result.width_in_GeV > 0 ? FH_input.gammas[H0VV(iH,4)+BRoffset] : 0.0), 0.0, "W+", "W-");
      result.set_BF((result.width_in_GeV > 0 ? FH_input.gammas[H0VV(iH,5)+BRoffset] : 0.0), 0.0, "g", "g");

      // SM fermion decays
      result.set_BF((result.width_in_GeV > 0 ? FH_input.gammas[H0FF(iH,1,1,1)+BRoffset] : 0.0), 0.0, "nu_e", "nubar_e");
      result.set_BF((result.width_in_GeV > 0 ? FH_input.gammas[H0FF(iH,1,2,2)+BRoffset] : 0.0), 0.0, "nu_mu", "nubar_mu");
      result.set_BF((result.width_in_GeV > 0 ? FH_input.gammas[H0FF(iH,1,3,3)+BRoffset] : 0.0), 0.0, "nu_tau", "nubar_tau");
      result.set_BF((result.width_in_GeV > 0 ? FH_input.gammas[H0FF(iH,2,1,1)+BRoffset] : 0.0), 0.0, "e+", "e-");
      result.set_BF((result.width_in_GeV > 0 ? FH_input.gammas[H0FF(iH,2,2,2)+BRoffset] : 0.0), 0.0, "mu+", "mu-");
      result.set_BF((result.width_in_GeV > 0 ? FH_input.gammas[H0FF(iH,2,3,3)+BRoffset] : 0.0), 0.0, "tau+", "tau-");
      result.set_BF((result.width_in_GeV > 0 ? FH_input.gammas[H0FF(iH,3,1,1)+BRoffset] : 0.0), 0.0, "u", "ubar");
      result.set_BF((result.width_in_GeV > 0 ? FH_input.gammas[H0FF(iH,3,2,2)+BRoffset] : 0.0), 0.0, "c", "cbar");
      result.set_BF((result.width_in_GeV > 0 ? FH_input.gammas[H0FF(iH,3,3,3)+BRoffset] : 0.0), 0.0, "t", "tbar");
      result.set_BF((result.width_in_GeV > 0 ? FH_input.gammas[H0FF(iH,4,1,1)+BRoffset] : 0.0), 0.0, "d", "dbar");
      result.set_BF((result.width_in_GeV > 0 ? FH_input.gammas[H0FF(iH,4,2,2)+BRoffset] : 0.0), 0.0, "s", "sbar");
      result.set_BF((result.width_in_GeV > 0 ? FH_input.gammas[H0FF(iH,4,3,3)+BRoffset] : 0.0), 0.0, "b", "bbar");

      // chargino decays
      result.set_BF((result.width_in_GeV > 0 ? FH_input.gammas[H0ChaCha(iH,1,1)+BRoffset] : 0.0), 0.0, "~chi-_1", "~chi+_1");
      result.set_BF((result.width_in_GeV > 0 ? FH_input.gammas[H0ChaCha(iH,1,2)+BRoffset] : 0.0), 0.0, "~chi-_1", "~chi+_2");
      result.set_BF((result.width_in_GeV > 0 ? FH_input.gammas[H0ChaCha(iH,2,1)+BRoffset] : 0.0), 0.0, "~chi-_2", "~chi+_1");
      result.set_BF((result.width_in_GeV > 0 ? FH_input.gammas[H0ChaCha(iH,2,2)+BRoffset] : 0.0), 0.0, "~chi-_2", "~chi+_2");

      // neutralino decays
      result.set_BF((result.width_in_GeV > 0 ? FH_input.gammas[H0NeuNeu(iH,1,1)+BRoffset] : 0.0), 0.0, "~chi0_1", "~chi0_1");
      result.set_BF((result.width_in_GeV > 0 ? FH_input.gammas[H0NeuNeu(iH,2,2)+BRoffset] : 0.0), 0.0, "~chi0_2", "~chi0_2");
      result.set_BF((result.width_in_GeV > 0 ? FH_input.gammas[H0NeuNeu(iH,3,3)+BRoffset] : 0.0), 0.0, "~chi0_3", "~chi0_3");
      result.set_BF((result.width_in_GeV > 0 ? FH_input.gammas[H0NeuNeu(iH,4,4)+BRoffset] : 0.0), 0.0, "~chi0_4", "~chi0_4");
      result.set_BF((result.width_in_GeV > 0 ? FH_input.gammas[H0NeuNeu(iH,1,2)+BRoffset] : 0.0), 0.0, "~chi0_1", "~chi0_2");
      result.set_BF((result.width_in_GeV > 0 ? FH_input.gammas[H0NeuNeu(iH,1,3)+BRoffset] : 0.0), 0.0, "~chi0_1", "~chi0_3");
      result.set_BF((result.width_in_GeV > 0 ? FH_input.gammas[H0NeuNeu(iH,1,4)+BRoffset] : 0.0), 0.0, "~chi0_1", "~chi0_4");
      result.set_BF((result.width_in_GeV > 0 ? FH_input.gammas[H0NeuNeu(iH,2,3)+BRoffset] : 0.0), 0.0, "~chi0_2", "~chi0_3");
      result.set_BF((result.width_in_GeV > 0 ? FH_input.gammas[H0NeuNeu(iH,2,4)+BRoffset] : 0.0), 0.0, "~chi0_2", "~chi0_4");
      result.set_BF((result.width_in_GeV > 0 ? FH_input.gammas[H0NeuNeu(iH,3,4)+BRoffset] : 0.0), 0.0, "~chi0_3", "~chi0_4");

      // higgs + Z0 decays
      result.set_BF((result.width_in_GeV > 0 ? FH_input.gammas[H0HV(iH,1)+BRoffset] : 0.0), 0.0, "h0_1", "Z0");
      result.set_BF((result.width_in_GeV > 0 ? FH_input.gammas[H0HV(iH,2)+BRoffset] : 0.0), 0.0, "h0_2", "Z0");
      result.set_BF((result.width_in_GeV > 0 ? FH_input.gammas[H0HV(iH,3)+BRoffset] : 0.0), 0.0, "A0", "Z0");

      // higgs+higgs decays
      result.set_BF((result.width_in_GeV > 0 ? FH_input.gammas[H0HH(iH,1,1)+BRoffset] : 0.0), 0.0, "h0_1", "h0_1");
      result.set_BF((result.width_in_GeV > 0 ? FH_input.gammas[H0HH(iH,2,2)+BRoffset] : 0.0), 0.0, "h0_2", "h0_2");
      result.set_BF((result.width_in_GeV > 0 ? FH_input.gammas[H0HH(iH,3,3)+BRoffset] : 0.0), 0.0, "A0", "A0");
      result.set_BF((result.width_in_GeV > 0 ? FH_input.gammas[H0HH(iH,4,4)+BRoffset] : 0.0), 0.0, "H+", "H-");
      result.set_BF((result.width_in_GeV > 0 ? FH_input.gammas[H0HH(iH,1,2)+BRoffset] : 0.0), 0.0, "h0_1", "h0_2");
      result.set_BF((result.width_in_GeV > 0 ? FH_input.gammas[H0HH(iH,1,3)+BRoffset] : 0.0), 0.0, "h0_1", "A0");
      result.set_BF((result.width_in_GeV > 0 ? FH_input.gammas[H0HH(iH,2,3)+BRoffset] : 0.0), 0.0, "h0_2", "A0");

      // FH does not compute h02 --> H+W- and H-W+

      // sfermion decays
      result.set_BF((result.width_in_GeV > 0 ? FH_input.gammas[H0SfSf(iH,1,1,1,1)+BRoffset] : 0.0), 0.0, psn.isnel, psn.isnelbar);
      result.set_BF((result.width_in_GeV > 0 ? FH_input.gammas[H0SfSf(iH,1,1,1,2)+BRoffset] : 0.0), 0.0, psn.isnmul, psn.isnmulbar);
      result.set_BF((result.width_in_GeV > 0 ? FH_input.gammas[H0SfSf(iH,1,1,1,3)+BRoffset] : 0.0), 0.0, psn.isntaul, psn.isntaulbar);
      result.set_BF((result.width_in_GeV > 0 ? FH_input.gammas[H0SfSf(iH,1,1,2,1)+BRoffset] : 0.0), 0.0, psn.isell, psn.isellbar);
      result.set_BF((result.width_in_GeV > 0 ? FH_input.gammas[H0SfSf(iH,1,2,2,1)+BRoffset] : 0.0), 0.0, psn.isell, psn.iselrbar);
      result.set_BF((result.width_in_GeV > 0 ? FH_input.gammas[H0SfSf(iH,2,1,2,1)+BRoffset] : 0.0), 0.0, psn.iselr, psn.isellbar);
      result.set_BF((result.width_in_GeV > 0 ? FH_input.gammas[H0SfSf(iH,2,2,2,1)+BRoffset] : 0.0), 0.0, psn.iselr, psn.iselrbar);
      result.set_BF((result.width_in_GeV > 0 ? FH_input.gammas[H0SfSf(iH,1,1,2,2)+BRoffset] : 0.0), 0.0, psn.ismul, psn.ismulbar);
      result.set_BF((result.width_in_GeV > 0 ? FH_input.gammas[H0SfSf(iH,1,2,2,2)+BRoffset] : 0.0), 0.0, psn.ismul, psn.ismurbar);
      result.set_BF((result.width_in_GeV > 0 ? FH_input.gammas[H0SfSf(iH,2,1,2,2)+BRoffset] : 0.0), 0.0, psn.ismur, psn.ismulbar);
      result.set_BF((result.width_in_GeV > 0 ? FH_input.gammas[H0SfSf(iH,2,2,2,2)+BRoffset] : 0.0), 0.0, psn.ismur, psn.ismurbar);
      result.set_BF((result.width_in_GeV > 0 ? FH_input.gammas[H0SfSf(iH,1,1,2,3)+BRoffset] : 0.0), 0.0, psn.istau1, psn.istau1bar);
      result.set_BF((result.width_in_GeV > 0 ? FH_input.gammas[H0SfSf(iH,1,2,2,3)+BRoffset] : 0.0), 0.0, psn.istau1, psn.istau2bar);
      result.set_BF((result.width_in_GeV > 0 ? FH_input.gammas[H0SfSf(iH,2,1,2,3)+BRoffset] : 0.0), 0.0, psn.istau2, psn.istau1bar);
      result.set_BF((result.width_in_GeV > 0 ? FH_input.gammas[H0SfSf(iH,2,2,2,3)+BRoffset] : 0.0), 0.0, psn.istau2, psn.istau2bar);
      result.set_BF((result.width_in_GeV > 0 ? FH_input.gammas[H0SfSf(iH,1,1,3,1)+BRoffset] : 0.0), 0.0, psn.isul, psn.isulbar);
      result.set_BF((result.width_in_GeV > 0 ? FH_input.gammas[H0SfSf(iH,1,2,3,1)+BRoffset] : 0.0), 0.0, psn.isul, psn.isurbar);
      result.set_BF((result.width_in_GeV > 0 ? FH_input.gammas[H0SfSf(iH,2,1,3,1)+BRoffset] : 0.0), 0.0, psn.isur, psn.isulbar);
      result.set_BF((result.width_in_GeV > 0 ? FH_input.gammas[H0SfSf(iH,2,2,3,1)+BRoffset] : 0.0), 0.0, psn.isur, psn.isurbar);
      result.set_BF((result.width_in_GeV > 0 ? FH_input.gammas[H0SfSf(iH,1,1,3,2)+BRoffset] : 0.0), 0.0, psn.iscl, psn.isclbar);
      result.set_BF((result.width_in_GeV > 0 ? FH_input.gammas[H0SfSf(iH,1,2,3,2)+BRoffset] : 0.0), 0.0, psn.iscl, psn.iscrbar);
      result.set_BF((result.width_in_GeV > 0 ? FH_input.gammas[H0SfSf(iH,2,1,3,2)+BRoffset] : 0.0), 0.0, psn.iscr, psn.isclbar);
      result.set_BF((result.width_in_GeV > 0 ? FH_input.gammas[H0SfSf(iH,2,2,3,2)+BRoffset] : 0.0), 0.0, psn.iscr, psn.iscrbar);
      result.set_BF((result.width_in_GeV > 0 ? FH_input.gammas[H0SfSf(iH,1,1,3,3)+BRoffset] : 0.0), 0.0, psn.ist1, psn.ist1bar);
      result.set_BF((result.width_in_GeV > 0 ? FH_input.gammas[H0SfSf(iH,1,2,3,3)+BRoffset] : 0.0), 0.0, psn.ist1, psn.ist2bar);
      result.set_BF((result.width_in_GeV > 0 ? FH_input.gammas[H0SfSf(iH,2,1,3,3)+BRoffset] : 0.0), 0.0, psn.ist2, psn.ist1bar);
      result.set_BF((result.width_in_GeV > 0 ? FH_input.gammas[H0SfSf(iH,2,2,3,3)+BRoffset] : 0.0), 0.0, psn.ist2, psn.ist2bar);
      result.set_BF((result.width_in_GeV > 0 ? FH_input.gammas[H0SfSf(iH,1,1,3,1)+BRoffset] : 0.0), 0.0, psn.isdl, psn.isdlbar);
      result.set_BF((result.width_in_GeV > 0 ? FH_input.gammas[H0SfSf(iH,1,2,3,1)+BRoffset] : 0.0), 0.0, psn.isdl, psn.isdrbar);
      result.set_BF((result.width_in_GeV > 0 ? FH_input.gammas[H0SfSf(iH,2,1,3,1)+BRoffset] : 0.0), 0.0, psn.isdr, psn.isdlbar);
      result.set_BF((result.width_in_GeV > 0 ? FH_input.gammas[H0SfSf(iH,2,2,3,1)+BRoffset] : 0.0), 0.0, psn.isdr, psn.isdrbar);
      result.set_BF((result.width_in_GeV > 0 ? FH_input.gammas[H0SfSf(iH,1,1,3,2)+BRoffset] : 0.0), 0.0, psn.issl, psn.isslbar);
      result.set_BF((result.width_in_GeV > 0 ? FH_input.gammas[H0SfSf(iH,1,2,3,2)+BRoffset] : 0.0), 0.0, psn.issl, psn.issrbar);
      result.set_BF((result.width_in_GeV > 0 ? FH_input.gammas[H0SfSf(iH,2,1,3,2)+BRoffset] : 0.0), 0.0, psn.issr, psn.isslbar);
      result.set_BF((result.width_in_GeV > 0 ? FH_input.gammas[H0SfSf(iH,2,2,3,2)+BRoffset] : 0.0), 0.0, psn.issr, psn.issrbar);
      result.set_BF((result.width_in_GeV > 0 ? FH_input.gammas[H0SfSf(iH,1,1,3,3)+BRoffset] : 0.0), 0.0, psn.isb1, psn.isb1bar);
      result.set_BF((result.width_in_GeV > 0 ? FH_input.gammas[H0SfSf(iH,1,2,3,3)+BRoffset] : 0.0), 0.0, psn.isb1, psn.isb2bar);
      result.set_BF((result.width_in_GeV > 0 ? FH_input.gammas[H0SfSf(iH,2,1,3,3)+BRoffset] : 0.0), 0.0, psn.isb2, psn.isb1bar);
      result.set_BF((result.width_in_GeV > 0 ? FH_input.gammas[H0SfSf(iH,2,2,3,3)+BRoffset] : 0.0), 0.0, psn.isb2, psn.isb2bar);

<<<<<<< HEAD
      if (result.width_in_GeV < 0) 
      {
        if  (runOptions->getValueOrDef<bool>(false, "invalid_point_for_negative_width"))
          invalid_point().raise("Negative width returned!"); 
        else
          DecayBit_error().raise(LOCAL_INFO, "Negative width returned!"); 
      }
=======
      if (result.width_in_GeV < 0) DecayBit_error().raise(LOCAL_INFO, "Negative width returned!");
>>>>>>> 2d96875f
   }

    /// MSSM decays: A0
    void A0_decays (DecayTable::Entry& result)
    {
      using namespace Pipes::A0_decays;
      mass_es_pseudonyms psn = *(Dep::SLHA_pseudonyms);

      result.calculator = BEreq::cb_widtha_hdec.origin();
      result.calculator_version = BEreq::cb_widtha_hdec.version();

      result.width_in_GeV = BEreq::cb_widtha_hdec->awdth;
      result.set_BF((result.width_in_GeV > 0 ? BEreq::cb_widtha_hdec->abrb : 0.0), 0.0, "b", "bbar");
      result.set_BF((result.width_in_GeV > 0 ? BEreq::cb_widtha_hdec->abrl : 0.0), 0.0, "tau+", "tau-");
      result.set_BF((result.width_in_GeV > 0 ? BEreq::cb_widtha_hdec->abrm : 0.0), 0.0, "mu+", "mu-");
      result.set_BF((result.width_in_GeV > 0 ? BEreq::cb_widtha_hdec->abrs : 0.0), 0.0, "s", "sbar");
      result.set_BF((result.width_in_GeV > 0 ? BEreq::cb_widtha_hdec->abrc : 0.0), 0.0, "c", "cbar");
      result.set_BF((result.width_in_GeV > 0 ? BEreq::cb_widtha_hdec->abrt : 0.0), 0.0, "t", "tbar");
      result.set_BF((result.width_in_GeV > 0 ? BEreq::cb_widtha_hdec->abrg : 0.0), 0.0, "g", "g");
      result.set_BF((result.width_in_GeV > 0 ? BEreq::cb_widtha_hdec->abrga : 0.0), 0.0, "gamma", "gamma");
      result.set_BF((result.width_in_GeV > 0 ? BEreq::cb_widtha_hdec->abrzga : 0.0), 0.0, "Z0", "gamma");
      result.set_BF((result.width_in_GeV > 0 ? BEreq::cb_widtha_hdec->abrz : 0.0), 0.0, "Z0", "h0_1");
      result.set_BF(0.0, 0.0, "Z0", "Z0");
      result.set_BF(0.0, 0.0, "W+", "W-");
      result.set_BF(0.0, 0.0, "h0_1", "h0_1");
      result.set_BF(0.0, 0.0, "h0_2", "h0_2");
      result.set_BF(0.0, 0.0, "~nu_1", "~nubar_1");
      result.set_BF(0.0, 0.0, "~nu_2", "~nubar_2");
      result.set_BF(0.0, 0.0, "~nu_3", "~nubar_3");
      result.set_BF((result.width_in_GeV > 0 ? BEreq::cb_wisusy_hdec->habrsc(1,1) : 0.0), 0.0, "~chi+_1", "~chi-_1");
      result.set_BF((result.width_in_GeV > 0 ? BEreq::cb_wisusy_hdec->habrsc(2,2) : 0.0), 0.0, "~chi+_2", "~chi-_2");
      result.set_BF((result.width_in_GeV > 0 ? BEreq::cb_wisusy_hdec->habrsc(1,2) : 0.0), 0.0, "~chi+_1", "~chi-_2");
      result.set_BF((result.width_in_GeV > 0 ? BEreq::cb_wisusy_hdec->habrsc(2,1) : 0.0), 0.0, "~chi+_2", "~chi-_1");
      result.set_BF((result.width_in_GeV > 0 ? BEreq::cb_wisusy_hdec->habrsn(1,1) : 0.0), 0.0, "~chi0_1", "~chi0_1");
      result.set_BF((result.width_in_GeV > 0 ? BEreq::cb_wisusy_hdec->habrsn(2,2) : 0.0), 0.0, "~chi0_2", "~chi0_2");
      result.set_BF((result.width_in_GeV > 0 ? BEreq::cb_wisusy_hdec->habrsn(3,3) : 0.0), 0.0, "~chi0_3", "~chi0_3");
      result.set_BF((result.width_in_GeV > 0 ? BEreq::cb_wisusy_hdec->habrsn(4,4) : 0.0), 0.0, "~chi0_4", "~chi0_4");
      result.set_BF((result.width_in_GeV > 0 ? BEreq::cb_wisusy_hdec->habrsn(1,2)*2.0 : 0.0), 0.0, "~chi0_1", "~chi0_2");
      result.set_BF((result.width_in_GeV > 0 ? BEreq::cb_wisusy_hdec->habrsn(1,3)*2.0 : 0.0), 0.0, "~chi0_1", "~chi0_3");
      result.set_BF((result.width_in_GeV > 0 ? BEreq::cb_wisusy_hdec->habrsn(1,4)*2.0 : 0.0), 0.0, "~chi0_1", "~chi0_4");
      result.set_BF((result.width_in_GeV > 0 ? BEreq::cb_wisusy_hdec->habrsn(2,3)*2.0 : 0.0), 0.0, "~chi0_2", "~chi0_3");
      result.set_BF((result.width_in_GeV > 0 ? BEreq::cb_wisusy_hdec->habrsn(2,4)*2.0 : 0.0), 0.0, "~chi0_2", "~chi0_4");
      result.set_BF((result.width_in_GeV > 0 ? BEreq::cb_wisusy_hdec->habrsn(3,4)*2.0 : 0.0), 0.0, "~chi0_3", "~chi0_4");
      result.set_BF((result.width_in_GeV > 0 ? BEreq::cb_wisusy_hdec->habrst/2.0 : 0.0), 0.0, psn.ist1, psn.ist2bar);
      result.set_BF((result.width_in_GeV > 0 ? BEreq::cb_wisusy_hdec->habrst/2.0 : 0.0), 0.0, psn.ist1bar, psn.ist2);
      result.set_BF((result.width_in_GeV > 0 ? BEreq::cb_wisusy_hdec->habrsb/2.0 : 0.0), 0.0, psn.isb1, psn.isb2bar);
      result.set_BF((result.width_in_GeV > 0 ? BEreq::cb_wisusy_hdec->habrsb/2.0 : 0.0), 0.0, psn.isb1bar, psn.isb2);
      result.set_BF((result.width_in_GeV > 0 ? BEreq::cb_wisusy_hdec->habrsl/2.0 : 0.0), 0.0, psn.istau1, psn.istau2bar);
      result.set_BF((result.width_in_GeV > 0 ? BEreq::cb_wisusy_hdec->habrsl/2.0 : 0.0), 0.0, psn.istau1bar, psn.istau2);

<<<<<<< HEAD
      if (result.width_in_GeV < 0) 
      {
        if  (runOptions->getValueOrDef<bool>(false, "invalid_point_for_negative_width"))
          invalid_point().raise("Negative width returned!"); 
        else
          DecayBit_error().raise(LOCAL_INFO, "Negative width returned!"); 
      }
=======
      if (result.width_in_GeV < 0) DecayBit_error().raise(LOCAL_INFO, "Negative width returned!");
>>>>>>> 2d96875f
    }

    /// FeynHiggs MSSM decays: A0
    void FH_A0_decays (DecayTable::Entry& result)
    {
      using namespace Pipes::FH_A0_decays;

      // Get the mass pseudonyms for the gauge eigenstates
      mass_es_pseudonyms psn = *(Dep::SLHA_pseudonyms);

      // unpack FeynHiggs Couplings
      fh_Couplings FH_input = *Dep::Higgs_Couplings;
      result.calculator = FH_input.calculator;
      result.calculator_version = FH_input.calculator_version;
      // Specify that we're talking about A0
      int iH = 2;
      // Set the total A0 Higgs width
      result.width_in_GeV = FH_input.gammas[iH];

      // vector-boson pair decays
      result.set_BF((result.width_in_GeV > 0 ? FH_input.gammas[H0VV(iH,1)+BRoffset] : 0.0), 0.0, "gamma", "gamma");
      result.set_BF((result.width_in_GeV > 0 ? FH_input.gammas[H0VV(iH,2)+BRoffset] : 0.0), 0.0, "gamma", "Z0");
      result.set_BF((result.width_in_GeV > 0 ? FH_input.gammas[H0VV(iH,3)+BRoffset] : 0.0), 0.0, "Z0", "Z0");
      result.set_BF((result.width_in_GeV > 0 ? FH_input.gammas[H0VV(iH,4)+BRoffset] : 0.0), 0.0, "W+", "W-");
      result.set_BF((result.width_in_GeV > 0 ? FH_input.gammas[H0VV(iH,5)+BRoffset] : 0.0), 0.0, "g", "g");

      // SM fermion decays
      result.set_BF((result.width_in_GeV > 0 ? FH_input.gammas[H0FF(iH,1,1,1)+BRoffset] : 0.0), 0.0, "nu_e", "nubar_e");
      result.set_BF((result.width_in_GeV > 0 ? FH_input.gammas[H0FF(iH,1,2,2)+BRoffset] : 0.0), 0.0, "nu_mu", "nubar_mu");
      result.set_BF((result.width_in_GeV > 0 ? FH_input.gammas[H0FF(iH,1,3,3)+BRoffset] : 0.0), 0.0, "nu_tau", "nubar_tau");
      result.set_BF((result.width_in_GeV > 0 ? FH_input.gammas[H0FF(iH,2,1,1)+BRoffset] : 0.0), 0.0, "e+", "e-");
      result.set_BF((result.width_in_GeV > 0 ? FH_input.gammas[H0FF(iH,2,2,2)+BRoffset] : 0.0), 0.0, "mu+", "mu-");
      result.set_BF((result.width_in_GeV > 0 ? FH_input.gammas[H0FF(iH,2,3,3)+BRoffset] : 0.0), 0.0, "tau+", "tau-");
      result.set_BF((result.width_in_GeV > 0 ? FH_input.gammas[H0FF(iH,3,1,1)+BRoffset] : 0.0), 0.0, "u", "ubar");
      result.set_BF((result.width_in_GeV > 0 ? FH_input.gammas[H0FF(iH,3,2,2)+BRoffset] : 0.0), 0.0, "c", "cbar");
      result.set_BF((result.width_in_GeV > 0 ? FH_input.gammas[H0FF(iH,3,3,3)+BRoffset] : 0.0), 0.0, "t", "tbar");
      result.set_BF((result.width_in_GeV > 0 ? FH_input.gammas[H0FF(iH,4,1,1)+BRoffset] : 0.0), 0.0, "d", "dbar");
      result.set_BF((result.width_in_GeV > 0 ? FH_input.gammas[H0FF(iH,4,2,2)+BRoffset] : 0.0), 0.0, "s", "sbar");
      result.set_BF((result.width_in_GeV > 0 ? FH_input.gammas[H0FF(iH,4,3,3)+BRoffset] : 0.0), 0.0, "b", "bbar");

      // chargino decays
      result.set_BF((result.width_in_GeV > 0 ? FH_input.gammas[H0ChaCha(iH,1,1)+BRoffset] : 0.0), 0.0, "~chi-_1", "~chi+_1");
      result.set_BF((result.width_in_GeV > 0 ? FH_input.gammas[H0ChaCha(iH,1,2)+BRoffset] : 0.0), 0.0, "~chi-_1", "~chi+_2");
      result.set_BF((result.width_in_GeV > 0 ? FH_input.gammas[H0ChaCha(iH,2,1)+BRoffset] : 0.0), 0.0, "~chi-_2", "~chi+_1");
      result.set_BF((result.width_in_GeV > 0 ? FH_input.gammas[H0ChaCha(iH,2,2)+BRoffset] : 0.0), 0.0, "~chi-_2", "~chi+_2");

      // neutralino decays
      result.set_BF((result.width_in_GeV > 0 ? FH_input.gammas[H0NeuNeu(iH,1,1)+BRoffset] : 0.0), 0.0, "~chi0_1", "~chi0_1");
      result.set_BF((result.width_in_GeV > 0 ? FH_input.gammas[H0NeuNeu(iH,2,2)+BRoffset] : 0.0), 0.0, "~chi0_2", "~chi0_2");
      result.set_BF((result.width_in_GeV > 0 ? FH_input.gammas[H0NeuNeu(iH,3,3)+BRoffset] : 0.0), 0.0, "~chi0_3", "~chi0_3");
      result.set_BF((result.width_in_GeV > 0 ? FH_input.gammas[H0NeuNeu(iH,4,4)+BRoffset] : 0.0), 0.0, "~chi0_4", "~chi0_4");
      result.set_BF((result.width_in_GeV > 0 ? FH_input.gammas[H0NeuNeu(iH,1,2)+BRoffset] : 0.0), 0.0, "~chi0_1", "~chi0_2");
      result.set_BF((result.width_in_GeV > 0 ? FH_input.gammas[H0NeuNeu(iH,1,3)+BRoffset] : 0.0), 0.0, "~chi0_1", "~chi0_3");
      result.set_BF((result.width_in_GeV > 0 ? FH_input.gammas[H0NeuNeu(iH,1,4)+BRoffset] : 0.0), 0.0, "~chi0_1", "~chi0_4");
      result.set_BF((result.width_in_GeV > 0 ? FH_input.gammas[H0NeuNeu(iH,2,3)+BRoffset] : 0.0), 0.0, "~chi0_2", "~chi0_3");
      result.set_BF((result.width_in_GeV > 0 ? FH_input.gammas[H0NeuNeu(iH,2,4)+BRoffset] : 0.0), 0.0, "~chi0_2", "~chi0_4");
      result.set_BF((result.width_in_GeV > 0 ? FH_input.gammas[H0NeuNeu(iH,3,4)+BRoffset] : 0.0), 0.0, "~chi0_3", "~chi0_4");

      // higgs + Z0 decays
      result.set_BF((result.width_in_GeV > 0 ? FH_input.gammas[H0HV(iH,1)+BRoffset] : 0.0), 0.0, "h0_1", "Z0");
      result.set_BF((result.width_in_GeV > 0 ? FH_input.gammas[H0HV(iH,2)+BRoffset] : 0.0), 0.0, "h0_2", "Z0");
      result.set_BF((result.width_in_GeV > 0 ? FH_input.gammas[H0HV(iH,3)+BRoffset] : 0.0), 0.0, "A0", "Z0");

      // higgs+higgs decays
      result.set_BF((result.width_in_GeV > 0 ? FH_input.gammas[H0HH(iH,1,1)+BRoffset] : 0.0), 0.0, "h0_1", "h0_1");
      result.set_BF((result.width_in_GeV > 0 ? FH_input.gammas[H0HH(iH,2,2)+BRoffset] : 0.0), 0.0, "h0_2", "h0_2");
      result.set_BF((result.width_in_GeV > 0 ? FH_input.gammas[H0HH(iH,3,3)+BRoffset] : 0.0), 0.0, "A0", "A0");
      result.set_BF((result.width_in_GeV > 0 ? FH_input.gammas[H0HH(iH,4,4)+BRoffset] : 0.0), 0.0, "H+", "H-");
      result.set_BF((result.width_in_GeV > 0 ? FH_input.gammas[H0HH(iH,1,2)+BRoffset] : 0.0), 0.0, "h0_1", "h0_2");
      result.set_BF((result.width_in_GeV > 0 ? FH_input.gammas[H0HH(iH,1,3)+BRoffset] : 0.0), 0.0, "h0_1", "A0");
      result.set_BF((result.width_in_GeV > 0 ? FH_input.gammas[H0HH(iH,2,3)+BRoffset] : 0.0), 0.0, "h0_2", "A0");

      // sfermion decays
      result.set_BF((result.width_in_GeV > 0 ? FH_input.gammas[H0SfSf(iH,1,1,1,1)+BRoffset] : 0.0), 0.0, psn.isnel, psn.isnelbar);
      result.set_BF((result.width_in_GeV > 0 ? FH_input.gammas[H0SfSf(iH,1,1,1,2)+BRoffset] : 0.0), 0.0, psn.isnmul, psn.isnmulbar);
      result.set_BF((result.width_in_GeV > 0 ? FH_input.gammas[H0SfSf(iH,1,1,1,3)+BRoffset] : 0.0), 0.0, psn.isntaul, psn.isntaulbar);
      result.set_BF((result.width_in_GeV > 0 ? FH_input.gammas[H0SfSf(iH,1,1,2,1)+BRoffset] : 0.0), 0.0, psn.isell, psn.isellbar);
      result.set_BF((result.width_in_GeV > 0 ? FH_input.gammas[H0SfSf(iH,1,2,2,1)+BRoffset] : 0.0), 0.0, psn.isell, psn.iselrbar);
      result.set_BF((result.width_in_GeV > 0 ? FH_input.gammas[H0SfSf(iH,2,1,2,1)+BRoffset] : 0.0), 0.0, psn.iselr, psn.isellbar);
      result.set_BF((result.width_in_GeV > 0 ? FH_input.gammas[H0SfSf(iH,2,2,2,1)+BRoffset] : 0.0), 0.0, psn.iselr, psn.iselrbar);
      result.set_BF((result.width_in_GeV > 0 ? FH_input.gammas[H0SfSf(iH,1,1,2,2)+BRoffset] : 0.0), 0.0, psn.ismul, psn.ismulbar);
      result.set_BF((result.width_in_GeV > 0 ? FH_input.gammas[H0SfSf(iH,1,2,2,2)+BRoffset] : 0.0), 0.0, psn.ismul, psn.ismurbar);
      result.set_BF((result.width_in_GeV > 0 ? FH_input.gammas[H0SfSf(iH,2,1,2,2)+BRoffset] : 0.0), 0.0, psn.ismur, psn.ismulbar);
      result.set_BF((result.width_in_GeV > 0 ? FH_input.gammas[H0SfSf(iH,2,2,2,2)+BRoffset] : 0.0), 0.0, psn.ismur, psn.ismurbar);
      result.set_BF((result.width_in_GeV > 0 ? FH_input.gammas[H0SfSf(iH,1,1,2,3)+BRoffset] : 0.0), 0.0, psn.istau1, psn.istau1bar);
      result.set_BF((result.width_in_GeV > 0 ? FH_input.gammas[H0SfSf(iH,1,2,2,3)+BRoffset] : 0.0), 0.0, psn.istau1, psn.istau2bar);
      result.set_BF((result.width_in_GeV > 0 ? FH_input.gammas[H0SfSf(iH,2,1,2,3)+BRoffset] : 0.0), 0.0, psn.istau2, psn.istau1bar);
      result.set_BF((result.width_in_GeV > 0 ? FH_input.gammas[H0SfSf(iH,2,2,2,3)+BRoffset] : 0.0), 0.0, psn.istau2, psn.istau2bar);
      result.set_BF((result.width_in_GeV > 0 ? FH_input.gammas[H0SfSf(iH,1,1,3,1)+BRoffset] : 0.0), 0.0, psn.isul, psn.isulbar);
      result.set_BF((result.width_in_GeV > 0 ? FH_input.gammas[H0SfSf(iH,1,2,3,1)+BRoffset] : 0.0), 0.0, psn.isul, psn.isurbar);
      result.set_BF((result.width_in_GeV > 0 ? FH_input.gammas[H0SfSf(iH,2,1,3,1)+BRoffset] : 0.0), 0.0, psn.isur, psn.isulbar);
      result.set_BF((result.width_in_GeV > 0 ? FH_input.gammas[H0SfSf(iH,2,2,3,1)+BRoffset] : 0.0), 0.0, psn.isur, psn.isurbar);
      result.set_BF((result.width_in_GeV > 0 ? FH_input.gammas[H0SfSf(iH,1,1,3,2)+BRoffset] : 0.0), 0.0, psn.iscl, psn.isclbar);
      result.set_BF((result.width_in_GeV > 0 ? FH_input.gammas[H0SfSf(iH,1,2,3,2)+BRoffset] : 0.0), 0.0, psn.iscl, psn.iscrbar);
      result.set_BF((result.width_in_GeV > 0 ? FH_input.gammas[H0SfSf(iH,2,1,3,2)+BRoffset] : 0.0), 0.0, psn.iscr, psn.isclbar);
      result.set_BF((result.width_in_GeV > 0 ? FH_input.gammas[H0SfSf(iH,2,2,3,2)+BRoffset] : 0.0), 0.0, psn.iscr, psn.iscrbar);
      result.set_BF((result.width_in_GeV > 0 ? FH_input.gammas[H0SfSf(iH,1,1,3,3)+BRoffset] : 0.0), 0.0, psn.ist1, psn.ist1bar);
      result.set_BF((result.width_in_GeV > 0 ? FH_input.gammas[H0SfSf(iH,1,2,3,3)+BRoffset] : 0.0), 0.0, psn.ist1, psn.ist2bar);
      result.set_BF((result.width_in_GeV > 0 ? FH_input.gammas[H0SfSf(iH,2,1,3,3)+BRoffset] : 0.0), 0.0, psn.ist2, psn.ist1bar);
      result.set_BF((result.width_in_GeV > 0 ? FH_input.gammas[H0SfSf(iH,2,2,3,3)+BRoffset] : 0.0), 0.0, psn.ist2, psn.ist2bar);
      result.set_BF((result.width_in_GeV > 0 ? FH_input.gammas[H0SfSf(iH,1,1,3,1)+BRoffset] : 0.0), 0.0, psn.isdl, psn.isdlbar);
      result.set_BF((result.width_in_GeV > 0 ? FH_input.gammas[H0SfSf(iH,1,2,3,1)+BRoffset] : 0.0), 0.0, psn.isdl, psn.isdrbar);
      result.set_BF((result.width_in_GeV > 0 ? FH_input.gammas[H0SfSf(iH,2,1,3,1)+BRoffset] : 0.0), 0.0, psn.isdr, psn.isdlbar);
      result.set_BF((result.width_in_GeV > 0 ? FH_input.gammas[H0SfSf(iH,2,2,3,1)+BRoffset] : 0.0), 0.0, psn.isdr, psn.isdrbar);
      result.set_BF((result.width_in_GeV > 0 ? FH_input.gammas[H0SfSf(iH,1,1,3,2)+BRoffset] : 0.0), 0.0, psn.issl, psn.isslbar);
      result.set_BF((result.width_in_GeV > 0 ? FH_input.gammas[H0SfSf(iH,1,2,3,2)+BRoffset] : 0.0), 0.0, psn.issl, psn.issrbar);
      result.set_BF((result.width_in_GeV > 0 ? FH_input.gammas[H0SfSf(iH,2,1,3,2)+BRoffset] : 0.0), 0.0, psn.issr, psn.isslbar);
      result.set_BF((result.width_in_GeV > 0 ? FH_input.gammas[H0SfSf(iH,2,2,3,2)+BRoffset] : 0.0), 0.0, psn.issr, psn.issrbar);
      result.set_BF((result.width_in_GeV > 0 ? FH_input.gammas[H0SfSf(iH,1,1,3,3)+BRoffset] : 0.0), 0.0, psn.isb1, psn.isb1bar);
      result.set_BF((result.width_in_GeV > 0 ? FH_input.gammas[H0SfSf(iH,1,2,3,3)+BRoffset] : 0.0), 0.0, psn.isb1, psn.isb2bar);
      result.set_BF((result.width_in_GeV > 0 ? FH_input.gammas[H0SfSf(iH,2,1,3,3)+BRoffset] : 0.0), 0.0, psn.isb2, psn.isb1bar);
      result.set_BF((result.width_in_GeV > 0 ? FH_input.gammas[H0SfSf(iH,2,2,3,3)+BRoffset] : 0.0), 0.0, psn.isb2, psn.isb2bar);

<<<<<<< HEAD
      if (result.width_in_GeV < 0) 
      {
        if  (runOptions->getValueOrDef<bool>(false, "invalid_point_for_negative_width"))
          invalid_point().raise("Negative width returned!"); 
        else
          DecayBit_error().raise(LOCAL_INFO, "Negative width returned!"); 
      }
=======
      if (result.width_in_GeV < 0) DecayBit_error().raise(LOCAL_INFO, "Negative width returned!");
>>>>>>> 2d96875f
    }

    /// MSSM decays: Hplus
    void Hplus_decays (DecayTable::Entry& result)
    {
      using namespace Pipes::Hplus_decays;
      mass_es_pseudonyms psn = *(Dep::SLHA_pseudonyms);

      result.calculator = BEreq::cb_widthhc_hdec.origin();
      result.calculator_version = BEreq::cb_widthhc_hdec.version();

      result.width_in_GeV = BEreq::cb_widthhc_hdec->hcwdth;
      result.set_BF((result.width_in_GeV > 0 ? BEreq::cb_widthhc_hdec->hcbrb: 0.0), 0.0, "c", "bbar");
      result.set_BF((result.width_in_GeV > 0 ? BEreq::cb_widthhc_hdec->hcbrl: 0.0), 0.0, "tau+", "nu_tau");
      result.set_BF((result.width_in_GeV > 0 ? BEreq::cb_widthhc_hdec->hcbrm: 0.0), 0.0, "mu+", "nu_mu");
      result.set_BF((result.width_in_GeV > 0 ? BEreq::cb_widthhc_hdec->hcbrbu: 0.0), 0.0, "u", "bbar");
      result.set_BF((result.width_in_GeV > 0 ? BEreq::cb_widthhc_hdec->hcbrs: 0.0), 0.0, "u", "sbar");
      result.set_BF((result.width_in_GeV > 0 ? BEreq::cb_widthhc_hdec->hcbrc: 0.0), 0.0, "c", "sbar");
      result.set_BF((result.width_in_GeV > 0 ? BEreq::cb_widthhc_hdec->hcbrt: 0.0), 0.0, "t", "bbar");
      result.set_BF((result.width_in_GeV > 0 ? BEreq::cb_widthhc_hdec->hcbrw: 0.0), 0.0, "W+", "h0_1");
      result.set_BF((result.width_in_GeV > 0 ? BEreq::cb_widthhc_hdec->hcbra: 0.0), 0.0, "W+", "A0");
      result.set_BF((result.width_in_GeV > 0 ? BEreq::cb_wisusy_hdec->hcbrsu(1,1) : 0.0), 0.0, "~chi+_1", "~chi0_1");
      result.set_BF((result.width_in_GeV > 0 ? BEreq::cb_wisusy_hdec->hcbrsu(1,2) : 0.0), 0.0, "~chi+_1", "~chi0_2");
      result.set_BF((result.width_in_GeV > 0 ? BEreq::cb_wisusy_hdec->hcbrsu(1,3) : 0.0), 0.0, "~chi+_1", "~chi0_3");
      result.set_BF((result.width_in_GeV > 0 ? BEreq::cb_wisusy_hdec->hcbrsu(1,4) : 0.0), 0.0, "~chi+_1", "~chi0_4");
      result.set_BF((result.width_in_GeV > 0 ? BEreq::cb_wisusy_hdec->hcbrsu(2,1) : 0.0), 0.0, "~chi+_2", "~chi0_1");
      result.set_BF((result.width_in_GeV > 0 ? BEreq::cb_wisusy_hdec->hcbrsu(2,2) : 0.0), 0.0, "~chi+_2", "~chi0_2");
      result.set_BF((result.width_in_GeV > 0 ? BEreq::cb_wisusy_hdec->hcbrsu(2,3) : 0.0), 0.0, "~chi+_2", "~chi0_3");
      result.set_BF((result.width_in_GeV > 0 ? BEreq::cb_wisusy_hdec->hcbrsu(2,4) : 0.0), 0.0, "~chi+_2", "~chi0_4");
      result.set_BF((result.width_in_GeV > 0 ? BEreq::cb_wisfer_hdec->bhcsl00/2.0: 0.0), 0.0, psn.isellbar, psn.isnel);
      result.set_BF((result.width_in_GeV > 0 ? BEreq::cb_wisfer_hdec->bhcsl00/2.0: 0.0), 0.0, psn.ismulbar, psn.isnmul);
      result.set_BF((result.width_in_GeV > 0 ? BEreq::cb_wisfer_hdec->bhcsl11: 0.0), 0.0, psn.istau1bar, psn.isntaul);
      result.set_BF((result.width_in_GeV > 0 ? BEreq::cb_wisfer_hdec->bhcsl21: 0.0), 0.0, psn.istau2bar, psn.isntaul);
      result.set_BF((result.width_in_GeV > 0 ? BEreq::cb_wisusy_hdec->hcbrsq/2.0: 0.0), 0.0, psn.isul, psn.isdlbar);
      result.set_BF((result.width_in_GeV > 0 ? BEreq::cb_wisusy_hdec->hcbrsq/2.0: 0.0), 0.0, psn.iscl, psn.isslbar);
      result.set_BF((result.width_in_GeV > 0 ? BEreq::cb_wisusy_hdec->hcbrstb(1,1) : 0.0), 0.0, psn.ist1, psn.isb1bar);
      result.set_BF((result.width_in_GeV > 0 ? BEreq::cb_wisusy_hdec->hcbrstb(2,2) : 0.0), 0.0, psn.ist2, psn.isb2bar);
      result.set_BF((result.width_in_GeV > 0 ? BEreq::cb_wisusy_hdec->hcbrstb(1,2) : 0.0), 0.0, psn.ist1, psn.isb2bar);
      result.set_BF((result.width_in_GeV > 0 ? BEreq::cb_wisusy_hdec->hcbrstb(2,1) : 0.0), 0.0, psn.ist2, psn.isb1bar);

<<<<<<< HEAD
      if (result.width_in_GeV < 0) 
      {
        if  (runOptions->getValueOrDef<bool>(false, "invalid_point_for_negative_width"))
          invalid_point().raise("Negative width returned!"); 
        else
          DecayBit_error().raise(LOCAL_INFO, "Negative width returned!"); 
      }
=======
      if (result.width_in_GeV < 0) DecayBit_error().raise(LOCAL_INFO, "Negative width returned!");
>>>>>>> 2d96875f
    }

    /// FeynHiggs MSSM decays: H+
    void FH_Hplus_decays (DecayTable::Entry& result)
    {
      using namespace Pipes::FH_Hplus_decays;

      // Get the mass pseudonyms for the gauge eigenstates
      mass_es_pseudonyms psn = *(Dep::SLHA_pseudonyms);

      // unpack FeynHiggs Couplings
      fh_Couplings FH_input = *Dep::Higgs_Couplings;
      result.calculator = FH_input.calculator;
      result.calculator_version = FH_input.calculator_version;
      // Specify that we're talking about H+
      int iH = 3;
      // Set the total charged Higgs width
      result.width_in_GeV = FH_input.gammas[iH];

      int offset = BRoffset-1;

      // SM fermion decays
      result.set_BF((result.width_in_GeV > 0 ? FH_input.gammas[HpFF(1,1,1)+offset] : 0.0), 0.0, "e+", "nu_e");
      result.set_BF((result.width_in_GeV > 0 ? FH_input.gammas[HpFF(1,2,2)+offset] : 0.0), 0.0, "mu+", "nu_mu");
      result.set_BF((result.width_in_GeV > 0 ? FH_input.gammas[HpFF(1,2,2)+offset] : 0.0), 0.0, "tau+", "nu_tau");
      result.set_BF((result.width_in_GeV > 0 ? FH_input.gammas[HpFF(2,1,1)+offset] : 0.0), 0.0, "u", "dbar");
      result.set_BF((result.width_in_GeV > 0 ? FH_input.gammas[HpFF(2,1,2)+offset] : 0.0), 0.0, "u", "sbar");
      result.set_BF((result.width_in_GeV > 0 ? FH_input.gammas[HpFF(2,1,3)+offset] : 0.0), 0.0, "u", "bbar");
      result.set_BF((result.width_in_GeV > 0 ? FH_input.gammas[HpFF(2,2,1)+offset] : 0.0), 0.0, "c", "dbar");
      result.set_BF((result.width_in_GeV > 0 ? FH_input.gammas[HpFF(2,2,2)+offset] : 0.0), 0.0, "c", "sbar");
      result.set_BF((result.width_in_GeV > 0 ? FH_input.gammas[HpFF(2,2,3)+offset] : 0.0), 0.0, "c", "bbar");
      result.set_BF((result.width_in_GeV > 0 ? FH_input.gammas[HpFF(2,3,1)+offset] : 0.0), 0.0, "t", "dbar");
      result.set_BF((result.width_in_GeV > 0 ? FH_input.gammas[HpFF(2,3,2)+offset] : 0.0), 0.0, "t", "sbar");
      result.set_BF((result.width_in_GeV > 0 ? FH_input.gammas[HpFF(2,3,3)+offset] : 0.0), 0.0, "t", "bbar");

      // neutralino+chargino decays
      result.set_BF((result.width_in_GeV > 0 ? FH_input.gammas[HpNeuCha(1,1)+offset] : 0.0), 0.0, "~chi0_1", "~chi+_1");
      result.set_BF((result.width_in_GeV > 0 ? FH_input.gammas[HpNeuCha(1,2)+offset] : 0.0), 0.0, "~chi0_1", "~chi+_2");
      result.set_BF((result.width_in_GeV > 0 ? FH_input.gammas[HpNeuCha(2,1)+offset] : 0.0), 0.0, "~chi0_2", "~chi+_1");
      result.set_BF((result.width_in_GeV > 0 ? FH_input.gammas[HpNeuCha(2,2)+offset] : 0.0), 0.0, "~chi0_2", "~chi+_2");
      result.set_BF((result.width_in_GeV > 0 ? FH_input.gammas[HpNeuCha(3,1)+offset] : 0.0), 0.0, "~chi0_3", "~chi+_1");
      result.set_BF((result.width_in_GeV > 0 ? FH_input.gammas[HpNeuCha(3,2)+offset] : 0.0), 0.0, "~chi0_3", "~chi+_2");
      result.set_BF((result.width_in_GeV > 0 ? FH_input.gammas[HpNeuCha(4,1)+offset] : 0.0), 0.0, "~chi0_4", "~chi+_1");
      result.set_BF((result.width_in_GeV > 0 ? FH_input.gammas[HpNeuCha(4,2)+offset] : 0.0), 0.0, "~chi0_4", "~chi+_2");

      // higgs + W decays
      result.set_BF((result.width_in_GeV > 0 ? FH_input.gammas[HpHV(1)+offset] : 0.0), 0.0, "W+", "h0_1");
      result.set_BF((result.width_in_GeV > 0 ? FH_input.gammas[HpHV(2)+offset] : 0.0), 0.0, "W+", "h0_2");
      result.set_BF((result.width_in_GeV > 0 ? FH_input.gammas[HpHV(3)+offset] : 0.0), 0.0, "W+", "A0");

      // sfermion decays
      result.set_BF((result.width_in_GeV > 0 ? FH_input.gammas[HpSfSf(1,1,1,1,1)+offset] : 0.0), 0.0, psn.isellbar, psn.isnel);
      result.set_BF((result.width_in_GeV > 0 ? FH_input.gammas[HpSfSf(1,1,1,2,2)+offset] : 0.0), 0.0, psn.ismulbar, psn.isnmul);
      result.set_BF((result.width_in_GeV > 0 ? FH_input.gammas[HpSfSf(1,1,1,3,3)+offset] : 0.0), 0.0, psn.istau1bar, psn.isntaul);
      result.set_BF((result.width_in_GeV > 0 ? FH_input.gammas[HpSfSf(2,1,1,3,3)+offset] : 0.0), 0.0, psn.istau2bar, psn.isntaul);
      result.set_BF((result.width_in_GeV > 0 ? FH_input.gammas[HpSfSf(1,1,2,1,1)+offset] : 0.0), 0.0, psn.isul, psn.isdlbar);
      result.set_BF((result.width_in_GeV > 0 ? FH_input.gammas[HpSfSf(1,2,2,1,1)+offset] : 0.0), 0.0, psn.isul, psn.isdrbar);
      result.set_BF((result.width_in_GeV > 0 ? FH_input.gammas[HpSfSf(2,1,2,1,1)+offset] : 0.0), 0.0, psn.isur, psn.isdlbar);
      result.set_BF((result.width_in_GeV > 0 ? FH_input.gammas[HpSfSf(2,2,2,1,1)+offset] : 0.0), 0.0, psn.isur, psn.isdrbar);
      result.set_BF((result.width_in_GeV > 0 ? FH_input.gammas[HpSfSf(1,1,2,1,2)+offset] : 0.0), 0.0, psn.isul, psn.isslbar);
      result.set_BF((result.width_in_GeV > 0 ? FH_input.gammas[HpSfSf(1,2,2,1,2)+offset] : 0.0), 0.0, psn.isul, psn.issrbar);
      result.set_BF((result.width_in_GeV > 0 ? FH_input.gammas[HpSfSf(2,1,2,1,2)+offset] : 0.0), 0.0, psn.isur, psn.isslbar);
      result.set_BF((result.width_in_GeV > 0 ? FH_input.gammas[HpSfSf(2,2,2,1,2)+offset] : 0.0), 0.0, psn.isur, psn.issrbar);
      result.set_BF((result.width_in_GeV > 0 ? FH_input.gammas[HpSfSf(1,1,2,1,3)+offset] : 0.0), 0.0, psn.isul, psn.isb1bar);
      result.set_BF((result.width_in_GeV > 0 ? FH_input.gammas[HpSfSf(1,2,2,1,3)+offset] : 0.0), 0.0, psn.isul, psn.isb2bar);
      result.set_BF((result.width_in_GeV > 0 ? FH_input.gammas[HpSfSf(2,1,2,1,3)+offset] : 0.0), 0.0, psn.isur, psn.isb1bar);
      result.set_BF((result.width_in_GeV > 0 ? FH_input.gammas[HpSfSf(2,2,2,1,3)+offset] : 0.0), 0.0, psn.isur, psn.isb2bar);
      result.set_BF((result.width_in_GeV > 0 ? FH_input.gammas[HpSfSf(1,1,2,2,1)+offset] : 0.0), 0.0, psn.iscl, psn.isdlbar);
      result.set_BF((result.width_in_GeV > 0 ? FH_input.gammas[HpSfSf(1,2,2,2,1)+offset] : 0.0), 0.0, psn.iscl, psn.isdrbar);
      result.set_BF((result.width_in_GeV > 0 ? FH_input.gammas[HpSfSf(2,1,2,2,1)+offset] : 0.0), 0.0, psn.iscr, psn.isdlbar);
      result.set_BF((result.width_in_GeV > 0 ? FH_input.gammas[HpSfSf(2,2,2,2,1)+offset] : 0.0), 0.0, psn.iscr, psn.isdrbar);
      result.set_BF((result.width_in_GeV > 0 ? FH_input.gammas[HpSfSf(1,1,2,2,2)+offset] : 0.0), 0.0, psn.iscl, psn.isslbar);
      result.set_BF((result.width_in_GeV > 0 ? FH_input.gammas[HpSfSf(1,2,2,2,2)+offset] : 0.0), 0.0, psn.iscl, psn.issrbar);
      result.set_BF((result.width_in_GeV > 0 ? FH_input.gammas[HpSfSf(2,1,2,2,2)+offset] : 0.0), 0.0, psn.iscr, psn.isslbar);
      result.set_BF((result.width_in_GeV > 0 ? FH_input.gammas[HpSfSf(2,2,2,2,2)+offset] : 0.0), 0.0, psn.iscr, psn.issrbar);
      result.set_BF((result.width_in_GeV > 0 ? FH_input.gammas[HpSfSf(1,1,2,2,3)+offset] : 0.0), 0.0, psn.iscl, psn.isb1bar);
      result.set_BF((result.width_in_GeV > 0 ? FH_input.gammas[HpSfSf(1,2,2,2,3)+offset] : 0.0), 0.0, psn.iscl, psn.isb2bar);
      result.set_BF((result.width_in_GeV > 0 ? FH_input.gammas[HpSfSf(2,1,2,2,3)+offset] : 0.0), 0.0, psn.iscr, psn.isb1bar);
      result.set_BF((result.width_in_GeV > 0 ? FH_input.gammas[HpSfSf(2,2,2,2,3)+offset] : 0.0), 0.0, psn.iscr, psn.isb2bar);
      result.set_BF((result.width_in_GeV > 0 ? FH_input.gammas[HpSfSf(1,1,2,3,1)+offset] : 0.0), 0.0, psn.ist1, psn.isdlbar);
      result.set_BF((result.width_in_GeV > 0 ? FH_input.gammas[HpSfSf(1,2,2,3,1)+offset] : 0.0), 0.0, psn.ist1, psn.isdrbar);
      result.set_BF((result.width_in_GeV > 0 ? FH_input.gammas[HpSfSf(2,1,2,3,1)+offset] : 0.0), 0.0, psn.ist2, psn.isdlbar);
      result.set_BF((result.width_in_GeV > 0 ? FH_input.gammas[HpSfSf(2,2,2,3,1)+offset] : 0.0), 0.0, psn.ist2, psn.isdrbar);
      result.set_BF((result.width_in_GeV > 0 ? FH_input.gammas[HpSfSf(1,1,2,3,2)+offset] : 0.0), 0.0, psn.ist1, psn.isslbar);
      result.set_BF((result.width_in_GeV > 0 ? FH_input.gammas[HpSfSf(1,2,2,3,2)+offset] : 0.0), 0.0, psn.ist1, psn.issrbar);
      result.set_BF((result.width_in_GeV > 0 ? FH_input.gammas[HpSfSf(2,1,2,3,2)+offset] : 0.0), 0.0, psn.ist2, psn.isslbar);
      result.set_BF((result.width_in_GeV > 0 ? FH_input.gammas[HpSfSf(2,2,2,3,2)+offset] : 0.0), 0.0, psn.ist2, psn.issrbar);
      result.set_BF((result.width_in_GeV > 0 ? FH_input.gammas[HpSfSf(1,1,2,3,3)+offset] : 0.0), 0.0, psn.ist1, psn.isb1bar);
      result.set_BF((result.width_in_GeV > 0 ? FH_input.gammas[HpSfSf(1,2,2,3,3)+offset] : 0.0), 0.0, psn.ist1, psn.isb2bar);
      result.set_BF((result.width_in_GeV > 0 ? FH_input.gammas[HpSfSf(2,1,2,3,3)+offset] : 0.0), 0.0, psn.ist2, psn.isb1bar);
      result.set_BF((result.width_in_GeV > 0 ? FH_input.gammas[HpSfSf(2,2,2,3,3)+offset] : 0.0), 0.0, psn.ist2, psn.isb2bar);

<<<<<<< HEAD
      if (result.width_in_GeV < 0) 
      {
        if  (runOptions->getValueOrDef<bool>(false, "invalid_point_for_negative_width"))
          invalid_point().raise("Negative width returned!"); 
        else
          DecayBit_error().raise(LOCAL_INFO, "Negative width returned!"); 
      }
=======
      if (result.width_in_GeV < 0) DecayBit_error().raise(LOCAL_INFO, "Negative width returned!");
>>>>>>> 2d96875f
    }

    /// MSSM decays: Hminus
    void Hminus_decays (DecayTable::Entry& result)
    {
      result = CP_conjugate(*Pipes::Hminus_decays::Dep::Hplus_decay_rates);
    }

    /// MSSM decays: gluino
    void gluino_decays (DecayTable::Entry& result)
    {
      using namespace Pipes::gluino_decays;
      mass_es_pseudonyms psn = *(Dep::SLHA_pseudonyms);

      result.calculator = BEreq::cb_sd_gluiwidth.origin();
      result.calculator_version = BEreq::cb_sd_gluiwidth.version();

      result.width_in_GeV = BEreq::cb_sd_gluiwidth->gluitot;
      result.set_BF((result.width_in_GeV > 0 ? BEreq::cb_sd_glui2body->brgsdownl : 0.0), 0.0, psn.isdl, "dbar");
      result.set_BF((result.width_in_GeV > 0 ? BEreq::cb_sd_glui2body->brgsdownl : 0.0), 0.0, psn.isdlbar, "d");
      result.set_BF((result.width_in_GeV > 0 ? BEreq::cb_sd_glui2body->brgsdownr : 0.0), 0.0, psn.isdr, "dbar");
      result.set_BF((result.width_in_GeV > 0 ? BEreq::cb_sd_glui2body->brgsdownr : 0.0), 0.0, psn.isdrbar, "d");
      result.set_BF((result.width_in_GeV > 0 ? BEreq::cb_sd_glui2body->brgsupl : 0.0), 0.0, psn.isul, "ubar");
      result.set_BF((result.width_in_GeV > 0 ? BEreq::cb_sd_glui2body->brgsupl : 0.0), 0.0, psn.isulbar, "u");
      result.set_BF((result.width_in_GeV > 0 ? BEreq::cb_sd_glui2body->brgsupr : 0.0), 0.0, psn.isur, "ubar");
      result.set_BF((result.width_in_GeV > 0 ? BEreq::cb_sd_glui2body->brgsupr : 0.0), 0.0, psn.isurbar, "u");
      result.set_BF((result.width_in_GeV > 0 ? BEreq::cb_sd_glui2body->brgsdownl : 0.0), 0.0, psn.issl, "sbar");
      result.set_BF((result.width_in_GeV > 0 ? BEreq::cb_sd_glui2body->brgsdownl : 0.0), 0.0, psn.isslbar, "s");
      result.set_BF((result.width_in_GeV > 0 ? BEreq::cb_sd_glui2body->brgsdownr : 0.0), 0.0, psn.issr, "sbar");
      result.set_BF((result.width_in_GeV > 0 ? BEreq::cb_sd_glui2body->brgsdownr : 0.0), 0.0, psn.issrbar, "s");
      result.set_BF((result.width_in_GeV > 0 ? BEreq::cb_sd_glui2body->brgsupl : 0.0), 0.0, psn.iscl, "cbar");
      result.set_BF((result.width_in_GeV > 0 ? BEreq::cb_sd_glui2body->brgsupl : 0.0), 0.0, psn.isclbar, "c");
      result.set_BF((result.width_in_GeV > 0 ? BEreq::cb_sd_glui2body->brgsupr : 0.0), 0.0, psn.iscr, "cbar");
      result.set_BF((result.width_in_GeV > 0 ? BEreq::cb_sd_glui2body->brgsupr : 0.0), 0.0, psn.iscrbar, "c");
      result.set_BF((result.width_in_GeV > 0 ? BEreq::cb_sd_glui2body->brgsb1 : 0.0), 0.0, psn.isb1, "bbar");
      result.set_BF((result.width_in_GeV > 0 ? BEreq::cb_sd_glui2body->brgsb1 : 0.0), 0.0, psn.isb1bar, "b");
      result.set_BF((result.width_in_GeV > 0 ? BEreq::cb_sd_glui2body->brgsb2 : 0.0), 0.0, psn.isb2, "bbar");
      result.set_BF((result.width_in_GeV > 0 ? BEreq::cb_sd_glui2body->brgsb2 : 0.0), 0.0, psn.isb2bar, "b");
      result.set_BF((result.width_in_GeV > 0 ? BEreq::cb_sd_glui2body->brgst1 : 0.0), 0.0, psn.ist1, "tbar");
      result.set_BF((result.width_in_GeV > 0 ? BEreq::cb_sd_glui2body->brgst1 : 0.0), 0.0, psn.ist1bar, "t");
      result.set_BF((result.width_in_GeV > 0 ? BEreq::cb_sd_glui2body->brgst2 : 0.0), 0.0, psn.ist2, "tbar");
      result.set_BF((result.width_in_GeV > 0 ? BEreq::cb_sd_glui2body->brgst2 : 0.0), 0.0, psn.ist2bar, "t");
      result.set_BF((result.width_in_GeV > 0 ? BEreq::cb_sd_gluiloop->brglnjgluon(1) : 0.0), 0.0, "~chi0_1", "g");
      result.set_BF((result.width_in_GeV > 0 ? BEreq::cb_sd_gluiloop->brglnjgluon(2) : 0.0), 0.0, "~chi0_2", "g");
      result.set_BF((result.width_in_GeV > 0 ? BEreq::cb_sd_gluiloop->brglnjgluon(3) : 0.0), 0.0, "~chi0_3", "g");
      result.set_BF((result.width_in_GeV > 0 ? BEreq::cb_sd_gluiloop->brglnjgluon(4) : 0.0), 0.0, "~chi0_4", "g");
      result.set_BF((result.width_in_GeV > 0 ? BEreq::cb_sd_glui3body->brgodn(1) : 0.0), 0.0, "~chi0_1", "d", "dbar");
      result.set_BF((result.width_in_GeV > 0 ? BEreq::cb_sd_glui3body->brgodn(2) : 0.0), 0.0, "~chi0_2", "d", "dbar");
      result.set_BF((result.width_in_GeV > 0 ? BEreq::cb_sd_glui3body->brgodn(3) : 0.0), 0.0, "~chi0_3", "d", "dbar");
      result.set_BF((result.width_in_GeV > 0 ? BEreq::cb_sd_glui3body->brgodn(4) : 0.0), 0.0, "~chi0_4", "d", "dbar");
      result.set_BF((result.width_in_GeV > 0 ? BEreq::cb_sd_glui3body->brgoup(1) : 0.0), 0.0, "~chi0_1", "u", "ubar");
      result.set_BF((result.width_in_GeV > 0 ? BEreq::cb_sd_glui3body->brgoup(2) : 0.0), 0.0, "~chi0_2", "u", "ubar");
      result.set_BF((result.width_in_GeV > 0 ? BEreq::cb_sd_glui3body->brgoup(3) : 0.0), 0.0, "~chi0_3", "u", "ubar");
      result.set_BF((result.width_in_GeV > 0 ? BEreq::cb_sd_glui3body->brgoup(4) : 0.0), 0.0, "~chi0_4", "u", "ubar");
      result.set_BF((result.width_in_GeV > 0 ? BEreq::cb_sd_glui3body->brgodn(1) : 0.0), 0.0, "~chi0_1", "s", "sbar");
      result.set_BF((result.width_in_GeV > 0 ? BEreq::cb_sd_glui3body->brgodn(2) : 0.0), 0.0, "~chi0_2", "s", "sbar");
      result.set_BF((result.width_in_GeV > 0 ? BEreq::cb_sd_glui3body->brgodn(3) : 0.0), 0.0, "~chi0_3", "s", "sbar");
      result.set_BF((result.width_in_GeV > 0 ? BEreq::cb_sd_glui3body->brgodn(4) : 0.0), 0.0, "~chi0_4", "s", "sbar");
      result.set_BF((result.width_in_GeV > 0 ? BEreq::cb_sd_glui3body->brgoup(1) : 0.0), 0.0, "~chi0_1", "c", "cbar");
      result.set_BF((result.width_in_GeV > 0 ? BEreq::cb_sd_glui3body->brgoup(2) : 0.0), 0.0, "~chi0_2", "c", "cbar");
      result.set_BF((result.width_in_GeV > 0 ? BEreq::cb_sd_glui3body->brgoup(3) : 0.0), 0.0, "~chi0_3", "c", "cbar");
      result.set_BF((result.width_in_GeV > 0 ? BEreq::cb_sd_glui3body->brgoup(4) : 0.0), 0.0, "~chi0_4", "c", "cbar");
      result.set_BF((result.width_in_GeV > 0 ? BEreq::cb_sd_glui3body->brgobt(1) : 0.0), 0.0, "~chi0_1", "b", "bbar");
      result.set_BF((result.width_in_GeV > 0 ? BEreq::cb_sd_glui3body->brgobt(2) : 0.0), 0.0, "~chi0_2", "b", "bbar");
      result.set_BF((result.width_in_GeV > 0 ? BEreq::cb_sd_glui3body->brgobt(3) : 0.0), 0.0, "~chi0_3", "b", "bbar");
      result.set_BF((result.width_in_GeV > 0 ? BEreq::cb_sd_glui3body->brgobt(4) : 0.0), 0.0, "~chi0_4", "b", "bbar");
      result.set_BF((result.width_in_GeV > 0 ? BEreq::cb_sd_glui3body->brgotp(1) : 0.0), 0.0, "~chi0_1", "t", "tbar");
      result.set_BF((result.width_in_GeV > 0 ? BEreq::cb_sd_glui3body->brgotp(2) : 0.0), 0.0, "~chi0_2", "t", "tbar");
      result.set_BF((result.width_in_GeV > 0 ? BEreq::cb_sd_glui3body->brgotp(3) : 0.0), 0.0, "~chi0_3", "t", "tbar");
      result.set_BF((result.width_in_GeV > 0 ? BEreq::cb_sd_glui3body->brgotp(4) : 0.0), 0.0, "~chi0_4", "t", "tbar");
      result.set_BF((result.width_in_GeV > 0 ? BEreq::cb_sd_glui3body->brgoud(1) : 0.0), 0.0, "~chi+_1", "d", "ubar");
      result.set_BF((result.width_in_GeV > 0 ? BEreq::cb_sd_glui3body->brgoud(1) : 0.0), 0.0, "~chi-_1", "u", "dbar");
      result.set_BF((result.width_in_GeV > 0 ? BEreq::cb_sd_glui3body->brgoud(2) : 0.0), 0.0, "~chi+_2", "d", "ubar");
      result.set_BF((result.width_in_GeV > 0 ? BEreq::cb_sd_glui3body->brgoud(2) : 0.0), 0.0, "~chi-_2", "u", "dbar");
      result.set_BF((result.width_in_GeV > 0 ? BEreq::cb_sd_glui3body->brgoud(1) : 0.0), 0.0, "~chi+_1", "s", "cbar");
      result.set_BF((result.width_in_GeV > 0 ? BEreq::cb_sd_glui3body->brgoud(1) : 0.0), 0.0, "~chi-_1", "c", "sbar");
      result.set_BF((result.width_in_GeV > 0 ? BEreq::cb_sd_glui3body->brgoud(2) : 0.0), 0.0, "~chi+_2", "s", "cbar");
      result.set_BF((result.width_in_GeV > 0 ? BEreq::cb_sd_glui3body->brgoud(2) : 0.0), 0.0, "~chi-_2", "c", "sbar");
      result.set_BF((result.width_in_GeV > 0 ? BEreq::cb_sd_glui3body->brgotb(1) : 0.0), 0.0, "~chi+_1", "b", "tbar");
      result.set_BF((result.width_in_GeV > 0 ? BEreq::cb_sd_glui3body->brgotb(1) : 0.0), 0.0, "~chi-_1", "t", "bbar");
      result.set_BF((result.width_in_GeV > 0 ? BEreq::cb_sd_glui3body->brgotb(2) : 0.0), 0.0, "~chi+_2", "b", "tbar");
      result.set_BF((result.width_in_GeV > 0 ? BEreq::cb_sd_glui3body->brgotb(2) : 0.0), 0.0, "~chi-_2", "t", "bbar");
      result.set_BF((result.width_in_GeV > 0 ? BEreq::cb_sd_glui3body->brwst1b : 0.0), 0.0, psn.ist1, "bbar", "W-");
      result.set_BF((result.width_in_GeV > 0 ? BEreq::cb_sd_glui3body->brwst1b : 0.0), 0.0, psn.ist1bar, "b", "W+");
      result.set_BF((result.width_in_GeV > 0 ? BEreq::cb_sd_glui3body->brhcst1b : 0.0), 0.0, psn.ist1, "bbar", "H-");
      result.set_BF((result.width_in_GeV > 0 ? BEreq::cb_sd_glui3body->brhcst1b : 0.0), 0.0, psn.ist1bar, "b", "H+");

<<<<<<< HEAD
      if (result.width_in_GeV < 0) 
      {
        if  (runOptions->getValueOrDef<bool>(false, "invalid_point_for_negative_width"))
          invalid_point().raise("Negative width returned!"); 
        else
          DecayBit_error().raise(LOCAL_INFO, "Negative width returned!"); 
      }
=======
      if (result.width_in_GeV < 0) DecayBit_error().raise(LOCAL_INFO, "Negative width returned!");
>>>>>>> 2d96875f
    }

    /// MSSM decays: stop_1
    void stop_1_decays (DecayTable::Entry& result)
    {
      using namespace Pipes::stop_1_decays;
      mass_es_pseudonyms psn = *(Dep::SLHA_pseudonyms);

      result.calculator = BEreq::cb_sd_stopwidth.origin();
      result.calculator_version = BEreq::cb_sd_stopwidth.version();

      result.width_in_GeV = BEreq::cb_sd_stopwidth->stoptot(1);
      result.set_BF((result.width_in_GeV > 0 ? BEreq::cb_sd_stop2body->brst1neutt(1) : 0.0), 0.0, "~chi0_1", "t");
      result.set_BF((result.width_in_GeV > 0 ? BEreq::cb_sd_stop2body->brst1neutt(2) : 0.0), 0.0, "~chi0_2", "t");
      result.set_BF((result.width_in_GeV > 0 ? BEreq::cb_sd_stop2body->brst1neutt(3) : 0.0), 0.0, "~chi0_3", "t");
      result.set_BF((result.width_in_GeV > 0 ? BEreq::cb_sd_stop2body->brst1neutt(4) : 0.0), 0.0, "~chi0_4", "t");
      result.set_BF((result.width_in_GeV > 0 ? BEreq::cb_sd_stop2body->brst1charb(1) : 0.0), 0.0, "~chi+_1", "b");
      result.set_BF((result.width_in_GeV > 0 ? BEreq::cb_sd_stop2body->brst1charb(2) : 0.0), 0.0, "~chi+_2", "b");
      result.set_BF((result.width_in_GeV > 0 ? BEreq::cb_sd_stop2body->brst1glui : 0.0), 0.0, "~g", "t");
      result.set_BF((result.width_in_GeV > 0 ? BEreq::cb_sd_stop2body->brst1hcsb(1) : 0.0), 0.0, psn.isb1, "H+");
      result.set_BF((result.width_in_GeV > 0 ? BEreq::cb_sd_stop2body->brst1hcsb(2) : 0.0), 0.0, psn.isb2, "H+");
      result.set_BF((result.width_in_GeV > 0 ? BEreq::cb_sd_stop2body->brst1wsb(1) : 0.0), 0.0, psn.isb1, "W+");
      result.set_BF((result.width_in_GeV > 0 ? BEreq::cb_sd_stop2body->brst1wsb(2) : 0.0), 0.0, psn.isb2, "W+");
      result.set_BF((result.width_in_GeV > 0 ? BEreq::cb_sd_stoploop->brgamma : 0.0), 0.0, "~chi0_1", "c");
      result.set_BF((result.width_in_GeV > 0 ? BEreq::cb_sd_stoploop->brgammaup : 0.0), 0.0, "~chi0_1", "u");
      result.set_BF((result.width_in_GeV > 0 ? BEreq::cb_sd_stoploop->brgammagluino : 0.0), 0.0, "~g", "c");
      result.set_BF((result.width_in_GeV > 0 ? BEreq::cb_sd_stop3body->brstopw(1,1) : 0.0), 0.0, "~chi0_1", "b", "W+");
      result.set_BF((result.width_in_GeV > 0 ? BEreq::cb_sd_stop3body->brstopw(1,2) : 0.0), 0.0, "~chi0_2", "b", "W+");
      result.set_BF((result.width_in_GeV > 0 ? BEreq::cb_sd_stop3body->brstopw(1,3) : 0.0), 0.0, "~chi0_3", "b", "W+");
      result.set_BF((result.width_in_GeV > 0 ? BEreq::cb_sd_stop3body->brstopw(1,4) : 0.0), 0.0, "~chi0_4", "b", "W+");
      result.set_BF((result.width_in_GeV > 0 ? BEreq::cb_sd_stop3body->brstoph(1,1) : 0.0), 0.0, "~chi0_1", "b", "H+");
      result.set_BF((result.width_in_GeV > 0 ? BEreq::cb_sd_stop3body->brstoph(1,2) : 0.0), 0.0, "~chi0_2", "b", "H+");
      result.set_BF((result.width_in_GeV > 0 ? BEreq::cb_sd_stop3body->brstoph(1,3) : 0.0), 0.0, "~chi0_3", "b", "H+");
      result.set_BF((result.width_in_GeV > 0 ? BEreq::cb_sd_stop3body->brstoph(1,4) : 0.0), 0.0, "~chi0_4", "b", "H+");
      result.set_BF((result.width_in_GeV > 0 ? BEreq::cb_sd_stop3body->brstsntau(1,1) : 0.0), 0.0, psn.isntaul, "b", "tau+");
      result.set_BF((result.width_in_GeV > 0 ? BEreq::cb_sd_stop3body->brstsnel(1) : 0.0), 0.0, psn.isnel, "b", "e+");
      result.set_BF((result.width_in_GeV > 0 ? BEreq::cb_sd_stop3body->brstsnel(1) : 0.0), 0.0, psn.isnmul, "b", "mu+");
      result.set_BF((result.width_in_GeV > 0 ? BEreq::cb_sd_stop3body->brststau(1,1) : 0.0), 0.0, psn.istau1bar, "b", "nu_tau");
      result.set_BF((result.width_in_GeV > 0 ? BEreq::cb_sd_stop3body->brststau(1,2) : 0.0), 0.0, psn.istau2bar, "b", "nu_tau");
      result.set_BF((result.width_in_GeV > 0 ? BEreq::cb_sd_stop3body->brstsel(1,1) : 0.0), 0.0, psn.isellbar, "b", "nu_e");
      result.set_BF((result.width_in_GeV > 0 ? BEreq::cb_sd_stop3body->brstsel(1,2) : 0.0), 0.0, psn.iselrbar, "b", "nu_e");
      result.set_BF((result.width_in_GeV > 0 ? BEreq::cb_sd_stop3body->brstsel(1,1) : 0.0), 0.0, psn.ismulbar, "b", "nu_mu");
      result.set_BF((result.width_in_GeV > 0 ? BEreq::cb_sd_stop3body->brstsel(1,2) : 0.0), 0.0, psn.ismurbar, "b", "nu_mu");
      result.set_BF((result.width_in_GeV > 0 ? BEreq::cb_sd_stop3body->brstbsbst(1,1) : 0.0), 0.0, psn.isb1bar, "b", "t");
      result.set_BF((result.width_in_GeV > 0 ? BEreq::cb_sd_stop3body->brstbsbst(1,2) : 0.0), 0.0, psn.isb2bar, "b", "t");
      result.set_BF((result.width_in_GeV > 0 ? BEreq::cb_sd_stop3body->brstbbsbt(1,1) : 0.0), 0.0, psn.isb1, "bbar", "t");
      result.set_BF((result.width_in_GeV > 0 ? BEreq::cb_sd_stop3body->brstbbsbt(1,2) : 0.0), 0.0, psn.isb2, "bbar", "t");
      result.set_BF((result.width_in_GeV > 0 ? BEreq::cb_sd_stop3body->brstupsbdow(1,1) : 0.0), 0.0, psn.isb1, "dbar", "u");
      result.set_BF((result.width_in_GeV > 0 ? BEreq::cb_sd_stop3body->brstupsbdow(1,2) : 0.0), 0.0, psn.isb2, "dbar", "u");
      result.set_BF((result.width_in_GeV > 0 ? BEreq::cb_sd_stop3body->brstupsbdow(1,1) : 0.0), 0.0, psn.isb1, "sbar", "c");
      result.set_BF((result.width_in_GeV > 0 ? BEreq::cb_sd_stop3body->brstupsbdow(1,2) : 0.0), 0.0, psn.isb2, "sbar", "c");
      result.set_BF((result.width_in_GeV > 0 ? BEreq::cb_sd_stop3body->brsttausbnu(1,1) : 0.0), 0.0, psn.isb1, "tau+", "nu_tau");
      result.set_BF((result.width_in_GeV > 0 ? BEreq::cb_sd_stop3body->brsttausbnu(1,2) : 0.0), 0.0, psn.isb2, "tau+", "nu_tau");
      result.set_BF((result.width_in_GeV > 0 ? BEreq::cb_sd_stop3body->brstelsbnu(1,1) : 0.0), 0.0, psn.isb1, "e+", "nu_e");
      result.set_BF((result.width_in_GeV > 0 ? BEreq::cb_sd_stop3body->brstelsbnu(1,2) : 0.0), 0.0, psn.isb2, "e+", "nu_e");
      result.set_BF((result.width_in_GeV > 0 ? BEreq::cb_sd_stop3body->brstelsbnu(1,1) : 0.0), 0.0, psn.isb1, "mu+", "nu_mu");
      result.set_BF((result.width_in_GeV > 0 ? BEreq::cb_sd_stop3body->brstelsbnu(1,2) : 0.0), 0.0, psn.isb2, "mu+", "nu_mu");

<<<<<<< HEAD
      if (result.width_in_GeV < 0) 
      {
        if  (runOptions->getValueOrDef<bool>(false, "invalid_point_for_negative_width"))
          invalid_point().raise("Negative width returned!"); 
        else
          DecayBit_error().raise(LOCAL_INFO, "Negative width returned!"); 
      }
=======
      if (result.width_in_GeV < 0) DecayBit_error().raise(LOCAL_INFO, "Negative width returned!");
>>>>>>> 2d96875f
   }

    /// MSSM decays: stopbar_1
    void stopbar_1_decays (DecayTable::Entry& result)
    {
      result = CP_conjugate(*Pipes::stopbar_1_decays::Dep::stop_1_decay_rates);
    }

    /// MSSM decays: stop_2
    void stop_2_decays (DecayTable::Entry& result)
    {
      using namespace Pipes::stop_2_decays;
      mass_es_pseudonyms psn = *(Dep::SLHA_pseudonyms);

      result.calculator = BEreq::cb_sd_stopwidth.origin();
      result.calculator_version = BEreq::cb_sd_stopwidth.version();

      result.width_in_GeV = BEreq::cb_sd_stopwidth->stoptot(2);
      result.set_BF((result.width_in_GeV > 0 ? BEreq::cb_sd_stop2body->brst2neutt(1) : 0.0), 0.0, "~chi0_1", "t");
      result.set_BF((result.width_in_GeV > 0 ? BEreq::cb_sd_stop2body->brst2neutt(2) : 0.0), 0.0, "~chi0_2", "t");
      result.set_BF((result.width_in_GeV > 0 ? BEreq::cb_sd_stop2body->brst2neutt(3) : 0.0), 0.0, "~chi0_3", "t");
      result.set_BF((result.width_in_GeV > 0 ? BEreq::cb_sd_stop2body->brst2neutt(4) : 0.0), 0.0, "~chi0_4", "t");
      result.set_BF((result.width_in_GeV > 0 ? BEreq::cb_sd_stop2body->brst2charb(1) : 0.0), 0.0, "~chi+_1", "b");
      result.set_BF((result.width_in_GeV > 0 ? BEreq::cb_sd_stop2body->brst2charb(2) : 0.0), 0.0, "~chi+_2", "b");
      result.set_BF((result.width_in_GeV > 0 ? BEreq::cb_sd_stop2body->brst2glui : 0.0), 0.0, "~g", "t");
      result.set_BF((result.width_in_GeV > 0 ? BEreq::cb_sd_stop2body->brst2hl : 0.0), 0.0, psn.ist1, "h0_1");
      result.set_BF((result.width_in_GeV > 0 ? BEreq::cb_sd_stop2body->brst2hh : 0.0), 0.0, psn.ist1, "h0_2");
      result.set_BF((result.width_in_GeV > 0 ? BEreq::cb_sd_stop2body->brst2ha : 0.0), 0.0, psn.ist1, "A0");
      result.set_BF((result.width_in_GeV > 0 ? BEreq::cb_sd_stop2body->brst2hcsb(1) : 0.0), 0.0, psn.isb1, "H+");
      result.set_BF((result.width_in_GeV > 0 ? BEreq::cb_sd_stop2body->brst2hcsb(2) : 0.0), 0.0, psn.isb2, "H+");
      result.set_BF((result.width_in_GeV > 0 ? BEreq::cb_sd_stop2body->brst2ztop : 0.0), 0.0, psn.ist1, "Z0");
      result.set_BF((result.width_in_GeV > 0 ? BEreq::cb_sd_stop2body->brst2wsb(1) : 0.0), 0.0, psn.isb1, "W+");
      result.set_BF((result.width_in_GeV > 0 ? BEreq::cb_sd_stop2body->brst2wsb(2) : 0.0), 0.0, psn.isb2, "W+");
      result.set_BF((result.width_in_GeV > 0 ? BEreq::cb_sd_stop3body->brstopw(2,1) : 0.0), 0.0, "~chi0_1", "b", "W+");
      result.set_BF((result.width_in_GeV > 0 ? BEreq::cb_sd_stop3body->brstopw(2,2) : 0.0), 0.0, "~chi0_2", "b", "W+");
      result.set_BF((result.width_in_GeV > 0 ? BEreq::cb_sd_stop3body->brstopw(2,3) : 0.0), 0.0, "~chi0_3", "b", "W+");
      result.set_BF((result.width_in_GeV > 0 ? BEreq::cb_sd_stop3body->brstopw(2,4) : 0.0), 0.0, "~chi0_4", "b", "W+");
      result.set_BF((result.width_in_GeV > 0 ? BEreq::cb_sd_stop3body->brstoph(2,1) : 0.0), 0.0, "~chi0_1", "b", "H+");
      result.set_BF((result.width_in_GeV > 0 ? BEreq::cb_sd_stop3body->brstoph(2,2) : 0.0), 0.0, "~chi0_2", "b", "H+");
      result.set_BF((result.width_in_GeV > 0 ? BEreq::cb_sd_stop3body->brstoph(2,3) : 0.0), 0.0, "~chi0_3", "b", "H+");
      result.set_BF((result.width_in_GeV > 0 ? BEreq::cb_sd_stop3body->brstoph(2,4) : 0.0), 0.0, "~chi0_4", "b", "H+");
      result.set_BF((result.width_in_GeV > 0 ? BEreq::cb_sd_stop3body->brstsntau(2,1) : 0.0), 0.0, psn.isntaul, "b", "tau+");
      result.set_BF((result.width_in_GeV > 0 ? BEreq::cb_sd_stop3body->brstsnel(2) : 0.0), 0.0, psn.isnel, "b", "e+");
      result.set_BF((result.width_in_GeV > 0 ? BEreq::cb_sd_stop3body->brstsnel(2) : 0.0), 0.0, psn.isnmul, "b", "mu+");
      result.set_BF((result.width_in_GeV > 0 ? BEreq::cb_sd_stop3body->brststau(2,1) : 0.0), 0.0, psn.istau1bar, "b", "nu_tau");
      result.set_BF((result.width_in_GeV > 0 ? BEreq::cb_sd_stop3body->brststau(2,2) : 0.0), 0.0, psn.istau2bar, "b", "nu_tau");
      result.set_BF((result.width_in_GeV > 0 ? BEreq::cb_sd_stop3body->brstsel(2,1) : 0.0), 0.0, psn.isellbar, "b", "nu_e");
      result.set_BF((result.width_in_GeV > 0 ? BEreq::cb_sd_stop3body->brstsel(2,2) : 0.0), 0.0, psn.iselrbar, "b", "nu_e");
      result.set_BF((result.width_in_GeV > 0 ? BEreq::cb_sd_stop3body->brstsel(2,1) : 0.0), 0.0, psn.ismulbar, "b", "nu_mu");
      result.set_BF((result.width_in_GeV > 0 ? BEreq::cb_sd_stop3body->brstsel(2,2) : 0.0), 0.0, psn.ismurbar, "b", "nu_mu");
      result.set_BF((result.width_in_GeV > 0 ? BEreq::cb_sd_stop3body->brstbsbst(2,1) : 0.0), 0.0, psn.isb1bar, "b", "t");
      result.set_BF((result.width_in_GeV > 0 ? BEreq::cb_sd_stop3body->brstbsbst(2,2) : 0.0), 0.0, psn.isb2bar, "b", "t");
      result.set_BF((result.width_in_GeV > 0 ? BEreq::cb_sd_stop3body->brstbbsbt(2,1) : 0.0), 0.0, psn.isb1, "bbar", "t");
      result.set_BF((result.width_in_GeV > 0 ? BEreq::cb_sd_stop3body->brstbbsbt(2,2) : 0.0), 0.0, psn.isb2, "bbar", "t");
      result.set_BF((result.width_in_GeV > 0 ? BEreq::cb_sd_stop3body->brstupsbdow(2,1) : 0.0), 0.0, psn.isb1, "dbar", "u");
      result.set_BF((result.width_in_GeV > 0 ? BEreq::cb_sd_stop3body->brstupsbdow(2,2) : 0.0), 0.0, psn.isb2, "dbar", "u");
      result.set_BF((result.width_in_GeV > 0 ? BEreq::cb_sd_stop3body->brstupsbdow(2,1) : 0.0), 0.0, psn.isb1, "sbar", "c");
      result.set_BF((result.width_in_GeV > 0 ? BEreq::cb_sd_stop3body->brstupsbdow(2,2) : 0.0), 0.0, psn.isb2, "sbar", "c");
      result.set_BF((result.width_in_GeV > 0 ? BEreq::cb_sd_stop3body->brsttausbnu(2,1) : 0.0), 0.0, psn.isb1, "tau+", "nu_tau");
      result.set_BF((result.width_in_GeV > 0 ? BEreq::cb_sd_stop3body->brsttausbnu(2,2) : 0.0), 0.0, psn.isb2, "tau+", "nu_tau");
      result.set_BF((result.width_in_GeV > 0 ? BEreq::cb_sd_stop3body->brstelsbnu(2,1) : 0.0), 0.0, psn.isb1, "e+", "nu_e");
      result.set_BF((result.width_in_GeV > 0 ? BEreq::cb_sd_stop3body->brstelsbnu(2,2) : 0.0), 0.0, psn.isb2, "e+", "nu_e");
      result.set_BF((result.width_in_GeV > 0 ? BEreq::cb_sd_stop3body->brstelsbnu(2,1) : 0.0), 0.0, psn.isb1, "mu+", "nu_mu");
      result.set_BF((result.width_in_GeV > 0 ? BEreq::cb_sd_stop3body->brstelsbnu(2,2) : 0.0), 0.0, psn.isb2, "mu+", "nu_mu");
      result.set_BF((result.width_in_GeV > 0 ? BEreq::cb_sd_stop3body->brst2st1tt : 0.0), 0.0, psn.ist1, "t", "tbar");
      result.set_BF((result.width_in_GeV > 0 ? BEreq::cb_sd_stop3body->brst2st1tt : 0.0), 0.0, psn.ist1bar, "t", "t");
      result.set_BF((result.width_in_GeV > 0 ? BEreq::cb_sd_stop3body->brst2st1bb : 0.0), 0.0, psn.ist1, "b", "bbar");
      result.set_BF((result.width_in_GeV > 0 ? BEreq::cb_sd_stop3body->brst2st1uu : 0.0), 0.0, psn.ist1, "u", "ubar");
      result.set_BF((result.width_in_GeV > 0 ? BEreq::cb_sd_stop3body->brst2st1dd : 0.0), 0.0, psn.ist1, "d", "dbar");
      result.set_BF((result.width_in_GeV > 0 ? BEreq::cb_sd_stop3body->brst2st1uu : 0.0), 0.0, psn.ist1, "c", "cbar");
      result.set_BF((result.width_in_GeV > 0 ? BEreq::cb_sd_stop3body->brst2st1dd : 0.0), 0.0, psn.ist1, "s", "sbar");
      result.set_BF((result.width_in_GeV > 0 ? BEreq::cb_sd_stop3body->brst2st1ee : 0.0), 0.0, psn.ist1, "e-", "e+");
      result.set_BF((result.width_in_GeV > 0 ? BEreq::cb_sd_stop3body->brst2st1ee : 0.0), 0.0, psn.ist1, "mu-", "mu+");
      result.set_BF((result.width_in_GeV > 0 ? BEreq::cb_sd_stop3body->brst2st1tautau : 0.0), 0.0, psn.ist1, "tau-", "tau+");
      result.set_BF((result.width_in_GeV > 0 ? BEreq::cb_sd_stop3body->brst2st1nunu : 0.0), 0.0, psn.ist1, "nu_e", "nubar_e");
      result.set_BF((result.width_in_GeV > 0 ? BEreq::cb_sd_stop3body->brst2st1nunu : 0.0), 0.0, psn.ist1, "nu_mu", "nubar_mu");
      result.set_BF((result.width_in_GeV > 0 ? BEreq::cb_sd_stop3body->brst2st1nunu : 0.0), 0.0, psn.ist1, "nu_tau", "nubar_tau");

<<<<<<< HEAD
      if (result.width_in_GeV < 0) 
      {
        if  (runOptions->getValueOrDef<bool>(false, "invalid_point_for_negative_width"))
          invalid_point().raise("Negative width returned!"); 
        else
          DecayBit_error().raise(LOCAL_INFO, "Negative width returned!"); 
      }
=======
      if (result.width_in_GeV < 0) DecayBit_error().raise(LOCAL_INFO, "Negative width returned!");
>>>>>>> 2d96875f
    }

    /// MSSM decays: stopbar_2
    void stopbar_2_decays (DecayTable::Entry& result)
    {
      result = CP_conjugate(*Pipes::stopbar_2_decays::Dep::stop_2_decay_rates);
    }

    /// MSSM decays: sbottom_1
    void sbottom_1_decays (DecayTable::Entry& result)
    {
      using namespace Pipes::sbottom_1_decays;
      mass_es_pseudonyms psn = *(Dep::SLHA_pseudonyms);

      result.calculator = BEreq::cb_sd_sbotwidth.origin();
      result.calculator_version = BEreq::cb_sd_sbotwidth.version();

      result.width_in_GeV = BEreq::cb_sd_sbotwidth->sbottot(1);
      result.set_BF((result.width_in_GeV > 0 ? BEreq::cb_sd_sbot2body->brsb1neutt(1) : 0.0), 0.0, "~chi0_1", "b");
      result.set_BF((result.width_in_GeV > 0 ? BEreq::cb_sd_sbot2body->brsb1neutt(2) : 0.0), 0.0, "~chi0_2", "b");
      result.set_BF((result.width_in_GeV > 0 ? BEreq::cb_sd_sbot2body->brsb1neutt(3) : 0.0), 0.0, "~chi0_3", "b");
      result.set_BF((result.width_in_GeV > 0 ? BEreq::cb_sd_sbot2body->brsb1neutt(4) : 0.0), 0.0, "~chi0_4", "b");
      result.set_BF((result.width_in_GeV > 0 ? BEreq::cb_sd_sbot2body->brsb1chart(1) : 0.0), 0.0, "~chi-_1", "t");
      result.set_BF((result.width_in_GeV > 0 ? BEreq::cb_sd_sbot2body->brsb1chart(2) : 0.0), 0.0, "~chi-_2", "t");
      result.set_BF((result.width_in_GeV > 0 ? BEreq::cb_sd_sbot2body->brsb1glui : 0.0), 0.0, "~g", "b");
      result.set_BF((result.width_in_GeV > 0 ? BEreq::cb_sd_sbot2body->brsb1hcst(1) : 0.0), 0.0, psn.ist1, "H-");
      result.set_BF((result.width_in_GeV > 0 ? BEreq::cb_sd_sbot2body->brsb1hcst(2) : 0.0), 0.0, psn.ist2, "H-");
      result.set_BF((result.width_in_GeV > 0 ? BEreq::cb_sd_sbot2body->brsb1wst(1) : 0.0), 0.0, psn.ist1, "W-");
      result.set_BF((result.width_in_GeV > 0 ? BEreq::cb_sd_sbot2body->brsb1wst(2) : 0.0), 0.0, psn.ist2, "W-");
      result.set_BF((result.width_in_GeV > 0 ? BEreq::cb_sd_sbot3body->brsbsntau(1,1) : 0.0), 0.0, psn.isntaulbar, "t", "tau-");
      result.set_BF((result.width_in_GeV > 0 ? BEreq::cb_sd_sbot3body->brsbsnel(1) : 0.0), 0.0, psn.isnelbar, "t", "e-");
      result.set_BF((result.width_in_GeV > 0 ? BEreq::cb_sd_sbot3body->brsbsnel(1) : 0.0), 0.0, psn.isnmulbar, "t", "mu-");
      result.set_BF((result.width_in_GeV > 0 ? BEreq::cb_sd_sbot3body->brsbstau(1,1) : 0.0), 0.0, psn.istau1, "t", "nubar_tau");
      result.set_BF((result.width_in_GeV > 0 ? BEreq::cb_sd_sbot3body->brsbstau(1,2) : 0.0), 0.0, psn.istau2, "t", "nubar_tau");
      result.set_BF((result.width_in_GeV > 0 ? BEreq::cb_sd_sbot3body->brsbsel(1,1) : 0.0), 0.0, psn.isell, "t", "nubar_e");
      result.set_BF((result.width_in_GeV > 0 ? BEreq::cb_sd_sbot3body->brsbsel(1,2) : 0.0), 0.0, psn.iselr, "t", "nubar_e");
      result.set_BF((result.width_in_GeV > 0 ? BEreq::cb_sd_sbot3body->brsbsel(1,1) : 0.0), 0.0, psn.ismul, "t", "nubar_mu");
      result.set_BF((result.width_in_GeV > 0 ? BEreq::cb_sd_sbot3body->brsbsel(1,2) : 0.0), 0.0, psn.ismur, "t", "nubar_mu");
      result.set_BF((result.width_in_GeV > 0 ? BEreq::cb_sd_sbot3body->brsbtstsb(1,1) : 0.0), 0.0, psn.ist1bar, "t", "b");
      result.set_BF((result.width_in_GeV > 0 ? BEreq::cb_sd_sbot3body->brsbtstsb(1,2) : 0.0), 0.0, psn.ist2bar, "t", "b");
      result.set_BF((result.width_in_GeV > 0 ? BEreq::cb_sd_sbot3body->brsbtbstb(1,1) : 0.0), 0.0, psn.ist1, "tbar", "b");
      result.set_BF((result.width_in_GeV > 0 ? BEreq::cb_sd_sbot3body->brsbtbstb(1,2) : 0.0), 0.0, psn.ist2, "tbar", "b");
      result.set_BF((result.width_in_GeV > 0 ? BEreq::cb_sd_sbot3body->brsbupstdow(1,1) : 0.0), 0.0, psn.ist1, "ubar", "d");
      result.set_BF((result.width_in_GeV > 0 ? BEreq::cb_sd_sbot3body->brsbupstdow(1,2) : 0.0), 0.0, psn.ist2, "ubar", "d");
      result.set_BF((result.width_in_GeV > 0 ? BEreq::cb_sd_sbot3body->brsbupstdow(1,1) : 0.0), 0.0, psn.ist1, "cbar", "s");
      result.set_BF((result.width_in_GeV > 0 ? BEreq::cb_sd_sbot3body->brsbupstdow(1,2) : 0.0), 0.0, psn.ist2, "cbar", "s");
      result.set_BF((result.width_in_GeV > 0 ? BEreq::cb_sd_sbot3body->brsbtaustnu(1,1) : 0.0), 0.0, psn.ist1, "tau-", "nubar_tau");
      result.set_BF((result.width_in_GeV > 0 ? BEreq::cb_sd_sbot3body->brsbtaustnu(1,2) : 0.0), 0.0, psn.ist2, "tau-", "nubar_tau");
      result.set_BF((result.width_in_GeV > 0 ? BEreq::cb_sd_sbot3body->brsbelstnu(1,1) : 0.0), 0.0, psn.ist1, "e-", "nubar_e");
      result.set_BF((result.width_in_GeV > 0 ? BEreq::cb_sd_sbot3body->brsbelstnu(1,2) : 0.0), 0.0, psn.ist1, "e-", "nubar_e");
      result.set_BF((result.width_in_GeV > 0 ? BEreq::cb_sd_sbot3body->brsbelstnu(1,1) : 0.0), 0.0, psn.ist1, "mu-", "nubar_mu");
      result.set_BF((result.width_in_GeV > 0 ? BEreq::cb_sd_sbot3body->brsbelstnu(1,2) : 0.0), 0.0, psn.ist1, "mu-", "nubar_mu");

<<<<<<< HEAD
      if (result.width_in_GeV < 0) 
      {
        if  (runOptions->getValueOrDef<bool>(false, "invalid_point_for_negative_width"))
          invalid_point().raise("Negative width returned!"); 
        else
          DecayBit_error().raise(LOCAL_INFO, "Negative width returned!"); 
      }
=======
      if (result.width_in_GeV < 0) DecayBit_error().raise(LOCAL_INFO, "Negative width returned!");
>>>>>>> 2d96875f
    }

    /// MSSM decays: sbottombar_1
    void sbottombar_1_decays (DecayTable::Entry& result)
    {
      result = CP_conjugate(*Pipes::sbottombar_1_decays::Dep::sbottom_1_decay_rates);
    }

    /// MSSM decays: sbottom_2
    void sbottom_2_decays (DecayTable::Entry& result)
    {
      using namespace Pipes::sbottom_2_decays;
      mass_es_pseudonyms psn = *(Dep::SLHA_pseudonyms);

      result.calculator = BEreq::cb_sd_sbotwidth.origin();
      result.calculator_version = BEreq::cb_sd_sbotwidth.version();

      result.width_in_GeV = BEreq::cb_sd_sbotwidth->sbottot(2);
      result.set_BF((result.width_in_GeV > 0 ? BEreq::cb_sd_sbot2body->brsb2neutt(1) : 0.0), 0.0, "~chi0_1", "b");
      result.set_BF((result.width_in_GeV > 0 ? BEreq::cb_sd_sbot2body->brsb2neutt(2) : 0.0), 0.0, "~chi0_2", "b");
      result.set_BF((result.width_in_GeV > 0 ? BEreq::cb_sd_sbot2body->brsb2neutt(3) : 0.0), 0.0, "~chi0_3", "b");
      result.set_BF((result.width_in_GeV > 0 ? BEreq::cb_sd_sbot2body->brsb2neutt(4) : 0.0), 0.0, "~chi0_4", "b");
      result.set_BF((result.width_in_GeV > 0 ? BEreq::cb_sd_sbot2body->brsb2chart(1) : 0.0), 0.0, "~chi-_1", "t");
      result.set_BF((result.width_in_GeV > 0 ? BEreq::cb_sd_sbot2body->brsb2chart(2) : 0.0), 0.0, "~chi-_2", "t");
      result.set_BF((result.width_in_GeV > 0 ? BEreq::cb_sd_sbot2body->brsb2glui : 0.0), 0.0, "~g", "b");
      result.set_BF((result.width_in_GeV > 0 ? BEreq::cb_sd_sbot2body->brsb2hl : 0.0), 0.0, psn.isb1, "h0_1");
      result.set_BF((result.width_in_GeV > 0 ? BEreq::cb_sd_sbot2body->brsb2hh : 0.0), 0.0, psn.isb1, "h0_2");
      result.set_BF((result.width_in_GeV > 0 ? BEreq::cb_sd_sbot2body->brsb2ha : 0.0), 0.0, psn.isb1, "A0");
      result.set_BF((result.width_in_GeV > 0 ? BEreq::cb_sd_sbot2body->brsb2hcst(1) : 0.0), 0.0, psn.ist1, "H-");
      result.set_BF((result.width_in_GeV > 0 ? BEreq::cb_sd_sbot2body->brsb2hcst(2) : 0.0), 0.0, psn.ist2, "H-");
      result.set_BF((result.width_in_GeV > 0 ? BEreq::cb_sd_sbot2body->brsb2zbot : 0.0), 0.0, psn.isb1, "Z0");
      result.set_BF((result.width_in_GeV > 0 ? BEreq::cb_sd_sbot2body->brsb2wst(1) : 0.0), 0.0, psn.ist1, "W-");
      result.set_BF((result.width_in_GeV > 0 ? BEreq::cb_sd_sbot2body->brsb2wst(2) : 0.0), 0.0, psn.ist2, "W-");
      result.set_BF((result.width_in_GeV > 0 ? BEreq::cb_sd_sbot3body->brsbsntau(2,1) : 0.0), 0.0, psn.isntaulbar, "t", "tau-");
      result.set_BF((result.width_in_GeV > 0 ? BEreq::cb_sd_sbot3body->brsbsnel(2) : 0.0), 0.0, psn.isnelbar, "t", "e-");
      result.set_BF((result.width_in_GeV > 0 ? BEreq::cb_sd_sbot3body->brsbsnel(2) : 0.0), 0.0, psn.isnmulbar, "t", "mu-");
      result.set_BF((result.width_in_GeV > 0 ? BEreq::cb_sd_sbot3body->brsbstau(2,1) : 0.0), 0.0, psn.istau1, "t", "nubar_tau");
      result.set_BF((result.width_in_GeV > 0 ? BEreq::cb_sd_sbot3body->brsbstau(2,2) : 0.0), 0.0, psn.istau2, "t", "nubar_tau");
      result.set_BF((result.width_in_GeV > 0 ? BEreq::cb_sd_sbot3body->brsbsel(2,1) : 0.0), 0.0, psn.isell, "t", "nubar_e");
      result.set_BF((result.width_in_GeV > 0 ? BEreq::cb_sd_sbot3body->brsbsel(2,2) : 0.0), 0.0, psn.iselr, "t", "nubar_e");
      result.set_BF((result.width_in_GeV > 0 ? BEreq::cb_sd_sbot3body->brsbsel(2,1) : 0.0), 0.0, psn.ismul, "t", "nubar_mu");
      result.set_BF((result.width_in_GeV > 0 ? BEreq::cb_sd_sbot3body->brsbsel(2,2) : 0.0), 0.0, psn.ismur, "t", "nubar_mu");
      result.set_BF((result.width_in_GeV > 0 ? BEreq::cb_sd_sbot3body->brsbtstsb(2,1) : 0.0), 0.0, psn.ist1bar, "t", "b");
      result.set_BF((result.width_in_GeV > 0 ? BEreq::cb_sd_sbot3body->brsbtstsb(2,2) : 0.0), 0.0, psn.ist2bar, "t", "b");
      result.set_BF((result.width_in_GeV > 0 ? BEreq::cb_sd_sbot3body->brsbtbstb(2,1) : 0.0), 0.0, psn.ist1, "tbar", "b");
      result.set_BF((result.width_in_GeV > 0 ? BEreq::cb_sd_sbot3body->brsbtbstb(2,2) : 0.0), 0.0, psn.ist2, "tbar", "b");
      result.set_BF((result.width_in_GeV > 0 ? BEreq::cb_sd_sbot3body->brsbupstdow(2,1) : 0.0), 0.0, psn.ist1, "ubar", "d");
      result.set_BF((result.width_in_GeV > 0 ? BEreq::cb_sd_sbot3body->brsbupstdow(2,2) : 0.0), 0.0, psn.ist2, "ubar", "d");
      result.set_BF((result.width_in_GeV > 0 ? BEreq::cb_sd_sbot3body->brsbupstdow(2,1) : 0.0), 0.0, psn.ist1, "cbar", "s");
      result.set_BF((result.width_in_GeV > 0 ? BEreq::cb_sd_sbot3body->brsbupstdow(2,2) : 0.0), 0.0, psn.ist2, "cbar", "s");
      result.set_BF((result.width_in_GeV > 0 ? BEreq::cb_sd_sbot3body->brsbtaustnu(2,1) : 0.0), 0.0, psn.ist1, "tau-", "nubar_tau");
      result.set_BF((result.width_in_GeV > 0 ? BEreq::cb_sd_sbot3body->brsbtaustnu(2,2) : 0.0), 0.0, psn.ist2, "tau-", "nubar_tau");
      result.set_BF((result.width_in_GeV > 0 ? BEreq::cb_sd_sbot3body->brsbelstnu(2,1) : 0.0), 0.0, psn.ist1, "e-", "nubar_e");
      result.set_BF((result.width_in_GeV > 0 ? BEreq::cb_sd_sbot3body->brsbelstnu(2,2) : 0.0), 0.0, psn.ist1, "e-", "nubar_e");
      result.set_BF((result.width_in_GeV > 0 ? BEreq::cb_sd_sbot3body->brsbelstnu(2,1) : 0.0), 0.0, psn.ist1, "mu-", "nubar_mu");
      result.set_BF((result.width_in_GeV > 0 ? BEreq::cb_sd_sbot3body->brsbelstnu(2,2) : 0.0), 0.0, psn.ist1, "mu-", "nubar_mu");
      result.set_BF((result.width_in_GeV > 0 ? BEreq::cb_sd_sbot3body->brsb2sb1bb : 0.0), 0.0, psn.isb1, "b", "bbar");
      result.set_BF((result.width_in_GeV > 0 ? BEreq::cb_sd_sbot3body->brsb2sb1starbb : 0.0), 0.0, psn.isb1bar, "b", "b");
      result.set_BF((result.width_in_GeV > 0 ? BEreq::cb_sd_sbot3body->brsb2sb1tt : 0.0), 0.0, psn.isb1, "t", "tbar");
      result.set_BF((result.width_in_GeV > 0 ? BEreq::cb_sd_sbot3body->brsb2sb1uu : 0.0), 0.0, psn.isb1, "u", "ubar");
      result.set_BF((result.width_in_GeV > 0 ? BEreq::cb_sd_sbot3body->brsb2sb1dd : 0.0), 0.0, psn.isb1, "d", "dbar");
      result.set_BF((result.width_in_GeV > 0 ? BEreq::cb_sd_sbot3body->brsb2sb1uu : 0.0), 0.0, psn.isb1, "c", "cbar");
      result.set_BF((result.width_in_GeV > 0 ? BEreq::cb_sd_sbot3body->brsb2sb1dd : 0.0), 0.0, psn.isb1, "s", "sbar");
      result.set_BF((result.width_in_GeV > 0 ? BEreq::cb_sd_sbot3body->brsb2sb1ee : 0.0), 0.0, psn.isb1, "e-", "e+");
      result.set_BF((result.width_in_GeV > 0 ? BEreq::cb_sd_sbot3body->brsb2sb1ee : 0.0), 0.0, psn.isb1, "mu-", "mu+");
      result.set_BF((result.width_in_GeV > 0 ? BEreq::cb_sd_sbot3body->brsb2sb1tautau : 0.0), 0.0, psn.isb1, "tau-", "tau+");
      result.set_BF((result.width_in_GeV > 0 ? BEreq::cb_sd_sbot3body->brsb2sb1nunu : 0.0), 0.0, psn.isb1, "nu_e", "nubar_e");
      result.set_BF((result.width_in_GeV > 0 ? BEreq::cb_sd_sbot3body->brsb2sb1nunu : 0.0), 0.0, psn.isb1, "nu_mu", "nubar_mu");
      result.set_BF((result.width_in_GeV > 0 ? BEreq::cb_sd_sbot3body->brsb2sb1nunu : 0.0), 0.0, psn.isb1, "nu_tau", "nubar_tau");

<<<<<<< HEAD
      if (result.width_in_GeV < 0) 
      {
        if  (runOptions->getValueOrDef<bool>(false, "invalid_point_for_negative_width"))
          invalid_point().raise("Negative width returned!"); 
        else
          DecayBit_error().raise(LOCAL_INFO, "Negative width returned!"); 
      }
=======
      if (result.width_in_GeV < 0) DecayBit_error().raise(LOCAL_INFO, "Negative width returned!");
>>>>>>> 2d96875f
    }

    /// MSSM decays: sbottombar_2
    void sbottombar_2_decays (DecayTable::Entry& result)
    {
      result = CP_conjugate(*Pipes::sbottombar_2_decays::Dep::sbottom_2_decay_rates);
    }

    /// MSSM decays: sup_l
    void sup_l_decays (DecayTable::Entry& result)
    {
      using namespace Pipes::sup_l_decays;

      result.calculator = BEreq::cb_sd_supwidth.origin();
      result.calculator_version = BEreq::cb_sd_supwidth.version();

      result.width_in_GeV = BEreq::cb_sd_supwidth->supltot2;
      result.set_BF((result.width_in_GeV > 0 ? BEreq::cb_sd_sup2body->brsuplnup(1) : 0.0), 0.0, "~chi0_1", "u");
      result.set_BF((result.width_in_GeV > 0 ? BEreq::cb_sd_sup2body->brsuplnup(2) : 0.0), 0.0, "~chi0_2", "u");
      result.set_BF((result.width_in_GeV > 0 ? BEreq::cb_sd_sup2body->brsuplnup(3) : 0.0), 0.0, "~chi0_3", "u");
      result.set_BF((result.width_in_GeV > 0 ? BEreq::cb_sd_sup2body->brsuplnup(4) : 0.0), 0.0, "~chi0_4", "u");
      result.set_BF((result.width_in_GeV > 0 ? BEreq::cb_sd_sup2body->brsuplcdow(1) : 0.0), 0.0, "~chi+_1", "d");
      result.set_BF((result.width_in_GeV > 0 ? BEreq::cb_sd_sup2body->brsuplcdow(2) : 0.0), 0.0, "~chi+_2", "d");
      result.set_BF((result.width_in_GeV > 0 ? BEreq::cb_sd_sup2body->brsuplglui : 0.0), 0.0, "~g", "u");

<<<<<<< HEAD
      if (result.width_in_GeV < 0) 
      {
        if  (runOptions->getValueOrDef<bool>(false, "invalid_point_for_negative_width"))
          invalid_point().raise("Negative width returned!"); 
        else
          DecayBit_error().raise(LOCAL_INFO, "Negative width returned!"); 
      }
=======
      if (result.width_in_GeV < 0) DecayBit_error().raise(LOCAL_INFO, "Negative width returned!");
>>>>>>> 2d96875f
    }

    /// MSSM decays: supbar_l
    void supbar_l_decays (DecayTable::Entry& result)
    {
      result = CP_conjugate(*Pipes::supbar_l_decays::Dep::sup_l_decay_rates);
    }

    /// MSSM decays: sup_r
    void sup_r_decays (DecayTable::Entry& result)
    {
      using namespace Pipes::sup_r_decays;
      result.calculator = BEreq::cb_sd_supwidth.origin();
      result.calculator_version = BEreq::cb_sd_supwidth.version();
      result.width_in_GeV = BEreq::cb_sd_supwidth->suprtot2;
      result.set_BF((result.width_in_GeV > 0 ? BEreq::cb_sd_sup2body->brsuprnup(1) : 0.0), 0.0, "~chi0_1", "u");
      result.set_BF((result.width_in_GeV > 0 ? BEreq::cb_sd_sup2body->brsuprnup(2) : 0.0), 0.0, "~chi0_2", "u");
      result.set_BF((result.width_in_GeV > 0 ? BEreq::cb_sd_sup2body->brsuprnup(3) : 0.0), 0.0, "~chi0_3", "u");
      result.set_BF((result.width_in_GeV > 0 ? BEreq::cb_sd_sup2body->brsuprnup(4) : 0.0), 0.0, "~chi0_4", "u");
      result.set_BF((result.width_in_GeV > 0 ? BEreq::cb_sd_sup2body->brsuprcdow(1) : 0.0), 0.0, "~chi+_1", "d");
      result.set_BF((result.width_in_GeV > 0 ? BEreq::cb_sd_sup2body->brsuprcdow(2) : 0.0), 0.0, "~chi+_2", "d");
      result.set_BF((result.width_in_GeV > 0 ? BEreq::cb_sd_sup2body->brsuprglui : 0.0), 0.0, "~g", "u");
<<<<<<< HEAD
      if (result.width_in_GeV < 0) 
      {
        if  (runOptions->getValueOrDef<bool>(false, "invalid_point_for_negative_width"))
          invalid_point().raise("Negative width returned!"); 
        else
          DecayBit_error().raise(LOCAL_INFO, "Negative width returned!"); 
      }
=======
      if (result.width_in_GeV < 0) DecayBit_error().raise(LOCAL_INFO, "Negative width returned!");
>>>>>>> 2d96875f
    }

    /// MSSM decays: supbar_r
    void supbar_r_decays (DecayTable::Entry& result)
    {
      result = CP_conjugate(*Pipes::supbar_r_decays::Dep::sup_r_decay_rates);
    }

    /// MSSM decays: sdown_l
    void sdown_l_decays (DecayTable::Entry& result)
    {
      using namespace Pipes::sdown_l_decays;
      result.calculator = BEreq::cb_sd_sdownwidth.origin();
      result.calculator_version = BEreq::cb_sd_sdownwidth.version();
      result.width_in_GeV = BEreq::cb_sd_sdownwidth->sdowltot2;
      result.set_BF((result.width_in_GeV > 0 ? BEreq::cb_sd_sdown2body->brsdowlndow(1) : 0.0), 0.0, "~chi0_1", "d");
      result.set_BF((result.width_in_GeV > 0 ? BEreq::cb_sd_sdown2body->brsdowlndow(2) : 0.0), 0.0, "~chi0_2", "d");
      result.set_BF((result.width_in_GeV > 0 ? BEreq::cb_sd_sdown2body->brsdowlndow(3) : 0.0), 0.0, "~chi0_3", "d");
      result.set_BF((result.width_in_GeV > 0 ? BEreq::cb_sd_sdown2body->brsdowlndow(4) : 0.0), 0.0, "~chi0_4", "d");
      result.set_BF((result.width_in_GeV > 0 ? BEreq::cb_sd_sdown2body->brsdowlchup(1) : 0.0), 0.0, "~chi-_1", "u");
      result.set_BF((result.width_in_GeV > 0 ? BEreq::cb_sd_sdown2body->brsdowlchup(2) : 0.0), 0.0, "~chi-_2", "u");
      result.set_BF((result.width_in_GeV > 0 ? BEreq::cb_sd_sdown2body->brsdowlglui : 0.0), 0.0, "~g", "d");
<<<<<<< HEAD
      if (result.width_in_GeV < 0) 
      {
        if  (runOptions->getValueOrDef<bool>(false, "invalid_point_for_negative_width"))
          invalid_point().raise("Negative width returned!"); 
        else
          DecayBit_error().raise(LOCAL_INFO, "Negative width returned!"); 
      }
=======
      if (result.width_in_GeV < 0) DecayBit_error().raise(LOCAL_INFO, "Negative width returned!");
>>>>>>> 2d96875f
    }

    /// MSSM decays: sdownbar_l
    void sdownbar_l_decays (DecayTable::Entry& result)
    {
      result = CP_conjugate(*Pipes::sdownbar_l_decays::Dep::sdown_l_decay_rates);
    }

    /// MSSM decays: sdown_r
    void sdown_r_decays (DecayTable::Entry& result)
    {
      using namespace Pipes::sdown_r_decays;
      result.calculator = BEreq::cb_sd_sdownwidth.origin();
      result.calculator_version = BEreq::cb_sd_sdownwidth.version();
      result.width_in_GeV = BEreq::cb_sd_sdownwidth->sdowrtot2;
      result.set_BF((result.width_in_GeV > 0 ? BEreq::cb_sd_sdown2body->brsdowrndow(1) : 0.0), 0.0, "~chi0_1", "d");
      result.set_BF((result.width_in_GeV > 0 ? BEreq::cb_sd_sdown2body->brsdowrndow(2) : 0.0), 0.0, "~chi0_2", "d");
      result.set_BF((result.width_in_GeV > 0 ? BEreq::cb_sd_sdown2body->brsdowrndow(3) : 0.0), 0.0, "~chi0_3", "d");
      result.set_BF((result.width_in_GeV > 0 ? BEreq::cb_sd_sdown2body->brsdowrndow(4) : 0.0), 0.0, "~chi0_4", "d");
      result.set_BF((result.width_in_GeV > 0 ? BEreq::cb_sd_sdown2body->brsdowrchup(1) : 0.0), 0.0, "~chi-_1", "u");
      result.set_BF((result.width_in_GeV > 0 ? BEreq::cb_sd_sdown2body->brsdowrchup(2) : 0.0), 0.0, "~chi-_2", "u");
      result.set_BF((result.width_in_GeV > 0 ? BEreq::cb_sd_sdown2body->brsdowrglui : 0.0), 0.0, "~g", "d");
<<<<<<< HEAD
      if (result.width_in_GeV < 0) 
      {
        if  (runOptions->getValueOrDef<bool>(false, "invalid_point_for_negative_width"))
          invalid_point().raise("Negative width returned!"); 
        else
          DecayBit_error().raise(LOCAL_INFO, "Negative width returned!"); 
      }
=======
      if (result.width_in_GeV < 0) DecayBit_error().raise(LOCAL_INFO, "Negative width returned!");
>>>>>>> 2d96875f
    }

    /// MSSM decays: sdownbar_r
    void sdownbar_r_decays (DecayTable::Entry& result)
    {
      result = CP_conjugate(*Pipes::sdownbar_r_decays::Dep::sdown_r_decay_rates);
    }

    /// MSSM decays: scharm_l
    void scharm_l_decays (DecayTable::Entry& result)
    {
      using namespace Pipes::scharm_l_decays;
      result.calculator = BEreq::cb_sd_supwidth.origin();
      result.calculator_version = BEreq::cb_sd_supwidth.version();
      result.width_in_GeV = BEreq::cb_sd_supwidth->supltot2;
      result.set_BF((result.width_in_GeV > 0 ? BEreq::cb_sd_sup2body->brsuplnup(1) : 0.0), 0.0, "~chi0_1", "c");
      result.set_BF((result.width_in_GeV > 0 ? BEreq::cb_sd_sup2body->brsuplnup(2) : 0.0), 0.0, "~chi0_2", "c");
      result.set_BF((result.width_in_GeV > 0 ? BEreq::cb_sd_sup2body->brsuplnup(3) : 0.0), 0.0, "~chi0_3", "c");
      result.set_BF((result.width_in_GeV > 0 ? BEreq::cb_sd_sup2body->brsuplnup(4) : 0.0), 0.0, "~chi0_4", "c");
      result.set_BF((result.width_in_GeV > 0 ? BEreq::cb_sd_sup2body->brsuplcdow(1) : 0.0), 0.0, "~chi+_1", "s");
      result.set_BF((result.width_in_GeV > 0 ? BEreq::cb_sd_sup2body->brsuplcdow(2) : 0.0), 0.0, "~chi+_2", "s");
      result.set_BF((result.width_in_GeV > 0 ? BEreq::cb_sd_sup2body->brsuplglui : 0.0), 0.0, "~g", "c");
<<<<<<< HEAD
      if (result.width_in_GeV < 0) 
      {
        if  (runOptions->getValueOrDef<bool>(false, "invalid_point_for_negative_width"))
          invalid_point().raise("Negative width returned!"); 
        else
          DecayBit_error().raise(LOCAL_INFO, "Negative width returned!"); 
      }
=======
      if (result.width_in_GeV < 0) DecayBit_error().raise(LOCAL_INFO, "Negative width returned!");
>>>>>>> 2d96875f
    }

    /// MSSM decays: scharmbar_l
    void scharmbar_l_decays (DecayTable::Entry& result)
    {
      result = CP_conjugate(*Pipes::scharmbar_l_decays::Dep::scharm_l_decay_rates);
    }

    /// MSSM decays: scharm_r
    void scharm_r_decays (DecayTable::Entry& result)
    {
      using namespace Pipes::scharm_r_decays;
      result.calculator = BEreq::cb_sd_supwidth.origin();
      result.calculator_version = BEreq::cb_sd_supwidth.version();
      result.width_in_GeV = BEreq::cb_sd_supwidth->suprtot2;
      result.set_BF((result.width_in_GeV > 0 ? BEreq::cb_sd_sup2body->brsuprnup(1) : 0.0), 0.0, "~chi0_1", "c");
      result.set_BF((result.width_in_GeV > 0 ? BEreq::cb_sd_sup2body->brsuprnup(2) : 0.0), 0.0, "~chi0_2", "c");
      result.set_BF((result.width_in_GeV > 0 ? BEreq::cb_sd_sup2body->brsuprnup(3) : 0.0), 0.0, "~chi0_3", "c");
      result.set_BF((result.width_in_GeV > 0 ? BEreq::cb_sd_sup2body->brsuprnup(4) : 0.0), 0.0, "~chi0_4", "c");
      result.set_BF((result.width_in_GeV > 0 ? BEreq::cb_sd_sup2body->brsuprcdow(1) : 0.0), 0.0, "~chi+_1", "s");
      result.set_BF((result.width_in_GeV > 0 ? BEreq::cb_sd_sup2body->brsuprcdow(2) : 0.0), 0.0, "~chi+_2", "s");
      result.set_BF((result.width_in_GeV > 0 ? BEreq::cb_sd_sup2body->brsuprglui : 0.0), 0.0, "~g", "c");
<<<<<<< HEAD
      if (result.width_in_GeV < 0) 
      {
        if  (runOptions->getValueOrDef<bool>(false, "invalid_point_for_negative_width"))
          invalid_point().raise("Negative width returned!"); 
        else
          DecayBit_error().raise(LOCAL_INFO, "Negative width returned!"); 
      }
=======
      if (result.width_in_GeV < 0) DecayBit_error().raise(LOCAL_INFO, "Negative width returned!");
>>>>>>> 2d96875f
    }

    /// MSSM decays: scharmbar_r
    void scharmbar_r_decays (DecayTable::Entry& result)
    {
      result = CP_conjugate(*Pipes::scharmbar_r_decays::Dep::scharm_r_decay_rates);
    }

    /// MSSM decays: sstrange_l
    void sstrange_l_decays (DecayTable::Entry& result)
    {
      using namespace Pipes::sstrange_l_decays;
      result.calculator = BEreq::cb_sd_sdownwidth.origin();
      result.calculator_version = BEreq::cb_sd_sdownwidth.version();
      result.width_in_GeV = BEreq::cb_sd_sdownwidth->sdowltot2;
      result.set_BF((result.width_in_GeV > 0 ? BEreq::cb_sd_sdown2body->brsdowlndow(1) : 0.0), 0.0, "~chi0_1", "s");
      result.set_BF((result.width_in_GeV > 0 ? BEreq::cb_sd_sdown2body->brsdowlndow(2) : 0.0), 0.0, "~chi0_2", "s");
      result.set_BF((result.width_in_GeV > 0 ? BEreq::cb_sd_sdown2body->brsdowlndow(3) : 0.0), 0.0, "~chi0_3", "s");
      result.set_BF((result.width_in_GeV > 0 ? BEreq::cb_sd_sdown2body->brsdowlndow(4) : 0.0), 0.0, "~chi0_4", "s");
      result.set_BF((result.width_in_GeV > 0 ? BEreq::cb_sd_sdown2body->brsdowlchup(1) : 0.0), 0.0, "~chi-_1", "c");
      result.set_BF((result.width_in_GeV > 0 ? BEreq::cb_sd_sdown2body->brsdowlchup(2) : 0.0), 0.0, "~chi-_2", "c");
      result.set_BF((result.width_in_GeV > 0 ? BEreq::cb_sd_sdown2body->brsdowlglui : 0.0), 0.0, "~g", "s");
<<<<<<< HEAD
      if (result.width_in_GeV < 0) 
      {
        if  (runOptions->getValueOrDef<bool>(false, "invalid_point_for_negative_width"))
          invalid_point().raise("Negative width returned!"); 
        else
          DecayBit_error().raise(LOCAL_INFO, "Negative width returned!"); 
      }
=======
      if (result.width_in_GeV < 0) DecayBit_error().raise(LOCAL_INFO, "Negative width returned!");
>>>>>>> 2d96875f
    }

    /// MSSM decays: sstrangebar_l
    void sstrangebar_l_decays (DecayTable::Entry& result)
    {
      result = CP_conjugate(*Pipes::sstrangebar_l_decays::Dep::sstrange_l_decay_rates);
    }

    /// MSSM decays: sstrange_r
    void sstrange_r_decays (DecayTable::Entry& result)
    {
      using namespace Pipes::sstrange_r_decays;
      result.calculator = BEreq::cb_sd_sdownwidth.origin();
      result.calculator_version = BEreq::cb_sd_sdownwidth.version();
      result.width_in_GeV = BEreq::cb_sd_sdownwidth->sdowrtot2;
      result.set_BF((result.width_in_GeV > 0 ? BEreq::cb_sd_sdown2body->brsdowrndow(1) : 0.0), 0.0, "~chi0_1", "s");
      result.set_BF((result.width_in_GeV > 0 ? BEreq::cb_sd_sdown2body->brsdowrndow(2) : 0.0), 0.0, "~chi0_2", "s");
      result.set_BF((result.width_in_GeV > 0 ? BEreq::cb_sd_sdown2body->brsdowrndow(3) : 0.0), 0.0, "~chi0_3", "s");
      result.set_BF((result.width_in_GeV > 0 ? BEreq::cb_sd_sdown2body->brsdowrndow(4) : 0.0), 0.0, "~chi0_4", "s");
      result.set_BF((result.width_in_GeV > 0 ? BEreq::cb_sd_sdown2body->brsdowrchup(1) : 0.0), 0.0, "~chi-_1", "c");
      result.set_BF((result.width_in_GeV > 0 ? BEreq::cb_sd_sdown2body->brsdowrchup(2) : 0.0), 0.0, "~chi-_2", "c");
      result.set_BF((result.width_in_GeV > 0 ? BEreq::cb_sd_sdown2body->brsdowrglui : 0.0), 0.0, "~g", "s");
<<<<<<< HEAD
      if (result.width_in_GeV < 0) 
      {
        if  (runOptions->getValueOrDef<bool>(false, "invalid_point_for_negative_width"))
          invalid_point().raise("Negative width returned!"); 
        else
          DecayBit_error().raise(LOCAL_INFO, "Negative width returned!"); 
      }
=======
      if (result.width_in_GeV < 0) DecayBit_error().raise(LOCAL_INFO, "Negative width returned!");
>>>>>>> 2d96875f
    }

    /// MSSM decays: sstrangebar_r
    void sstrangebar_r_decays (DecayTable::Entry& result)
    {
      result = CP_conjugate(*Pipes::sstrangebar_r_decays::Dep::sstrange_r_decay_rates);
    }

    /// MSSM decays: selectron_l
    void selectron_l_decays (DecayTable::Entry& result)
    {
      using namespace Pipes::selectron_l_decays;
      result.calculator = BEreq::cb_sd_selwidth.origin();
      result.calculator_version = BEreq::cb_sd_selwidth.version();
      result.width_in_GeV = BEreq::cb_sd_selwidth->selltot2;
      result.set_BF((result.width_in_GeV > 0 ? BEreq::cb_sd_sel2body->brsellneute(1) : 0.0), 0.0, "~chi0_1", "e-");
      result.set_BF((result.width_in_GeV > 0 ? BEreq::cb_sd_sel2body->brsellneute(2) : 0.0), 0.0, "~chi0_2", "e-");
      result.set_BF((result.width_in_GeV > 0 ? BEreq::cb_sd_sel2body->brsellneute(3) : 0.0), 0.0, "~chi0_3", "e-");
      result.set_BF((result.width_in_GeV > 0 ? BEreq::cb_sd_sel2body->brsellneute(4) : 0.0), 0.0, "~chi0_4", "e-");
      result.set_BF((result.width_in_GeV > 0 ? BEreq::cb_sd_sel2body->brsellcharnue(1) : 0.0), 0.0, "~chi-_1", "nu_e");
      result.set_BF((result.width_in_GeV > 0 ? BEreq::cb_sd_sel2body->brsellcharnue(2) : 0.0), 0.0, "~chi-_2", "nu_e");
<<<<<<< HEAD
      if (result.width_in_GeV < 0) 
      {
        if  (runOptions->getValueOrDef<bool>(false, "invalid_point_for_negative_width"))
          invalid_point().raise("Negative width returned!"); 
        else
          DecayBit_error().raise(LOCAL_INFO, "Negative width returned!"); 
      }
=======
      if (result.width_in_GeV < 0) DecayBit_error().raise(LOCAL_INFO, "Negative width returned!");
>>>>>>> 2d96875f
    }

    /// MSSM decays: selectronbar_l
    void selectronbar_l_decays (DecayTable::Entry& result)
    {
      result = CP_conjugate(*Pipes::selectronbar_l_decays::Dep::selectron_l_decay_rates);
    }

    /// MSSM decays: selectron_r
    void selectron_r_decays (DecayTable::Entry& result)
    {
      using namespace Pipes::selectron_r_decays;
      result.calculator = BEreq::cb_sd_selwidth.origin();
      result.calculator_version = BEreq::cb_sd_selwidth.version();
      result.width_in_GeV = BEreq::cb_sd_selwidth->selrtot2;
      result.set_BF((result.width_in_GeV > 0 ? BEreq::cb_sd_sel2body->brselrneute(1) : 0.0), 0.0, "~chi0_1", "e-");
      result.set_BF((result.width_in_GeV > 0 ? BEreq::cb_sd_sel2body->brselrneute(2) : 0.0), 0.0, "~chi0_2", "e-");
      result.set_BF((result.width_in_GeV > 0 ? BEreq::cb_sd_sel2body->brselrneute(3) : 0.0), 0.0, "~chi0_3", "e-");
      result.set_BF((result.width_in_GeV > 0 ? BEreq::cb_sd_sel2body->brselrneute(4) : 0.0), 0.0, "~chi0_4", "e-");
      result.set_BF((result.width_in_GeV > 0 ? BEreq::cb_sd_sel2body->brselrcharnue(1) : 0.0), 0.0, "~chi-_1", "nu_e");
      result.set_BF((result.width_in_GeV > 0 ? BEreq::cb_sd_sel2body->brselrcharnue(2) : 0.0), 0.0, "~chi-_2", "nu_e");
<<<<<<< HEAD
      if (result.width_in_GeV < 0) 
      {
        if  (runOptions->getValueOrDef<bool>(false, "invalid_point_for_negative_width"))
          invalid_point().raise("Negative width returned!"); 
        else
          DecayBit_error().raise(LOCAL_INFO, "Negative width returned!"); 
      }
=======
      if (result.width_in_GeV < 0) DecayBit_error().raise(LOCAL_INFO, "Negative width returned!");
>>>>>>> 2d96875f
    }

    /// MSSM decays: selectronbar_r
    void selectronbar_r_decays (DecayTable::Entry& result)
    {
      result = CP_conjugate(*Pipes::selectronbar_r_decays::Dep::selectron_r_decay_rates);
    }

    /// MSSM decays: smuon_l
    void smuon_l_decays (DecayTable::Entry& result)
    {
      using namespace Pipes::smuon_l_decays;
      result.calculator = BEreq::cb_sd_selwidth.origin();
      result.calculator_version = BEreq::cb_sd_selwidth.version();
      result.width_in_GeV = BEreq::cb_sd_selwidth->selltot2;
      result.set_BF((result.width_in_GeV > 0 ? BEreq::cb_sd_sel2body->brsellneute(1) : 0.0), 0.0, "~chi0_1", "mu-");
      result.set_BF((result.width_in_GeV > 0 ? BEreq::cb_sd_sel2body->brsellneute(2) : 0.0), 0.0, "~chi0_2", "mu-");
      result.set_BF((result.width_in_GeV > 0 ? BEreq::cb_sd_sel2body->brsellneute(3) : 0.0), 0.0, "~chi0_3", "mu-");
      result.set_BF((result.width_in_GeV > 0 ? BEreq::cb_sd_sel2body->brsellneute(4) : 0.0), 0.0, "~chi0_4", "mu-");
      result.set_BF((result.width_in_GeV > 0 ? BEreq::cb_sd_sel2body->brsellcharnue(1) : 0.0), 0.0, "~chi-_1", "nu_mu");
      result.set_BF((result.width_in_GeV > 0 ? BEreq::cb_sd_sel2body->brsellcharnue(2) : 0.0), 0.0, "~chi-_2", "nu_mu");
<<<<<<< HEAD
      if (result.width_in_GeV < 0) 
      {
        if  (runOptions->getValueOrDef<bool>(false, "invalid_point_for_negative_width"))
          invalid_point().raise("Negative width returned!"); 
        else
          DecayBit_error().raise(LOCAL_INFO, "Negative width returned!"); 
      }
=======
      if (result.width_in_GeV < 0) DecayBit_error().raise(LOCAL_INFO, "Negative width returned!");
>>>>>>> 2d96875f
    }

    /// MSSM decays: smuonbar_l
    void smuonbar_l_decays (DecayTable::Entry& result)
    {
      result = CP_conjugate(*Pipes::smuonbar_l_decays::Dep::smuon_l_decay_rates);
    }

    /// MSSM decays: smuon_r
    void smuon_r_decays (DecayTable::Entry& result)
    {
      using namespace Pipes::smuon_r_decays;
      result.calculator = BEreq::cb_sd_selwidth.origin();
      result.calculator_version = BEreq::cb_sd_selwidth.version();
      result.width_in_GeV = BEreq::cb_sd_selwidth->selrtot2;
      result.set_BF((result.width_in_GeV > 0 ? BEreq::cb_sd_sel2body->brselrneute(1) : 0.0), 0.0, "~chi0_1", "mu-");
      result.set_BF((result.width_in_GeV > 0 ? BEreq::cb_sd_sel2body->brselrneute(2) : 0.0), 0.0, "~chi0_2", "mu-");
      result.set_BF((result.width_in_GeV > 0 ? BEreq::cb_sd_sel2body->brselrneute(3) : 0.0), 0.0, "~chi0_3", "mu-");
      result.set_BF((result.width_in_GeV > 0 ? BEreq::cb_sd_sel2body->brselrneute(4) : 0.0), 0.0, "~chi0_4", "mu-");
      result.set_BF((result.width_in_GeV > 0 ? BEreq::cb_sd_sel2body->brselrcharnue(1) : 0.0), 0.0, "~chi-_1", "nu_mu");
      result.set_BF((result.width_in_GeV > 0 ? BEreq::cb_sd_sel2body->brselrcharnue(2) : 0.0), 0.0, "~chi-_2", "nu_mu");
<<<<<<< HEAD
      if (result.width_in_GeV < 0) 
      {
        if  (runOptions->getValueOrDef<bool>(false, "invalid_point_for_negative_width"))
          invalid_point().raise("Negative width returned!"); 
        else
          DecayBit_error().raise(LOCAL_INFO, "Negative width returned!"); 
      }
=======
      if (result.width_in_GeV < 0) DecayBit_error().raise(LOCAL_INFO, "Negative width returned!");
>>>>>>> 2d96875f
    }

    /// MSSM decays: smuonbar_r
    void smuonbar_r_decays (DecayTable::Entry& result)
    {
      result = CP_conjugate(*Pipes::smuonbar_r_decays::Dep::smuon_r_decay_rates);
    }

    /// MSSM decays: stau_1
    void stau_1_decays (DecayTable::Entry& result)
    {
      using namespace Pipes::stau_1_decays;
      mass_es_pseudonyms psn = *(Dep::SLHA_pseudonyms);

      result.calculator = BEreq::cb_sd_stauwidth.origin();
      result.calculator_version = BEreq::cb_sd_stauwidth.version();

      result.width_in_GeV = BEreq::cb_sd_stauwidth->stau1tot2;
      result.set_BF((result.width_in_GeV > 0 ? BEreq::cb_sd_stau2body->brstau1neut(1) : 0.0), 0.0, "~chi0_1", "tau-");
      result.set_BF((result.width_in_GeV > 0 ? BEreq::cb_sd_stau2body->brstau1neut(2) : 0.0), 0.0, "~chi0_2", "tau-");
      result.set_BF((result.width_in_GeV > 0 ? BEreq::cb_sd_stau2body->brstau1neut(3) : 0.0), 0.0, "~chi0_3", "tau-");
      result.set_BF((result.width_in_GeV > 0 ? BEreq::cb_sd_stau2body->brstau1neut(4) : 0.0), 0.0, "~chi0_4", "tau-");
      result.set_BF((result.width_in_GeV > 0 ? BEreq::cb_sd_stau2body->brstau1char(1) : 0.0), 0.0, "~chi-_1", "nu_tau");
      result.set_BF((result.width_in_GeV > 0 ? BEreq::cb_sd_stau2body->brstau1char(2) : 0.0), 0.0, "~chi-_2", "nu_tau");
      result.set_BF((result.width_in_GeV > 0 ? BEreq::cb_sd_stau2body->brstau1hcsn(1) : 0.0), 0.0, psn.isntaul, "H-");
      result.set_BF((result.width_in_GeV > 0 ? BEreq::cb_sd_stau2body->brstau1wsn(1) : 0.0), 0.0, psn.isntaul, "W-");
      result.set_BF((result.width_in_GeV > 0 ? BEreq::cb_sd_stau2bodygrav->brstautaugrav : 0.0), 0.0, "~G", "tau-");

<<<<<<< HEAD
      if (result.width_in_GeV < 0) 
      {
        if  (runOptions->getValueOrDef<bool>(false, "invalid_point_for_negative_width"))
          invalid_point().raise("Negative width returned!"); 
        else
          DecayBit_error().raise(LOCAL_INFO, "Negative width returned!"); 
      }
=======
      if (result.width_in_GeV < 0) DecayBit_error().raise(LOCAL_INFO, "Negative width returned!");
>>>>>>> 2d96875f
    }

    /// MSSM decays: staubar_1
    void staubar_1_decays (DecayTable::Entry& result)
    {
      result = CP_conjugate(*Pipes::staubar_1_decays::Dep::stau_1_decay_rates);
    }

    /// MSSM decays: stau_2
    void stau_2_decays (DecayTable::Entry& result)
    {
      using namespace Pipes::stau_2_decays;
      mass_es_pseudonyms psn = *(Dep::SLHA_pseudonyms);

      result.calculator = BEreq::cb_sd_stauwidth.origin();
      result.calculator_version = BEreq::cb_sd_stauwidth.version();

      result.width_in_GeV = BEreq::cb_sd_stauwidth->stau2tot2;
      result.set_BF((result.width_in_GeV > 0 ? BEreq::cb_sd_stau2body->brstau2neut(1) : 0.0), 0.0, "~chi0_1", "tau-");
      result.set_BF((result.width_in_GeV > 0 ? BEreq::cb_sd_stau2body->brstau2neut(2) : 0.0), 0.0, "~chi0_2", "tau-");
      result.set_BF((result.width_in_GeV > 0 ? BEreq::cb_sd_stau2body->brstau2neut(3) : 0.0), 0.0, "~chi0_3", "tau-");
      result.set_BF((result.width_in_GeV > 0 ? BEreq::cb_sd_stau2body->brstau2neut(4) : 0.0), 0.0, "~chi0_4", "tau-");
      result.set_BF((result.width_in_GeV > 0 ? BEreq::cb_sd_stau2body->brstau2char(1) : 0.0), 0.0, "~chi-_1", "nu_tau");
      result.set_BF((result.width_in_GeV > 0 ? BEreq::cb_sd_stau2body->brstau2char(2) : 0.0), 0.0, "~chi-_2", "nu_tau");
      result.set_BF((result.width_in_GeV > 0 ? BEreq::cb_sd_stau2body->brstau2hcsn(1) : 0.0), 0.0, psn.isntaul, "H-");
      result.set_BF((result.width_in_GeV > 0 ? BEreq::cb_sd_stau2body->brstau2wsn(1) : 0.0), 0.0, psn.isntaul, "W-");
      result.set_BF((result.width_in_GeV > 0 ? BEreq::cb_sd_stau2body->brstau2hl : 0.0), 0.0, psn.istau1, "h0_1");
      result.set_BF((result.width_in_GeV > 0 ? BEreq::cb_sd_stau2body->brstau2hh : 0.0), 0.0, psn.istau1, "h0_2");
      result.set_BF((result.width_in_GeV > 0 ? BEreq::cb_sd_stau2body->brstau2ha : 0.0), 0.0, psn.istau1, "A0");
      result.set_BF((result.width_in_GeV > 0 ? BEreq::cb_sd_stau2body->brstau2ztau : 0.0), 0.0, psn.istau1, "Z0");

<<<<<<< HEAD
      if (result.width_in_GeV < 0) 
      {
        if  (runOptions->getValueOrDef<bool>(false, "invalid_point_for_negative_width"))
          invalid_point().raise("Negative width returned!"); 
        else
          DecayBit_error().raise(LOCAL_INFO, "Negative width returned!"); 
      }
=======
      if (result.width_in_GeV < 0) DecayBit_error().raise(LOCAL_INFO, "Negative width returned!");
>>>>>>> 2d96875f
   }

    /// MSSM decays: staubar_2
    void staubar_2_decays (DecayTable::Entry& result)
    {
      result = CP_conjugate(*Pipes::staubar_2_decays::Dep::stau_2_decay_rates);
    }

    /// MSSM decays: snu_electronl
    void snu_electronl_decays (DecayTable::Entry& result)
    {
      using namespace Pipes::snu_electronl_decays;
      result.calculator = BEreq::cb_sd_snelwidth.origin();
      result.calculator_version = BEreq::cb_sd_snelwidth.version();
      result.width_in_GeV = BEreq::cb_sd_snelwidth->sneltot2;
      result.set_BF((result.width_in_GeV > 0 ? BEreq::cb_sd_snel2body->brsnellneut(1) : 0.0), 0.0, "~chi0_1", "nu_e");
      result.set_BF((result.width_in_GeV > 0 ? BEreq::cb_sd_snel2body->brsnellneut(2) : 0.0), 0.0, "~chi0_2", "nu_e");
      result.set_BF((result.width_in_GeV > 0 ? BEreq::cb_sd_snel2body->brsnellneut(3) : 0.0), 0.0, "~chi0_3", "nu_e");
      result.set_BF((result.width_in_GeV > 0 ? BEreq::cb_sd_snel2body->brsnellneut(4) : 0.0), 0.0, "~chi0_4", "nu_e");
      result.set_BF((result.width_in_GeV > 0 ? BEreq::cb_sd_snel2body->brsnellchar(1) : 0.0), 0.0, "~chi+_1", "e-");
      result.set_BF((result.width_in_GeV > 0 ? BEreq::cb_sd_snel2body->brsnellchar(2) : 0.0), 0.0, "~chi+_2", "e-");
<<<<<<< HEAD
      if (result.width_in_GeV < 0) 
      {
        if  (runOptions->getValueOrDef<bool>(false, "invalid_point_for_negative_width"))
          invalid_point().raise("Negative width returned!"); 
        else
          DecayBit_error().raise(LOCAL_INFO, "Negative width returned!"); 
      }
=======
      if (result.width_in_GeV < 0) DecayBit_error().raise(LOCAL_INFO, "Negative width returned!");
>>>>>>> 2d96875f
    }

    /// MSSM decays: snubar_electronl
    void snubar_electronl_decays (DecayTable::Entry& result)
    {
      result = CP_conjugate(*Pipes::snubar_electronl_decays::Dep::snu_electronl_decay_rates);
    }

    /// MSSM decays: snu_muonl
    void snu_muonl_decays (DecayTable::Entry& result)
    {
      using namespace Pipes::snu_muonl_decays;
      result.calculator = BEreq::cb_sd_snelwidth.origin();
      result.calculator_version = BEreq::cb_sd_snelwidth.version();
      result.width_in_GeV = BEreq::cb_sd_snelwidth->sneltot2;
      result.set_BF((result.width_in_GeV > 0 ? BEreq::cb_sd_snel2body->brsnellneut(1) : 0.0), 0.0, "~chi0_1", "nu_mu");
      result.set_BF((result.width_in_GeV > 0 ? BEreq::cb_sd_snel2body->brsnellneut(2) : 0.0), 0.0, "~chi0_2", "nu_mu");
      result.set_BF((result.width_in_GeV > 0 ? BEreq::cb_sd_snel2body->brsnellneut(3) : 0.0), 0.0, "~chi0_3", "nu_mu");
      result.set_BF((result.width_in_GeV > 0 ? BEreq::cb_sd_snel2body->brsnellneut(4) : 0.0), 0.0, "~chi0_4", "nu_mu");
      result.set_BF((result.width_in_GeV > 0 ? BEreq::cb_sd_snel2body->brsnellchar(1) : 0.0), 0.0, "~chi+_1", "mu-");
      result.set_BF((result.width_in_GeV > 0 ? BEreq::cb_sd_snel2body->brsnellchar(2) : 0.0), 0.0, "~chi+_2", "mu-");
<<<<<<< HEAD
      if (result.width_in_GeV < 0) 
      {
        if  (runOptions->getValueOrDef<bool>(false, "invalid_point_for_negative_width"))
          invalid_point().raise("Negative width returned!"); 
        else
          DecayBit_error().raise(LOCAL_INFO, "Negative width returned!"); 
      }
=======
      if (result.width_in_GeV < 0) DecayBit_error().raise(LOCAL_INFO, "Negative width returned!");
>>>>>>> 2d96875f
    }

    /// MSSM decays: snubar_muonl
    void snubar_muonl_decays (DecayTable::Entry& result)
    {
      result = CP_conjugate(*Pipes::snubar_muonl_decays::Dep::snu_muonl_decay_rates);
    }

    /// MSSM decays: snu_taul
    /// Note that SUSY-HIT calls ~nu_tau_L "snutau1" even though it has no RH (~)nus.
    void snu_taul_decays (DecayTable::Entry& result)
    {
      using namespace Pipes::snu_taul_decays;
      mass_es_pseudonyms psn = *(Dep::SLHA_pseudonyms);

      result.calculator = BEreq::cb_sd_sntauwidth.origin();
      result.calculator_version = BEreq::cb_sd_sntauwidth.version();

      result.width_in_GeV = BEreq::cb_sd_sntauwidth->sntautot2;
      result.set_BF((result.width_in_GeV > 0 ? BEreq::cb_sd_sntau2body->brsntauneut(1) : 0.0), 0.0, "~chi0_1", "nu_tau");
      result.set_BF((result.width_in_GeV > 0 ? BEreq::cb_sd_sntau2body->brsntauneut(2) : 0.0), 0.0, "~chi0_2", "nu_tau");
      result.set_BF((result.width_in_GeV > 0 ? BEreq::cb_sd_sntau2body->brsntauneut(3) : 0.0), 0.0, "~chi0_3", "nu_tau");
      result.set_BF((result.width_in_GeV > 0 ? BEreq::cb_sd_sntau2body->brsntauneut(4) : 0.0), 0.0, "~chi0_4", "nu_tau");
      result.set_BF((result.width_in_GeV > 0 ? BEreq::cb_sd_sntau2body->brsntauchar(1) : 0.0), 0.0, "~chi+_1", "tau-");
      result.set_BF((result.width_in_GeV > 0 ? BEreq::cb_sd_sntau2body->brsntauchar(2) : 0.0), 0.0, "~chi+_2", "tau-");
      result.set_BF((result.width_in_GeV > 0 ? BEreq::cb_sd_sntau2body->brsntau1hcstau(1) : 0.0), 0.0, psn.istau1bar, "H-");
      result.set_BF((result.width_in_GeV > 0 ? BEreq::cb_sd_sntau2body->brsntau1hcstau(2) : 0.0), 0.0, psn.istau2bar, "H-");
      result.set_BF((result.width_in_GeV > 0 ? BEreq::cb_sd_sntau2body->brsntau1wstau(1) : 0.0), 0.0, psn.istau1bar, "W-");
      result.set_BF((result.width_in_GeV > 0 ? BEreq::cb_sd_sntau2body->brsntau1wstau(2) : 0.0), 0.0, psn.istau2bar, "W-");

<<<<<<< HEAD
      if (result.width_in_GeV < 0) 
      {
        if  (runOptions->getValueOrDef<bool>(false, "invalid_point_for_negative_width"))
          invalid_point().raise("Negative width returned!"); 
        else
          DecayBit_error().raise(LOCAL_INFO, "Negative width returned!"); 
      }
=======
      if (result.width_in_GeV < 0) DecayBit_error().raise(LOCAL_INFO, "Negative width returned!");
>>>>>>> 2d96875f
    }

    /// MSSM decays: snubar_taul
    void snubar_taul_decays (DecayTable::Entry& result)
    {
      result = CP_conjugate(*Pipes::snubar_taul_decays::Dep::snu_taul_decay_rates);
    }

    /// MSSM decays: charginoplus_1
    void charginoplus_1_decays (DecayTable::Entry& result)
    {
      using namespace Pipes::charginoplus_1_decays;
      mass_es_pseudonyms psn = *(Dep::SLHA_pseudonyms);

      result.calculator = BEreq::cb_sd_charwidth.origin();
      result.calculator_version = BEreq::cb_sd_charwidth.version();

      result.width_in_GeV = BEreq::cb_sd_charwidth->chartot(1);
      result.set_BF((result.width_in_GeV > 0 ? BEreq::cb_sd_char2body->brcharsupl(1) : 0.0), 0.0, psn.isul, "dbar");
      result.set_BF((result.width_in_GeV > 0 ? BEreq::cb_sd_char2body->brcharsupr(1) : 0.0), 0.0, psn.isur, "dbar");
      result.set_BF((result.width_in_GeV > 0 ? BEreq::cb_sd_char2body->brcharsdownl(1) : 0.0), 0.0, psn.isdlbar, "u");
      result.set_BF((result.width_in_GeV > 0 ? BEreq::cb_sd_char2body->brcharsdownr(1) : 0.0), 0.0, psn.isdrbar, "u");
      result.set_BF((result.width_in_GeV > 0 ? BEreq::cb_sd_char2body->brcharsupl(1) : 0.0), 0.0, psn.iscl, "sbar");
      result.set_BF((result.width_in_GeV > 0 ? BEreq::cb_sd_char2body->brcharsupr(1) : 0.0), 0.0, psn.iscr, "sbar");
      result.set_BF((result.width_in_GeV > 0 ? BEreq::cb_sd_char2body->brcharsdownl(1) : 0.0), 0.0, psn.isslbar, "c");
      result.set_BF((result.width_in_GeV > 0 ? BEreq::cb_sd_char2body->brcharsdownr(1) : 0.0), 0.0, psn.issrbar, "c");
      result.set_BF((result.width_in_GeV > 0 ? BEreq::cb_sd_char2body->brcharst1(1) : 0.0), 0.0, psn.ist1, "bbar");
      result.set_BF((result.width_in_GeV > 0 ? BEreq::cb_sd_char2body->brcharst2(1) : 0.0), 0.0, psn.ist2, "bbar");
      result.set_BF((result.width_in_GeV > 0 ? BEreq::cb_sd_char2body->brcharsb1(1) : 0.0), 0.0, psn.isb1bar, "t");
      result.set_BF((result.width_in_GeV > 0 ? BEreq::cb_sd_char2body->brcharsb2(1) : 0.0), 0.0, psn.isb2bar, "t");
      result.set_BF((result.width_in_GeV > 0 ? BEreq::cb_sd_char2body->brcharsnel(1) : 0.0), 0.0, psn.isnel, "e+");
      result.set_BF((result.width_in_GeV > 0 ? BEreq::cb_sd_char2body->brcharsnel(1) : 0.0), 0.0, psn.isnmul, "mu+");
      result.set_BF((result.width_in_GeV > 0 ? BEreq::cb_sd_char2body->brcharsn1(1) : 0.0), 0.0, psn.isntaul, "tau+");
      result.set_BF((result.width_in_GeV > 0 ? BEreq::cb_sd_char2body->brcharsell(1) : 0.0), 0.0, psn.isellbar, "nu_e");
      result.set_BF((result.width_in_GeV > 0 ? BEreq::cb_sd_char2body->brcharselr(1) : 0.0), 0.0, psn.iselrbar, "nu_e");
      result.set_BF((result.width_in_GeV > 0 ? BEreq::cb_sd_char2body->brcharsell(1) : 0.0), 0.0, psn.ismulbar, "nu_mu");
      result.set_BF((result.width_in_GeV > 0 ? BEreq::cb_sd_char2body->brcharselr(1) : 0.0), 0.0, psn.ismurbar, "nu_mu");
      result.set_BF((result.width_in_GeV > 0 ? BEreq::cb_sd_char2body->brcharstau1(1) : 0.0), 0.0, psn.istau1bar, "nu_tau");
      result.set_BF((result.width_in_GeV > 0 ? BEreq::cb_sd_char2body->brcharstau2(1) : 0.0), 0.0, psn.istau2bar, "nu_tau");
      result.set_BF((result.width_in_GeV > 0 ? BEreq::cb_sd_char2body->brcharwneut(1,1) : 0.0), 0.0, "~chi0_1", "W+");
      result.set_BF((result.width_in_GeV > 0 ? BEreq::cb_sd_char2body->brcharwneut(1,2) : 0.0), 0.0, "~chi0_2", "W+");
      result.set_BF((result.width_in_GeV > 0 ? BEreq::cb_sd_char2body->brcharwneut(1,3) : 0.0), 0.0, "~chi0_3", "W+");
      result.set_BF((result.width_in_GeV > 0 ? BEreq::cb_sd_char2body->brcharwneut(1,4) : 0.0), 0.0, "~chi0_4", "W+");
      result.set_BF((result.width_in_GeV > 0 ? BEreq::cb_sd_char2body->brcharhcneut(1,1) : 0.0), 0.0, "~chi0_1", "H+");
      result.set_BF((result.width_in_GeV > 0 ? BEreq::cb_sd_char2body->brcharhcneut(1,2) : 0.0), 0.0, "~chi0_2", "H+");
      result.set_BF((result.width_in_GeV > 0 ? BEreq::cb_sd_char2body->brcharhcneut(1,3) : 0.0), 0.0, "~chi0_3", "H+");
      result.set_BF((result.width_in_GeV > 0 ? BEreq::cb_sd_char2body->brcharhcneut(1,4) : 0.0), 0.0, "~chi0_4", "H+");
      result.set_BF((result.width_in_GeV > 0 ? BEreq::cb_sd_char2bodygrav->brcharwgravitino(1) : 0.0), 0.0, "~G", "W+");
      result.set_BF((result.width_in_GeV > 0 ? BEreq::cb_sd_char2bodygrav->brcharhcgravitino(1) : 0.0), 0.0, "~G", "H+");
      result.set_BF((result.width_in_GeV > 0 ? BEreq::cb_sd_char2bodygrav->brcharwgravitino(1) : 0.0), 0.0, "~G", "W+");
      result.set_BF((result.width_in_GeV > 0 ? BEreq::cb_sd_char2bodygrav->brcharhcgravitino(1) : 0.0), 0.0, "~G", "H+");
      result.set_BF((result.width_in_GeV > 0 ? BEreq::cb_sd_char3body->brnupdb(1,1) : 0.0), 0.0, "~chi0_1", "u", "dbar");
      result.set_BF((result.width_in_GeV > 0 ? BEreq::cb_sd_char3body->brnupdb(1,2) : 0.0), 0.0, "~chi0_2", "u", "dbar");
      result.set_BF((result.width_in_GeV > 0 ? BEreq::cb_sd_char3body->brnupdb(1,3) : 0.0), 0.0, "~chi0_3", "u", "dbar");
      result.set_BF((result.width_in_GeV > 0 ? BEreq::cb_sd_char3body->brnupdb(1,4) : 0.0), 0.0, "~chi0_4", "u", "dbar");
      result.set_BF((result.width_in_GeV > 0 ? BEreq::cb_sd_char3body->brnupdb(1,1) : 0.0), 0.0, "~chi0_1", "c", "sbar");
      result.set_BF((result.width_in_GeV > 0 ? BEreq::cb_sd_char3body->brnupdb(1,2) : 0.0), 0.0, "~chi0_2", "c", "sbar");
      result.set_BF((result.width_in_GeV > 0 ? BEreq::cb_sd_char3body->brnupdb(1,3) : 0.0), 0.0, "~chi0_3", "c", "sbar");
      result.set_BF((result.width_in_GeV > 0 ? BEreq::cb_sd_char3body->brnupdb(1,4) : 0.0), 0.0, "~chi0_4", "c", "sbar");
      result.set_BF((result.width_in_GeV > 0 ? BEreq::cb_sd_char3body->brntopbb(1,1) : 0.0), 0.0, "~chi0_1", "t", "bbar");
      result.set_BF((result.width_in_GeV > 0 ? BEreq::cb_sd_char3body->brntopbb(1,2) : 0.0), 0.0, "~chi0_2", "t", "bbar");
      result.set_BF((result.width_in_GeV > 0 ? BEreq::cb_sd_char3body->brntopbb(1,3) : 0.0), 0.0, "~chi0_3", "t", "bbar");
      result.set_BF((result.width_in_GeV > 0 ? BEreq::cb_sd_char3body->brntopbb(1,4) : 0.0), 0.0, "~chi0_4", "t", "bbar");
      result.set_BF((result.width_in_GeV > 0 ? BEreq::cb_sd_char3body->brnelnue(1,1) : 0.0), 0.0, "~chi0_1", "e+", "nu_e");
      result.set_BF((result.width_in_GeV > 0 ? BEreq::cb_sd_char3body->brnelnue(1,2) : 0.0), 0.0, "~chi0_2", "e+", "nu_e");
      result.set_BF((result.width_in_GeV > 0 ? BEreq::cb_sd_char3body->brnelnue(1,3) : 0.0), 0.0, "~chi0_3", "e+", "nu_e");
      result.set_BF((result.width_in_GeV > 0 ? BEreq::cb_sd_char3body->brnelnue(1,4) : 0.0), 0.0, "~chi0_4", "e+", "nu_e");
      result.set_BF((result.width_in_GeV > 0 ? BEreq::cb_sd_char3body->brnmunumu(1,1) : 0.0), 0.0, "~chi0_1", "mu+", "nu_mu");
      result.set_BF((result.width_in_GeV > 0 ? BEreq::cb_sd_char3body->brnmunumu(1,2) : 0.0), 0.0, "~chi0_2", "mu+", "nu_mu");
      result.set_BF((result.width_in_GeV > 0 ? BEreq::cb_sd_char3body->brnmunumu(1,3) : 0.0), 0.0, "~chi0_3", "mu+", "nu_mu");
      result.set_BF((result.width_in_GeV > 0 ? BEreq::cb_sd_char3body->brnmunumu(1,4) : 0.0), 0.0, "~chi0_4", "mu+", "nu_mu");
      result.set_BF((result.width_in_GeV > 0 ? BEreq::cb_sd_char3body->brntaunut(1,1) : 0.0), 0.0, "~chi0_1", "tau+", "nu_tau");
      result.set_BF((result.width_in_GeV > 0 ? BEreq::cb_sd_char3body->brntaunut(1,2) : 0.0), 0.0, "~chi0_2", "tau+", "nu_tau");
      result.set_BF((result.width_in_GeV > 0 ? BEreq::cb_sd_char3body->brntaunut(1,3) : 0.0), 0.0, "~chi0_3", "tau+", "nu_tau");
      result.set_BF((result.width_in_GeV > 0 ? BEreq::cb_sd_char3body->brntaunut(1,4) : 0.0), 0.0, "~chi0_4", "tau+", "nu_tau");
      result.set_BF((result.width_in_GeV > 0 ? BEreq::cb_sd_char3body->brglupdb(1) : 0.0), 0.0, "~g", "u", "dbar");
      result.set_BF((result.width_in_GeV > 0 ? BEreq::cb_sd_char3body->brglchsb(1) : 0.0), 0.0, "~g", "c", "sbar");
      result.set_BF((result.width_in_GeV > 0 ? BEreq::cb_sd_char3body->brgltopbb(1) : 0.0), 0.0, "~g", "t", "bbar");

<<<<<<< HEAD
      if (result.width_in_GeV < 0) 
      {
        if  (runOptions->getValueOrDef<bool>(false, "invalid_point_for_negative_width"))
          invalid_point().raise("Negative width returned!"); 
        else
          DecayBit_error().raise(LOCAL_INFO, "Negative width returned!"); 
      }
=======
      if (result.width_in_GeV < 0) DecayBit_error().raise(LOCAL_INFO, "Negative width returned!");
>>>>>>> 2d96875f
    }

    /// MSSM decays: charginominus_1
    void charginominus_1_decays (DecayTable::Entry& result)
    {
      result = CP_conjugate(*Pipes::charginominus_1_decays::Dep::charginoplus_1_decay_rates);
    }

    /// MSSM decays: charginoplus_2
    void charginoplus_2_decays (DecayTable::Entry& result)
    {
      using namespace Pipes::charginoplus_2_decays;
      mass_es_pseudonyms psn = *(Dep::SLHA_pseudonyms);

      result.calculator = BEreq::cb_sd_charwidth.origin();
      result.calculator_version = BEreq::cb_sd_charwidth.version();

      result.width_in_GeV = BEreq::cb_sd_charwidth->chartot(2);
      result.set_BF((result.width_in_GeV > 0 ? BEreq::cb_sd_char2body->brcharsupl(2) : 0.0), 0.0, psn.isul, "dbar");
      result.set_BF((result.width_in_GeV > 0 ? BEreq::cb_sd_char2body->brcharsupr(2) : 0.0), 0.0, psn.isur, "dbar");
      result.set_BF((result.width_in_GeV > 0 ? BEreq::cb_sd_char2body->brcharsdownl(2) : 0.0), 0.0, psn.isdlbar, "u");
      result.set_BF((result.width_in_GeV > 0 ? BEreq::cb_sd_char2body->brcharsdownr(2) : 0.0), 0.0, psn.isdrbar, "u");
      result.set_BF((result.width_in_GeV > 0 ? BEreq::cb_sd_char2body->brcharsupl(2) : 0.0), 0.0, psn.iscl, "sbar");
      result.set_BF((result.width_in_GeV > 0 ? BEreq::cb_sd_char2body->brcharsupr(2) : 0.0), 0.0, psn.iscr, "sbar");
      result.set_BF((result.width_in_GeV > 0 ? BEreq::cb_sd_char2body->brcharsdownl(2) : 0.0), 0.0, psn.isslbar, "c");
      result.set_BF((result.width_in_GeV > 0 ? BEreq::cb_sd_char2body->brcharsdownr(2) : 0.0), 0.0, psn.issrbar, "c");
      result.set_BF((result.width_in_GeV > 0 ? BEreq::cb_sd_char2body->brcharst1(2) : 0.0), 0.0, psn.ist1, "bbar");
      result.set_BF((result.width_in_GeV > 0 ? BEreq::cb_sd_char2body->brcharst2(2) : 0.0), 0.0, psn.ist2, "bbar");
      result.set_BF((result.width_in_GeV > 0 ? BEreq::cb_sd_char2body->brcharsb1(2) : 0.0), 0.0, psn.isb1bar, "t");
      result.set_BF((result.width_in_GeV > 0 ? BEreq::cb_sd_char2body->brcharsb2(2) : 0.0), 0.0, psn.isb2bar, "t");
      result.set_BF((result.width_in_GeV > 0 ? BEreq::cb_sd_char2body->brcharsnel(2) : 0.0), 0.0, psn.isnel, "e+");
      result.set_BF((result.width_in_GeV > 0 ? BEreq::cb_sd_char2body->brcharsnel(2) : 0.0), 0.0, psn.isnmul, "mu+");
      result.set_BF((result.width_in_GeV > 0 ? BEreq::cb_sd_char2body->brcharsn1(2) : 0.0), 0.0, psn.isntaul, "tau+");
      result.set_BF((result.width_in_GeV > 0 ? BEreq::cb_sd_char2body->brcharsell(2) : 0.0), 0.0, psn.isellbar, "nu_e");
      result.set_BF((result.width_in_GeV > 0 ? BEreq::cb_sd_char2body->brcharselr(2) : 0.0), 0.0, psn.iselrbar, "nu_e");
      result.set_BF((result.width_in_GeV > 0 ? BEreq::cb_sd_char2body->brcharsell(2) : 0.0), 0.0, psn.ismulbar, "nu_mu");
      result.set_BF((result.width_in_GeV > 0 ? BEreq::cb_sd_char2body->brcharselr(2) : 0.0), 0.0, psn.ismurbar, "nu_mu");
      result.set_BF((result.width_in_GeV > 0 ? BEreq::cb_sd_char2body->brcharstau1(2) : 0.0), 0.0, psn.istau1bar, "nu_tau");
      result.set_BF((result.width_in_GeV > 0 ? BEreq::cb_sd_char2body->brcharstau2(2) : 0.0), 0.0, psn.istau2bar, "nu_tau");
      result.set_BF((result.width_in_GeV > 0 ? BEreq::cb_sd_char2body->brcharzchic : 0.0), 0.0, "~chi+_1", "Z0");
      result.set_BF((result.width_in_GeV > 0 ? BEreq::cb_sd_char2body->brcharwneut(2,1) : 0.0), 0.0, "~chi0_1", "W+");
      result.set_BF((result.width_in_GeV > 0 ? BEreq::cb_sd_char2body->brcharwneut(2,2) : 0.0), 0.0, "~chi0_2", "W+");
      result.set_BF((result.width_in_GeV > 0 ? BEreq::cb_sd_char2body->brcharwneut(2,3) : 0.0), 0.0, "~chi0_3", "W+");
      result.set_BF((result.width_in_GeV > 0 ? BEreq::cb_sd_char2body->brcharwneut(2,4) : 0.0), 0.0, "~chi0_4", "W+");
      result.set_BF((result.width_in_GeV > 0 ? BEreq::cb_sd_char2body->brcharhlchic : 0.0), 0.0, "~chi+_1", "h0_1");
      result.set_BF((result.width_in_GeV > 0 ? BEreq::cb_sd_char2body->brcharhhchic : 0.0), 0.0, "~chi+_1", "h0_2");
      result.set_BF((result.width_in_GeV > 0 ? BEreq::cb_sd_char2body->brcharhachic : 0.0), 0.0, "~chi+_1", "A0");
      result.set_BF((result.width_in_GeV > 0 ? BEreq::cb_sd_char2body->brcharhcneut(2,1) : 0.0), 0.0, "~chi0_1", "H+");
      result.set_BF((result.width_in_GeV > 0 ? BEreq::cb_sd_char2body->brcharhcneut(2,2) : 0.0), 0.0, "~chi0_2", "H+");
      result.set_BF((result.width_in_GeV > 0 ? BEreq::cb_sd_char2body->brcharhcneut(2,3) : 0.0), 0.0, "~chi0_3", "H+");
      result.set_BF((result.width_in_GeV > 0 ? BEreq::cb_sd_char2body->brcharhcneut(2,4) : 0.0), 0.0, "~chi0_4", "H+");
      result.set_BF((result.width_in_GeV > 0 ? BEreq::cb_sd_char2bodygrav->brcharwgravitino(2) : 0.0), 0.0, "~G", "W+");
      result.set_BF((result.width_in_GeV > 0 ? BEreq::cb_sd_char2bodygrav->brcharhcgravitino(2) : 0.0), 0.0, "~G", "H+");
      result.set_BF((result.width_in_GeV > 0 ? BEreq::cb_sd_char2bodygrav->brcharwgravitino(2) : 0.0), 0.0, "~G", "W+");
      result.set_BF((result.width_in_GeV > 0 ? BEreq::cb_sd_char2bodygrav->brcharhcgravitino(2) : 0.0), 0.0, "~G", "H+");
      result.set_BF((result.width_in_GeV > 0 ? BEreq::cb_sd_char3body->brnupdb(2,1) : 0.0), 0.0, "~chi0_1", "u", "dbar");
      result.set_BF((result.width_in_GeV > 0 ? BEreq::cb_sd_char3body->brnupdb(2,2) : 0.0), 0.0, "~chi0_2", "u", "dbar");
      result.set_BF((result.width_in_GeV > 0 ? BEreq::cb_sd_char3body->brnupdb(2,3) : 0.0), 0.0, "~chi0_3", "u", "dbar");
      result.set_BF((result.width_in_GeV > 0 ? BEreq::cb_sd_char3body->brnupdb(2,4) : 0.0), 0.0, "~chi0_4", "u", "dbar");
      result.set_BF((result.width_in_GeV > 0 ? BEreq::cb_sd_char3body->brnupdb(2,1) : 0.0), 0.0, "~chi0_1", "c", "sbar");
      result.set_BF((result.width_in_GeV > 0 ? BEreq::cb_sd_char3body->brnupdb(2,2) : 0.0), 0.0, "~chi0_2", "c", "sbar");
      result.set_BF((result.width_in_GeV > 0 ? BEreq::cb_sd_char3body->brnupdb(2,3) : 0.0), 0.0, "~chi0_3", "c", "sbar");
      result.set_BF((result.width_in_GeV > 0 ? BEreq::cb_sd_char3body->brnupdb(2,4) : 0.0), 0.0, "~chi0_4", "c", "sbar");
      result.set_BF((result.width_in_GeV > 0 ? BEreq::cb_sd_char3body->brntopbb(2,1) : 0.0), 0.0, "~chi0_1", "t", "bbar");
      result.set_BF((result.width_in_GeV > 0 ? BEreq::cb_sd_char3body->brntopbb(2,2) : 0.0), 0.0, "~chi0_2", "t", "bbar");
      result.set_BF((result.width_in_GeV > 0 ? BEreq::cb_sd_char3body->brntopbb(2,3) : 0.0), 0.0, "~chi0_3", "t", "bbar");
      result.set_BF((result.width_in_GeV > 0 ? BEreq::cb_sd_char3body->brntopbb(2,4) : 0.0), 0.0, "~chi0_4", "t", "bbar");
      result.set_BF((result.width_in_GeV > 0 ? BEreq::cb_sd_char3body->brnelnue(2,1) : 0.0), 0.0, "~chi0_1", "e+", "nu_e");
      result.set_BF((result.width_in_GeV > 0 ? BEreq::cb_sd_char3body->brnelnue(2,2) : 0.0), 0.0, "~chi0_2", "e+", "nu_e");
      result.set_BF((result.width_in_GeV > 0 ? BEreq::cb_sd_char3body->brnelnue(2,3) : 0.0), 0.0, "~chi0_3", "e+", "nu_e");
      result.set_BF((result.width_in_GeV > 0 ? BEreq::cb_sd_char3body->brnelnue(2,4) : 0.0), 0.0, "~chi0_4", "e+", "nu_e");
      result.set_BF((result.width_in_GeV > 0 ? BEreq::cb_sd_char3body->brnmunumu(2,1) : 0.0), 0.0, "~chi0_1", "mu+", "nu_mu");
      result.set_BF((result.width_in_GeV > 0 ? BEreq::cb_sd_char3body->brnmunumu(2,2) : 0.0), 0.0, "~chi0_2", "mu+", "nu_mu");
      result.set_BF((result.width_in_GeV > 0 ? BEreq::cb_sd_char3body->brnmunumu(2,3) : 0.0), 0.0, "~chi0_3", "mu+", "nu_mu");
      result.set_BF((result.width_in_GeV > 0 ? BEreq::cb_sd_char3body->brnmunumu(2,4) : 0.0), 0.0, "~chi0_4", "mu+", "nu_mu");
      result.set_BF((result.width_in_GeV > 0 ? BEreq::cb_sd_char3body->brntaunut(2,1) : 0.0), 0.0, "~chi0_1", "tau+", "nu_tau");
      result.set_BF((result.width_in_GeV > 0 ? BEreq::cb_sd_char3body->brntaunut(2,2) : 0.0), 0.0, "~chi0_2", "tau+", "nu_tau");
      result.set_BF((result.width_in_GeV > 0 ? BEreq::cb_sd_char3body->brntaunut(2,3) : 0.0), 0.0, "~chi0_3", "tau+", "nu_tau");
      result.set_BF((result.width_in_GeV > 0 ? BEreq::cb_sd_char3body->brntaunut(2,4) : 0.0), 0.0, "~chi0_4", "tau+", "nu_tau");
      result.set_BF((result.width_in_GeV > 0 ? BEreq::cb_sd_char3body->brchupup : 0.0), 0.0, "~chi+_1", "u", "ubar");
      result.set_BF((result.width_in_GeV > 0 ? BEreq::cb_sd_char3body->brchdodo : 0.0), 0.0, "~chi+_1", "d", "dbar");
      result.set_BF((result.width_in_GeV > 0 ? BEreq::cb_sd_char3body->brchchch : 0.0), 0.0, "~chi+_1", "c", "cbar");
      result.set_BF((result.width_in_GeV > 0 ? BEreq::cb_sd_char3body->brchstst : 0.0), 0.0, "~chi+_1", "s", "sbar");
      result.set_BF((result.width_in_GeV > 0 ? BEreq::cb_sd_char3body->brchtoptop : 0.0), 0.0, "~chi+_1", "t", "tbar");
      result.set_BF((result.width_in_GeV > 0 ? BEreq::cb_sd_char3body->brchbotbot : 0.0), 0.0, "~chi+_1", "b", "bbar");
      result.set_BF((result.width_in_GeV > 0 ? BEreq::cb_sd_char3body->brchee : 0.0), 0.0, "~chi+_1", "e+", "e-");
      result.set_BF((result.width_in_GeV > 0 ? BEreq::cb_sd_char3body->brchmumu : 0.0), 0.0, "~chi+_1", "mu+", "mu-");
      result.set_BF((result.width_in_GeV > 0 ? BEreq::cb_sd_char3body->brchtautau : 0.0), 0.0, "~chi+_1", "tau+", "tau-");
      result.set_BF((result.width_in_GeV > 0 ? BEreq::cb_sd_char3body->brchnene : 0.0), 0.0, "~chi+_1", "nu_e", "nubar_e");
      result.set_BF((result.width_in_GeV > 0 ? BEreq::cb_sd_char3body->brchnmunmu : 0.0), 0.0, "~chi+_1", "nu_mu", "nubar_mu");
      result.set_BF((result.width_in_GeV > 0 ? BEreq::cb_sd_char3body->brchntauntau : 0.0), 0.0, "~chi+_1", "nu_tau", "nubar_tau");
      result.set_BF((result.width_in_GeV > 0 ? BEreq::cb_sd_char3body->brglupdb(2) : 0.0), 0.0, "~g", "u", "dbar");
      result.set_BF((result.width_in_GeV > 0 ? BEreq::cb_sd_char3body->brglchsb(2) : 0.0), 0.0, "~g", "c", "sbar");
      result.set_BF((result.width_in_GeV > 0 ? BEreq::cb_sd_char3body->brgltopbb(2) : 0.0), 0.0, "~g", "t", "bbar");

<<<<<<< HEAD
      if (result.width_in_GeV < 0) 
      {
        if  (runOptions->getValueOrDef<bool>(false, "invalid_point_for_negative_width"))
          invalid_point().raise("Negative width returned!"); 
        else
          DecayBit_error().raise(LOCAL_INFO, "Negative width returned!"); 
      }
=======
      if (result.width_in_GeV < 0) DecayBit_error().raise(LOCAL_INFO, "Negative width returned!");
>>>>>>> 2d96875f
    }

    /// MSSM decays: charginominus_2
    void charginominus_2_decays (DecayTable::Entry& result)
    {
      result = CP_conjugate(*Pipes::charginominus_2_decays::Dep::charginoplus_2_decay_rates);
    }

    /// MSSM decays: neutralino_1
    void neutralino_1_decays (DecayTable::Entry& result)
    {
      using namespace Pipes::neutralino_1_decays;
      mass_es_pseudonyms psn = *(Dep::SLHA_pseudonyms);

      result.calculator = BEreq::cb_sd_neutwidth.origin();
      result.calculator_version = BEreq::cb_sd_neutwidth.version();

      result.width_in_GeV = BEreq::cb_sd_neutwidth->neuttot(1);
      result.set_BF((result.width_in_GeV > 0 ? BEreq::cb_sd_neut2body->brneutwchar(1,1) : 0.0), 0.0, "~chi+_1", "W-");
      result.set_BF((result.width_in_GeV > 0 ? BEreq::cb_sd_neut2body->brneutwchar(1,1) : 0.0), 0.0, "~chi-_1", "W+");
      result.set_BF((result.width_in_GeV > 0 ? BEreq::cb_sd_neut2body->brneutwchar(1,2) : 0.0), 0.0, "~chi+_2", "W-");
      result.set_BF((result.width_in_GeV > 0 ? BEreq::cb_sd_neut2body->brneutwchar(1,2) : 0.0), 0.0, "~chi-_2", "W+");
      result.set_BF((result.width_in_GeV > 0 ? BEreq::cb_sd_neut2body->brneuthcchar(1,1) : 0.0), 0.0, "~chi+_1", "H-");
      result.set_BF((result.width_in_GeV > 0 ? BEreq::cb_sd_neut2body->brneuthcchar(1,1) : 0.0), 0.0, "~chi-_1", "H+");
      result.set_BF((result.width_in_GeV > 0 ? BEreq::cb_sd_neut2body->brneuthcchar(1,2) : 0.0), 0.0, "~chi+_2", "H-");
      result.set_BF((result.width_in_GeV > 0 ? BEreq::cb_sd_neut2body->brneuthcchar(1,2) : 0.0), 0.0, "~chi-_2", "H+");
      result.set_BF((result.width_in_GeV > 0 ? BEreq::cb_sd_neut2body->brneutsupl(1) : 0.0), 0.0, psn.isul, "ubar");
      result.set_BF((result.width_in_GeV > 0 ? BEreq::cb_sd_neut2body->brneutsupl(1) : 0.0), 0.0, psn.isulbar, "u");
      result.set_BF((result.width_in_GeV > 0 ? BEreq::cb_sd_neut2body->brneutsupr(1) : 0.0), 0.0, psn.isur, "ubar");
      result.set_BF((result.width_in_GeV > 0 ? BEreq::cb_sd_neut2body->brneutsupr(1) : 0.0), 0.0, psn.isurbar, "u");
      result.set_BF((result.width_in_GeV > 0 ? BEreq::cb_sd_neut2body->brneutsdownl(1) : 0.0), 0.0, psn.isdl, "dbar");
      result.set_BF((result.width_in_GeV > 0 ? BEreq::cb_sd_neut2body->brneutsdownl(1) : 0.0), 0.0, psn.isdlbar, "d");
      result.set_BF((result.width_in_GeV > 0 ? BEreq::cb_sd_neut2body->brneutsdownr(1) : 0.0), 0.0, psn.isdr, "dbar");
      result.set_BF((result.width_in_GeV > 0 ? BEreq::cb_sd_neut2body->brneutsdownr(1) : 0.0), 0.0, psn.isdrbar, "d");
      result.set_BF((result.width_in_GeV > 0 ? BEreq::cb_sd_neut2body->brneutsupl(1) : 0.0), 0.0, psn.iscl, "cbar");
      result.set_BF((result.width_in_GeV > 0 ? BEreq::cb_sd_neut2body->brneutsupl(1) : 0.0), 0.0, psn.isclbar, "c");
      result.set_BF((result.width_in_GeV > 0 ? BEreq::cb_sd_neut2body->brneutsupr(1) : 0.0), 0.0, psn.iscr, "cbar");
      result.set_BF((result.width_in_GeV > 0 ? BEreq::cb_sd_neut2body->brneutsupr(1) : 0.0), 0.0, psn.iscrbar, "c");
      result.set_BF((result.width_in_GeV > 0 ? BEreq::cb_sd_neut2body->brneutsdownl(1) : 0.0), 0.0, psn.issl, "sbar");
      result.set_BF((result.width_in_GeV > 0 ? BEreq::cb_sd_neut2body->brneutsdownl(1) : 0.0), 0.0, psn.isslbar, "s");
      result.set_BF((result.width_in_GeV > 0 ? BEreq::cb_sd_neut2body->brneutsdownr(1) : 0.0), 0.0, psn.issr, "sbar");
      result.set_BF((result.width_in_GeV > 0 ? BEreq::cb_sd_neut2body->brneutsdownr(1) : 0.0), 0.0, psn.issrbar, "s");
      result.set_BF((result.width_in_GeV > 0 ? BEreq::cb_sd_neut2body->brneutst1(1) : 0.0), 0.0, psn.ist1, "tbar");
      result.set_BF((result.width_in_GeV > 0 ? BEreq::cb_sd_neut2body->brneutst1(1) : 0.0), 0.0, psn.ist1bar, "t");
      result.set_BF((result.width_in_GeV > 0 ? BEreq::cb_sd_neut2body->brneutst2(1) : 0.0), 0.0, psn.ist2, "tbar");
      result.set_BF((result.width_in_GeV > 0 ? BEreq::cb_sd_neut2body->brneutst2(1) : 0.0), 0.0, psn.ist2bar, "t");
      result.set_BF((result.width_in_GeV > 0 ? BEreq::cb_sd_neut2body->brneutsb1(1) : 0.0), 0.0, psn.isb1, "bbar");
      result.set_BF((result.width_in_GeV > 0 ? BEreq::cb_sd_neut2body->brneutsb1(1) : 0.0), 0.0, psn.isb1bar, "b");
      result.set_BF((result.width_in_GeV > 0 ? BEreq::cb_sd_neut2body->brneutsb2(1) : 0.0), 0.0, psn.isb2, "bbar");
      result.set_BF((result.width_in_GeV > 0 ? BEreq::cb_sd_neut2body->brneutsb2(1) : 0.0), 0.0, psn.isb2bar, "b");
      result.set_BF((result.width_in_GeV > 0 ? BEreq::cb_sd_neut2body->brneutsell(1) : 0.0), 0.0, psn.isell, "e+");
      result.set_BF((result.width_in_GeV > 0 ? BEreq::cb_sd_neut2body->brneutsell(1) : 0.0), 0.0, psn.isellbar, "e-");
      result.set_BF((result.width_in_GeV > 0 ? BEreq::cb_sd_neut2body->brneutselr(1) : 0.0), 0.0, psn.iselr, "e+");
      result.set_BF((result.width_in_GeV > 0 ? BEreq::cb_sd_neut2body->brneutselr(1) : 0.0), 0.0, psn.iselrbar, "e-");
      result.set_BF((result.width_in_GeV > 0 ? BEreq::cb_sd_neut2body->brneutsell(1) : 0.0), 0.0, psn.ismul, "mu+");
      result.set_BF((result.width_in_GeV > 0 ? BEreq::cb_sd_neut2body->brneutsell(1) : 0.0), 0.0, psn.ismulbar, "mu-");
      result.set_BF((result.width_in_GeV > 0 ? BEreq::cb_sd_neut2body->brneutselr(1) : 0.0), 0.0, psn.ismur, "mu+");
      result.set_BF((result.width_in_GeV > 0 ? BEreq::cb_sd_neut2body->brneutselr(1) : 0.0), 0.0, psn.ismurbar, "mu-");
      result.set_BF((result.width_in_GeV > 0 ? BEreq::cb_sd_neut2body->brneutstau1(1) : 0.0), 0.0, psn.istau1, "tau+");
      result.set_BF((result.width_in_GeV > 0 ? BEreq::cb_sd_neut2body->brneutstau1(1) : 0.0), 0.0, psn.istau1bar, "tau-");
      result.set_BF((result.width_in_GeV > 0 ? BEreq::cb_sd_neut2body->brneutstau2(1) : 0.0), 0.0, psn.istau2, "tau+");
      result.set_BF((result.width_in_GeV > 0 ? BEreq::cb_sd_neut2body->brneutstau2(1) : 0.0), 0.0, psn.istau2bar, "tau-");
      result.set_BF((result.width_in_GeV > 0 ? BEreq::cb_sd_neut2body->brneutsnel(1) : 0.0), 0.0, psn.isnel, "nubar_e");
      result.set_BF((result.width_in_GeV > 0 ? BEreq::cb_sd_neut2body->brneutsnel(1) : 0.0), 0.0, psn.isnelbar, "nu_e");
      result.set_BF((result.width_in_GeV > 0 ? BEreq::cb_sd_neut2body->brneutsnel(1) : 0.0), 0.0, psn.isnmul, "nubar_mu");
      result.set_BF((result.width_in_GeV > 0 ? BEreq::cb_sd_neut2body->brneutsnel(1) : 0.0), 0.0, psn.isnmulbar, "nu_mu");
      result.set_BF((result.width_in_GeV > 0 ? BEreq::cb_sd_neut2body->brneutsn1(1) : 0.0), 0.0, psn.isntaul, "nubar_tau");
      result.set_BF((result.width_in_GeV > 0 ? BEreq::cb_sd_neut2body->brneutsn1(1) : 0.0), 0.0, psn.isntaulbar, "nu_tau");
      result.set_BF((result.width_in_GeV > 0 ? BEreq::cb_sd_neut2bodygrav->brneutgamgrav(1) : 0.0), 0.0, "~G", "gamma");
      result.set_BF((result.width_in_GeV > 0 ? BEreq::cb_sd_neut2bodygrav->brneutzgrav(1) : 0.0), 0.0, "~G", "Z0");
      result.set_BF((result.width_in_GeV > 0 ? BEreq::cb_sd_neut2bodygrav->brneuthlgrav(1) : 0.0), 0.0, "~G", "h0_1");
      result.set_BF((result.width_in_GeV > 0 ? BEreq::cb_sd_neut2bodygrav->brneuthhgrav(1) : 0.0), 0.0, "~G", "h0_2");
      result.set_BF((result.width_in_GeV > 0 ? BEreq::cb_sd_neut2bodygrav->brneuthagrav(1) : 0.0), 0.0, "~G", "A0");
      result.set_BF((result.width_in_GeV > 0 ? BEreq::cb_sd_neut2bodygrav->brneutgamgrav(1) : 0.0), 0.0, "~G", "gamma");
      result.set_BF((result.width_in_GeV > 0 ? BEreq::cb_sd_neut2bodygrav->brneutzgrav(1) : 0.0), 0.0, "~G", "Z0");
      result.set_BF((result.width_in_GeV > 0 ? BEreq::cb_sd_neut2bodygrav->brneuthlgrav(1) : 0.0), 0.0, "~G", "h0_1");
      result.set_BF((result.width_in_GeV > 0 ? BEreq::cb_sd_neut2bodygrav->brneuthhgrav(1) : 0.0), 0.0, "~G", "h0_2");
      result.set_BF((result.width_in_GeV > 0 ? BEreq::cb_sd_neut2bodygrav->brneuthagrav(1) : 0.0), 0.0, "~G", "A0");
      result.set_BF((result.width_in_GeV > 0 ? BEreq::cb_sd_neut3body->brchubd(1,1) : 0.0), 0.0, "~chi+_1", "ubar", "d");
      result.set_BF((result.width_in_GeV > 0 ? BEreq::cb_sd_neut3body->brchubd(1,1) : 0.0), 0.0, "~chi-_1", "dbar", "u");
      result.set_BF((result.width_in_GeV > 0 ? BEreq::cb_sd_neut3body->brchubd(1,2) : 0.0), 0.0, "~chi+_2", "ubar", "d");
      result.set_BF((result.width_in_GeV > 0 ? BEreq::cb_sd_neut3body->brchubd(1,2) : 0.0), 0.0, "~chi-_2", "dbar", "u");
      result.set_BF((result.width_in_GeV > 0 ? BEreq::cb_sd_neut3body->brchcbs(1,1) : 0.0), 0.0, "~chi+_1", "cbar", "s");
      result.set_BF((result.width_in_GeV > 0 ? BEreq::cb_sd_neut3body->brchcbs(1,1) : 0.0), 0.0, "~chi-_1", "sbar", "c");
      result.set_BF((result.width_in_GeV > 0 ? BEreq::cb_sd_neut3body->brchcbs(1,2) : 0.0), 0.0, "~chi+_2", "cbar", "s");
      result.set_BF((result.width_in_GeV > 0 ? BEreq::cb_sd_neut3body->brchcbs(1,2) : 0.0), 0.0, "~chi-_2", "sbar", "c");
      result.set_BF((result.width_in_GeV > 0 ? BEreq::cb_sd_neut3body->brchtbb(1,1) : 0.0), 0.0, "~chi+_1", "tbar", "b");
      result.set_BF((result.width_in_GeV > 0 ? BEreq::cb_sd_neut3body->brchtbb(1,1) : 0.0), 0.0, "~chi-_1", "bbar", "t");
      result.set_BF((result.width_in_GeV > 0 ? BEreq::cb_sd_neut3body->brchtbb(1,2) : 0.0), 0.0, "~chi+_2", "tbar", "b");
      result.set_BF((result.width_in_GeV > 0 ? BEreq::cb_sd_neut3body->brchtbb(1,2) : 0.0), 0.0, "~chi-_2", "bbar", "t");
      result.set_BF((result.width_in_GeV > 0 ? BEreq::cb_sd_neut3body->brchelne(1,1) : 0.0), 0.0, "~chi+_1", "nubar_e", "e-");
      result.set_BF((result.width_in_GeV > 0 ? BEreq::cb_sd_neut3body->brchelne(1,1) : 0.0), 0.0, "~chi-_1", "nu_e", "e+");
      result.set_BF((result.width_in_GeV > 0 ? BEreq::cb_sd_neut3body->brchelne(1,2) : 0.0), 0.0, "~chi+_2", "nubar_e", "e-");
      result.set_BF((result.width_in_GeV > 0 ? BEreq::cb_sd_neut3body->brchelne(1,2) : 0.0), 0.0, "~chi-_2", "nu_e", "e+");
      result.set_BF((result.width_in_GeV > 0 ? BEreq::cb_sd_neut3body->brchmunmu(1,1) : 0.0), 0.0, "~chi+_1", "nubar_mu", "mu-");
      result.set_BF((result.width_in_GeV > 0 ? BEreq::cb_sd_neut3body->brchmunmu(1,1) : 0.0), 0.0, "~chi-_1", "nu_mu", "mu+");
      result.set_BF((result.width_in_GeV > 0 ? BEreq::cb_sd_neut3body->brchmunmu(1,2) : 0.0), 0.0, "~chi+_2", "nubar_mu", "mu-");
      result.set_BF((result.width_in_GeV > 0 ? BEreq::cb_sd_neut3body->brchmunmu(1,2) : 0.0), 0.0, "~chi-_2", "nu_mu", "mu+");
      result.set_BF((result.width_in_GeV > 0 ? BEreq::cb_sd_neut3body->brchtauntau(1,1) : 0.0), 0.0, "~chi+_1", "nubar_tau", "tau-");
      result.set_BF((result.width_in_GeV > 0 ? BEreq::cb_sd_neut3body->brchtauntau(1,1) : 0.0), 0.0, "~chi-_1", "nu_tau", "tau+");
      result.set_BF((result.width_in_GeV > 0 ? BEreq::cb_sd_neut3body->brchtauntau(1,2) : 0.0), 0.0, "~chi+_2", "nubar_tau", "tau-");
      result.set_BF((result.width_in_GeV > 0 ? BEreq::cb_sd_neut3body->brchtauntau(1,2) : 0.0), 0.0, "~chi-_2", "nu_tau", "tau+");
      result.set_BF((result.width_in_GeV > 0 ? BEreq::cb_sd_neut3body->brglup(1) : 0.0), 0.0, "~g", "ubar", "u");
      result.set_BF((result.width_in_GeV > 0 ? BEreq::cb_sd_neut3body->brgldo(1) : 0.0), 0.0, "~g", "dbar", "d");
      result.set_BF((result.width_in_GeV > 0 ? BEreq::cb_sd_neut3body->brglch(1) : 0.0), 0.0, "~g", "cbar", "c");
      result.set_BF((result.width_in_GeV > 0 ? BEreq::cb_sd_neut3body->brglst(1) : 0.0), 0.0, "~g", "sbar", "s");
      result.set_BF((result.width_in_GeV > 0 ? BEreq::cb_sd_neut3body->brgltop(1) : 0.0), 0.0, "~g", "tbar", "t");
      result.set_BF((result.width_in_GeV > 0 ? BEreq::cb_sd_neut3body->brglbot(1) : 0.0), 0.0, "~g", "bbar", "b");
<<<<<<< HEAD
 
      if (result.width_in_GeV < 0) 
      {
        if  (runOptions->getValueOrDef<bool>(false, "invalid_point_for_negative_width"))
          invalid_point().raise("Negative width returned!"); 
        else
          DecayBit_error().raise(LOCAL_INFO, "Negative width returned!"); 
      }
=======

      if (result.width_in_GeV < 0) DecayBit_error().raise(LOCAL_INFO, "Negative width returned!");
>>>>>>> 2d96875f
    }


    /// MSSM decays: neutralino_2
    void neutralino_2_decays (DecayTable::Entry& result)
    {
      using namespace Pipes::neutralino_2_decays;
      mass_es_pseudonyms psn = *(Dep::SLHA_pseudonyms);

      result.calculator = BEreq::cb_sd_neutwidth.origin();
      result.calculator_version = BEreq::cb_sd_neutwidth.version();

      result.width_in_GeV = BEreq::cb_sd_neutwidth->neuttot(2);
      result.set_BF((result.width_in_GeV > 0 ? BEreq::cb_sd_neut2body->brneutzneut(2,1) : 0.0), 0.0, "~chi0_1", "Z0");
      result.set_BF((result.width_in_GeV > 0 ? BEreq::cb_sd_neut2body->brneutwchar(2,1) : 0.0), 0.0, "~chi+_1", "W-");
      result.set_BF((result.width_in_GeV > 0 ? BEreq::cb_sd_neut2body->brneutwchar(2,1) : 0.0), 0.0, "~chi-_1", "W+");
      result.set_BF((result.width_in_GeV > 0 ? BEreq::cb_sd_neut2body->brneutwchar(2,2) : 0.0), 0.0, "~chi+_2", "W-");
      result.set_BF((result.width_in_GeV > 0 ? BEreq::cb_sd_neut2body->brneutwchar(2,2) : 0.0), 0.0, "~chi-_2", "W+");
      result.set_BF((result.width_in_GeV > 0 ? BEreq::cb_sd_neut2body->brneuthlneut(2,1) : 0.0), 0.0, "~chi0_1", "h0_1");
      result.set_BF((result.width_in_GeV > 0 ? BEreq::cb_sd_neut2body->brneuthhneut(2,1) : 0.0), 0.0, "~chi0_1", "h0_2");
      result.set_BF((result.width_in_GeV > 0 ? BEreq::cb_sd_neut2body->brneuthaneut(2,1) : 0.0), 0.0, "~chi0_1", "A0");
      result.set_BF((result.width_in_GeV > 0 ? BEreq::cb_sd_neut2body->brneuthcchar(2,1) : 0.0), 0.0, "~chi+_1", "H-");
      result.set_BF((result.width_in_GeV > 0 ? BEreq::cb_sd_neut2body->brneuthcchar(2,1) : 0.0), 0.0, "~chi-_1", "H+");
      result.set_BF((result.width_in_GeV > 0 ? BEreq::cb_sd_neut2body->brneuthcchar(2,2) : 0.0), 0.0, "~chi+_2", "H-");
      result.set_BF((result.width_in_GeV > 0 ? BEreq::cb_sd_neut2body->brneuthcchar(2,2) : 0.0), 0.0, "~chi-_2", "H+");
      result.set_BF((result.width_in_GeV > 0 ? BEreq::cb_sd_neut2body->brneutsupl(2) : 0.0), 0.0, psn.isul, "ubar");
      result.set_BF((result.width_in_GeV > 0 ? BEreq::cb_sd_neut2body->brneutsupl(2) : 0.0), 0.0, psn.isulbar, "u");
      result.set_BF((result.width_in_GeV > 0 ? BEreq::cb_sd_neut2body->brneutsupr(2) : 0.0), 0.0, psn.isur, "ubar");
      result.set_BF((result.width_in_GeV > 0 ? BEreq::cb_sd_neut2body->brneutsupr(2) : 0.0), 0.0, psn.isurbar, "u");
      result.set_BF((result.width_in_GeV > 0 ? BEreq::cb_sd_neut2body->brneutsdownl(2) : 0.0), 0.0, psn.isdl, "dbar");
      result.set_BF((result.width_in_GeV > 0 ? BEreq::cb_sd_neut2body->brneutsdownl(2) : 0.0), 0.0, psn.isdlbar, "d");
      result.set_BF((result.width_in_GeV > 0 ? BEreq::cb_sd_neut2body->brneutsdownr(2) : 0.0), 0.0, psn.isdr, "dbar");
      result.set_BF((result.width_in_GeV > 0 ? BEreq::cb_sd_neut2body->brneutsdownr(2) : 0.0), 0.0, psn.isdrbar, "d");
      result.set_BF((result.width_in_GeV > 0 ? BEreq::cb_sd_neut2body->brneutsupl(2) : 0.0), 0.0, psn.iscl, "cbar");
      result.set_BF((result.width_in_GeV > 0 ? BEreq::cb_sd_neut2body->brneutsupl(2) : 0.0), 0.0, psn.isclbar, "c");
      result.set_BF((result.width_in_GeV > 0 ? BEreq::cb_sd_neut2body->brneutsupr(2) : 0.0), 0.0, psn.iscr, "cbar");
      result.set_BF((result.width_in_GeV > 0 ? BEreq::cb_sd_neut2body->brneutsupr(2) : 0.0), 0.0, psn.iscrbar, "c");
      result.set_BF((result.width_in_GeV > 0 ? BEreq::cb_sd_neut2body->brneutsdownl(2) : 0.0), 0.0, psn.issl, "sbar");
      result.set_BF((result.width_in_GeV > 0 ? BEreq::cb_sd_neut2body->brneutsdownl(2) : 0.0), 0.0, psn.isslbar, "s");
      result.set_BF((result.width_in_GeV > 0 ? BEreq::cb_sd_neut2body->brneutsdownr(2) : 0.0), 0.0, psn.issr, "sbar");
      result.set_BF((result.width_in_GeV > 0 ? BEreq::cb_sd_neut2body->brneutsdownr(2) : 0.0), 0.0, psn.issrbar, "s");
      result.set_BF((result.width_in_GeV > 0 ? BEreq::cb_sd_neut2body->brneutst1(2) : 0.0), 0.0, psn.ist1, "tbar");
      result.set_BF((result.width_in_GeV > 0 ? BEreq::cb_sd_neut2body->brneutst1(2) : 0.0), 0.0, psn.ist1bar, "t");
      result.set_BF((result.width_in_GeV > 0 ? BEreq::cb_sd_neut2body->brneutst2(2) : 0.0), 0.0, psn.ist2, "tbar");
      result.set_BF((result.width_in_GeV > 0 ? BEreq::cb_sd_neut2body->brneutst2(2) : 0.0), 0.0, psn.ist2bar, "t");
      result.set_BF((result.width_in_GeV > 0 ? BEreq::cb_sd_neut2body->brneutsb1(2) : 0.0), 0.0, psn.isb1, "bbar");
      result.set_BF((result.width_in_GeV > 0 ? BEreq::cb_sd_neut2body->brneutsb1(2) : 0.0), 0.0, psn.isb1bar, "b");
      result.set_BF((result.width_in_GeV > 0 ? BEreq::cb_sd_neut2body->brneutsb2(2) : 0.0), 0.0, psn.isb2, "bbar");
      result.set_BF((result.width_in_GeV > 0 ? BEreq::cb_sd_neut2body->brneutsb2(2) : 0.0), 0.0, psn.isb2bar, "b");
      result.set_BF((result.width_in_GeV > 0 ? BEreq::cb_sd_neut2body->brneutsell(2) : 0.0), 0.0, psn.isell, "e+");
      result.set_BF((result.width_in_GeV > 0 ? BEreq::cb_sd_neut2body->brneutsell(2) : 0.0), 0.0, psn.isellbar, "e-");
      result.set_BF((result.width_in_GeV > 0 ? BEreq::cb_sd_neut2body->brneutselr(2) : 0.0), 0.0, psn.iselr, "e+");
      result.set_BF((result.width_in_GeV > 0 ? BEreq::cb_sd_neut2body->brneutselr(2) : 0.0), 0.0, psn.iselrbar, "e-");
      result.set_BF((result.width_in_GeV > 0 ? BEreq::cb_sd_neut2body->brneutsell(2) : 0.0), 0.0, psn.ismul, "mu+");
      result.set_BF((result.width_in_GeV > 0 ? BEreq::cb_sd_neut2body->brneutsell(2) : 0.0), 0.0, psn.ismulbar, "mu-");
      result.set_BF((result.width_in_GeV > 0 ? BEreq::cb_sd_neut2body->brneutselr(2) : 0.0), 0.0, psn.ismur, "mu+");
      result.set_BF((result.width_in_GeV > 0 ? BEreq::cb_sd_neut2body->brneutselr(2) : 0.0), 0.0, psn.ismurbar, "mu-");
      result.set_BF((result.width_in_GeV > 0 ? BEreq::cb_sd_neut2body->brneutstau1(2) : 0.0), 0.0, psn.istau1, "tau+");
      result.set_BF((result.width_in_GeV > 0 ? BEreq::cb_sd_neut2body->brneutstau1(2) : 0.0), 0.0, psn.istau1bar, "tau-");
      result.set_BF((result.width_in_GeV > 0 ? BEreq::cb_sd_neut2body->brneutstau2(2) : 0.0), 0.0, psn.istau2, "tau+");
      result.set_BF((result.width_in_GeV > 0 ? BEreq::cb_sd_neut2body->brneutstau2(2) : 0.0), 0.0, psn.istau2bar, "tau-");
      result.set_BF((result.width_in_GeV > 0 ? BEreq::cb_sd_neut2body->brneutsnel(2) : 0.0), 0.0, psn.isnel, "nubar_e");
      result.set_BF((result.width_in_GeV > 0 ? BEreq::cb_sd_neut2body->brneutsnel(2) : 0.0), 0.0, psn.isnelbar, "nu_e");
      result.set_BF((result.width_in_GeV > 0 ? BEreq::cb_sd_neut2body->brneutsnel(2) : 0.0), 0.0, psn.isnmul, "nubar_mu");
      result.set_BF((result.width_in_GeV > 0 ? BEreq::cb_sd_neut2body->brneutsnel(2) : 0.0), 0.0, psn.isnmulbar, "nu_mu");
      result.set_BF((result.width_in_GeV > 0 ? BEreq::cb_sd_neut2body->brneutsn1(2) : 0.0), 0.0, psn.isntaul, "nubar_tau");
      result.set_BF((result.width_in_GeV > 0 ? BEreq::cb_sd_neut2body->brneutsn1(2) : 0.0), 0.0, psn.isntaulbar, "nu_tau");
      result.set_BF((result.width_in_GeV > 0 ? BEreq::cb_sd_neut2bodygrav->brneutgamgrav(2) : 0.0), 0.0, "~G", "gamma");
      result.set_BF((result.width_in_GeV > 0 ? BEreq::cb_sd_neut2bodygrav->brneutzgrav(2) : 0.0), 0.0, "~G", "Z0");
      result.set_BF((result.width_in_GeV > 0 ? BEreq::cb_sd_neut2bodygrav->brneuthlgrav(2) : 0.0), 0.0, "~G", "h0_1");
      result.set_BF((result.width_in_GeV > 0 ? BEreq::cb_sd_neut2bodygrav->brneuthhgrav(2) : 0.0), 0.0, "~G", "h0_2");
      result.set_BF((result.width_in_GeV > 0 ? BEreq::cb_sd_neut2bodygrav->brneuthagrav(2) : 0.0), 0.0, "~G", "A0");
      result.set_BF((result.width_in_GeV > 0 ? BEreq::cb_sd_neutloop->brnraddec(2,1) : 0.0), 0.0, "~chi0_1", "gamma");
      result.set_BF((result.width_in_GeV > 0 ? BEreq::cb_sd_neut2bodygrav->brneutgamgrav(2) : 0.0), 0.0, "~G", "gamma");
      result.set_BF((result.width_in_GeV > 0 ? BEreq::cb_sd_neut2bodygrav->brneutzgrav(2) : 0.0), 0.0, "~G", "Z0");
      result.set_BF((result.width_in_GeV > 0 ? BEreq::cb_sd_neut2bodygrav->brneuthlgrav(2) : 0.0), 0.0, "~G", "h0_1");
      result.set_BF((result.width_in_GeV > 0 ? BEreq::cb_sd_neut2bodygrav->brneuthhgrav(2) : 0.0), 0.0, "~G", "h0_2");
      result.set_BF((result.width_in_GeV > 0 ? BEreq::cb_sd_neut2bodygrav->brneuthagrav(2) : 0.0), 0.0, "~G", "A0");
      result.set_BF((result.width_in_GeV > 0 ? BEreq::cb_sd_neut3body->brneutup(2,1) : 0.0), 0.0, "~chi0_1", "ubar", "u");
      result.set_BF((result.width_in_GeV > 0 ? BEreq::cb_sd_neut3body->brneutdow(2,1) : 0.0), 0.0, "~chi0_1", "dbar", "d");
      result.set_BF((result.width_in_GeV > 0 ? BEreq::cb_sd_neut3body->brneutch(2,1) : 0.0), 0.0, "~chi0_1", "cbar", "c");
      result.set_BF((result.width_in_GeV > 0 ? BEreq::cb_sd_neut3body->brneutst(2,1) : 0.0), 0.0, "~chi0_1", "sbar", "s");
      result.set_BF((result.width_in_GeV > 0 ? BEreq::cb_sd_neut3body->brneuttop(2,1) : 0.0), 0.0, "~chi0_1", "tbar", "t");
      result.set_BF((result.width_in_GeV > 0 ? BEreq::cb_sd_neut3body->brneutbot(2,1) : 0.0), 0.0, "~chi0_1", "bbar", "b");
      result.set_BF((result.width_in_GeV > 0 ? BEreq::cb_sd_neut3body->brneutel(2,1) : 0.0), 0.0, "~chi0_1", "e+", "e-");
      result.set_BF((result.width_in_GeV > 0 ? BEreq::cb_sd_neut3body->brneutmu(2,1) : 0.0), 0.0, "~chi0_1", "mu+", "mu-");
      result.set_BF((result.width_in_GeV > 0 ? BEreq::cb_sd_neut3body->brneuttau(2,1) : 0.0), 0.0, "~chi0_1", "tau+", "tau-");
      result.set_BF((result.width_in_GeV > 0 ? BEreq::cb_sd_neut3body->brneutnue(2,1) : 0.0), 0.0, "~chi0_1", "nubar_e", "nu_e");
      result.set_BF((result.width_in_GeV > 0 ? BEreq::cb_sd_neut3body->brneutnumu(2,1) : 0.0), 0.0, "~chi0_1", "nubar_mu", "nu_mu");
      result.set_BF((result.width_in_GeV > 0 ? BEreq::cb_sd_neut3body->brneutnutau(2,1) : 0.0), 0.0, "~chi0_1", "nubar_tau", "nu_tau");
      result.set_BF((result.width_in_GeV > 0 ? BEreq::cb_sd_neut3body->brchubd(2,1) : 0.0), 0.0, "~chi+_1", "ubar", "d");
      result.set_BF((result.width_in_GeV > 0 ? BEreq::cb_sd_neut3body->brchubd(2,1) : 0.0), 0.0, "~chi-_1", "dbar", "u");
      result.set_BF((result.width_in_GeV > 0 ? BEreq::cb_sd_neut3body->brchubd(2,2) : 0.0), 0.0, "~chi+_2", "ubar", "d");
      result.set_BF((result.width_in_GeV > 0 ? BEreq::cb_sd_neut3body->brchubd(2,2) : 0.0), 0.0, "~chi-_2", "dbar", "u");
      result.set_BF((result.width_in_GeV > 0 ? BEreq::cb_sd_neut3body->brchcbs(2,1) : 0.0), 0.0, "~chi+_1", "cbar", "s");
      result.set_BF((result.width_in_GeV > 0 ? BEreq::cb_sd_neut3body->brchcbs(2,1) : 0.0), 0.0, "~chi-_1", "sbar", "c");
      result.set_BF((result.width_in_GeV > 0 ? BEreq::cb_sd_neut3body->brchcbs(2,2) : 0.0), 0.0, "~chi+_2", "cbar", "s");
      result.set_BF((result.width_in_GeV > 0 ? BEreq::cb_sd_neut3body->brchcbs(2,2) : 0.0), 0.0, "~chi-_2", "sbar", "c");
      result.set_BF((result.width_in_GeV > 0 ? BEreq::cb_sd_neut3body->brchtbb(2,1) : 0.0), 0.0, "~chi+_1", "tbar", "b");
      result.set_BF((result.width_in_GeV > 0 ? BEreq::cb_sd_neut3body->brchtbb(2,1) : 0.0), 0.0, "~chi-_1", "bbar", "t");
      result.set_BF((result.width_in_GeV > 0 ? BEreq::cb_sd_neut3body->brchtbb(2,2) : 0.0), 0.0, "~chi+_2", "tbar", "b");
      result.set_BF((result.width_in_GeV > 0 ? BEreq::cb_sd_neut3body->brchtbb(2,2) : 0.0), 0.0, "~chi-_2", "bbar", "t");
      result.set_BF((result.width_in_GeV > 0 ? BEreq::cb_sd_neut3body->brchelne(2,1) : 0.0), 0.0, "~chi+_1", "nubar_e", "e-");
      result.set_BF((result.width_in_GeV > 0 ? BEreq::cb_sd_neut3body->brchelne(2,1) : 0.0), 0.0, "~chi-_1", "nu_e", "e+");
      result.set_BF((result.width_in_GeV > 0 ? BEreq::cb_sd_neut3body->brchelne(2,2) : 0.0), 0.0, "~chi+_2", "nubar_e", "e-");
      result.set_BF((result.width_in_GeV > 0 ? BEreq::cb_sd_neut3body->brchelne(2,2) : 0.0), 0.0, "~chi-_2", "nu_e", "e+");
      result.set_BF((result.width_in_GeV > 0 ? BEreq::cb_sd_neut3body->brchmunmu(2,1) : 0.0), 0.0, "~chi+_1", "nubar_mu", "mu-");
      result.set_BF((result.width_in_GeV > 0 ? BEreq::cb_sd_neut3body->brchmunmu(2,1) : 0.0), 0.0, "~chi-_1", "nu_mu", "mu+");
      result.set_BF((result.width_in_GeV > 0 ? BEreq::cb_sd_neut3body->brchmunmu(2,2) : 0.0), 0.0, "~chi+_2", "nubar_mu", "mu-");
      result.set_BF((result.width_in_GeV > 0 ? BEreq::cb_sd_neut3body->brchmunmu(2,2) : 0.0), 0.0, "~chi-_2", "nu_mu", "mu+");
      result.set_BF((result.width_in_GeV > 0 ? BEreq::cb_sd_neut3body->brchtauntau(2,1) : 0.0), 0.0, "~chi+_1", "nubar_tau", "tau-");
      result.set_BF((result.width_in_GeV > 0 ? BEreq::cb_sd_neut3body->brchtauntau(2,1) : 0.0), 0.0, "~chi-_1", "nu_tau", "tau+");
      result.set_BF((result.width_in_GeV > 0 ? BEreq::cb_sd_neut3body->brchtauntau(2,2) : 0.0), 0.0, "~chi+_2", "nubar_tau", "tau-");
      result.set_BF((result.width_in_GeV > 0 ? BEreq::cb_sd_neut3body->brchtauntau(2,2) : 0.0), 0.0, "~chi-_2", "nu_tau", "tau+");
      result.set_BF((result.width_in_GeV > 0 ? BEreq::cb_sd_neut3body->brglup(2) : 0.0), 0.0, "~g", "ubar", "u");
      result.set_BF((result.width_in_GeV > 0 ? BEreq::cb_sd_neut3body->brgldo(2) : 0.0), 0.0, "~g", "dbar", "d");
      result.set_BF((result.width_in_GeV > 0 ? BEreq::cb_sd_neut3body->brglch(2) : 0.0), 0.0, "~g", "cbar", "c");
      result.set_BF((result.width_in_GeV > 0 ? BEreq::cb_sd_neut3body->brglst(2) : 0.0), 0.0, "~g", "sbar", "s");
      result.set_BF((result.width_in_GeV > 0 ? BEreq::cb_sd_neut3body->brgltop(2) : 0.0), 0.0, "~g", "tbar", "t");
      result.set_BF((result.width_in_GeV > 0 ? BEreq::cb_sd_neut3body->brglbot(2) : 0.0), 0.0, "~g", "bbar", "b");

<<<<<<< HEAD
      if (result.width_in_GeV < 0) 
      {
        if  (runOptions->getValueOrDef<bool>(false, "invalid_point_for_negative_width"))
          invalid_point().raise("Negative width returned!"); 
        else
          DecayBit_error().raise(LOCAL_INFO, "Negative width returned!"); 
      }
=======
      if (result.width_in_GeV < 0) DecayBit_error().raise(LOCAL_INFO, "Negative width returned!");
>>>>>>> 2d96875f
    }


    /// MSSM decays: neutralino_3
    void neutralino_3_decays (DecayTable::Entry& result)
    {
      using namespace Pipes::neutralino_3_decays;
      mass_es_pseudonyms psn = *(Dep::SLHA_pseudonyms);

      result.calculator = BEreq::cb_sd_neutwidth.origin();
      result.calculator_version = BEreq::cb_sd_neutwidth.version();

      result.width_in_GeV = BEreq::cb_sd_neutwidth->neuttot(3);
      result.set_BF((result.width_in_GeV > 0 ? BEreq::cb_sd_neut2body->brneutzneut(3,1) : 0.0), 0.0, "~chi0_1", "Z0");
      result.set_BF((result.width_in_GeV > 0 ? BEreq::cb_sd_neut2body->brneutzneut(3,2) : 0.0), 0.0, "~chi0_2", "Z0");
      result.set_BF((result.width_in_GeV > 0 ? BEreq::cb_sd_neut2body->brneutwchar(3,1) : 0.0), 0.0, "~chi+_1", "W-");
      result.set_BF((result.width_in_GeV > 0 ? BEreq::cb_sd_neut2body->brneutwchar(3,1) : 0.0), 0.0, "~chi-_1", "W+");
      result.set_BF((result.width_in_GeV > 0 ? BEreq::cb_sd_neut2body->brneutwchar(3,2) : 0.0), 0.0, "~chi+_2", "W-");
      result.set_BF((result.width_in_GeV > 0 ? BEreq::cb_sd_neut2body->brneutwchar(3,2) : 0.0), 0.0, "~chi-_2", "W+");
      result.set_BF((result.width_in_GeV > 0 ? BEreq::cb_sd_neut2body->brneuthlneut(3,1) : 0.0), 0.0, "~chi0_1", "h0_1");
      result.set_BF((result.width_in_GeV > 0 ? BEreq::cb_sd_neut2body->brneuthhneut(3,1) : 0.0), 0.0, "~chi0_1", "h0_2");
      result.set_BF((result.width_in_GeV > 0 ? BEreq::cb_sd_neut2body->brneuthaneut(3,1) : 0.0), 0.0, "~chi0_1", "A0");
      result.set_BF((result.width_in_GeV > 0 ? BEreq::cb_sd_neut2body->brneuthlneut(3,2) : 0.0), 0.0, "~chi0_2", "h0_1");
      result.set_BF((result.width_in_GeV > 0 ? BEreq::cb_sd_neut2body->brneuthhneut(3,2) : 0.0), 0.0, "~chi0_2", "h0_2");
      result.set_BF((result.width_in_GeV > 0 ? BEreq::cb_sd_neut2body->brneuthaneut(3,2) : 0.0), 0.0, "~chi0_2", "A0");
      result.set_BF((result.width_in_GeV > 0 ? BEreq::cb_sd_neut2body->brneuthcchar(3,1) : 0.0), 0.0, "~chi+_1", "H-");
      result.set_BF((result.width_in_GeV > 0 ? BEreq::cb_sd_neut2body->brneuthcchar(3,1) : 0.0), 0.0, "~chi-_1", "H+");
      result.set_BF((result.width_in_GeV > 0 ? BEreq::cb_sd_neut2body->brneuthcchar(3,2) : 0.0), 0.0, "~chi+_2", "H-");
      result.set_BF((result.width_in_GeV > 0 ? BEreq::cb_sd_neut2body->brneuthcchar(3,2) : 0.0), 0.0, "~chi-_2", "H+");
      result.set_BF((result.width_in_GeV > 0 ? BEreq::cb_sd_neut2body->brneutsupl(3) : 0.0), 0.0, psn.isul, "ubar");
      result.set_BF((result.width_in_GeV > 0 ? BEreq::cb_sd_neut2body->brneutsupl(3) : 0.0), 0.0, psn.isulbar, "u");
      result.set_BF((result.width_in_GeV > 0 ? BEreq::cb_sd_neut2body->brneutsupr(3) : 0.0), 0.0, psn.isur, "ubar");
      result.set_BF((result.width_in_GeV > 0 ? BEreq::cb_sd_neut2body->brneutsupr(3) : 0.0), 0.0, psn.isurbar, "u");
      result.set_BF((result.width_in_GeV > 0 ? BEreq::cb_sd_neut2body->brneutsdownl(3) : 0.0), 0.0, psn.isdl, "dbar");
      result.set_BF((result.width_in_GeV > 0 ? BEreq::cb_sd_neut2body->brneutsdownl(3) : 0.0), 0.0, psn.isdlbar, "d");
      result.set_BF((result.width_in_GeV > 0 ? BEreq::cb_sd_neut2body->brneutsdownr(3) : 0.0), 0.0, psn.isdr, "dbar");
      result.set_BF((result.width_in_GeV > 0 ? BEreq::cb_sd_neut2body->brneutsdownr(3) : 0.0), 0.0, psn.isdrbar, "d");
      result.set_BF((result.width_in_GeV > 0 ? BEreq::cb_sd_neut2body->brneutsupl(3) : 0.0), 0.0, psn.iscl, "cbar");
      result.set_BF((result.width_in_GeV > 0 ? BEreq::cb_sd_neut2body->brneutsupl(3) : 0.0), 0.0, psn.isclbar, "c");
      result.set_BF((result.width_in_GeV > 0 ? BEreq::cb_sd_neut2body->brneutsupr(3) : 0.0), 0.0, psn.iscr, "cbar");
      result.set_BF((result.width_in_GeV > 0 ? BEreq::cb_sd_neut2body->brneutsupr(3) : 0.0), 0.0, psn.iscrbar, "c");
      result.set_BF((result.width_in_GeV > 0 ? BEreq::cb_sd_neut2body->brneutsdownl(3) : 0.0), 0.0, psn.issl, "sbar");
      result.set_BF((result.width_in_GeV > 0 ? BEreq::cb_sd_neut2body->brneutsdownl(3) : 0.0), 0.0, psn.isslbar, "s");
      result.set_BF((result.width_in_GeV > 0 ? BEreq::cb_sd_neut2body->brneutsdownr(3) : 0.0), 0.0, psn.issr, "sbar");
      result.set_BF((result.width_in_GeV > 0 ? BEreq::cb_sd_neut2body->brneutsdownr(3) : 0.0), 0.0, psn.issrbar, "s");
      result.set_BF((result.width_in_GeV > 0 ? BEreq::cb_sd_neut2body->brneutst1(3) : 0.0), 0.0, psn.ist1, "tbar");
      result.set_BF((result.width_in_GeV > 0 ? BEreq::cb_sd_neut2body->brneutst1(3) : 0.0), 0.0, psn.ist1bar, "t");
      result.set_BF((result.width_in_GeV > 0 ? BEreq::cb_sd_neut2body->brneutst2(3) : 0.0), 0.0, psn.ist2, "tbar");
      result.set_BF((result.width_in_GeV > 0 ? BEreq::cb_sd_neut2body->brneutst2(3) : 0.0), 0.0, psn.ist2bar, "t");
      result.set_BF((result.width_in_GeV > 0 ? BEreq::cb_sd_neut2body->brneutsb1(3) : 0.0), 0.0, psn.isb1, "bbar");
      result.set_BF((result.width_in_GeV > 0 ? BEreq::cb_sd_neut2body->brneutsb1(3) : 0.0), 0.0, psn.isb1bar, "b");
      result.set_BF((result.width_in_GeV > 0 ? BEreq::cb_sd_neut2body->brneutsb2(3) : 0.0), 0.0, psn.isb2, "bbar");
      result.set_BF((result.width_in_GeV > 0 ? BEreq::cb_sd_neut2body->brneutsb2(3) : 0.0), 0.0, psn.isb2bar, "b");
      result.set_BF((result.width_in_GeV > 0 ? BEreq::cb_sd_neut2body->brneutsell(3) : 0.0), 0.0, psn.isell, "e+");
      result.set_BF((result.width_in_GeV > 0 ? BEreq::cb_sd_neut2body->brneutsell(3) : 0.0), 0.0, psn.isellbar, "e-");
      result.set_BF((result.width_in_GeV > 0 ? BEreq::cb_sd_neut2body->brneutselr(3) : 0.0), 0.0, psn.iselr, "e+");
      result.set_BF((result.width_in_GeV > 0 ? BEreq::cb_sd_neut2body->brneutselr(3) : 0.0), 0.0, psn.iselrbar, "e-");
      result.set_BF((result.width_in_GeV > 0 ? BEreq::cb_sd_neut2body->brneutsell(3) : 0.0), 0.0, psn.ismul, "mu+");
      result.set_BF((result.width_in_GeV > 0 ? BEreq::cb_sd_neut2body->brneutsell(3) : 0.0), 0.0, psn.ismulbar, "mu-");
      result.set_BF((result.width_in_GeV > 0 ? BEreq::cb_sd_neut2body->brneutselr(3) : 0.0), 0.0, psn.ismur, "mu+");
      result.set_BF((result.width_in_GeV > 0 ? BEreq::cb_sd_neut2body->brneutselr(3) : 0.0), 0.0, psn.ismurbar, "mu-");
      result.set_BF((result.width_in_GeV > 0 ? BEreq::cb_sd_neut2body->brneutstau1(3) : 0.0), 0.0, psn.istau1, "tau+");
      result.set_BF((result.width_in_GeV > 0 ? BEreq::cb_sd_neut2body->brneutstau1(3) : 0.0), 0.0, psn.istau1bar, "tau-");
      result.set_BF((result.width_in_GeV > 0 ? BEreq::cb_sd_neut2body->brneutstau2(3) : 0.0), 0.0, psn.istau2, "tau+");
      result.set_BF((result.width_in_GeV > 0 ? BEreq::cb_sd_neut2body->brneutstau2(3) : 0.0), 0.0, psn.istau2bar, "tau-");
      result.set_BF((result.width_in_GeV > 0 ? BEreq::cb_sd_neut2body->brneutsnel(3) : 0.0), 0.0, psn.isnel, "nubar_e");
      result.set_BF((result.width_in_GeV > 0 ? BEreq::cb_sd_neut2body->brneutsnel(3) : 0.0), 0.0, psn.isnelbar, "nu_e");
      result.set_BF((result.width_in_GeV > 0 ? BEreq::cb_sd_neut2body->brneutsnel(3) : 0.0), 0.0, psn.isnmul, "nubar_mu");
      result.set_BF((result.width_in_GeV > 0 ? BEreq::cb_sd_neut2body->brneutsnel(3) : 0.0), 0.0, psn.isnmulbar, "nu_mu");
      result.set_BF((result.width_in_GeV > 0 ? BEreq::cb_sd_neut2body->brneutsn1(3) : 0.0), 0.0, psn.isntaul, "nubar_tau");
      result.set_BF((result.width_in_GeV > 0 ? BEreq::cb_sd_neut2body->brneutsn1(3) : 0.0), 0.0, psn.isntaulbar, "nu_tau");
      result.set_BF((result.width_in_GeV > 0 ? BEreq::cb_sd_neut2bodygrav->brneutgamgrav(3) : 0.0), 0.0, "~G", "gamma");
      result.set_BF((result.width_in_GeV > 0 ? BEreq::cb_sd_neut2bodygrav->brneutzgrav(3) : 0.0), 0.0, "~G", "Z0");
      result.set_BF((result.width_in_GeV > 0 ? BEreq::cb_sd_neut2bodygrav->brneuthlgrav(3) : 0.0), 0.0, "~G", "h0_1");
      result.set_BF((result.width_in_GeV > 0 ? BEreq::cb_sd_neut2bodygrav->brneuthhgrav(3) : 0.0), 0.0, "~G", "h0_2");
      result.set_BF((result.width_in_GeV > 0 ? BEreq::cb_sd_neut2bodygrav->brneuthagrav(3) : 0.0), 0.0, "~G", "A0");
      result.set_BF((result.width_in_GeV > 0 ? BEreq::cb_sd_neutloop->brnraddec(3,1) : 0.0), 0.0, "~chi0_1", "gamma");
      result.set_BF((result.width_in_GeV > 0 ? BEreq::cb_sd_neutloop->brnraddec(3,2) : 0.0), 0.0, "~chi0_2", "gamma");
      result.set_BF((result.width_in_GeV > 0 ? BEreq::cb_sd_neut2bodygrav->brneutgamgrav(3) : 0.0), 0.0, "~G", "gamma");
      result.set_BF((result.width_in_GeV > 0 ? BEreq::cb_sd_neut2bodygrav->brneutzgrav(3) : 0.0), 0.0, "~G", "Z0");
      result.set_BF((result.width_in_GeV > 0 ? BEreq::cb_sd_neut2bodygrav->brneuthlgrav(3) : 0.0), 0.0, "~G", "h0_1");
      result.set_BF((result.width_in_GeV > 0 ? BEreq::cb_sd_neut2bodygrav->brneuthhgrav(3) : 0.0), 0.0, "~G", "h0_2");
      result.set_BF((result.width_in_GeV > 0 ? BEreq::cb_sd_neut2bodygrav->brneuthagrav(3) : 0.0), 0.0, "~G", "A0");
      result.set_BF((result.width_in_GeV > 0 ? BEreq::cb_sd_neut3body->brneutup(3,1) : 0.0), 0.0, "~chi0_1", "ubar", "u");
      result.set_BF((result.width_in_GeV > 0 ? BEreq::cb_sd_neut3body->brneutdow(3,1) : 0.0), 0.0, "~chi0_1", "dbar", "d");
      result.set_BF((result.width_in_GeV > 0 ? BEreq::cb_sd_neut3body->brneutch(3,1) : 0.0), 0.0, "~chi0_1", "cbar", "c");
      result.set_BF((result.width_in_GeV > 0 ? BEreq::cb_sd_neut3body->brneutst(3,1) : 0.0), 0.0, "~chi0_1", "sbar", "s");
      result.set_BF((result.width_in_GeV > 0 ? BEreq::cb_sd_neut3body->brneuttop(3,1) : 0.0), 0.0, "~chi0_1", "tbar", "t");
      result.set_BF((result.width_in_GeV > 0 ? BEreq::cb_sd_neut3body->brneutbot(3,1) : 0.0), 0.0, "~chi0_1", "bbar", "b");
      result.set_BF((result.width_in_GeV > 0 ? BEreq::cb_sd_neut3body->brneutel(3,1) : 0.0), 0.0, "~chi0_1", "e+", "e-");
      result.set_BF((result.width_in_GeV > 0 ? BEreq::cb_sd_neut3body->brneutmu(3,1) : 0.0), 0.0, "~chi0_1", "mu+", "mu-");
      result.set_BF((result.width_in_GeV > 0 ? BEreq::cb_sd_neut3body->brneuttau(3,1) : 0.0), 0.0, "~chi0_1", "tau+", "tau-");
      result.set_BF((result.width_in_GeV > 0 ? BEreq::cb_sd_neut3body->brneutnue(3,1) : 0.0), 0.0, "~chi0_1", "nubar_e", "nu_e");
      result.set_BF((result.width_in_GeV > 0 ? BEreq::cb_sd_neut3body->brneutnumu(3,1) : 0.0), 0.0, "~chi0_1", "nubar_mu", "nu_mu");
      result.set_BF((result.width_in_GeV > 0 ? BEreq::cb_sd_neut3body->brneutnutau(3,1) : 0.0), 0.0, "~chi0_1", "nubar_tau", "nu_tau");
      result.set_BF((result.width_in_GeV > 0 ? BEreq::cb_sd_neut3body->brneutup(3,2) : 0.0), 0.0, "~chi0_2", "ubar", "u");
      result.set_BF((result.width_in_GeV > 0 ? BEreq::cb_sd_neut3body->brneutdow(3,2) : 0.0), 0.0, "~chi0_2", "dbar", "d");
      result.set_BF((result.width_in_GeV > 0 ? BEreq::cb_sd_neut3body->brneutch(3,2) : 0.0), 0.0, "~chi0_2", "cbar", "c");
      result.set_BF((result.width_in_GeV > 0 ? BEreq::cb_sd_neut3body->brneutst(3,2) : 0.0), 0.0, "~chi0_2", "sbar", "s");
      result.set_BF((result.width_in_GeV > 0 ? BEreq::cb_sd_neut3body->brneuttop(3,2) : 0.0), 0.0, "~chi0_2", "tbar", "t");
      result.set_BF((result.width_in_GeV > 0 ? BEreq::cb_sd_neut3body->brneutbot(3,2) : 0.0), 0.0, "~chi0_2", "bbar", "b");
      result.set_BF((result.width_in_GeV > 0 ? BEreq::cb_sd_neut3body->brneutel(3,2) : 0.0), 0.0, "~chi0_2", "e+", "e-");
      result.set_BF((result.width_in_GeV > 0 ? BEreq::cb_sd_neut3body->brneutmu(3,2) : 0.0), 0.0, "~chi0_2", "mu+", "mu-");
      result.set_BF((result.width_in_GeV > 0 ? BEreq::cb_sd_neut3body->brneuttau(3,2) : 0.0), 0.0, "~chi0_2", "tau+", "tau-");
      result.set_BF((result.width_in_GeV > 0 ? BEreq::cb_sd_neut3body->brneutnue(3,2) : 0.0), 0.0, "~chi0_2", "nubar_e", "nu_e");
      result.set_BF((result.width_in_GeV > 0 ? BEreq::cb_sd_neut3body->brneutnumu(3,2) : 0.0), 0.0, "~chi0_2", "nubar_mu", "nu_mu");
      result.set_BF((result.width_in_GeV > 0 ? BEreq::cb_sd_neut3body->brneutnutau(3,2) : 0.0), 0.0, "~chi0_2", "nubar_tau", "nu_tau");
      result.set_BF((result.width_in_GeV > 0 ? BEreq::cb_sd_neut3body->brchubd(3,1) : 0.0), 0.0, "~chi+_1", "ubar", "d");
      result.set_BF((result.width_in_GeV > 0 ? BEreq::cb_sd_neut3body->brchubd(3,1) : 0.0), 0.0, "~chi-_1", "dbar", "u");
      result.set_BF((result.width_in_GeV > 0 ? BEreq::cb_sd_neut3body->brchubd(3,2) : 0.0), 0.0, "~chi+_2", "ubar", "d");
      result.set_BF((result.width_in_GeV > 0 ? BEreq::cb_sd_neut3body->brchubd(3,2) : 0.0), 0.0, "~chi-_2", "dbar", "u");
      result.set_BF((result.width_in_GeV > 0 ? BEreq::cb_sd_neut3body->brchcbs(3,1) : 0.0), 0.0, "~chi+_1", "cbar", "s");
      result.set_BF((result.width_in_GeV > 0 ? BEreq::cb_sd_neut3body->brchcbs(3,1) : 0.0), 0.0, "~chi-_1", "sbar", "c");
      result.set_BF((result.width_in_GeV > 0 ? BEreq::cb_sd_neut3body->brchcbs(3,2) : 0.0), 0.0, "~chi+_2", "cbar", "s");
      result.set_BF((result.width_in_GeV > 0 ? BEreq::cb_sd_neut3body->brchcbs(3,2) : 0.0), 0.0, "~chi-_2", "sbar", "c");
      result.set_BF((result.width_in_GeV > 0 ? BEreq::cb_sd_neut3body->brchtbb(3,1) : 0.0), 0.0, "~chi+_1", "tbar", "b");
      result.set_BF((result.width_in_GeV > 0 ? BEreq::cb_sd_neut3body->brchtbb(3,1) : 0.0), 0.0, "~chi-_1", "bbar", "t");
      result.set_BF((result.width_in_GeV > 0 ? BEreq::cb_sd_neut3body->brchtbb(3,2) : 0.0), 0.0, "~chi+_2", "tbar", "b");
      result.set_BF((result.width_in_GeV > 0 ? BEreq::cb_sd_neut3body->brchtbb(3,2) : 0.0), 0.0, "~chi-_2", "bbar", "t");
      result.set_BF((result.width_in_GeV > 0 ? BEreq::cb_sd_neut3body->brchelne(3,1) : 0.0), 0.0, "~chi+_1", "nubar_e", "e-");
      result.set_BF((result.width_in_GeV > 0 ? BEreq::cb_sd_neut3body->brchelne(3,1) : 0.0), 0.0, "~chi-_1", "nu_e", "e+");
      result.set_BF((result.width_in_GeV > 0 ? BEreq::cb_sd_neut3body->brchelne(3,2) : 0.0), 0.0, "~chi+_2", "nubar_e", "e-");
      result.set_BF((result.width_in_GeV > 0 ? BEreq::cb_sd_neut3body->brchelne(3,2) : 0.0), 0.0, "~chi-_2", "nu_e", "e+");
      result.set_BF((result.width_in_GeV > 0 ? BEreq::cb_sd_neut3body->brchmunmu(3,1) : 0.0), 0.0, "~chi+_1", "nubar_mu", "mu-");
      result.set_BF((result.width_in_GeV > 0 ? BEreq::cb_sd_neut3body->brchmunmu(3,1) : 0.0), 0.0, "~chi-_1", "nu_mu", "mu+");
      result.set_BF((result.width_in_GeV > 0 ? BEreq::cb_sd_neut3body->brchmunmu(3,2) : 0.0), 0.0, "~chi+_2", "nubar_mu", "mu-");
      result.set_BF((result.width_in_GeV > 0 ? BEreq::cb_sd_neut3body->brchmunmu(3,2) : 0.0), 0.0, "~chi-_2", "nu_mu", "mu+");
      result.set_BF((result.width_in_GeV > 0 ? BEreq::cb_sd_neut3body->brchtauntau(3,1) : 0.0), 0.0, "~chi+_1", "nubar_tau", "tau-");
      result.set_BF((result.width_in_GeV > 0 ? BEreq::cb_sd_neut3body->brchtauntau(3,1) : 0.0), 0.0, "~chi-_1", "nu_tau", "tau+");
      result.set_BF((result.width_in_GeV > 0 ? BEreq::cb_sd_neut3body->brchtauntau(3,2) : 0.0), 0.0, "~chi+_2", "nubar_tau", "tau-");
      result.set_BF((result.width_in_GeV > 0 ? BEreq::cb_sd_neut3body->brchtauntau(3,2) : 0.0), 0.0, "~chi-_2", "nu_tau", "tau+");
      result.set_BF((result.width_in_GeV > 0 ? BEreq::cb_sd_neut3body->brglup(3) : 0.0), 0.0, "~g", "ubar", "u");
      result.set_BF((result.width_in_GeV > 0 ? BEreq::cb_sd_neut3body->brgldo(3) : 0.0), 0.0, "~g", "dbar", "d");
      result.set_BF((result.width_in_GeV > 0 ? BEreq::cb_sd_neut3body->brglch(3) : 0.0), 0.0, "~g", "cbar", "c");
      result.set_BF((result.width_in_GeV > 0 ? BEreq::cb_sd_neut3body->brglst(3) : 0.0), 0.0, "~g", "sbar", "s");
      result.set_BF((result.width_in_GeV > 0 ? BEreq::cb_sd_neut3body->brgltop(3) : 0.0), 0.0, "~g", "tbar", "t");
      result.set_BF((result.width_in_GeV > 0 ? BEreq::cb_sd_neut3body->brglbot(3) : 0.0), 0.0, "~g", "bbar", "b");

<<<<<<< HEAD
      if (result.width_in_GeV < 0) 
      {
        if  (runOptions->getValueOrDef<bool>(false, "invalid_point_for_negative_width"))
          invalid_point().raise("Negative width returned!"); 
        else
          DecayBit_error().raise(LOCAL_INFO, "Negative width returned!"); 
      }
=======
      if (result.width_in_GeV < 0) DecayBit_error().raise(LOCAL_INFO, "Negative width returned!");
>>>>>>> 2d96875f
   }


    /// MSSM decays: neutralino_4
    void neutralino_4_decays (DecayTable::Entry& result)
    {
      using namespace Pipes::neutralino_4_decays;
      mass_es_pseudonyms psn = *(Dep::SLHA_pseudonyms);

      result.calculator = BEreq::cb_sd_neutwidth.origin();
      result.calculator_version = BEreq::cb_sd_neutwidth.version();

      result.width_in_GeV = BEreq::cb_sd_neutwidth->neuttot(4);
      result.set_BF((result.width_in_GeV > 0 ? BEreq::cb_sd_neut2body->brneutzneut(4,1) : 0.0), 0.0, "~chi0_1", "Z0");
      result.set_BF((result.width_in_GeV > 0 ? BEreq::cb_sd_neut2body->brneutzneut(4,2) : 0.0), 0.0, "~chi0_2", "Z0");
      result.set_BF((result.width_in_GeV > 0 ? BEreq::cb_sd_neut2body->brneutzneut(4,3) : 0.0), 0.0, "~chi0_3", "Z0");
      result.set_BF((result.width_in_GeV > 0 ? BEreq::cb_sd_neut2body->brneutwchar(4,1) : 0.0), 0.0, "~chi+_1", "W-");
      result.set_BF((result.width_in_GeV > 0 ? BEreq::cb_sd_neut2body->brneutwchar(4,1) : 0.0), 0.0, "~chi-_1", "W+");
      result.set_BF((result.width_in_GeV > 0 ? BEreq::cb_sd_neut2body->brneutwchar(4,2) : 0.0), 0.0, "~chi+_2", "W-");
      result.set_BF((result.width_in_GeV > 0 ? BEreq::cb_sd_neut2body->brneutwchar(4,2) : 0.0), 0.0, "~chi-_2", "W+");
      result.set_BF((result.width_in_GeV > 0 ? BEreq::cb_sd_neut2body->brneuthlneut(4,1) : 0.0), 0.0, "~chi0_1", "h0_1");
      result.set_BF((result.width_in_GeV > 0 ? BEreq::cb_sd_neut2body->brneuthhneut(4,1) : 0.0), 0.0, "~chi0_1", "h0_2");
      result.set_BF((result.width_in_GeV > 0 ? BEreq::cb_sd_neut2body->brneuthaneut(4,1) : 0.0), 0.0, "~chi0_1", "A0");
      result.set_BF((result.width_in_GeV > 0 ? BEreq::cb_sd_neut2body->brneuthlneut(4,2) : 0.0), 0.0, "~chi0_2", "h0_1");
      result.set_BF((result.width_in_GeV > 0 ? BEreq::cb_sd_neut2body->brneuthhneut(4,2) : 0.0), 0.0, "~chi0_2", "h0_2");
      result.set_BF((result.width_in_GeV > 0 ? BEreq::cb_sd_neut2body->brneuthaneut(4,2) : 0.0), 0.0, "~chi0_2", "A0");
      result.set_BF((result.width_in_GeV > 0 ? BEreq::cb_sd_neut2body->brneuthlneut(4,3) : 0.0), 0.0, "~chi0_3", "h0_1");
      result.set_BF((result.width_in_GeV > 0 ? BEreq::cb_sd_neut2body->brneuthhneut(4,3) : 0.0), 0.0, "~chi0_3", "h0_2");
      result.set_BF((result.width_in_GeV > 0 ? BEreq::cb_sd_neut2body->brneuthaneut(4,3) : 0.0), 0.0, "~chi0_3", "A0");
      result.set_BF((result.width_in_GeV > 0 ? BEreq::cb_sd_neut2body->brneuthcchar(4,1) : 0.0), 0.0, "~chi+_1", "H-");
      result.set_BF((result.width_in_GeV > 0 ? BEreq::cb_sd_neut2body->brneuthcchar(4,1) : 0.0), 0.0, "~chi-_1", "H+");
      result.set_BF((result.width_in_GeV > 0 ? BEreq::cb_sd_neut2body->brneuthcchar(4,2) : 0.0), 0.0, "~chi+_2", "H-");
      result.set_BF((result.width_in_GeV > 0 ? BEreq::cb_sd_neut2body->brneuthcchar(4,2) : 0.0), 0.0, "~chi-_2", "H+");
      result.set_BF((result.width_in_GeV > 0 ? BEreq::cb_sd_neut2body->brneutsupl(4) : 0.0), 0.0, psn.isul, "ubar");
      result.set_BF((result.width_in_GeV > 0 ? BEreq::cb_sd_neut2body->brneutsupl(4) : 0.0), 0.0, psn.isulbar, "u");
      result.set_BF((result.width_in_GeV > 0 ? BEreq::cb_sd_neut2body->brneutsupr(4) : 0.0), 0.0, psn.isur, "ubar");
      result.set_BF((result.width_in_GeV > 0 ? BEreq::cb_sd_neut2body->brneutsupr(4) : 0.0), 0.0, psn.isurbar, "u");
      result.set_BF((result.width_in_GeV > 0 ? BEreq::cb_sd_neut2body->brneutsdownl(4) : 0.0), 0.0, psn.isdl, "dbar");
      result.set_BF((result.width_in_GeV > 0 ? BEreq::cb_sd_neut2body->brneutsdownl(4) : 0.0), 0.0, psn.isdlbar, "d");
      result.set_BF((result.width_in_GeV > 0 ? BEreq::cb_sd_neut2body->brneutsdownr(4) : 0.0), 0.0, psn.isdr, "dbar");
      result.set_BF((result.width_in_GeV > 0 ? BEreq::cb_sd_neut2body->brneutsdownr(4) : 0.0), 0.0, psn.isdrbar, "d");
      result.set_BF((result.width_in_GeV > 0 ? BEreq::cb_sd_neut2body->brneutsupl(4) : 0.0), 0.0, psn.iscl, "cbar");
      result.set_BF((result.width_in_GeV > 0 ? BEreq::cb_sd_neut2body->brneutsupl(4) : 0.0), 0.0, psn.isclbar, "c");
      result.set_BF((result.width_in_GeV > 0 ? BEreq::cb_sd_neut2body->brneutsupr(4) : 0.0), 0.0, psn.iscr, "cbar");
      result.set_BF((result.width_in_GeV > 0 ? BEreq::cb_sd_neut2body->brneutsupr(4) : 0.0), 0.0, psn.iscrbar, "c");
      result.set_BF((result.width_in_GeV > 0 ? BEreq::cb_sd_neut2body->brneutsdownl(4) : 0.0), 0.0, psn.issl, "sbar");
      result.set_BF((result.width_in_GeV > 0 ? BEreq::cb_sd_neut2body->brneutsdownl(4) : 0.0), 0.0, psn.isslbar, "s");
      result.set_BF((result.width_in_GeV > 0 ? BEreq::cb_sd_neut2body->brneutsdownr(4) : 0.0), 0.0, psn.issr, "sbar");
      result.set_BF((result.width_in_GeV > 0 ? BEreq::cb_sd_neut2body->brneutsdownr(4) : 0.0), 0.0, psn.issrbar, "s");
      result.set_BF((result.width_in_GeV > 0 ? BEreq::cb_sd_neut2body->brneutst1(4) : 0.0), 0.0, psn.ist1, "tbar");
      result.set_BF((result.width_in_GeV > 0 ? BEreq::cb_sd_neut2body->brneutst1(4) : 0.0), 0.0, psn.ist1bar, "t");
      result.set_BF((result.width_in_GeV > 0 ? BEreq::cb_sd_neut2body->brneutst2(4) : 0.0), 0.0, psn.ist2, "tbar");
      result.set_BF((result.width_in_GeV > 0 ? BEreq::cb_sd_neut2body->brneutst2(4) : 0.0), 0.0, psn.ist2bar, "t");
      result.set_BF((result.width_in_GeV > 0 ? BEreq::cb_sd_neut2body->brneutsb1(4) : 0.0), 0.0, psn.isb1, "bbar");
      result.set_BF((result.width_in_GeV > 0 ? BEreq::cb_sd_neut2body->brneutsb1(4) : 0.0), 0.0, psn.isb1bar, "b");
      result.set_BF((result.width_in_GeV > 0 ? BEreq::cb_sd_neut2body->brneutsb2(4) : 0.0), 0.0, psn.isb2, "bbar");
      result.set_BF((result.width_in_GeV > 0 ? BEreq::cb_sd_neut2body->brneutsb2(4) : 0.0), 0.0, psn.isb2bar, "b");
      result.set_BF((result.width_in_GeV > 0 ? BEreq::cb_sd_neut2body->brneutsell(4) : 0.0), 0.0, psn.isell, "e+");
      result.set_BF((result.width_in_GeV > 0 ? BEreq::cb_sd_neut2body->brneutsell(4) : 0.0), 0.0, psn.isellbar, "e-");
      result.set_BF((result.width_in_GeV > 0 ? BEreq::cb_sd_neut2body->brneutselr(4) : 0.0), 0.0, psn.iselr, "e+");
      result.set_BF((result.width_in_GeV > 0 ? BEreq::cb_sd_neut2body->brneutselr(4) : 0.0), 0.0, psn.iselrbar, "e-");
      result.set_BF((result.width_in_GeV > 0 ? BEreq::cb_sd_neut2body->brneutsell(4) : 0.0), 0.0, psn.ismul, "mu+");
      result.set_BF((result.width_in_GeV > 0 ? BEreq::cb_sd_neut2body->brneutsell(4) : 0.0), 0.0, psn.ismulbar, "mu-");
      result.set_BF((result.width_in_GeV > 0 ? BEreq::cb_sd_neut2body->brneutselr(4) : 0.0), 0.0, psn.ismur, "mu+");
      result.set_BF((result.width_in_GeV > 0 ? BEreq::cb_sd_neut2body->brneutselr(4) : 0.0), 0.0, psn.ismurbar, "mu-");
      result.set_BF((result.width_in_GeV > 0 ? BEreq::cb_sd_neut2body->brneutstau1(4) : 0.0), 0.0, psn.istau1, "tau+");
      result.set_BF((result.width_in_GeV > 0 ? BEreq::cb_sd_neut2body->brneutstau1(4) : 0.0), 0.0, psn.istau1bar, "tau-");
      result.set_BF((result.width_in_GeV > 0 ? BEreq::cb_sd_neut2body->brneutstau2(4) : 0.0), 0.0, psn.istau2, "tau+");
      result.set_BF((result.width_in_GeV > 0 ? BEreq::cb_sd_neut2body->brneutstau2(4) : 0.0), 0.0, psn.istau2bar, "tau-");
      result.set_BF((result.width_in_GeV > 0 ? BEreq::cb_sd_neut2body->brneutsnel(4) : 0.0), 0.0, psn.isnel, "nubar_e");
      result.set_BF((result.width_in_GeV > 0 ? BEreq::cb_sd_neut2body->brneutsnel(4) : 0.0), 0.0, psn.isnelbar, "nu_e");
      result.set_BF((result.width_in_GeV > 0 ? BEreq::cb_sd_neut2body->brneutsnel(4) : 0.0), 0.0, psn.isnmul, "nubar_mu");
      result.set_BF((result.width_in_GeV > 0 ? BEreq::cb_sd_neut2body->brneutsnel(4) : 0.0), 0.0, psn.isnmulbar, "nu_mu");
      result.set_BF((result.width_in_GeV > 0 ? BEreq::cb_sd_neut2body->brneutsn1(4) : 0.0), 0.0, psn.isntaul, "nubar_tau");
      result.set_BF((result.width_in_GeV > 0 ? BEreq::cb_sd_neut2body->brneutsn1(4) : 0.0), 0.0, psn.isntaulbar, "nu_tau");
      result.set_BF((result.width_in_GeV > 0 ? BEreq::cb_sd_neut2bodygrav->brneutgamgrav(4) : 0.0), 0.0, "~G", "gamma");
      result.set_BF((result.width_in_GeV > 0 ? BEreq::cb_sd_neut2bodygrav->brneutzgrav(4) : 0.0), 0.0, "~G", "Z0");
      result.set_BF((result.width_in_GeV > 0 ? BEreq::cb_sd_neut2bodygrav->brneuthlgrav(4) : 0.0), 0.0, "~G", "h0_1");
      result.set_BF((result.width_in_GeV > 0 ? BEreq::cb_sd_neut2bodygrav->brneuthhgrav(4) : 0.0), 0.0, "~G", "h0_2");
      result.set_BF((result.width_in_GeV > 0 ? BEreq::cb_sd_neut2bodygrav->brneuthagrav(4) : 0.0), 0.0, "~G", "A0");
      result.set_BF((result.width_in_GeV > 0 ? BEreq::cb_sd_neutloop->brnraddec(4,1) : 0.0), 0.0, "~chi0_1", "gamma");
      result.set_BF((result.width_in_GeV > 0 ? BEreq::cb_sd_neutloop->brnraddec(4,2) : 0.0), 0.0, "~chi0_2", "gamma");
      result.set_BF((result.width_in_GeV > 0 ? BEreq::cb_sd_neutloop->brnraddec(4,3) : 0.0), 0.0, "~chi0_3", "gamma");
      result.set_BF((result.width_in_GeV > 0 ? BEreq::cb_sd_neut2bodygrav->brneutgamgrav(4) : 0.0), 0.0, "~G", "gamma");
      result.set_BF((result.width_in_GeV > 0 ? BEreq::cb_sd_neut2bodygrav->brneutzgrav(4) : 0.0), 0.0, "~G", "Z0");
      result.set_BF((result.width_in_GeV > 0 ? BEreq::cb_sd_neut2bodygrav->brneuthlgrav(4) : 0.0), 0.0, "~G", "h0_1");
      result.set_BF((result.width_in_GeV > 0 ? BEreq::cb_sd_neut2bodygrav->brneuthhgrav(4) : 0.0), 0.0, "~G", "h0_2");
      result.set_BF((result.width_in_GeV > 0 ? BEreq::cb_sd_neut2bodygrav->brneuthagrav(4) : 0.0), 0.0, "~G", "A0");
      result.set_BF((result.width_in_GeV > 0 ? BEreq::cb_sd_neut3body->brneutup(4,1) : 0.0), 0.0, "~chi0_1", "ubar", "u");
      result.set_BF((result.width_in_GeV > 0 ? BEreq::cb_sd_neut3body->brneutdow(4,1) : 0.0), 0.0, "~chi0_1", "dbar", "d");
      result.set_BF((result.width_in_GeV > 0 ? BEreq::cb_sd_neut3body->brneutch(4,1) : 0.0), 0.0, "~chi0_1", "cbar", "c");
      result.set_BF((result.width_in_GeV > 0 ? BEreq::cb_sd_neut3body->brneutst(4,1) : 0.0), 0.0, "~chi0_1", "sbar", "s");
      result.set_BF((result.width_in_GeV > 0 ? BEreq::cb_sd_neut3body->brneuttop(4,1) : 0.0), 0.0, "~chi0_1", "tbar", "t");
      result.set_BF((result.width_in_GeV > 0 ? BEreq::cb_sd_neut3body->brneutbot(4,1) : 0.0), 0.0, "~chi0_1", "bbar", "b");
      result.set_BF((result.width_in_GeV > 0 ? BEreq::cb_sd_neut3body->brneutel(4,1) : 0.0), 0.0, "~chi0_1", "e+", "e-");
      result.set_BF((result.width_in_GeV > 0 ? BEreq::cb_sd_neut3body->brneutmu(4,1) : 0.0), 0.0, "~chi0_1", "mu+", "mu-");
      result.set_BF((result.width_in_GeV > 0 ? BEreq::cb_sd_neut3body->brneuttau(4,1) : 0.0), 0.0, "~chi0_1", "tau+", "tau-");
      result.set_BF((result.width_in_GeV > 0 ? BEreq::cb_sd_neut3body->brneutnue(4,1) : 0.0), 0.0, "~chi0_1", "nubar_e", "nu_e");
      result.set_BF((result.width_in_GeV > 0 ? BEreq::cb_sd_neut3body->brneutnumu(4,1) : 0.0), 0.0, "~chi0_1", "nubar_mu", "nu_mu");
      result.set_BF((result.width_in_GeV > 0 ? BEreq::cb_sd_neut3body->brneutnutau(4,1) : 0.0), 0.0, "~chi0_1", "nubar_tau", "nu_tau");
      result.set_BF((result.width_in_GeV > 0 ? BEreq::cb_sd_neut3body->brneutup(4,2) : 0.0), 0.0, "~chi0_2", "ubar", "u");
      result.set_BF((result.width_in_GeV > 0 ? BEreq::cb_sd_neut3body->brneutdow(4,2) : 0.0), 0.0, "~chi0_2", "dbar", "d");
      result.set_BF((result.width_in_GeV > 0 ? BEreq::cb_sd_neut3body->brneutch(4,2) : 0.0), 0.0, "~chi0_2", "cbar", "c");
      result.set_BF((result.width_in_GeV > 0 ? BEreq::cb_sd_neut3body->brneutst(4,2) : 0.0), 0.0, "~chi0_2", "sbar", "s");
      result.set_BF((result.width_in_GeV > 0 ? BEreq::cb_sd_neut3body->brneuttop(4,2) : 0.0), 0.0, "~chi0_2", "tbar", "t");
      result.set_BF((result.width_in_GeV > 0 ? BEreq::cb_sd_neut3body->brneutbot(4,2) : 0.0), 0.0, "~chi0_2", "bbar", "b");
      result.set_BF((result.width_in_GeV > 0 ? BEreq::cb_sd_neut3body->brneutel(4,2) : 0.0), 0.0, "~chi0_2", "e+", "e-");
      result.set_BF((result.width_in_GeV > 0 ? BEreq::cb_sd_neut3body->brneutmu(4,2) : 0.0), 0.0, "~chi0_2", "mu+", "mu-");
      result.set_BF((result.width_in_GeV > 0 ? BEreq::cb_sd_neut3body->brneuttau(4,2) : 0.0), 0.0, "~chi0_2", "tau+", "tau-");
      result.set_BF((result.width_in_GeV > 0 ? BEreq::cb_sd_neut3body->brneutnue(4,2) : 0.0), 0.0, "~chi0_2", "nubar_e", "nu_e");
      result.set_BF((result.width_in_GeV > 0 ? BEreq::cb_sd_neut3body->brneutnumu(4,2) : 0.0), 0.0, "~chi0_2", "nubar_mu", "nu_mu");
      result.set_BF((result.width_in_GeV > 0 ? BEreq::cb_sd_neut3body->brneutnutau(4,2) : 0.0), 0.0, "~chi0_2", "nubar_tau", "nu_tau");
      result.set_BF((result.width_in_GeV > 0 ? BEreq::cb_sd_neut3body->brneutup(4,3) : 0.0), 0.0, "~chi0_3", "ubar", "u");
      result.set_BF((result.width_in_GeV > 0 ? BEreq::cb_sd_neut3body->brneutdow(4,3) : 0.0), 0.0, "~chi0_3", "dbar", "d");
      result.set_BF((result.width_in_GeV > 0 ? BEreq::cb_sd_neut3body->brneutch(4,3) : 0.0), 0.0, "~chi0_3", "cbar", "c");
      result.set_BF((result.width_in_GeV > 0 ? BEreq::cb_sd_neut3body->brneutst(4,3) : 0.0), 0.0, "~chi0_3", "sbar", "s");
      result.set_BF((result.width_in_GeV > 0 ? BEreq::cb_sd_neut3body->brneuttop(4,3) : 0.0), 0.0, "~chi0_3", "tbar", "t");
      result.set_BF((result.width_in_GeV > 0 ? BEreq::cb_sd_neut3body->brneutbot(4,3) : 0.0), 0.0, "~chi0_3", "bbar", "b");
      result.set_BF((result.width_in_GeV > 0 ? BEreq::cb_sd_neut3body->brneutel(4,3) : 0.0), 0.0, "~chi0_3", "e+", "e-");
      result.set_BF((result.width_in_GeV > 0 ? BEreq::cb_sd_neut3body->brneutmu(4,3) : 0.0), 0.0, "~chi0_3", "mu+", "mu-");
      result.set_BF((result.width_in_GeV > 0 ? BEreq::cb_sd_neut3body->brneuttau(4,3) : 0.0), 0.0, "~chi0_3", "tau+", "tau-");
      result.set_BF((result.width_in_GeV > 0 ? BEreq::cb_sd_neut3body->brneutnue(4,3) : 0.0), 0.0, "~chi0_3", "nubar_e", "nu_e");
      result.set_BF((result.width_in_GeV > 0 ? BEreq::cb_sd_neut3body->brneutnumu(4,3) : 0.0), 0.0, "~chi0_3", "nubar_mu", "nu_mu");
      result.set_BF((result.width_in_GeV > 0 ? BEreq::cb_sd_neut3body->brneutnutau(4,3) : 0.0), 0.0, "~chi0_3", "nubar_tau", "nu_tau");
      result.set_BF((result.width_in_GeV > 0 ? BEreq::cb_sd_neut3body->brchubd(4,1) : 0.0), 0.0, "~chi+_1", "ubar", "d");
      result.set_BF((result.width_in_GeV > 0 ? BEreq::cb_sd_neut3body->brchubd(4,1) : 0.0), 0.0, "~chi-_1", "dbar", "u");
      result.set_BF((result.width_in_GeV > 0 ? BEreq::cb_sd_neut3body->brchubd(4,2) : 0.0), 0.0, "~chi+_2", "ubar", "d");
      result.set_BF((result.width_in_GeV > 0 ? BEreq::cb_sd_neut3body->brchubd(4,2) : 0.0), 0.0, "~chi-_2", "dbar", "u");
      result.set_BF((result.width_in_GeV > 0 ? BEreq::cb_sd_neut3body->brchcbs(4,1) : 0.0), 0.0, "~chi+_1", "cbar", "s");
      result.set_BF((result.width_in_GeV > 0 ? BEreq::cb_sd_neut3body->brchcbs(4,1) : 0.0), 0.0, "~chi-_1", "sbar", "c");
      result.set_BF((result.width_in_GeV > 0 ? BEreq::cb_sd_neut3body->brchcbs(4,2) : 0.0), 0.0, "~chi+_2", "cbar", "s");
      result.set_BF((result.width_in_GeV > 0 ? BEreq::cb_sd_neut3body->brchcbs(4,2) : 0.0), 0.0, "~chi-_2", "sbar", "c");
      result.set_BF((result.width_in_GeV > 0 ? BEreq::cb_sd_neut3body->brchtbb(4,1) : 0.0), 0.0, "~chi+_1", "tbar", "b");
      result.set_BF((result.width_in_GeV > 0 ? BEreq::cb_sd_neut3body->brchtbb(4,1) : 0.0), 0.0, "~chi-_1", "bbar", "t");
      result.set_BF((result.width_in_GeV > 0 ? BEreq::cb_sd_neut3body->brchtbb(4,2) : 0.0), 0.0, "~chi+_2", "tbar", "b");
      result.set_BF((result.width_in_GeV > 0 ? BEreq::cb_sd_neut3body->brchtbb(4,2) : 0.0), 0.0, "~chi-_2", "bbar", "t");
      result.set_BF((result.width_in_GeV > 0 ? BEreq::cb_sd_neut3body->brchelne(4,1) : 0.0), 0.0, "~chi+_1", "nubar_e", "e-");
      result.set_BF((result.width_in_GeV > 0 ? BEreq::cb_sd_neut3body->brchelne(4,1) : 0.0), 0.0, "~chi-_1", "nu_e", "e+");
      result.set_BF((result.width_in_GeV > 0 ? BEreq::cb_sd_neut3body->brchelne(4,2) : 0.0), 0.0, "~chi+_2", "nubar_e", "e-");
      result.set_BF((result.width_in_GeV > 0 ? BEreq::cb_sd_neut3body->brchelne(4,2) : 0.0), 0.0, "~chi-_2", "nu_e", "e+");
      result.set_BF((result.width_in_GeV > 0 ? BEreq::cb_sd_neut3body->brchmunmu(4,1) : 0.0), 0.0, "~chi+_1", "nubar_mu", "mu-");
      result.set_BF((result.width_in_GeV > 0 ? BEreq::cb_sd_neut3body->brchmunmu(4,1) : 0.0), 0.0, "~chi-_1", "nu_mu", "mu+");
      result.set_BF((result.width_in_GeV > 0 ? BEreq::cb_sd_neut3body->brchmunmu(4,2) : 0.0), 0.0, "~chi+_2", "nubar_mu", "mu-");
      result.set_BF((result.width_in_GeV > 0 ? BEreq::cb_sd_neut3body->brchmunmu(4,2) : 0.0), 0.0, "~chi-_2", "nu_mu", "mu+");
      result.set_BF((result.width_in_GeV > 0 ? BEreq::cb_sd_neut3body->brchtauntau(4,1) : 0.0), 0.0, "~chi+_1", "nubar_tau", "tau-");
      result.set_BF((result.width_in_GeV > 0 ? BEreq::cb_sd_neut3body->brchtauntau(4,1) : 0.0), 0.0, "~chi-_1", "nu_tau", "tau+");
      result.set_BF((result.width_in_GeV > 0 ? BEreq::cb_sd_neut3body->brchtauntau(4,2) : 0.0), 0.0, "~chi+_2", "nubar_tau", "tau-");
      result.set_BF((result.width_in_GeV > 0 ? BEreq::cb_sd_neut3body->brchtauntau(4,2) : 0.0), 0.0, "~chi-_2", "nu_tau", "tau+");
      result.set_BF((result.width_in_GeV > 0 ? BEreq::cb_sd_neut3body->brglup(4) : 0.0), 0.0, "~g", "ubar", "u");
      result.set_BF((result.width_in_GeV > 0 ? BEreq::cb_sd_neut3body->brgldo(4) : 0.0), 0.0, "~g", "dbar", "d");
      result.set_BF((result.width_in_GeV > 0 ? BEreq::cb_sd_neut3body->brglch(4) : 0.0), 0.0, "~g", "cbar", "c");
      result.set_BF((result.width_in_GeV > 0 ? BEreq::cb_sd_neut3body->brglst(4) : 0.0), 0.0, "~g", "sbar", "s");
      result.set_BF((result.width_in_GeV > 0 ? BEreq::cb_sd_neut3body->brgltop(4) : 0.0), 0.0, "~g", "tbar", "t");
      result.set_BF((result.width_in_GeV > 0 ? BEreq::cb_sd_neut3body->brglbot(4) : 0.0), 0.0, "~g", "bbar", "b");

<<<<<<< HEAD
      if (result.width_in_GeV < 0) 
      {
        if  (runOptions->getValueOrDef<bool>(false, "invalid_point_for_negative_width"))
          invalid_point().raise("Negative width returned!"); 
        else
          DecayBit_error().raise(LOCAL_INFO, "Negative width returned!"); 
      }
=======
      if (result.width_in_GeV < 0) DecayBit_error().raise(LOCAL_INFO, "Negative width returned!");
>>>>>>> 2d96875f
    }


    //////////// Singlet DM /////////////////////

    /// Add the decay of Higgs to singlets for the SingletDM model
    void SS_Higgs_decays (DecayTable::Entry& result)
    {
      using namespace Pipes::SS_Higgs_decays;

      // Get the spectrum information
      const Spectrum* spec = *Dep::SingletDM_spectrum;
      const RunningPars& extrapar = spec->get_HE()->runningpars();
      double mass = spec->get(Par::Pole_Mass,"S");
      double lambda = extrapar.get(Par::mass1,"lambda_hS");
      double v0 = extrapar.get(Par::mass1,"vev");
      double mhpole = spec->get(Par::Pole_Mass,"h0_1");

      // Add the h->SS width to the total
      double massratio2 = pow(mass/mhpole,2);
      double gamma = (2.0*mass <= mhpole) ? pow(lambda*v0,2)/(32.0*pi*mhpole) * sqrt(1.0 - 4.0*massratio2) : 0.0;
      double newwidth = Dep::Higgs_decay_rates->width_in_GeV + gamma;
      result.width_in_GeV = newwidth;
      // Import the previous error estimates on the total width
      result.positive_error = Dep::Higgs_decay_rates->positive_error;
      result.negative_error = Dep::Higgs_decay_rates->negative_error;
      // Add the h->SS branching fraction
      result.set_BF(gamma/newwidth, 0.0, "S", "S");
      // Get the SM decays and rescale them
      double wscaling = Dep::Higgs_decay_rates->width_in_GeV / newwidth;
      for (auto it = Dep::Higgs_decay_rates->channels.begin(); it != Dep::Higgs_decay_rates->channels.end(); ++it)
      {
        result.channels[it->first] = std::pair<double, double>(it->second.first*wscaling, it->second.second*wscaling);
      }
      // Log calculator
      result.calculator = "GAMBIT::DecayBit";
      result.calculator_version = gambit_version;

<<<<<<< HEAD
      if (result.width_in_GeV < 0) 
      {
        if  (runOptions->getValueOrDef<bool>(false, "invalid_point_for_negative_width"))
          invalid_point().raise("Negative width returned!"); 
        else
          DecayBit_error().raise(LOCAL_INFO, "Negative width returned!"); 
      }
=======
      if (result.width_in_GeV < 0) DecayBit_error().raise(LOCAL_INFO, "Negative width returned!");
>>>>>>> 2d96875f
   }


    //////////// Everything ///////////////////

    /// Collect all the DecayTable entries into an actual DecayTable
    void all_decays (DecayTable &decays)
    {
      using namespace Pipes::all_decays;

      decays("h0_1") = *Dep::Higgs_decay_rates;     // Add the Higgs decays.
      decays("Z0") = *Dep::Z_decay_rates;           // Add the Z decays
      decays("W+") = *Dep::W_plus_decay_rates;      // Add the W decays for W+.
      decays("W-") = *Dep::W_minus_decay_rates;     // Add the W decays for W-

      decays("t") = *Dep::t_decay_rates;            // Add the top decays for t.
      decays("tbar") = *Dep::tbar_decay_rates;      // Add the top decays for tbar
      decays("u_3") = decays("t");                  // Duplicate for mass-ordered quarks
      decays("ubar_3") = decays("tbar");            // Duplicate for mass-ordered quarks

      decays("mu+") = *Dep::mu_plus_decay_rates;    // Add the muon decays for mu+.
      decays("mu-") = *Dep::mu_minus_decay_rates;   // Add the muon decays for mu-
      decays("e+_2") = decays("mu+");               // Duplicate for mass-ordered leptons
      decays("e-_2") = decays("mu-");               // Duplicate for mass-ordered leptons

      decays("tau+") = *Dep::tau_plus_decay_rates;  // Add the tauon decays for tau+.
      decays("tau-") = *Dep::tau_minus_decay_rates; // Add the tauon decays for tau-.
      decays("e+_3") = decays("tau+");              // Duplicate for mass-ordered leptons
      decays("e-_3") = decays("tau-");              // Duplicate for mass-ordered leptons

      decays("pi0") = *Dep::pi_0_decay_rates;       // Add the neutral pion decays.
      decays("pi+") = *Dep::pi_plus_decay_rates;    // Add the pi+ decays.
      decays("pi-") = *Dep::pi_minus_decay_rates;   // Add the pi- decays.
      decays("eta") = *Dep::eta_decay_rates;        // Add the eta meson decays.
      decays("rho0") = *Dep::rho_0_decay_rates;     // Add the neutral rho meson decays.
      decays("rho+") = *Dep::rho_plus_decay_rates;  // Add the rho+ decays.
      decays("rho-") = *Dep::rho_minus_decay_rates; // Add the rho- decays.
      decays("omega") = *Dep::omega_decay_rates;    // Add the omega meson decays.

      // MSSM-specific
      if (ModelInUse("MSSM78atQ") or ModelInUse("MSSM78atMGUT"))
      {
        mass_es_pseudonyms psn = *(Dep::SLHA_pseudonyms);

        decays("h0_2") = *Dep::h0_2_decay_rates;                 // Add the h0_2 decays.
        decays("A0") = *Dep::A0_decay_rates;                     // Add the A0 decays.
        decays("H+") = *Dep::Hplus_decay_rates;                  // Add the H+ decays.
        decays("H-") = *Dep::Hminus_decay_rates;                 // Add the H+ decays.

        decays("~g") = *Dep::gluino_decay_rates;                 // Add the gluino decays.

        decays("~chi+_1") = *Dep::charginoplus_1_decay_rates;    // Add the ~chi+_1 decays.
        decays("~chi-_1") = *Dep::charginominus_1_decay_rates;   // Add the ~chi+_1 decays.
        decays("~chi+_2") = *Dep::charginoplus_2_decay_rates;    // Add the ~chi+_2 decays.
        decays("~chi-_2") = *Dep::charginominus_2_decay_rates;   // Add the ~chi+_2 decays.
        decays("~chi0_1") = *Dep::neutralino_1_decay_rates;      // Add the ~chi0_1 decays.
        decays("~chi0_2") = *Dep::neutralino_2_decay_rates;      // Add the ~chi0_2 decays.
        decays("~chi0_3") = *Dep::neutralino_3_decay_rates;      // Add the ~chi0_3 decays.
        decays("~chi0_4") = *Dep::neutralino_4_decay_rates;      // Add the ~chi0_4 decays.

        decays(psn.ist1) = *Dep::stop_1_decay_rates;             // Add the ~t_1 decays.
        decays(psn.ist2) = *Dep::stop_2_decay_rates;             // Add the ~t_2 decays.
        decays(psn.isb1) = *Dep::sbottom_1_decay_rates;          // Add the ~b_1 decays.
        decays(psn.isb2) = *Dep::sbottom_2_decay_rates;          // Add the ~b_2 decays.
        decays(psn.isul) = *Dep::sup_l_decay_rates;              // Add the ~u_L decays.
        decays(psn.isur) = *Dep::sup_r_decay_rates;              // Add the ~u_R decays.
        decays(psn.isdl) = *Dep::sdown_l_decay_rates;            // Add the ~d_L decays.
        decays(psn.isdr) = *Dep::sdown_r_decay_rates;            // Add the ~d_R decays.
        decays(psn.iscl) = *Dep::scharm_l_decay_rates;           // Add the ~c_L decays.
        decays(psn.iscr) = *Dep::scharm_r_decay_rates;           // Add the ~c_R decays.
        decays(psn.issl) = *Dep::sstrange_l_decay_rates;         // Add the ~s_L decays.
        decays(psn.issr) = *Dep::sstrange_r_decay_rates;         // Add the ~s_R decays.
        decays(psn.isell) = *Dep::selectron_l_decay_rates;       // Add the ~e-_L decays.
        decays(psn.iselr) = *Dep::selectron_r_decay_rates;       // Add the ~e-_R decays.
        decays(psn.ismul) = *Dep::smuon_l_decay_rates;           // Add the ~mu-_L decays.
        decays(psn.ismur) = *Dep::smuon_r_decay_rates;           // Add the ~mu-_R decays.
        decays(psn.istau1) = *Dep::stau_1_decay_rates;           // Add the ~tau_1 decays.
        decays(psn.istau2) = *Dep::stau_2_decay_rates;           // Add the ~tau_2 decays.

        decays(psn.isnel) = *Dep::snu_electronl_decay_rates;     // Add the ~nu_e decays.
        decays(psn.isnmul) = *Dep::snu_muonl_decay_rates;        // Add the ~nu_mu decays.
        decays(psn.isntaul) = *Dep::snu_taul_decay_rates;        // Add the ~nu_tau decays.

        decays(psn.ist1bar) = *Dep::stopbar_1_decay_rates;       // Add the ~tbar_1 decays.
        decays(psn.ist2bar) = *Dep::stopbar_2_decay_rates;       // Add the ~tbar_2 decays.
        decays(psn.isb1bar) = *Dep::sbottombar_1_decay_rates;    // Add the ~bbar_1 decays.
        decays(psn.isb2bar) = *Dep::sbottombar_2_decay_rates;    // Add the ~bbar_2 decays.
        decays(psn.isulbar) = *Dep::supbar_l_decay_rates;        // Add the ~ubar_L decays.
        decays(psn.isurbar) = *Dep::supbar_r_decay_rates;        // Add the ~ubar_R decays.
        decays(psn.isdlbar) = *Dep::sdownbar_l_decay_rates;      // Add the ~dbar_L decays.
        decays(psn.isdrbar) = *Dep::sdownbar_r_decay_rates;      // Add the ~dbar_R decays.
        decays(psn.isclbar) = *Dep::scharmbar_l_decay_rates;     // Add the ~cbar_L decays.
        decays(psn.iscrbar) = *Dep::scharmbar_r_decay_rates;     // Add the ~cbar_R decays.
        decays(psn.isslbar) = *Dep::sstrangebar_l_decay_rates;   // Add the ~sbar_L decays.
        decays(psn.issrbar) = *Dep::sstrangebar_r_decay_rates;   // Add the ~sbar_R decays.
        decays(psn.isellbar) = *Dep::selectronbar_l_decay_rates; // Add the ~e+_L decays.
        decays(psn.iselrbar) = *Dep::selectronbar_r_decay_rates; // Add the ~e+_R decays.
        decays(psn.ismulbar) = *Dep::smuonbar_l_decay_rates;     // Add the ~mu+_L decays.
        decays(psn.ismurbar) = *Dep::smuonbar_r_decay_rates;     // Add the ~mu+_R decays.
        decays(psn.istau1bar) = *Dep::staubar_1_decay_rates;     // Add the ~taubar_1 decays.
        decays(psn.istau2bar) = *Dep::staubar_2_decay_rates;     // Add the ~taubar_2 decays.
        decays(psn.isnelbar)= *Dep::snubar_electronl_decay_rates;// Add the ~nu_e decays.
        decays(psn.isnmulbar) = *Dep::snubar_muonl_decay_rates;  // Add the ~nu_mu decays.
        decays(psn.isntaulbar) = *Dep::snubar_taul_decay_rates;  // Add the ~nu_tau decays.

      }

      //cout << "Full Decay Table as an SLHAea structure: \n" << decays.as_slhaea() << endl;

    }

    /// Read an SLHA file in and use it to create a GAMBIT DecayTable
    void all_decays_from_SLHA(DecayTable& decays)
    {
      using namespace Pipes::all_decays_from_SLHA;
      if (not runOptions->hasKey("SLHA_decay_filenames"))
      {
        DecayBit_error().raise(LOCAL_INFO, "Option \"SLHA_decay_filenames\" is required to use this function.");
      }
      static unsigned int counter = 0;
      std::vector<str> filenames = runOptions->getValue<std::vector<str> >("SLHA_decay_filenames");
      logger() << "Reading SLHA file: " << filenames[counter] << std::endl;
      std::ifstream ifs(filenames[counter]);
      if(!ifs.good()) backend_error().raise(LOCAL_INFO, "SLHA file not found.");
      SLHAstruct slha(ifs);
      ifs.close();
      counter++;
      if (counter >= filenames.size()) counter = 0;
      decays = DecayTable(slha);
    }

    /// Get MSSM mass eigenstate pseudonyms for the gauge eigenstates
    void get_mass_es_pseudonyms(mass_es_pseudonyms& result)
    {
      using namespace Pipes::get_mass_es_pseudonyms;
      const SubSpectrum* mssm = (*Dep::MSSM_spectrum)->get_HE();

      const static double tol = runOptions->getValueOrDef<double>(1e-2, "off_diagonal_tolerance");
      const static bool pt_error = runOptions->getValueOrDef<bool>(true, "off_diagonal_tolerance_invalidates_point_only");
      bool debug = runOptions->getValueOrDef<bool>(false, "debug");
      result.refill(mssm, tol, pt_error, debug);
    }

    /// SLHA1 mixing check flag
    /// This gets set non-zero if first or second generation left-right mixing
    /// exceeds the specified tolerance (which means that SLHA1 is an invalid format for
    /// this model point).
    /// 1 = u, 2 = d, 3 = c, 4 = s, 5 = e, 6 = mu
    void check_first_sec_gen_mixing (int& result)
    {
      using namespace Pipes::check_first_sec_gen_mixing;
      const static double tol = runOptions->getValueOrDef<double>(1e-2, "off_diagonal_tolerance");
      result = 0;
      double max_mixing;
      const SubSpectrum* mssm = (*Dep::MSSM_spectrum)->get_HE();
      str x = slhahelp::mass_es_from_gauge_es("~u_L", max_mixing, mssm);
      if((max_mixing*max_mixing) <= 1-tol) result = 1;
      x = slhahelp::mass_es_from_gauge_es("~u_R", max_mixing, mssm);
      if((max_mixing*max_mixing) <= 1-tol) result = 1;
      x = slhahelp::mass_es_from_gauge_es("~d_L", max_mixing, mssm);
      if((max_mixing*max_mixing) <= 1-tol) result = 2;
      x = slhahelp::mass_es_from_gauge_es("~d_R", max_mixing, mssm);
      if((max_mixing*max_mixing) <= 1-tol) result = 2;
      x = slhahelp::mass_es_from_gauge_es("~c_L", max_mixing, mssm);
      if((max_mixing*max_mixing) <= 1-tol) result = 3;
      x = slhahelp::mass_es_from_gauge_es("~c_R", max_mixing, mssm);
      if((max_mixing*max_mixing) <= 1-tol) result = 3;
      x = slhahelp::mass_es_from_gauge_es("~s_L", max_mixing, mssm);
      if((max_mixing*max_mixing) <= 1-tol) result = 4;
      x = slhahelp::mass_es_from_gauge_es("~s_R", max_mixing, mssm);
      if((max_mixing*max_mixing) <= 1-tol) result = 4;
      x = slhahelp::mass_es_from_gauge_es("~e_L", max_mixing, mssm);
      if((max_mixing*max_mixing) <= 1-tol) result = 5;
      x = slhahelp::mass_es_from_gauge_es("~e_R", max_mixing, mssm);
      if((max_mixing*max_mixing) <= 1-tol) result = 5;
      x = slhahelp::mass_es_from_gauge_es("~mu_L", max_mixing, mssm);
      if((max_mixing*max_mixing) <= 1-tol) result = 6;
      x = slhahelp::mass_es_from_gauge_es("~mu_R", max_mixing, mssm);
      if((max_mixing*max_mixing) <= 1-tol) result = 6;
    }

    /// @}

    // Read and interpolate chi2 table
    Funk::Funk get_Higgs_invWidth_chi2(std::string filename)
    {
      ASCIItableReader table(filename);
      std::vector<std::string> colnames = initVector<std::string>("BR", "Delta_chi2");
      table.setcolnames(colnames);
      return Funk::interp("BR", table["BR"], table["Delta_chi2"]);
    }

    // Implemented: Belanger et al. 2013, arXiv:1306.2941
    void lnL_Higgs_invWidth_SMonly(double& result)
    {
      using namespace Pipes::lnL_Higgs_invWidth_SMonly;
      double gamma_SS = Dep::Higgs_decay_rates->width_in_GeV*1000;
      double gamma_SM = runOptions->getValueOrDef<double>(4.07, "SM_width_MeV");
      double BR = (gamma_SS-gamma_SM)/gamma_SS;
      static Funk::Funk chi2 = get_Higgs_invWidth_chi2("Elements/data/GammaInv_SM_higgs_DeltaChi2.dat");
      result = -chi2->bind("BR")->eval(BR)*0.5;
    }

  }

}<|MERGE_RESOLUTION|>--- conflicted
+++ resolved
@@ -241,17 +241,13 @@
       result.set_BF(virtual_SMHiggs_widths("Zgamma",mh), 0.0, "Z0", "gamma");
       result.set_BF(virtual_SMHiggs_widths("WW",mh), 0.0, "W+", "W-");
       result.set_BF(virtual_SMHiggs_widths("ZZ",mh), 0.0, "Z0", "Z0");
-<<<<<<< HEAD
-      if (result.width_in_GeV < 0) 
-      {
-        if  (runOptions->getValueOrDef<bool>(false, "invalid_point_for_negative_width"))
-          invalid_point().raise("Negative width returned!"); 
-        else
-          DecayBit_error().raise(LOCAL_INFO, "Negative width returned!"); 
-      }
-=======
-      if (result.width_in_GeV < 0) DecayBit_error().raise(LOCAL_INFO, "Negative width returned!");
->>>>>>> 2d96875f
+      if (result.width_in_GeV < 0) 
+      {
+        if  (runOptions->getValueOrDef<bool>(false, "invalid_point_for_negative_width"))
+          invalid_point().raise("Negative width returned!"); 
+        else
+          DecayBit_error().raise(LOCAL_INFO, "Negative width returned!"); 
+      }
     }
 
 
@@ -271,17 +267,13 @@
       result.negative_error = 4.3e-01;
       result.set_BF(FH_input.gammas[tBF(1)-1], 0.0, "W+", "b");
       result.set_BF(FH_input.gammas[tBF(2)-1], 0.0, "H+", "b");
-<<<<<<< HEAD
-      if (result.width_in_GeV < 0) 
-      {
-        if  (runOptions->getValueOrDef<bool>(false, "invalid_point_for_negative_width"))
-          invalid_point().raise("Negative width returned!"); 
-        else
-          DecayBit_error().raise(LOCAL_INFO, "Negative width returned!"); 
-      }
-=======
-      if (result.width_in_GeV < 0) DecayBit_error().raise(LOCAL_INFO, "Negative width returned!");
->>>>>>> 2d96875f
+      if (result.width_in_GeV < 0) 
+      {
+        if  (runOptions->getValueOrDef<bool>(false, "invalid_point_for_negative_width"))
+          invalid_point().raise("Negative width returned!"); 
+        else
+          DecayBit_error().raise(LOCAL_INFO, "Negative width returned!"); 
+      }
     }
 
     /// MSSM decays: h0_1
@@ -350,17 +342,13 @@
       result.set_BF((result.width_in_GeV > 0 ? BEreq::cb_wisfer_hdec->bhlslnl/3.0 : 0.0), 0.0, psn.isnmul, psn.isnmulbar);
       result.set_BF((result.width_in_GeV > 0 ? BEreq::cb_wisfer_hdec->bhlslnl/3.0 : 0.0), 0.0, psn.isntaul, psn.isntaulbar);
 
-<<<<<<< HEAD
-      if (result.width_in_GeV < 0) 
-      {
-        if  (runOptions->getValueOrDef<bool>(false, "invalid_point_for_negative_width"))
-          invalid_point().raise("Negative width returned!"); 
-        else
-          DecayBit_error().raise(LOCAL_INFO, "Negative width returned!"); 
-      }
-=======
-      if (result.width_in_GeV < 0) DecayBit_error().raise(LOCAL_INFO, "Negative width returned!");
->>>>>>> 2d96875f
+      if (result.width_in_GeV < 0) 
+      {
+        if  (runOptions->getValueOrDef<bool>(false, "invalid_point_for_negative_width"))
+          invalid_point().raise("Negative width returned!"); 
+        else
+          DecayBit_error().raise(LOCAL_INFO, "Negative width returned!"); 
+      }
     }
 
     /// FeynHiggs MSSM decays: h0_1
@@ -476,17 +464,13 @@
       result.set_BF((result.width_in_GeV > 0 ? FH_input.gammas[H0SfSf(iH,2,1,3,3)+BRoffset] : 0.0), 0.0, psn.isb2, psn.isb1bar);
       result.set_BF((result.width_in_GeV > 0 ? FH_input.gammas[H0SfSf(iH,2,2,3,3)+BRoffset] : 0.0), 0.0, psn.isb2, psn.isb2bar);
 
-<<<<<<< HEAD
-      if (result.width_in_GeV < 0) 
-      {
-        if  (runOptions->getValueOrDef<bool>(false, "invalid_point_for_negative_width"))
-          invalid_point().raise("Negative width returned!"); 
-        else
-          DecayBit_error().raise(LOCAL_INFO, "Negative width returned!"); 
-      }
-=======
-      if (result.width_in_GeV < 0) DecayBit_error().raise(LOCAL_INFO, "Negative width returned!");
->>>>>>> 2d96875f
+      if (result.width_in_GeV < 0) 
+      {
+        if  (runOptions->getValueOrDef<bool>(false, "invalid_point_for_negative_width"))
+          invalid_point().raise("Negative width returned!"); 
+        else
+          DecayBit_error().raise(LOCAL_INFO, "Negative width returned!"); 
+      }
     }
 
     /// MSSM decays: h0_2
@@ -557,17 +541,13 @@
       result.set_BF((result.width_in_GeV > 0 ? BEreq::cb_wisfer_hdec->bhhslnl/3.0 : 0.0), 0.0, psn.isnmul, psn.isnmulbar);
       result.set_BF((result.width_in_GeV > 0 ? BEreq::cb_wisfer_hdec->bhhslnl/3.0 : 0.0), 0.0, psn.isntaul, psn.isntaulbar);
 
-<<<<<<< HEAD
-      if (result.width_in_GeV < 0) 
-      {
-        if  (runOptions->getValueOrDef<bool>(false, "invalid_point_for_negative_width"))
-          invalid_point().raise("Negative width returned!"); 
-        else
-          DecayBit_error().raise(LOCAL_INFO, "Negative width returned!"); 
-      }
-=======
-      if (result.width_in_GeV < 0) DecayBit_error().raise(LOCAL_INFO, "Negative width returned!");
->>>>>>> 2d96875f
+      if (result.width_in_GeV < 0) 
+      {
+        if  (runOptions->getValueOrDef<bool>(false, "invalid_point_for_negative_width"))
+          invalid_point().raise("Negative width returned!"); 
+        else
+          DecayBit_error().raise(LOCAL_INFO, "Negative width returned!"); 
+      }
     }
 
     /// FeynHiggs MSSM decays: h0_2
@@ -683,17 +663,13 @@
       result.set_BF((result.width_in_GeV > 0 ? FH_input.gammas[H0SfSf(iH,2,1,3,3)+BRoffset] : 0.0), 0.0, psn.isb2, psn.isb1bar);
       result.set_BF((result.width_in_GeV > 0 ? FH_input.gammas[H0SfSf(iH,2,2,3,3)+BRoffset] : 0.0), 0.0, psn.isb2, psn.isb2bar);
 
-<<<<<<< HEAD
-      if (result.width_in_GeV < 0) 
-      {
-        if  (runOptions->getValueOrDef<bool>(false, "invalid_point_for_negative_width"))
-          invalid_point().raise("Negative width returned!"); 
-        else
-          DecayBit_error().raise(LOCAL_INFO, "Negative width returned!"); 
-      }
-=======
-      if (result.width_in_GeV < 0) DecayBit_error().raise(LOCAL_INFO, "Negative width returned!");
->>>>>>> 2d96875f
+      if (result.width_in_GeV < 0) 
+      {
+        if  (runOptions->getValueOrDef<bool>(false, "invalid_point_for_negative_width"))
+          invalid_point().raise("Negative width returned!"); 
+        else
+          DecayBit_error().raise(LOCAL_INFO, "Negative width returned!"); 
+      }
    }
 
     /// MSSM decays: A0
@@ -744,17 +720,13 @@
       result.set_BF((result.width_in_GeV > 0 ? BEreq::cb_wisusy_hdec->habrsl/2.0 : 0.0), 0.0, psn.istau1, psn.istau2bar);
       result.set_BF((result.width_in_GeV > 0 ? BEreq::cb_wisusy_hdec->habrsl/2.0 : 0.0), 0.0, psn.istau1bar, psn.istau2);
 
-<<<<<<< HEAD
-      if (result.width_in_GeV < 0) 
-      {
-        if  (runOptions->getValueOrDef<bool>(false, "invalid_point_for_negative_width"))
-          invalid_point().raise("Negative width returned!"); 
-        else
-          DecayBit_error().raise(LOCAL_INFO, "Negative width returned!"); 
-      }
-=======
-      if (result.width_in_GeV < 0) DecayBit_error().raise(LOCAL_INFO, "Negative width returned!");
->>>>>>> 2d96875f
+      if (result.width_in_GeV < 0) 
+      {
+        if  (runOptions->getValueOrDef<bool>(false, "invalid_point_for_negative_width"))
+          invalid_point().raise("Negative width returned!"); 
+        else
+          DecayBit_error().raise(LOCAL_INFO, "Negative width returned!"); 
+      }
     }
 
     /// FeynHiggs MSSM decays: A0
@@ -868,17 +840,13 @@
       result.set_BF((result.width_in_GeV > 0 ? FH_input.gammas[H0SfSf(iH,2,1,3,3)+BRoffset] : 0.0), 0.0, psn.isb2, psn.isb1bar);
       result.set_BF((result.width_in_GeV > 0 ? FH_input.gammas[H0SfSf(iH,2,2,3,3)+BRoffset] : 0.0), 0.0, psn.isb2, psn.isb2bar);
 
-<<<<<<< HEAD
-      if (result.width_in_GeV < 0) 
-      {
-        if  (runOptions->getValueOrDef<bool>(false, "invalid_point_for_negative_width"))
-          invalid_point().raise("Negative width returned!"); 
-        else
-          DecayBit_error().raise(LOCAL_INFO, "Negative width returned!"); 
-      }
-=======
-      if (result.width_in_GeV < 0) DecayBit_error().raise(LOCAL_INFO, "Negative width returned!");
->>>>>>> 2d96875f
+      if (result.width_in_GeV < 0) 
+      {
+        if  (runOptions->getValueOrDef<bool>(false, "invalid_point_for_negative_width"))
+          invalid_point().raise("Negative width returned!"); 
+        else
+          DecayBit_error().raise(LOCAL_INFO, "Negative width returned!"); 
+      }
     }
 
     /// MSSM decays: Hplus
@@ -919,17 +887,13 @@
       result.set_BF((result.width_in_GeV > 0 ? BEreq::cb_wisusy_hdec->hcbrstb(1,2) : 0.0), 0.0, psn.ist1, psn.isb2bar);
       result.set_BF((result.width_in_GeV > 0 ? BEreq::cb_wisusy_hdec->hcbrstb(2,1) : 0.0), 0.0, psn.ist2, psn.isb1bar);
 
-<<<<<<< HEAD
-      if (result.width_in_GeV < 0) 
-      {
-        if  (runOptions->getValueOrDef<bool>(false, "invalid_point_for_negative_width"))
-          invalid_point().raise("Negative width returned!"); 
-        else
-          DecayBit_error().raise(LOCAL_INFO, "Negative width returned!"); 
-      }
-=======
-      if (result.width_in_GeV < 0) DecayBit_error().raise(LOCAL_INFO, "Negative width returned!");
->>>>>>> 2d96875f
+      if (result.width_in_GeV < 0) 
+      {
+        if  (runOptions->getValueOrDef<bool>(false, "invalid_point_for_negative_width"))
+          invalid_point().raise("Negative width returned!"); 
+        else
+          DecayBit_error().raise(LOCAL_INFO, "Negative width returned!"); 
+      }
     }
 
     /// FeynHiggs MSSM decays: H+
@@ -1022,17 +986,13 @@
       result.set_BF((result.width_in_GeV > 0 ? FH_input.gammas[HpSfSf(2,1,2,3,3)+offset] : 0.0), 0.0, psn.ist2, psn.isb1bar);
       result.set_BF((result.width_in_GeV > 0 ? FH_input.gammas[HpSfSf(2,2,2,3,3)+offset] : 0.0), 0.0, psn.ist2, psn.isb2bar);
 
-<<<<<<< HEAD
-      if (result.width_in_GeV < 0) 
-      {
-        if  (runOptions->getValueOrDef<bool>(false, "invalid_point_for_negative_width"))
-          invalid_point().raise("Negative width returned!"); 
-        else
-          DecayBit_error().raise(LOCAL_INFO, "Negative width returned!"); 
-      }
-=======
-      if (result.width_in_GeV < 0) DecayBit_error().raise(LOCAL_INFO, "Negative width returned!");
->>>>>>> 2d96875f
+      if (result.width_in_GeV < 0) 
+      {
+        if  (runOptions->getValueOrDef<bool>(false, "invalid_point_for_negative_width"))
+          invalid_point().raise("Negative width returned!"); 
+        else
+          DecayBit_error().raise(LOCAL_INFO, "Negative width returned!"); 
+      }
     }
 
     /// MSSM decays: Hminus
@@ -1120,17 +1080,13 @@
       result.set_BF((result.width_in_GeV > 0 ? BEreq::cb_sd_glui3body->brhcst1b : 0.0), 0.0, psn.ist1, "bbar", "H-");
       result.set_BF((result.width_in_GeV > 0 ? BEreq::cb_sd_glui3body->brhcst1b : 0.0), 0.0, psn.ist1bar, "b", "H+");
 
-<<<<<<< HEAD
-      if (result.width_in_GeV < 0) 
-      {
-        if  (runOptions->getValueOrDef<bool>(false, "invalid_point_for_negative_width"))
-          invalid_point().raise("Negative width returned!"); 
-        else
-          DecayBit_error().raise(LOCAL_INFO, "Negative width returned!"); 
-      }
-=======
-      if (result.width_in_GeV < 0) DecayBit_error().raise(LOCAL_INFO, "Negative width returned!");
->>>>>>> 2d96875f
+      if (result.width_in_GeV < 0) 
+      {
+        if  (runOptions->getValueOrDef<bool>(false, "invalid_point_for_negative_width"))
+          invalid_point().raise("Negative width returned!"); 
+        else
+          DecayBit_error().raise(LOCAL_INFO, "Negative width returned!"); 
+      }
     }
 
     /// MSSM decays: stop_1
@@ -1189,17 +1145,13 @@
       result.set_BF((result.width_in_GeV > 0 ? BEreq::cb_sd_stop3body->brstelsbnu(1,1) : 0.0), 0.0, psn.isb1, "mu+", "nu_mu");
       result.set_BF((result.width_in_GeV > 0 ? BEreq::cb_sd_stop3body->brstelsbnu(1,2) : 0.0), 0.0, psn.isb2, "mu+", "nu_mu");
 
-<<<<<<< HEAD
-      if (result.width_in_GeV < 0) 
-      {
-        if  (runOptions->getValueOrDef<bool>(false, "invalid_point_for_negative_width"))
-          invalid_point().raise("Negative width returned!"); 
-        else
-          DecayBit_error().raise(LOCAL_INFO, "Negative width returned!"); 
-      }
-=======
-      if (result.width_in_GeV < 0) DecayBit_error().raise(LOCAL_INFO, "Negative width returned!");
->>>>>>> 2d96875f
+      if (result.width_in_GeV < 0) 
+      {
+        if  (runOptions->getValueOrDef<bool>(false, "invalid_point_for_negative_width"))
+          invalid_point().raise("Negative width returned!"); 
+        else
+          DecayBit_error().raise(LOCAL_INFO, "Negative width returned!"); 
+      }
    }
 
     /// MSSM decays: stopbar_1
@@ -1278,17 +1230,13 @@
       result.set_BF((result.width_in_GeV > 0 ? BEreq::cb_sd_stop3body->brst2st1nunu : 0.0), 0.0, psn.ist1, "nu_mu", "nubar_mu");
       result.set_BF((result.width_in_GeV > 0 ? BEreq::cb_sd_stop3body->brst2st1nunu : 0.0), 0.0, psn.ist1, "nu_tau", "nubar_tau");
 
-<<<<<<< HEAD
-      if (result.width_in_GeV < 0) 
-      {
-        if  (runOptions->getValueOrDef<bool>(false, "invalid_point_for_negative_width"))
-          invalid_point().raise("Negative width returned!"); 
-        else
-          DecayBit_error().raise(LOCAL_INFO, "Negative width returned!"); 
-      }
-=======
-      if (result.width_in_GeV < 0) DecayBit_error().raise(LOCAL_INFO, "Negative width returned!");
->>>>>>> 2d96875f
+      if (result.width_in_GeV < 0) 
+      {
+        if  (runOptions->getValueOrDef<bool>(false, "invalid_point_for_negative_width"))
+          invalid_point().raise("Negative width returned!"); 
+        else
+          DecayBit_error().raise(LOCAL_INFO, "Negative width returned!"); 
+      }
     }
 
     /// MSSM decays: stopbar_2
@@ -1342,17 +1290,13 @@
       result.set_BF((result.width_in_GeV > 0 ? BEreq::cb_sd_sbot3body->brsbelstnu(1,1) : 0.0), 0.0, psn.ist1, "mu-", "nubar_mu");
       result.set_BF((result.width_in_GeV > 0 ? BEreq::cb_sd_sbot3body->brsbelstnu(1,2) : 0.0), 0.0, psn.ist1, "mu-", "nubar_mu");
 
-<<<<<<< HEAD
-      if (result.width_in_GeV < 0) 
-      {
-        if  (runOptions->getValueOrDef<bool>(false, "invalid_point_for_negative_width"))
-          invalid_point().raise("Negative width returned!"); 
-        else
-          DecayBit_error().raise(LOCAL_INFO, "Negative width returned!"); 
-      }
-=======
-      if (result.width_in_GeV < 0) DecayBit_error().raise(LOCAL_INFO, "Negative width returned!");
->>>>>>> 2d96875f
+      if (result.width_in_GeV < 0) 
+      {
+        if  (runOptions->getValueOrDef<bool>(false, "invalid_point_for_negative_width"))
+          invalid_point().raise("Negative width returned!"); 
+        else
+          DecayBit_error().raise(LOCAL_INFO, "Negative width returned!"); 
+      }
     }
 
     /// MSSM decays: sbottombar_1
@@ -1423,17 +1367,13 @@
       result.set_BF((result.width_in_GeV > 0 ? BEreq::cb_sd_sbot3body->brsb2sb1nunu : 0.0), 0.0, psn.isb1, "nu_mu", "nubar_mu");
       result.set_BF((result.width_in_GeV > 0 ? BEreq::cb_sd_sbot3body->brsb2sb1nunu : 0.0), 0.0, psn.isb1, "nu_tau", "nubar_tau");
 
-<<<<<<< HEAD
-      if (result.width_in_GeV < 0) 
-      {
-        if  (runOptions->getValueOrDef<bool>(false, "invalid_point_for_negative_width"))
-          invalid_point().raise("Negative width returned!"); 
-        else
-          DecayBit_error().raise(LOCAL_INFO, "Negative width returned!"); 
-      }
-=======
-      if (result.width_in_GeV < 0) DecayBit_error().raise(LOCAL_INFO, "Negative width returned!");
->>>>>>> 2d96875f
+      if (result.width_in_GeV < 0) 
+      {
+        if  (runOptions->getValueOrDef<bool>(false, "invalid_point_for_negative_width"))
+          invalid_point().raise("Negative width returned!"); 
+        else
+          DecayBit_error().raise(LOCAL_INFO, "Negative width returned!"); 
+      }
     }
 
     /// MSSM decays: sbottombar_2
@@ -1459,17 +1399,13 @@
       result.set_BF((result.width_in_GeV > 0 ? BEreq::cb_sd_sup2body->brsuplcdow(2) : 0.0), 0.0, "~chi+_2", "d");
       result.set_BF((result.width_in_GeV > 0 ? BEreq::cb_sd_sup2body->brsuplglui : 0.0), 0.0, "~g", "u");
 
-<<<<<<< HEAD
-      if (result.width_in_GeV < 0) 
-      {
-        if  (runOptions->getValueOrDef<bool>(false, "invalid_point_for_negative_width"))
-          invalid_point().raise("Negative width returned!"); 
-        else
-          DecayBit_error().raise(LOCAL_INFO, "Negative width returned!"); 
-      }
-=======
-      if (result.width_in_GeV < 0) DecayBit_error().raise(LOCAL_INFO, "Negative width returned!");
->>>>>>> 2d96875f
+      if (result.width_in_GeV < 0) 
+      {
+        if  (runOptions->getValueOrDef<bool>(false, "invalid_point_for_negative_width"))
+          invalid_point().raise("Negative width returned!"); 
+        else
+          DecayBit_error().raise(LOCAL_INFO, "Negative width returned!"); 
+      }
     }
 
     /// MSSM decays: supbar_l
@@ -1492,17 +1428,13 @@
       result.set_BF((result.width_in_GeV > 0 ? BEreq::cb_sd_sup2body->brsuprcdow(1) : 0.0), 0.0, "~chi+_1", "d");
       result.set_BF((result.width_in_GeV > 0 ? BEreq::cb_sd_sup2body->brsuprcdow(2) : 0.0), 0.0, "~chi+_2", "d");
       result.set_BF((result.width_in_GeV > 0 ? BEreq::cb_sd_sup2body->brsuprglui : 0.0), 0.0, "~g", "u");
-<<<<<<< HEAD
-      if (result.width_in_GeV < 0) 
-      {
-        if  (runOptions->getValueOrDef<bool>(false, "invalid_point_for_negative_width"))
-          invalid_point().raise("Negative width returned!"); 
-        else
-          DecayBit_error().raise(LOCAL_INFO, "Negative width returned!"); 
-      }
-=======
-      if (result.width_in_GeV < 0) DecayBit_error().raise(LOCAL_INFO, "Negative width returned!");
->>>>>>> 2d96875f
+      if (result.width_in_GeV < 0) 
+      {
+        if  (runOptions->getValueOrDef<bool>(false, "invalid_point_for_negative_width"))
+          invalid_point().raise("Negative width returned!"); 
+        else
+          DecayBit_error().raise(LOCAL_INFO, "Negative width returned!"); 
+      }
     }
 
     /// MSSM decays: supbar_r
@@ -1525,17 +1457,13 @@
       result.set_BF((result.width_in_GeV > 0 ? BEreq::cb_sd_sdown2body->brsdowlchup(1) : 0.0), 0.0, "~chi-_1", "u");
       result.set_BF((result.width_in_GeV > 0 ? BEreq::cb_sd_sdown2body->brsdowlchup(2) : 0.0), 0.0, "~chi-_2", "u");
       result.set_BF((result.width_in_GeV > 0 ? BEreq::cb_sd_sdown2body->brsdowlglui : 0.0), 0.0, "~g", "d");
-<<<<<<< HEAD
-      if (result.width_in_GeV < 0) 
-      {
-        if  (runOptions->getValueOrDef<bool>(false, "invalid_point_for_negative_width"))
-          invalid_point().raise("Negative width returned!"); 
-        else
-          DecayBit_error().raise(LOCAL_INFO, "Negative width returned!"); 
-      }
-=======
-      if (result.width_in_GeV < 0) DecayBit_error().raise(LOCAL_INFO, "Negative width returned!");
->>>>>>> 2d96875f
+      if (result.width_in_GeV < 0) 
+      {
+        if  (runOptions->getValueOrDef<bool>(false, "invalid_point_for_negative_width"))
+          invalid_point().raise("Negative width returned!"); 
+        else
+          DecayBit_error().raise(LOCAL_INFO, "Negative width returned!"); 
+      }
     }
 
     /// MSSM decays: sdownbar_l
@@ -1558,17 +1486,13 @@
       result.set_BF((result.width_in_GeV > 0 ? BEreq::cb_sd_sdown2body->brsdowrchup(1) : 0.0), 0.0, "~chi-_1", "u");
       result.set_BF((result.width_in_GeV > 0 ? BEreq::cb_sd_sdown2body->brsdowrchup(2) : 0.0), 0.0, "~chi-_2", "u");
       result.set_BF((result.width_in_GeV > 0 ? BEreq::cb_sd_sdown2body->brsdowrglui : 0.0), 0.0, "~g", "d");
-<<<<<<< HEAD
-      if (result.width_in_GeV < 0) 
-      {
-        if  (runOptions->getValueOrDef<bool>(false, "invalid_point_for_negative_width"))
-          invalid_point().raise("Negative width returned!"); 
-        else
-          DecayBit_error().raise(LOCAL_INFO, "Negative width returned!"); 
-      }
-=======
-      if (result.width_in_GeV < 0) DecayBit_error().raise(LOCAL_INFO, "Negative width returned!");
->>>>>>> 2d96875f
+      if (result.width_in_GeV < 0) 
+      {
+        if  (runOptions->getValueOrDef<bool>(false, "invalid_point_for_negative_width"))
+          invalid_point().raise("Negative width returned!"); 
+        else
+          DecayBit_error().raise(LOCAL_INFO, "Negative width returned!"); 
+      }
     }
 
     /// MSSM decays: sdownbar_r
@@ -1591,17 +1515,13 @@
       result.set_BF((result.width_in_GeV > 0 ? BEreq::cb_sd_sup2body->brsuplcdow(1) : 0.0), 0.0, "~chi+_1", "s");
       result.set_BF((result.width_in_GeV > 0 ? BEreq::cb_sd_sup2body->brsuplcdow(2) : 0.0), 0.0, "~chi+_2", "s");
       result.set_BF((result.width_in_GeV > 0 ? BEreq::cb_sd_sup2body->brsuplglui : 0.0), 0.0, "~g", "c");
-<<<<<<< HEAD
-      if (result.width_in_GeV < 0) 
-      {
-        if  (runOptions->getValueOrDef<bool>(false, "invalid_point_for_negative_width"))
-          invalid_point().raise("Negative width returned!"); 
-        else
-          DecayBit_error().raise(LOCAL_INFO, "Negative width returned!"); 
-      }
-=======
-      if (result.width_in_GeV < 0) DecayBit_error().raise(LOCAL_INFO, "Negative width returned!");
->>>>>>> 2d96875f
+      if (result.width_in_GeV < 0) 
+      {
+        if  (runOptions->getValueOrDef<bool>(false, "invalid_point_for_negative_width"))
+          invalid_point().raise("Negative width returned!"); 
+        else
+          DecayBit_error().raise(LOCAL_INFO, "Negative width returned!"); 
+      }
     }
 
     /// MSSM decays: scharmbar_l
@@ -1624,17 +1544,13 @@
       result.set_BF((result.width_in_GeV > 0 ? BEreq::cb_sd_sup2body->brsuprcdow(1) : 0.0), 0.0, "~chi+_1", "s");
       result.set_BF((result.width_in_GeV > 0 ? BEreq::cb_sd_sup2body->brsuprcdow(2) : 0.0), 0.0, "~chi+_2", "s");
       result.set_BF((result.width_in_GeV > 0 ? BEreq::cb_sd_sup2body->brsuprglui : 0.0), 0.0, "~g", "c");
-<<<<<<< HEAD
-      if (result.width_in_GeV < 0) 
-      {
-        if  (runOptions->getValueOrDef<bool>(false, "invalid_point_for_negative_width"))
-          invalid_point().raise("Negative width returned!"); 
-        else
-          DecayBit_error().raise(LOCAL_INFO, "Negative width returned!"); 
-      }
-=======
-      if (result.width_in_GeV < 0) DecayBit_error().raise(LOCAL_INFO, "Negative width returned!");
->>>>>>> 2d96875f
+      if (result.width_in_GeV < 0) 
+      {
+        if  (runOptions->getValueOrDef<bool>(false, "invalid_point_for_negative_width"))
+          invalid_point().raise("Negative width returned!"); 
+        else
+          DecayBit_error().raise(LOCAL_INFO, "Negative width returned!"); 
+      }
     }
 
     /// MSSM decays: scharmbar_r
@@ -1657,17 +1573,13 @@
       result.set_BF((result.width_in_GeV > 0 ? BEreq::cb_sd_sdown2body->brsdowlchup(1) : 0.0), 0.0, "~chi-_1", "c");
       result.set_BF((result.width_in_GeV > 0 ? BEreq::cb_sd_sdown2body->brsdowlchup(2) : 0.0), 0.0, "~chi-_2", "c");
       result.set_BF((result.width_in_GeV > 0 ? BEreq::cb_sd_sdown2body->brsdowlglui : 0.0), 0.0, "~g", "s");
-<<<<<<< HEAD
-      if (result.width_in_GeV < 0) 
-      {
-        if  (runOptions->getValueOrDef<bool>(false, "invalid_point_for_negative_width"))
-          invalid_point().raise("Negative width returned!"); 
-        else
-          DecayBit_error().raise(LOCAL_INFO, "Negative width returned!"); 
-      }
-=======
-      if (result.width_in_GeV < 0) DecayBit_error().raise(LOCAL_INFO, "Negative width returned!");
->>>>>>> 2d96875f
+      if (result.width_in_GeV < 0) 
+      {
+        if  (runOptions->getValueOrDef<bool>(false, "invalid_point_for_negative_width"))
+          invalid_point().raise("Negative width returned!"); 
+        else
+          DecayBit_error().raise(LOCAL_INFO, "Negative width returned!"); 
+      }
     }
 
     /// MSSM decays: sstrangebar_l
@@ -1690,17 +1602,13 @@
       result.set_BF((result.width_in_GeV > 0 ? BEreq::cb_sd_sdown2body->brsdowrchup(1) : 0.0), 0.0, "~chi-_1", "c");
       result.set_BF((result.width_in_GeV > 0 ? BEreq::cb_sd_sdown2body->brsdowrchup(2) : 0.0), 0.0, "~chi-_2", "c");
       result.set_BF((result.width_in_GeV > 0 ? BEreq::cb_sd_sdown2body->brsdowrglui : 0.0), 0.0, "~g", "s");
-<<<<<<< HEAD
-      if (result.width_in_GeV < 0) 
-      {
-        if  (runOptions->getValueOrDef<bool>(false, "invalid_point_for_negative_width"))
-          invalid_point().raise("Negative width returned!"); 
-        else
-          DecayBit_error().raise(LOCAL_INFO, "Negative width returned!"); 
-      }
-=======
-      if (result.width_in_GeV < 0) DecayBit_error().raise(LOCAL_INFO, "Negative width returned!");
->>>>>>> 2d96875f
+      if (result.width_in_GeV < 0) 
+      {
+        if  (runOptions->getValueOrDef<bool>(false, "invalid_point_for_negative_width"))
+          invalid_point().raise("Negative width returned!"); 
+        else
+          DecayBit_error().raise(LOCAL_INFO, "Negative width returned!"); 
+      }
     }
 
     /// MSSM decays: sstrangebar_r
@@ -1722,17 +1630,13 @@
       result.set_BF((result.width_in_GeV > 0 ? BEreq::cb_sd_sel2body->brsellneute(4) : 0.0), 0.0, "~chi0_4", "e-");
       result.set_BF((result.width_in_GeV > 0 ? BEreq::cb_sd_sel2body->brsellcharnue(1) : 0.0), 0.0, "~chi-_1", "nu_e");
       result.set_BF((result.width_in_GeV > 0 ? BEreq::cb_sd_sel2body->brsellcharnue(2) : 0.0), 0.0, "~chi-_2", "nu_e");
-<<<<<<< HEAD
-      if (result.width_in_GeV < 0) 
-      {
-        if  (runOptions->getValueOrDef<bool>(false, "invalid_point_for_negative_width"))
-          invalid_point().raise("Negative width returned!"); 
-        else
-          DecayBit_error().raise(LOCAL_INFO, "Negative width returned!"); 
-      }
-=======
-      if (result.width_in_GeV < 0) DecayBit_error().raise(LOCAL_INFO, "Negative width returned!");
->>>>>>> 2d96875f
+      if (result.width_in_GeV < 0) 
+      {
+        if  (runOptions->getValueOrDef<bool>(false, "invalid_point_for_negative_width"))
+          invalid_point().raise("Negative width returned!"); 
+        else
+          DecayBit_error().raise(LOCAL_INFO, "Negative width returned!"); 
+      }
     }
 
     /// MSSM decays: selectronbar_l
@@ -1754,17 +1658,13 @@
       result.set_BF((result.width_in_GeV > 0 ? BEreq::cb_sd_sel2body->brselrneute(4) : 0.0), 0.0, "~chi0_4", "e-");
       result.set_BF((result.width_in_GeV > 0 ? BEreq::cb_sd_sel2body->brselrcharnue(1) : 0.0), 0.0, "~chi-_1", "nu_e");
       result.set_BF((result.width_in_GeV > 0 ? BEreq::cb_sd_sel2body->brselrcharnue(2) : 0.0), 0.0, "~chi-_2", "nu_e");
-<<<<<<< HEAD
-      if (result.width_in_GeV < 0) 
-      {
-        if  (runOptions->getValueOrDef<bool>(false, "invalid_point_for_negative_width"))
-          invalid_point().raise("Negative width returned!"); 
-        else
-          DecayBit_error().raise(LOCAL_INFO, "Negative width returned!"); 
-      }
-=======
-      if (result.width_in_GeV < 0) DecayBit_error().raise(LOCAL_INFO, "Negative width returned!");
->>>>>>> 2d96875f
+      if (result.width_in_GeV < 0) 
+      {
+        if  (runOptions->getValueOrDef<bool>(false, "invalid_point_for_negative_width"))
+          invalid_point().raise("Negative width returned!"); 
+        else
+          DecayBit_error().raise(LOCAL_INFO, "Negative width returned!"); 
+      }
     }
 
     /// MSSM decays: selectronbar_r
@@ -1786,17 +1686,13 @@
       result.set_BF((result.width_in_GeV > 0 ? BEreq::cb_sd_sel2body->brsellneute(4) : 0.0), 0.0, "~chi0_4", "mu-");
       result.set_BF((result.width_in_GeV > 0 ? BEreq::cb_sd_sel2body->brsellcharnue(1) : 0.0), 0.0, "~chi-_1", "nu_mu");
       result.set_BF((result.width_in_GeV > 0 ? BEreq::cb_sd_sel2body->brsellcharnue(2) : 0.0), 0.0, "~chi-_2", "nu_mu");
-<<<<<<< HEAD
-      if (result.width_in_GeV < 0) 
-      {
-        if  (runOptions->getValueOrDef<bool>(false, "invalid_point_for_negative_width"))
-          invalid_point().raise("Negative width returned!"); 
-        else
-          DecayBit_error().raise(LOCAL_INFO, "Negative width returned!"); 
-      }
-=======
-      if (result.width_in_GeV < 0) DecayBit_error().raise(LOCAL_INFO, "Negative width returned!");
->>>>>>> 2d96875f
+      if (result.width_in_GeV < 0) 
+      {
+        if  (runOptions->getValueOrDef<bool>(false, "invalid_point_for_negative_width"))
+          invalid_point().raise("Negative width returned!"); 
+        else
+          DecayBit_error().raise(LOCAL_INFO, "Negative width returned!"); 
+      }
     }
 
     /// MSSM decays: smuonbar_l
@@ -1818,17 +1714,13 @@
       result.set_BF((result.width_in_GeV > 0 ? BEreq::cb_sd_sel2body->brselrneute(4) : 0.0), 0.0, "~chi0_4", "mu-");
       result.set_BF((result.width_in_GeV > 0 ? BEreq::cb_sd_sel2body->brselrcharnue(1) : 0.0), 0.0, "~chi-_1", "nu_mu");
       result.set_BF((result.width_in_GeV > 0 ? BEreq::cb_sd_sel2body->brselrcharnue(2) : 0.0), 0.0, "~chi-_2", "nu_mu");
-<<<<<<< HEAD
-      if (result.width_in_GeV < 0) 
-      {
-        if  (runOptions->getValueOrDef<bool>(false, "invalid_point_for_negative_width"))
-          invalid_point().raise("Negative width returned!"); 
-        else
-          DecayBit_error().raise(LOCAL_INFO, "Negative width returned!"); 
-      }
-=======
-      if (result.width_in_GeV < 0) DecayBit_error().raise(LOCAL_INFO, "Negative width returned!");
->>>>>>> 2d96875f
+      if (result.width_in_GeV < 0) 
+      {
+        if  (runOptions->getValueOrDef<bool>(false, "invalid_point_for_negative_width"))
+          invalid_point().raise("Negative width returned!"); 
+        else
+          DecayBit_error().raise(LOCAL_INFO, "Negative width returned!"); 
+      }
     }
 
     /// MSSM decays: smuonbar_r
@@ -1857,17 +1749,13 @@
       result.set_BF((result.width_in_GeV > 0 ? BEreq::cb_sd_stau2body->brstau1wsn(1) : 0.0), 0.0, psn.isntaul, "W-");
       result.set_BF((result.width_in_GeV > 0 ? BEreq::cb_sd_stau2bodygrav->brstautaugrav : 0.0), 0.0, "~G", "tau-");
 
-<<<<<<< HEAD
-      if (result.width_in_GeV < 0) 
-      {
-        if  (runOptions->getValueOrDef<bool>(false, "invalid_point_for_negative_width"))
-          invalid_point().raise("Negative width returned!"); 
-        else
-          DecayBit_error().raise(LOCAL_INFO, "Negative width returned!"); 
-      }
-=======
-      if (result.width_in_GeV < 0) DecayBit_error().raise(LOCAL_INFO, "Negative width returned!");
->>>>>>> 2d96875f
+      if (result.width_in_GeV < 0) 
+      {
+        if  (runOptions->getValueOrDef<bool>(false, "invalid_point_for_negative_width"))
+          invalid_point().raise("Negative width returned!"); 
+        else
+          DecayBit_error().raise(LOCAL_INFO, "Negative width returned!"); 
+      }
     }
 
     /// MSSM decays: staubar_1
@@ -1899,17 +1787,13 @@
       result.set_BF((result.width_in_GeV > 0 ? BEreq::cb_sd_stau2body->brstau2ha : 0.0), 0.0, psn.istau1, "A0");
       result.set_BF((result.width_in_GeV > 0 ? BEreq::cb_sd_stau2body->brstau2ztau : 0.0), 0.0, psn.istau1, "Z0");
 
-<<<<<<< HEAD
-      if (result.width_in_GeV < 0) 
-      {
-        if  (runOptions->getValueOrDef<bool>(false, "invalid_point_for_negative_width"))
-          invalid_point().raise("Negative width returned!"); 
-        else
-          DecayBit_error().raise(LOCAL_INFO, "Negative width returned!"); 
-      }
-=======
-      if (result.width_in_GeV < 0) DecayBit_error().raise(LOCAL_INFO, "Negative width returned!");
->>>>>>> 2d96875f
+      if (result.width_in_GeV < 0) 
+      {
+        if  (runOptions->getValueOrDef<bool>(false, "invalid_point_for_negative_width"))
+          invalid_point().raise("Negative width returned!"); 
+        else
+          DecayBit_error().raise(LOCAL_INFO, "Negative width returned!"); 
+      }
    }
 
     /// MSSM decays: staubar_2
@@ -1931,17 +1815,13 @@
       result.set_BF((result.width_in_GeV > 0 ? BEreq::cb_sd_snel2body->brsnellneut(4) : 0.0), 0.0, "~chi0_4", "nu_e");
       result.set_BF((result.width_in_GeV > 0 ? BEreq::cb_sd_snel2body->brsnellchar(1) : 0.0), 0.0, "~chi+_1", "e-");
       result.set_BF((result.width_in_GeV > 0 ? BEreq::cb_sd_snel2body->brsnellchar(2) : 0.0), 0.0, "~chi+_2", "e-");
-<<<<<<< HEAD
-      if (result.width_in_GeV < 0) 
-      {
-        if  (runOptions->getValueOrDef<bool>(false, "invalid_point_for_negative_width"))
-          invalid_point().raise("Negative width returned!"); 
-        else
-          DecayBit_error().raise(LOCAL_INFO, "Negative width returned!"); 
-      }
-=======
-      if (result.width_in_GeV < 0) DecayBit_error().raise(LOCAL_INFO, "Negative width returned!");
->>>>>>> 2d96875f
+      if (result.width_in_GeV < 0) 
+      {
+        if  (runOptions->getValueOrDef<bool>(false, "invalid_point_for_negative_width"))
+          invalid_point().raise("Negative width returned!"); 
+        else
+          DecayBit_error().raise(LOCAL_INFO, "Negative width returned!"); 
+      }
     }
 
     /// MSSM decays: snubar_electronl
@@ -1963,17 +1843,13 @@
       result.set_BF((result.width_in_GeV > 0 ? BEreq::cb_sd_snel2body->brsnellneut(4) : 0.0), 0.0, "~chi0_4", "nu_mu");
       result.set_BF((result.width_in_GeV > 0 ? BEreq::cb_sd_snel2body->brsnellchar(1) : 0.0), 0.0, "~chi+_1", "mu-");
       result.set_BF((result.width_in_GeV > 0 ? BEreq::cb_sd_snel2body->brsnellchar(2) : 0.0), 0.0, "~chi+_2", "mu-");
-<<<<<<< HEAD
-      if (result.width_in_GeV < 0) 
-      {
-        if  (runOptions->getValueOrDef<bool>(false, "invalid_point_for_negative_width"))
-          invalid_point().raise("Negative width returned!"); 
-        else
-          DecayBit_error().raise(LOCAL_INFO, "Negative width returned!"); 
-      }
-=======
-      if (result.width_in_GeV < 0) DecayBit_error().raise(LOCAL_INFO, "Negative width returned!");
->>>>>>> 2d96875f
+      if (result.width_in_GeV < 0) 
+      {
+        if  (runOptions->getValueOrDef<bool>(false, "invalid_point_for_negative_width"))
+          invalid_point().raise("Negative width returned!"); 
+        else
+          DecayBit_error().raise(LOCAL_INFO, "Negative width returned!"); 
+      }
     }
 
     /// MSSM decays: snubar_muonl
@@ -2004,17 +1880,13 @@
       result.set_BF((result.width_in_GeV > 0 ? BEreq::cb_sd_sntau2body->brsntau1wstau(1) : 0.0), 0.0, psn.istau1bar, "W-");
       result.set_BF((result.width_in_GeV > 0 ? BEreq::cb_sd_sntau2body->brsntau1wstau(2) : 0.0), 0.0, psn.istau2bar, "W-");
 
-<<<<<<< HEAD
-      if (result.width_in_GeV < 0) 
-      {
-        if  (runOptions->getValueOrDef<bool>(false, "invalid_point_for_negative_width"))
-          invalid_point().raise("Negative width returned!"); 
-        else
-          DecayBit_error().raise(LOCAL_INFO, "Negative width returned!"); 
-      }
-=======
-      if (result.width_in_GeV < 0) DecayBit_error().raise(LOCAL_INFO, "Negative width returned!");
->>>>>>> 2d96875f
+      if (result.width_in_GeV < 0) 
+      {
+        if  (runOptions->getValueOrDef<bool>(false, "invalid_point_for_negative_width"))
+          invalid_point().raise("Negative width returned!"); 
+        else
+          DecayBit_error().raise(LOCAL_INFO, "Negative width returned!"); 
+      }
     }
 
     /// MSSM decays: snubar_taul
@@ -2094,17 +1966,13 @@
       result.set_BF((result.width_in_GeV > 0 ? BEreq::cb_sd_char3body->brglchsb(1) : 0.0), 0.0, "~g", "c", "sbar");
       result.set_BF((result.width_in_GeV > 0 ? BEreq::cb_sd_char3body->brgltopbb(1) : 0.0), 0.0, "~g", "t", "bbar");
 
-<<<<<<< HEAD
-      if (result.width_in_GeV < 0) 
-      {
-        if  (runOptions->getValueOrDef<bool>(false, "invalid_point_for_negative_width"))
-          invalid_point().raise("Negative width returned!"); 
-        else
-          DecayBit_error().raise(LOCAL_INFO, "Negative width returned!"); 
-      }
-=======
-      if (result.width_in_GeV < 0) DecayBit_error().raise(LOCAL_INFO, "Negative width returned!");
->>>>>>> 2d96875f
+      if (result.width_in_GeV < 0) 
+      {
+        if  (runOptions->getValueOrDef<bool>(false, "invalid_point_for_negative_width"))
+          invalid_point().raise("Negative width returned!"); 
+        else
+          DecayBit_error().raise(LOCAL_INFO, "Negative width returned!"); 
+      }
     }
 
     /// MSSM decays: charginominus_1
@@ -2200,17 +2068,13 @@
       result.set_BF((result.width_in_GeV > 0 ? BEreq::cb_sd_char3body->brglchsb(2) : 0.0), 0.0, "~g", "c", "sbar");
       result.set_BF((result.width_in_GeV > 0 ? BEreq::cb_sd_char3body->brgltopbb(2) : 0.0), 0.0, "~g", "t", "bbar");
 
-<<<<<<< HEAD
-      if (result.width_in_GeV < 0) 
-      {
-        if  (runOptions->getValueOrDef<bool>(false, "invalid_point_for_negative_width"))
-          invalid_point().raise("Negative width returned!"); 
-        else
-          DecayBit_error().raise(LOCAL_INFO, "Negative width returned!"); 
-      }
-=======
-      if (result.width_in_GeV < 0) DecayBit_error().raise(LOCAL_INFO, "Negative width returned!");
->>>>>>> 2d96875f
+      if (result.width_in_GeV < 0) 
+      {
+        if  (runOptions->getValueOrDef<bool>(false, "invalid_point_for_negative_width"))
+          invalid_point().raise("Negative width returned!"); 
+        else
+          DecayBit_error().raise(LOCAL_INFO, "Negative width returned!"); 
+      }
     }
 
     /// MSSM decays: charginominus_2
@@ -2319,7 +2183,6 @@
       result.set_BF((result.width_in_GeV > 0 ? BEreq::cb_sd_neut3body->brglst(1) : 0.0), 0.0, "~g", "sbar", "s");
       result.set_BF((result.width_in_GeV > 0 ? BEreq::cb_sd_neut3body->brgltop(1) : 0.0), 0.0, "~g", "tbar", "t");
       result.set_BF((result.width_in_GeV > 0 ? BEreq::cb_sd_neut3body->brglbot(1) : 0.0), 0.0, "~g", "bbar", "b");
-<<<<<<< HEAD
  
       if (result.width_in_GeV < 0) 
       {
@@ -2328,10 +2191,6 @@
         else
           DecayBit_error().raise(LOCAL_INFO, "Negative width returned!"); 
       }
-=======
-
-      if (result.width_in_GeV < 0) DecayBit_error().raise(LOCAL_INFO, "Negative width returned!");
->>>>>>> 2d96875f
     }
 
 
@@ -2453,17 +2312,13 @@
       result.set_BF((result.width_in_GeV > 0 ? BEreq::cb_sd_neut3body->brgltop(2) : 0.0), 0.0, "~g", "tbar", "t");
       result.set_BF((result.width_in_GeV > 0 ? BEreq::cb_sd_neut3body->brglbot(2) : 0.0), 0.0, "~g", "bbar", "b");
 
-<<<<<<< HEAD
-      if (result.width_in_GeV < 0) 
-      {
-        if  (runOptions->getValueOrDef<bool>(false, "invalid_point_for_negative_width"))
-          invalid_point().raise("Negative width returned!"); 
-        else
-          DecayBit_error().raise(LOCAL_INFO, "Negative width returned!"); 
-      }
-=======
-      if (result.width_in_GeV < 0) DecayBit_error().raise(LOCAL_INFO, "Negative width returned!");
->>>>>>> 2d96875f
+      if (result.width_in_GeV < 0) 
+      {
+        if  (runOptions->getValueOrDef<bool>(false, "invalid_point_for_negative_width"))
+          invalid_point().raise("Negative width returned!"); 
+        else
+          DecayBit_error().raise(LOCAL_INFO, "Negative width returned!"); 
+      }
     }
 
 
@@ -2602,17 +2457,13 @@
       result.set_BF((result.width_in_GeV > 0 ? BEreq::cb_sd_neut3body->brgltop(3) : 0.0), 0.0, "~g", "tbar", "t");
       result.set_BF((result.width_in_GeV > 0 ? BEreq::cb_sd_neut3body->brglbot(3) : 0.0), 0.0, "~g", "bbar", "b");
 
-<<<<<<< HEAD
-      if (result.width_in_GeV < 0) 
-      {
-        if  (runOptions->getValueOrDef<bool>(false, "invalid_point_for_negative_width"))
-          invalid_point().raise("Negative width returned!"); 
-        else
-          DecayBit_error().raise(LOCAL_INFO, "Negative width returned!"); 
-      }
-=======
-      if (result.width_in_GeV < 0) DecayBit_error().raise(LOCAL_INFO, "Negative width returned!");
->>>>>>> 2d96875f
+      if (result.width_in_GeV < 0) 
+      {
+        if  (runOptions->getValueOrDef<bool>(false, "invalid_point_for_negative_width"))
+          invalid_point().raise("Negative width returned!"); 
+        else
+          DecayBit_error().raise(LOCAL_INFO, "Negative width returned!"); 
+      }
    }
 
 
@@ -2768,17 +2619,13 @@
       result.set_BF((result.width_in_GeV > 0 ? BEreq::cb_sd_neut3body->brgltop(4) : 0.0), 0.0, "~g", "tbar", "t");
       result.set_BF((result.width_in_GeV > 0 ? BEreq::cb_sd_neut3body->brglbot(4) : 0.0), 0.0, "~g", "bbar", "b");
 
-<<<<<<< HEAD
-      if (result.width_in_GeV < 0) 
-      {
-        if  (runOptions->getValueOrDef<bool>(false, "invalid_point_for_negative_width"))
-          invalid_point().raise("Negative width returned!"); 
-        else
-          DecayBit_error().raise(LOCAL_INFO, "Negative width returned!"); 
-      }
-=======
-      if (result.width_in_GeV < 0) DecayBit_error().raise(LOCAL_INFO, "Negative width returned!");
->>>>>>> 2d96875f
+      if (result.width_in_GeV < 0) 
+      {
+        if  (runOptions->getValueOrDef<bool>(false, "invalid_point_for_negative_width"))
+          invalid_point().raise("Negative width returned!"); 
+        else
+          DecayBit_error().raise(LOCAL_INFO, "Negative width returned!"); 
+      }
     }
 
 
@@ -2817,17 +2664,13 @@
       result.calculator = "GAMBIT::DecayBit";
       result.calculator_version = gambit_version;
 
-<<<<<<< HEAD
-      if (result.width_in_GeV < 0) 
-      {
-        if  (runOptions->getValueOrDef<bool>(false, "invalid_point_for_negative_width"))
-          invalid_point().raise("Negative width returned!"); 
-        else
-          DecayBit_error().raise(LOCAL_INFO, "Negative width returned!"); 
-      }
-=======
-      if (result.width_in_GeV < 0) DecayBit_error().raise(LOCAL_INFO, "Negative width returned!");
->>>>>>> 2d96875f
+      if (result.width_in_GeV < 0) 
+      {
+        if  (runOptions->getValueOrDef<bool>(false, "invalid_point_for_negative_width"))
+          invalid_point().raise("Negative width returned!"); 
+        else
+          DecayBit_error().raise(LOCAL_INFO, "Negative width returned!"); 
+      }
    }
 
 
