--- conflicted
+++ resolved
@@ -3505,19 +3505,11 @@
       if(ModelInUse("MSSM63atQ") or ModelInUse("MSSM63atMGUT"))
       {
         const triplet<double> gamma_chi_0 = *Dep::Z_gamma_chi_0;
-<<<<<<< HEAD
-        gamma_inv = gamma_chi_0.central;
-        // Average + and - errors
-        const double tau_chi_0 = 0.5 * (gamma_chi_0.upper + gamma_chi_0.lower);
-        // Add theory errors in quadrature
-        tau = std::sqrt(pow(tau_nu, 2) + pow(tau_chi_0, 2));
-=======
         gamma_inv += gamma_chi_0.central;
         // Average + and - errors
         const double tau_chi_0 = 0.5 * (gamma_chi_0.upper + gamma_chi_0.lower);
         // Add theory errors in quadrature
         tau = std::sqrt(pow(tau, 2) + pow(tau_chi_0, 2));
->>>>>>> da941951
       }
 
       lnL = Stats::gaussian_loglikelihood(gamma_inv, SM_Z::gamma_inv.mu, tau, SM_Z::gamma_inv.sigma, false);
