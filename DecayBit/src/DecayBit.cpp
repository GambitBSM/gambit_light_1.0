//   GAMBIT: Global and Modular BSM Inference Tool
//   *********************************************
///  \file
///
///  Function definitions of DecayBit.
///
///  *********************************************
///
///  Authors (add name and date if you modify):
///   
///  \author Pat Scott
///          (p.scott@imperial.ac.uk)
///  \date 2014 Aug
///  \date 2015 Mar-May
///
///  \author Csaba Balazs
///          (csaba.balazs@monash.edu) 
///  \date 2015 Jan-May
///
///  \author Peter Athron  
///          (peter.athron@coepp.org.au)
///  \date 2015 Jun 
///
///  *********************************************

#include "gambit/Elements/gambit_module_headers.hpp"
#include "gambit/Elements/virtual_higgs.hpp"
#include "gambit/Elements/mssm_slhahelp.hpp" 
#include "gambit/DecayBit/DecayBit_rollcall.hpp"
#include "gambit/DecayBit/decay_utils.hpp"
#include "gambit/Utils/version.hpp"

#include <string>
#include <map>

namespace Gambit
{

  namespace DecayBit
  {

    using namespace LogTags;

    /// \name DecayBit module functions
    /// @{


    /////////////// Standard Model ///////////////////

    /// SM decays: W+
    void W_plus_decays (DecayTable::Entry& result) 
    {
      result.calculator = "GAMBIT::DecayBit";
      result.calculator_version = gambit_version;
      result.width_in_GeV = 2.085;                    
      result.positive_error = 4.2e-02;
      result.negative_error = 4.2e-02;
      result.set_BF(0.1071, 0.0016, "e+", "nu_e");              
      result.set_BF(0.1063, 0.0015, "mu+", "nu_mu");              
      result.set_BF(0.1138, 0.0021, "tau+", "nu_tau");              
      result.set_BF(0.6741, 0.0027, "hadron", "hadron");
    }

    /// SM decays: W-
    void W_minus_decays (DecayTable::Entry& result) 
    {     
      result = CP_conjugate(*Pipes::W_minus_decays::Dep::W_plus_decay_rates);
    }

    /// SM decays: Z
    void Z_decays (DecayTable::Entry& result) 
    {
      result.calculator = "GAMBIT::DecayBit";
      result.calculator_version = gambit_version;
      result.width_in_GeV = 2.4952;                    
      result.positive_error = 2.3e-03;
      result.negative_error = 2.3e-03;
      result.set_BF(0.03363, 0.00004, "e+", "e-");              
      result.set_BF(0.03366, 0.00007, "mu+", "mu-");              
      result.set_BF(0.03370, 0.00008, "tau+", "tau-");              
      result.set_BF(0.6991, 0.0006, "hadron", "hadron");
    }

    /// SM decays: t
    void t_decays (DecayTable::Entry& result) 
    {
      result.calculator = "GAMBIT::DecayBit";
      result.calculator_version = gambit_version;
      result.width_in_GeV = 2.00;                    
      result.positive_error = 4.7e-01;
      result.negative_error = 4.3e-01;
      result.set_BF(0.91, 0.04, "W+", "b");  
    }

    /// SM decays: tbar
    void tbar_decays (DecayTable::Entry& result) 
    {
      result = CP_conjugate(*Pipes::tbar_decays::Dep::t_decay_rates);
    }

    /// SM decays: mu+
    void mu_plus_decays (DecayTable::Entry& result) 
    {
      result.calculator = "GAMBIT::DecayBit";
      result.calculator_version = gambit_version;
      result.width_in_GeV = 2.9959847e-19;                    
      result.positive_error = 3.0e-25;
      result.negative_error = 3.0e-25;
      result.set_BF(1.0, 0.0, "e+", "nu_e", "nubar_mu");              
    }

    /// SM decays: mu-
    void mu_minus_decays (DecayTable::Entry& result) 
    {
      result = CP_conjugate(*Pipes::mu_minus_decays::Dep::mu_plus_decay_rates);
    }

    /// SM decays: tau+
    void tau_plus_decays (DecayTable::Entry& result) 
    {
      result.calculator = "GAMBIT::DecayBit";
      result.calculator_version = gambit_version;
      result.width_in_GeV = 2.267E-12;                    
      result.positive_error = 4.0e-15;
      result.negative_error = 4.0e-15;
      result.set_BF(0.1741, 0.0004, "mu+", "nu_mu", "nubar_tau");              
      result.set_BF(0.1783, 0.0004, "e+", "nu_e", "nubar_tau");              
      result.set_BF(0.1083, 0.0006, "pi+", "nubar_tau");              
      result.set_BF(0.2552, 0.0009, "pi+", "pi0", "nubar_tau");              
      result.set_BF(0.0930, 0.0011, "pi+", "pi0", "pi0", "nubar_tau");              
      result.set_BF(0.0105, 0.0007, "pi+", "pi0", "pi0", "pi0", "nubar_tau");              
      result.set_BF(0.0931, 0.0006, "pi+", "pi+", "pi-", "nubar_tau");              
      result.set_BF(0.0462, 0.0006, "pi+", "pi+", "pi-", "pi0", "nubar_tau");              
    }

    /// SM decays: tau-
    void tau_minus_decays (DecayTable::Entry& result) 
    {
      result = CP_conjugate(*Pipes::tau_minus_decays::Dep::tau_plus_decay_rates);
    }

    /// SM decays: pi0
    void pi_0_decays (DecayTable::Entry& result) 
    {
      result.calculator = "GAMBIT::DecayBit";
      result.calculator_version = gambit_version;
      result.width_in_GeV = 7.73e-09;                    
      result.positive_error = 1.7e-10;
      result.negative_error = 1.7e-10;
      result.set_BF(0.98823, 0.00034, "gamma", "gamma");              
      result.set_BF(0.01174, 0.00035, "e+", "e-", "gamma");              
      result.set_BF(3.34e-5, 0.16e-5, "e+", "e-", "e+", "e-");              
      result.set_BF(6.46e-8, 0.33e-8, "e+", "e-");              
    }

    /// SM decays: pi+
    void pi_plus_decays (DecayTable::Entry& result) 
    {
      result.calculator = "GAMBIT::DecayBit";
      result.calculator_version = gambit_version;
      result.width_in_GeV = 2.5284e-17;                    
      result.positive_error = 5.0e-21;
      result.negative_error = 5.0e-21;
      result.set_BF(0.9998770, 0.0000004, "mu+", "nu_mu");              
      result.set_BF(1.230e-4, 0.004e-4, "e+", "nu_e");              
    }

    /// SM decays: pi-
    void pi_minus_decays (DecayTable::Entry& result) 
    {
      result = CP_conjugate(*Pipes::pi_minus_decays::Dep::pi_plus_decay_rates);
    }

    /// SM decays: eta
    void eta_decays (DecayTable::Entry& result) 
    {
      result.calculator = "GAMBIT::DecayBit";
      result.calculator_version = gambit_version;
      result.width_in_GeV = 1.31e-06;                    
      result.positive_error = 5.0e-08;
      result.negative_error = 5.0e-08;
      //See PDG meson sheet in DecayBit/data/PDG if you want BFs               
    }

    /// SM decays: rho0
    void rho_0_decays (DecayTable::Entry& result) 
    {
      result.calculator = "GAMBIT::DecayBit";
      result.calculator_version = gambit_version;
      result.width_in_GeV = 1.491e-01;                    
      result.positive_error = 8.0e-04;
      result.negative_error = 8.0e-04;
      //See PDG meson sheet in DecayBit/data/PDG if you want BFs               
    }

    /// SM decays: rho+
    void rho_plus_decays (DecayTable::Entry& result) 
    {
      result.calculator = "GAMBIT::DecayBit";
      result.calculator_version = gambit_version;
      result.width_in_GeV = 1.491e-01;                    
      result.positive_error = 8.0e-04;
      result.negative_error = 8.0e-04;
      //See PDG meson sheet in DecayBit/data/PDG if you want BFs               
    }

    /// SM decays: rho-
    void rho_minus_decays (DecayTable::Entry& result) 
    {
      result = CP_conjugate(*Pipes::rho_minus_decays::Dep::rho_plus_decay_rates);
    }

    /// SM decays: omega
    void omega_decays (DecayTable::Entry& result) 
    {
      result.calculator = "GAMBIT::DecayBit";
      result.calculator_version = gambit_version;
      result.width_in_GeV = 8.49e-03;                    
      result.positive_error = 8.0e-05;
      result.negative_error = 8.0e-05;
      //See PDG meson sheet in DecayBit/data/PDG if you want BFs               
    }

    /// SM decays: Higgs
    void SM_Higgs_decays (DecayTable::Entry& result)
    {
      double mh = (*Pipes::SM_Higgs_decays::Dep::SM_spectrum)->get_Pole_Mass("h0_1");
      result.calculator = "GAMBIT::DecayBit";
      result.calculator_version = gambit_version;
      result.width_in_GeV = virtual_SMHiggs_widths("Gamma",mh);   
      result.set_BF(virtual_SMHiggs_widths("bb",mh), 0.0, "b", "bbar");
      result.set_BF(virtual_SMHiggs_widths("tautau",mh), 0.0, "tau+", "tau-");
      result.set_BF(virtual_SMHiggs_widths("mumu",mh), 0.0, "mu+", "mu-");
      result.set_BF(virtual_SMHiggs_widths("ss",mh), 0.0, "s", "sbar");
      result.set_BF(virtual_SMHiggs_widths("cc",mh), 0.0, "c", "cbar");
      result.set_BF(virtual_SMHiggs_widths("tt",mh), 0.0, "t", "tbar");
      result.set_BF(virtual_SMHiggs_widths("gg",mh), 0.0, "g", "g");
      result.set_BF(virtual_SMHiggs_widths("gammagamma",mh), 0.0, "gamma", "gamma");
      result.set_BF(virtual_SMHiggs_widths("Zgamma",mh), 0.0, "Z0", "gamma");
      result.set_BF(virtual_SMHiggs_widths("WW",mh), 0.0, "W+", "W-");
      result.set_BF(virtual_SMHiggs_widths("ZZ",mh), 0.0, "Z0", "Z0");
    }
     
     
    //////////// MSSM /////////////////////   
      
    /// FeynHiggs MSSM decays: t
    void FH_t_decays (DecayTable::Entry& result) 
    {
      fh_Couplings FH_input = *Pipes::FH_t_decays::Dep::Higgs_Couplings;
      result.calculator = FH_input.calculator;
      result.calculator_version = FH_input.calculator_version;
      result.calculator = FH_input.calculator;
      result.calculator_version = FH_input.calculator_version;
      result.width_in_GeV = 2.0;                    
      result.positive_error = 4.7e-01;
      result.negative_error = 4.3e-01;
      result.set_BF(FH_input.gammas[tBF(1)-1], 0.0, "W+", "b"); 
      result.set_BF(FH_input.gammas[tBF(2)-1], 0.0, "H+", "b");
    }

    /// MSSM decays: h0_1
    void MSSM_h0_1_decays (DecayTable::Entry& result) 
    {
      using namespace Pipes::MSSM_h0_1_decays;
      mass_es_pseudonyms psn = *(Dep::SLHA_pseudonyms);

      result.calculator = BEreq::cb_widthhl_hdec.origin();
      result.calculator_version = BEreq::cb_widthhl_hdec.version();

      result.width_in_GeV = BEreq::cb_widthhl_hdec->hlwdth;  
      result.set_BF(BEreq::cb_widthhl_hdec->hlbrb, 0.0, "b", "bbar");
      result.set_BF(BEreq::cb_widthhl_hdec->hlbrl, 0.0, "tau+", "tau-");
      result.set_BF(BEreq::cb_widthhl_hdec->hlbrm, 0.0, "mu+", "mu-");
      result.set_BF(BEreq::cb_widthhl_hdec->hlbrs, 0.0, "s", "sbar");
      result.set_BF(BEreq::cb_widthhl_hdec->hlbrc, 0.0, "c", "cbar");
      result.set_BF(BEreq::cb_widthhl_hdec->hlbrt, 0.0, "t", "tbar");
      result.set_BF(BEreq::cb_widthhl_hdec->hlbrg, 0.0, "g", "g");
      result.set_BF(BEreq::cb_widthhl_hdec->hlbrga, 0.0, "gamma", "gamma");
      result.set_BF(BEreq::cb_widthhl_hdec->hlbrzga, 0.0, "gamma", "Z0");
      result.set_BF(BEreq::cb_widthhl_hdec->hlbrw, 0.0, "W+", "W-");
      result.set_BF(BEreq::cb_widthhl_hdec->hlbrz, 0.0, "Z0", "Z0");
      result.set_BF(BEreq::cb_wisusy_hdec->hlbrsc(1,1), 0.0, "~chi+_1", "~chi-_1");
      result.set_BF(BEreq::cb_wisusy_hdec->hlbrsc(2,2), 0.0, "~chi+_2", "~chi-_2");
      result.set_BF(BEreq::cb_wisusy_hdec->hlbrsc(1,2), 0.0, "~chi+_1", "~chi-_2");
      result.set_BF(BEreq::cb_wisusy_hdec->hlbrsc(2,1), 0.0, "~chi+_2", "~chi-_1");
      result.set_BF(BEreq::cb_wisusy_hdec->hlbrsn(1,1), 0.0, "~chi0_1", "~chi0_1");
      result.set_BF(BEreq::cb_wisusy_hdec->hlbrsn(2,2), 0.0, "~chi0_2", "~chi0_2");
      result.set_BF(BEreq::cb_wisusy_hdec->hlbrsn(3,3), 0.0, "~chi0_3", "~chi0_3");
      result.set_BF(BEreq::cb_wisusy_hdec->hlbrsn(4,4), 0.0, "~chi0_4", "~chi0_4");
      result.set_BF(BEreq::cb_wisusy_hdec->hlbrsn(1,2)*2.0, 0.0, "~chi0_1", "~chi0_2");
      result.set_BF(BEreq::cb_wisusy_hdec->hlbrsn(1,3)*2.0, 0.0, "~chi0_1", "~chi0_3");
      result.set_BF(BEreq::cb_wisusy_hdec->hlbrsn(1,4)*2.0, 0.0, "~chi0_1", "~chi0_4");
      result.set_BF(BEreq::cb_wisusy_hdec->hlbrsn(2,3)*2.0, 0.0, "~chi0_2", "~chi0_3");
      result.set_BF(BEreq::cb_wisusy_hdec->hlbrsn(2,4)*2.0, 0.0, "~chi0_2", "~chi0_4");
      result.set_BF(BEreq::cb_wisusy_hdec->hlbrsn(3,4)*2.0, 0.0, "~chi0_3", "~chi0_4");

      result.set_BF(BEreq::cb_wisfer_hdec->bhlsqul/2.0, 0.0, psn.isul, psn.isulbar);
      result.set_BF(BEreq::cb_wisfer_hdec->bhlsqur/2.0, 0.0, psn.isur, psn.isurbar);
      result.set_BF(BEreq::cb_wisfer_hdec->bhlsqul/2.0, 0.0, psn.iscl, psn.isclbar);
      result.set_BF(BEreq::cb_wisfer_hdec->bhlsqur/2.0, 0.0, psn.iscr, psn.iscrbar);
      result.set_BF(BEreq::cb_wisfer_hdec->bhlst(1,1), 0.0, psn.ist1, psn.ist1bar);
      result.set_BF(BEreq::cb_wisfer_hdec->bhlst(2,2), 0.0, psn.ist2, psn.ist2bar);
      result.set_BF(BEreq::cb_wisfer_hdec->bhlst(1,2), 0.0, psn.ist1, psn.ist2bar);
      result.set_BF(BEreq::cb_wisfer_hdec->bhlst(2,1), 0.0, psn.ist2, psn.ist1bar);
      result.set_BF(BEreq::cb_wisfer_hdec->bhlsqdl/2.0, 0.0, psn.isdl, psn.isdlbar);
      result.set_BF(BEreq::cb_wisfer_hdec->bhlsqdr/2.0, 0.0, psn.isdr, psn.isdrbar);
      result.set_BF(BEreq::cb_wisfer_hdec->bhlsqdl/2.0, 0.0, psn.issl, psn.isslbar);
      result.set_BF(BEreq::cb_wisfer_hdec->bhlsqdr/2.0, 0.0, psn.issr, psn.issrbar);
      result.set_BF(BEreq::cb_wisfer_hdec->bhlsb(1,1), 0.0, psn.isb1, psn.isb1bar);
      result.set_BF(BEreq::cb_wisfer_hdec->bhlsb(2,2), 0.0, psn.isb2, psn.isb2bar);
      result.set_BF(BEreq::cb_wisfer_hdec->bhlsb(1,2), 0.0, psn.isb1, psn.isb2bar);
      result.set_BF(BEreq::cb_wisfer_hdec->bhlsb(2,1), 0.0, psn.isb2, psn.isb1bar);
      result.set_BF(BEreq::cb_wisfer_hdec->bhlslel/2.0, 0.0, psn.isell, psn.isellbar);
      result.set_BF(BEreq::cb_wisfer_hdec->bhlsler/2.0, 0.0, psn.iselr, psn.iselrbar);
      result.set_BF(BEreq::cb_wisfer_hdec->bhlslel/2.0, 0.0, psn.ismul, psn.ismulbar);
      result.set_BF(BEreq::cb_wisfer_hdec->bhlsler/2.0, 0.0, psn.ismur, psn.ismurbar);
      result.set_BF(BEreq::cb_wisfer_hdec->bhlstau(1,1), 0.0, psn.istau1, psn.istau1bar);
      result.set_BF(BEreq::cb_wisfer_hdec->bhlstau(2,2), 0.0, psn.istau2, psn.istau2bar);
      result.set_BF(BEreq::cb_wisfer_hdec->bhlstau(1,2), 0.0, psn.istau1, psn.istau2bar);
      result.set_BF(BEreq::cb_wisfer_hdec->bhlstau(2,1), 0.0, psn.istau2, psn.istau1bar);
      result.set_BF(BEreq::cb_wisfer_hdec->bhlslnl/3.0, 0.0, psn.isnel, psn.isnelbar);
      result.set_BF(BEreq::cb_wisfer_hdec->bhlslnl/3.0, 0.0, psn.isnmul, psn.isnmulbar);
      result.set_BF(BEreq::cb_wisfer_hdec->bhlslnl/3.0, 0.0, psn.isntaul, psn.isntaulbar);
    }

    /// FeynHiggs MSSM decays: h0_1
    void FH_MSSM_h0_1_decays (DecayTable::Entry& result) 
    {
      using namespace Pipes::FH_MSSM_h0_1_decays;

      // Get the mass pseudonyms for the gauge eigenstates
      mass_es_pseudonyms psn = *(Dep::SLHA_pseudonyms);
      
      // unpack FeynHiggs Couplings
      fh_Couplings FH_input = *Dep::Higgs_Couplings;
      result.calculator = FH_input.calculator;
      result.calculator_version = FH_input.calculator_version;
      // Specify that we're talking about h0_1
      int iH = 0;     
      // Set the total Higgs width
      result.width_in_GeV = FH_input.gammas[iH];

      // vector-boson pair decays
      result.set_BF(FH_input.gammas[H0VV(iH,1)+BRoffset], 0.0, "gamma", "gamma");
      result.set_BF(FH_input.gammas[H0VV(iH,2)+BRoffset], 0.0, "gamma", "Z0");
      result.set_BF(FH_input.gammas[H0VV(iH,3)+BRoffset], 0.0, "Z0", "Z0");
      result.set_BF(FH_input.gammas[H0VV(iH,4)+BRoffset], 0.0, "W+", "W-");
      result.set_BF(FH_input.gammas[H0VV(iH,5)+BRoffset], 0.0, "g", "g");

      // SM fermion decays
      result.set_BF(FH_input.gammas[H0FF(iH,1,1,1)+BRoffset], 0.0, "nu_e", "nubar_e");
      result.set_BF(FH_input.gammas[H0FF(iH,1,2,2)+BRoffset], 0.0, "nu_mu", "nubar_mu");
      result.set_BF(FH_input.gammas[H0FF(iH,1,3,3)+BRoffset], 0.0, "nu_tau", "nubar_tau");
      result.set_BF(FH_input.gammas[H0FF(iH,2,1,1)+BRoffset], 0.0, "e+", "e-");
      result.set_BF(FH_input.gammas[H0FF(iH,2,2,2)+BRoffset], 0.0, "mu+", "mu-");
      result.set_BF(FH_input.gammas[H0FF(iH,2,3,3)+BRoffset], 0.0, "tau+", "tau-");
      result.set_BF(FH_input.gammas[H0FF(iH,3,1,1)+BRoffset], 0.0, "u", "ubar");
      result.set_BF(FH_input.gammas[H0FF(iH,3,2,2)+BRoffset], 0.0, "c", "cbar");
      result.set_BF(FH_input.gammas[H0FF(iH,3,3,3)+BRoffset], 0.0, "t", "tbar");
      result.set_BF(FH_input.gammas[H0FF(iH,4,1,1)+BRoffset], 0.0, "d", "dbar");
      result.set_BF(FH_input.gammas[H0FF(iH,4,2,2)+BRoffset], 0.0, "s", "sbar");
      result.set_BF(FH_input.gammas[H0FF(iH,4,3,3)+BRoffset], 0.0, "b", "bbar");

      // chargino decays
      result.set_BF(FH_input.gammas[H0ChaCha(iH,1,1)+BRoffset], 0.0, "~chi-_1", "~chi+_1");
      result.set_BF(FH_input.gammas[H0ChaCha(iH,1,2)+BRoffset], 0.0, "~chi-_1", "~chi+_2");
      result.set_BF(FH_input.gammas[H0ChaCha(iH,2,1)+BRoffset], 0.0, "~chi-_2", "~chi+_1");
      result.set_BF(FH_input.gammas[H0ChaCha(iH,2,2)+BRoffset], 0.0, "~chi-_2", "~chi+_2");

      // neutralino decays
      result.set_BF(FH_input.gammas[H0NeuNeu(iH,1,1)+BRoffset], 0.0, "~chi0_1", "~chi0_1");
      result.set_BF(FH_input.gammas[H0NeuNeu(iH,2,2)+BRoffset], 0.0, "~chi0_2", "~chi0_2");
      result.set_BF(FH_input.gammas[H0NeuNeu(iH,3,3)+BRoffset], 0.0, "~chi0_3", "~chi0_3");
      result.set_BF(FH_input.gammas[H0NeuNeu(iH,4,4)+BRoffset], 0.0, "~chi0_4", "~chi0_4");
      result.set_BF(FH_input.gammas[H0NeuNeu(iH,1,2)+BRoffset], 0.0, "~chi0_1", "~chi0_2");
      result.set_BF(FH_input.gammas[H0NeuNeu(iH,1,3)+BRoffset], 0.0, "~chi0_1", "~chi0_3");
      result.set_BF(FH_input.gammas[H0NeuNeu(iH,1,4)+BRoffset], 0.0, "~chi0_1", "~chi0_4");
      result.set_BF(FH_input.gammas[H0NeuNeu(iH,2,3)+BRoffset], 0.0, "~chi0_2", "~chi0_3");
      result.set_BF(FH_input.gammas[H0NeuNeu(iH,2,4)+BRoffset], 0.0, "~chi0_2", "~chi0_4");
      result.set_BF(FH_input.gammas[H0NeuNeu(iH,3,4)+BRoffset], 0.0, "~chi0_3", "~chi0_4");

      // higgs + Z0 decays
      result.set_BF(FH_input.gammas[H0HV(iH,1)+BRoffset], 0.0, "h0_1", "Z0");
      result.set_BF(FH_input.gammas[H0HV(iH,2)+BRoffset], 0.0, "h0_2", "Z0");
      result.set_BF(FH_input.gammas[H0HV(iH,3)+BRoffset], 0.0, "A0", "Z0");

      // higgs+higgs decays
      result.set_BF(FH_input.gammas[H0HH(iH,1,1)+BRoffset], 0.0, "h0_1", "h0_1");
      result.set_BF(FH_input.gammas[H0HH(iH,2,2)+BRoffset], 0.0, "h0_2", "h0_2");
      result.set_BF(FH_input.gammas[H0HH(iH,3,3)+BRoffset], 0.0, "A0", "A0");
      result.set_BF(FH_input.gammas[H0HH(iH,4,4)+BRoffset], 0.0, "H+", "H-");
      result.set_BF(FH_input.gammas[H0HH(iH,1,2)+BRoffset], 0.0, "h0_1", "h0_2");
      result.set_BF(FH_input.gammas[H0HH(iH,1,3)+BRoffset], 0.0, "h0_1", "A0");
      result.set_BF(FH_input.gammas[H0HH(iH,2,3)+BRoffset], 0.0, "h0_2", "A0");

      // sfermion decays
      result.set_BF(FH_input.gammas[H0SfSf(iH,1,1,1,1)+BRoffset], 0.0, psn.isnel, psn.isnelbar);
      result.set_BF(FH_input.gammas[H0SfSf(iH,1,1,1,2)+BRoffset], 0.0, psn.isnmul, psn.isnmulbar);
      result.set_BF(FH_input.gammas[H0SfSf(iH,1,1,1,3)+BRoffset], 0.0, psn.isntaul, psn.isntaulbar);
      result.set_BF(FH_input.gammas[H0SfSf(iH,1,1,2,1)+BRoffset], 0.0, psn.isell, psn.isellbar);
      result.set_BF(FH_input.gammas[H0SfSf(iH,1,2,2,1)+BRoffset], 0.0, psn.isell, psn.iselrbar);
      result.set_BF(FH_input.gammas[H0SfSf(iH,2,1,2,1)+BRoffset], 0.0, psn.iselr, psn.isellbar);
      result.set_BF(FH_input.gammas[H0SfSf(iH,2,2,2,1)+BRoffset], 0.0, psn.iselr, psn.iselrbar);
      result.set_BF(FH_input.gammas[H0SfSf(iH,1,1,2,2)+BRoffset], 0.0, psn.ismul, psn.ismulbar);
      result.set_BF(FH_input.gammas[H0SfSf(iH,1,2,2,2)+BRoffset], 0.0, psn.ismul, psn.ismurbar);
      result.set_BF(FH_input.gammas[H0SfSf(iH,2,1,2,2)+BRoffset], 0.0, psn.ismur, psn.ismulbar);
      result.set_BF(FH_input.gammas[H0SfSf(iH,2,2,2,2)+BRoffset], 0.0, psn.ismur, psn.ismurbar);
      result.set_BF(FH_input.gammas[H0SfSf(iH,1,1,2,3)+BRoffset], 0.0, psn.istau1, psn.istau1bar);
      result.set_BF(FH_input.gammas[H0SfSf(iH,1,2,2,3)+BRoffset], 0.0, psn.istau1, psn.istau2bar);
      result.set_BF(FH_input.gammas[H0SfSf(iH,2,1,2,3)+BRoffset], 0.0, psn.istau2, psn.istau1bar);
      result.set_BF(FH_input.gammas[H0SfSf(iH,2,2,2,3)+BRoffset], 0.0, psn.istau2, psn.istau2bar);
      result.set_BF(FH_input.gammas[H0SfSf(iH,1,1,3,1)+BRoffset], 0.0, psn.isul, psn.isulbar);
      result.set_BF(FH_input.gammas[H0SfSf(iH,1,2,3,1)+BRoffset], 0.0, psn.isul, psn.isurbar);
      result.set_BF(FH_input.gammas[H0SfSf(iH,2,1,3,1)+BRoffset], 0.0, psn.isur, psn.isulbar);
      result.set_BF(FH_input.gammas[H0SfSf(iH,2,2,3,1)+BRoffset], 0.0, psn.isur, psn.isurbar);
      result.set_BF(FH_input.gammas[H0SfSf(iH,1,1,3,2)+BRoffset], 0.0, psn.iscl, psn.isclbar);
      result.set_BF(FH_input.gammas[H0SfSf(iH,1,2,3,2)+BRoffset], 0.0, psn.iscl, psn.iscrbar);
      result.set_BF(FH_input.gammas[H0SfSf(iH,2,1,3,2)+BRoffset], 0.0, psn.iscr, psn.isclbar);
      result.set_BF(FH_input.gammas[H0SfSf(iH,2,2,3,2)+BRoffset], 0.0, psn.iscr, psn.iscrbar);
      result.set_BF(FH_input.gammas[H0SfSf(iH,1,1,3,3)+BRoffset], 0.0, psn.ist1, psn.ist1bar);
      result.set_BF(FH_input.gammas[H0SfSf(iH,1,2,3,3)+BRoffset], 0.0, psn.ist1, psn.ist2bar);
      result.set_BF(FH_input.gammas[H0SfSf(iH,2,1,3,3)+BRoffset], 0.0, psn.ist2, psn.ist1bar);
      result.set_BF(FH_input.gammas[H0SfSf(iH,2,2,3,3)+BRoffset], 0.0, psn.ist2, psn.ist2bar);
      result.set_BF(FH_input.gammas[H0SfSf(iH,1,1,3,1)+BRoffset], 0.0, psn.isdl, psn.isdlbar);
      result.set_BF(FH_input.gammas[H0SfSf(iH,1,2,3,1)+BRoffset], 0.0, psn.isdl, psn.isdrbar);
      result.set_BF(FH_input.gammas[H0SfSf(iH,2,1,3,1)+BRoffset], 0.0, psn.isdr, psn.isdlbar);
      result.set_BF(FH_input.gammas[H0SfSf(iH,2,2,3,1)+BRoffset], 0.0, psn.isdr, psn.isdrbar);
      result.set_BF(FH_input.gammas[H0SfSf(iH,1,1,3,2)+BRoffset], 0.0, psn.issl, psn.isslbar);
      result.set_BF(FH_input.gammas[H0SfSf(iH,1,2,3,2)+BRoffset], 0.0, psn.issl, psn.issrbar);
      result.set_BF(FH_input.gammas[H0SfSf(iH,2,1,3,2)+BRoffset], 0.0, psn.issr, psn.isslbar);
      result.set_BF(FH_input.gammas[H0SfSf(iH,2,2,3,2)+BRoffset], 0.0, psn.issr, psn.issrbar);
      result.set_BF(FH_input.gammas[H0SfSf(iH,1,1,3,3)+BRoffset], 0.0, psn.isb1, psn.isb1bar);
      result.set_BF(FH_input.gammas[H0SfSf(iH,1,2,3,3)+BRoffset], 0.0, psn.isb1, psn.isb2bar);
      result.set_BF(FH_input.gammas[H0SfSf(iH,2,1,3,3)+BRoffset], 0.0, psn.isb2, psn.isb1bar);
      result.set_BF(FH_input.gammas[H0SfSf(iH,2,2,3,3)+BRoffset], 0.0, psn.isb2, psn.isb2bar);
    }

    /// MSSM decays: h0_2
    void h0_2_decays (DecayTable::Entry& result) 
    {
      using namespace Pipes::h0_2_decays;
      mass_es_pseudonyms psn = *(Dep::SLHA_pseudonyms);

      result.calculator = BEreq::cb_widthhh_hdec.origin();
      result.calculator_version = BEreq::cb_widthhh_hdec.version();

      result.width_in_GeV = BEreq::cb_widthhh_hdec->hhwdth;
      result.set_BF(BEreq::cb_widthhh_hdec->hhbrb, 0.0, "b", "bbar");
      result.set_BF(BEreq::cb_widthhh_hdec->hhbrl, 0.0, "tau+", "tau-");
      result.set_BF(BEreq::cb_widthhh_hdec->hhbrm, 0.0, "mu+", "mu-");
      result.set_BF(BEreq::cb_widthhh_hdec->hhbrs, 0.0, "s", "sbar");
      result.set_BF(BEreq::cb_widthhh_hdec->hhbrc, 0.0, "c", "cbar");
      result.set_BF(BEreq::cb_widthhh_hdec->hhbrt, 0.0, "t", "tbar");
      result.set_BF(BEreq::cb_widthhh_hdec->hhbrg, 0.0, "g", "g");
      result.set_BF(BEreq::cb_widthhh_hdec->hhbrga, 0.0, "gamma", "gamma");
      result.set_BF(BEreq::cb_widthhh_hdec->hhbrzga, 0.0, "Z0", "gamma");
      result.set_BF(BEreq::cb_widthhh_hdec->hhbrw, 0.0, "W+", "W-");
      result.set_BF(BEreq::cb_widthhh_hdec->hhbrz, 0.0, "Z0", "Z0");
      result.set_BF(BEreq::cb_widthhh_hdec->hhbrh, 0.0, "h0_1", "h0_1");
      result.set_BF(BEreq::cb_widthhh_hdec->hhbra, 0.0, "A0", "A0");
      result.set_BF(BEreq::cb_widthhh_hdec->hhbraz, 0.0, "Z0", "A0");
      result.set_BF(BEreq::cb_widthhh_hdec->hhbrhw/2.0, 0.0, "W+", "H-");
      result.set_BF(BEreq::cb_widthhh_hdec->hhbrhw/2.0, 0.0, "W-", "H+");
      result.set_BF(BEreq::cb_wisusy_hdec->hhbrsc(1,1), 0.0, "~chi+_1", "~chi-_1");
      result.set_BF(BEreq::cb_wisusy_hdec->hhbrsc(2,2), 0.0, "~chi+_2", "~chi-_2");
      result.set_BF(BEreq::cb_wisusy_hdec->hhbrsc(1,2), 0.0, "~chi+_1", "~chi-_2");
      result.set_BF(BEreq::cb_wisusy_hdec->hhbrsc(2,1), 0.0, "~chi+_2", "~chi-_1");
      result.set_BF(BEreq::cb_wisusy_hdec->hhbrsn(1,1), 0.0, "~chi0_1", "~chi0_1");
      result.set_BF(BEreq::cb_wisusy_hdec->hhbrsn(2,2), 0.0, "~chi0_2", "~chi0_2");
      result.set_BF(BEreq::cb_wisusy_hdec->hhbrsn(3,3), 0.0, "~chi0_3", "~chi0_3");
      result.set_BF(BEreq::cb_wisusy_hdec->hhbrsn(4,4), 0.0, "~chi0_4", "~chi0_4");
      result.set_BF(BEreq::cb_wisusy_hdec->hhbrsn(1,2)*2.0, 0.0, "~chi0_1", "~chi0_2");
      result.set_BF(BEreq::cb_wisusy_hdec->hhbrsn(1,3)*2.0, 0.0, "~chi0_1", "~chi0_3");
      result.set_BF(BEreq::cb_wisusy_hdec->hhbrsn(1,4)*2.0, 0.0, "~chi0_1", "~chi0_4");
      result.set_BF(BEreq::cb_wisusy_hdec->hhbrsn(2,3)*2.0, 0.0, "~chi0_2", "~chi0_3");
      result.set_BF(BEreq::cb_wisusy_hdec->hhbrsn(2,4)*2.0, 0.0, "~chi0_2", "~chi0_4");
      result.set_BF(BEreq::cb_wisusy_hdec->hhbrsn(3,4)*2.0, 0.0, "~chi0_3", "~chi0_4");
      result.set_BF(BEreq::cb_wisfer_hdec->bhhsqul/2.0, 0.0, psn.isul, psn.isulbar);
      result.set_BF(BEreq::cb_wisfer_hdec->bhhsqur/2.0, 0.0, psn.isur, psn.isurbar);
      result.set_BF(BEreq::cb_wisfer_hdec->bhhsqul/2.0, 0.0, psn.iscl, psn.isclbar);
      result.set_BF(BEreq::cb_wisfer_hdec->bhhsqur/2.0, 0.0, psn.iscr, psn.iscrbar);
      result.set_BF(BEreq::cb_wisfer_hdec->bhhst(1,1), 0.0, psn.ist1, psn.ist1bar);
      result.set_BF(BEreq::cb_wisfer_hdec->bhhst(2,2), 0.0, psn.ist2, psn.ist2bar);
      result.set_BF(BEreq::cb_wisfer_hdec->bhhst(1,2), 0.0, psn.ist1, psn.ist2bar);
      result.set_BF(BEreq::cb_wisfer_hdec->bhhst(2,1), 0.0, psn.ist2, psn.ist1bar);
      result.set_BF(BEreq::cb_wisfer_hdec->bhhsqdl/2.0, 0.0, psn.isdl, psn.isdlbar);
      result.set_BF(BEreq::cb_wisfer_hdec->bhhsqdr/2.0, 0.0, psn.isdr, psn.isdrbar);
      result.set_BF(BEreq::cb_wisfer_hdec->bhhsqdl/2.0, 0.0, psn.issl, psn.isslbar);
      result.set_BF(BEreq::cb_wisfer_hdec->bhhsqdr/2.0, 0.0, psn.issr, psn.issrbar);
      result.set_BF(BEreq::cb_wisfer_hdec->bhhsb(1,1), 0.0, psn.isb1, psn.isb1bar);
      result.set_BF(BEreq::cb_wisfer_hdec->bhhsb(2,2), 0.0, psn.isb2, psn.isb2bar);
      result.set_BF(BEreq::cb_wisfer_hdec->bhhsb(1,2), 0.0, psn.isb1, psn.isb2bar);
      result.set_BF(BEreq::cb_wisfer_hdec->bhhsb(2,1), 0.0, psn.isb2, psn.isb1bar);
      result.set_BF(BEreq::cb_wisfer_hdec->bhhslel/2.0, 0.0, psn.isell, psn.isellbar);
      result.set_BF(BEreq::cb_wisfer_hdec->bhhsler/2.0, 0.0, psn.iselr, psn.iselrbar);
      result.set_BF(BEreq::cb_wisfer_hdec->bhhslel/2.0, 0.0, psn.ismul, psn.ismulbar);
      result.set_BF(BEreq::cb_wisfer_hdec->bhhsler/2.0, 0.0, psn.ismur, psn.ismurbar);
      result.set_BF(BEreq::cb_wisfer_hdec->bhhstau(1,1), 0.0, psn.istau1, psn.istau1bar);
      result.set_BF(BEreq::cb_wisfer_hdec->bhhstau(2,2), 0.0, psn.istau2, psn.istau2bar);
      result.set_BF(BEreq::cb_wisfer_hdec->bhhstau(1,2), 0.0, psn.istau1, psn.istau2bar);
      result.set_BF(BEreq::cb_wisfer_hdec->bhhstau(2,1), 0.0, psn.istau2, psn.istau1bar);
      result.set_BF(BEreq::cb_wisfer_hdec->bhhslnl/3.0, 0.0, psn.isnel, psn.isnelbar);
      result.set_BF(BEreq::cb_wisfer_hdec->bhhslnl/3.0, 0.0, psn.isnmul, psn.isnmulbar);
      result.set_BF(BEreq::cb_wisfer_hdec->bhhslnl/3.0, 0.0, psn.isntaul, psn.isntaulbar);
    }

    /// FeynHiggs MSSM decays: h0_2
    void FH_h0_2_decays (DecayTable::Entry& result) 
    {
      using namespace Pipes::FH_h0_2_decays;
      
      // Get the mass pseudonyms for the gauge eigenstates
      mass_es_pseudonyms psn = *(Dep::SLHA_pseudonyms);

      // unpack FeynHiggs Couplings
      fh_Couplings FH_input = *Dep::Higgs_Couplings;
      result.calculator = FH_input.calculator;
      result.calculator_version = FH_input.calculator_version;
      // Specify that we're talking about h0_2
      int iH = 1;
      // Set the total second Higgs width
      result.width_in_GeV = FH_input.gammas[iH];

      // vector-boson pair decays
      result.set_BF(FH_input.gammas[H0VV(iH,1)+BRoffset], 0.0, "gamma", "gamma");
      result.set_BF(FH_input.gammas[H0VV(iH,2)+BRoffset], 0.0, "gamma", "Z0");
      result.set_BF(FH_input.gammas[H0VV(iH,3)+BRoffset], 0.0, "Z0", "Z0");
      result.set_BF(FH_input.gammas[H0VV(iH,4)+BRoffset], 0.0, "W+", "W-");
      result.set_BF(FH_input.gammas[H0VV(iH,5)+BRoffset], 0.0, "g", "g");

      // SM fermion decays
      result.set_BF(FH_input.gammas[H0FF(iH,1,1,1)+BRoffset], 0.0, "nu_e", "nubar_e");
      result.set_BF(FH_input.gammas[H0FF(iH,1,2,2)+BRoffset], 0.0, "nu_mu", "nubar_mu");
      result.set_BF(FH_input.gammas[H0FF(iH,1,3,3)+BRoffset], 0.0, "nu_tau", "nubar_tau");
      result.set_BF(FH_input.gammas[H0FF(iH,2,1,1)+BRoffset], 0.0, "e+", "e-");
      result.set_BF(FH_input.gammas[H0FF(iH,2,2,2)+BRoffset], 0.0, "mu+", "mu-");
      result.set_BF(FH_input.gammas[H0FF(iH,2,3,3)+BRoffset], 0.0, "tau+", "tau-");
      result.set_BF(FH_input.gammas[H0FF(iH,3,1,1)+BRoffset], 0.0, "u", "ubar");
      result.set_BF(FH_input.gammas[H0FF(iH,3,2,2)+BRoffset], 0.0, "c", "cbar");
      result.set_BF(FH_input.gammas[H0FF(iH,3,3,3)+BRoffset], 0.0, "t", "tbar");
      result.set_BF(FH_input.gammas[H0FF(iH,4,1,1)+BRoffset], 0.0, "d", "dbar");
      result.set_BF(FH_input.gammas[H0FF(iH,4,2,2)+BRoffset], 0.0, "s", "sbar");
      result.set_BF(FH_input.gammas[H0FF(iH,4,3,3)+BRoffset], 0.0, "b", "bbar");

      // chargino decays
      result.set_BF(FH_input.gammas[H0ChaCha(iH,1,1)+BRoffset], 0.0, "~chi-_1", "~chi+_1");
      result.set_BF(FH_input.gammas[H0ChaCha(iH,1,2)+BRoffset], 0.0, "~chi-_1", "~chi+_2");
      result.set_BF(FH_input.gammas[H0ChaCha(iH,2,1)+BRoffset], 0.0, "~chi-_2", "~chi+_1");
      result.set_BF(FH_input.gammas[H0ChaCha(iH,2,2)+BRoffset], 0.0, "~chi-_2", "~chi+_2");

      // neutralino decays
      result.set_BF(FH_input.gammas[H0NeuNeu(iH,1,1)+BRoffset], 0.0, "~chi0_1", "~chi0_1");
      result.set_BF(FH_input.gammas[H0NeuNeu(iH,2,2)+BRoffset], 0.0, "~chi0_2", "~chi0_2");
      result.set_BF(FH_input.gammas[H0NeuNeu(iH,3,3)+BRoffset], 0.0, "~chi0_3", "~chi0_3");
      result.set_BF(FH_input.gammas[H0NeuNeu(iH,4,4)+BRoffset], 0.0, "~chi0_4", "~chi0_4");
      result.set_BF(FH_input.gammas[H0NeuNeu(iH,1,2)+BRoffset], 0.0, "~chi0_1", "~chi0_2");
      result.set_BF(FH_input.gammas[H0NeuNeu(iH,1,3)+BRoffset], 0.0, "~chi0_1", "~chi0_3");
      result.set_BF(FH_input.gammas[H0NeuNeu(iH,1,4)+BRoffset], 0.0, "~chi0_1", "~chi0_4");
      result.set_BF(FH_input.gammas[H0NeuNeu(iH,2,3)+BRoffset], 0.0, "~chi0_2", "~chi0_3");
      result.set_BF(FH_input.gammas[H0NeuNeu(iH,2,4)+BRoffset], 0.0, "~chi0_2", "~chi0_4");
      result.set_BF(FH_input.gammas[H0NeuNeu(iH,3,4)+BRoffset], 0.0, "~chi0_3", "~chi0_4");

      // higgs + Z0 decays
      result.set_BF(FH_input.gammas[H0HV(iH,1)+BRoffset], 0.0, "h0_1", "Z0");
      result.set_BF(FH_input.gammas[H0HV(iH,2)+BRoffset], 0.0, "h0_2", "Z0");
      result.set_BF(FH_input.gammas[H0HV(iH,3)+BRoffset], 0.0, "A0", "Z0");

      // higgs+higgs decays
      result.set_BF(FH_input.gammas[H0HH(iH,1,1)+BRoffset], 0.0, "h0_1", "h0_1");
      result.set_BF(FH_input.gammas[H0HH(iH,2,2)+BRoffset], 0.0, "h0_2", "h0_2");
      result.set_BF(FH_input.gammas[H0HH(iH,3,3)+BRoffset], 0.0, "A0", "A0");
      result.set_BF(FH_input.gammas[H0HH(iH,4,4)+BRoffset], 0.0, "H+", "H-");
      result.set_BF(FH_input.gammas[H0HH(iH,1,2)+BRoffset], 0.0, "h0_1", "h0_2");
      result.set_BF(FH_input.gammas[H0HH(iH,1,3)+BRoffset], 0.0, "h0_1", "A0");
      result.set_BF(FH_input.gammas[H0HH(iH,2,3)+BRoffset], 0.0, "h0_2", "A0");

      // sfermion decays
      result.set_BF(FH_input.gammas[H0SfSf(iH,1,1,1,1)+BRoffset], 0.0, psn.isnel, psn.isnelbar);
      result.set_BF(FH_input.gammas[H0SfSf(iH,1,1,1,2)+BRoffset], 0.0, psn.isnmul, psn.isnmulbar);
      result.set_BF(FH_input.gammas[H0SfSf(iH,1,1,1,3)+BRoffset], 0.0, psn.isntaul, psn.isntaulbar);
      result.set_BF(FH_input.gammas[H0SfSf(iH,1,1,2,1)+BRoffset], 0.0, psn.isell, psn.isellbar);
      result.set_BF(FH_input.gammas[H0SfSf(iH,1,2,2,1)+BRoffset], 0.0, psn.isell, psn.iselrbar);
      result.set_BF(FH_input.gammas[H0SfSf(iH,2,1,2,1)+BRoffset], 0.0, psn.iselr, psn.isellbar);
      result.set_BF(FH_input.gammas[H0SfSf(iH,2,2,2,1)+BRoffset], 0.0, psn.iselr, psn.iselrbar);
      result.set_BF(FH_input.gammas[H0SfSf(iH,1,1,2,2)+BRoffset], 0.0, psn.ismul, psn.ismulbar);
      result.set_BF(FH_input.gammas[H0SfSf(iH,1,2,2,2)+BRoffset], 0.0, psn.ismul, psn.ismurbar);
      result.set_BF(FH_input.gammas[H0SfSf(iH,2,1,2,2)+BRoffset], 0.0, psn.ismur, psn.ismulbar);
      result.set_BF(FH_input.gammas[H0SfSf(iH,2,2,2,2)+BRoffset], 0.0, psn.ismur, psn.ismurbar);
      result.set_BF(FH_input.gammas[H0SfSf(iH,1,1,2,3)+BRoffset], 0.0, psn.istau1, psn.istau1bar);
      result.set_BF(FH_input.gammas[H0SfSf(iH,1,2,2,3)+BRoffset], 0.0, psn.istau1, psn.istau2bar);
      result.set_BF(FH_input.gammas[H0SfSf(iH,2,1,2,3)+BRoffset], 0.0, psn.istau2, psn.istau1bar);
      result.set_BF(FH_input.gammas[H0SfSf(iH,2,2,2,3)+BRoffset], 0.0, psn.istau2, psn.istau2bar);
      result.set_BF(FH_input.gammas[H0SfSf(iH,1,1,3,1)+BRoffset], 0.0, psn.isul, psn.isulbar);
      result.set_BF(FH_input.gammas[H0SfSf(iH,1,2,3,1)+BRoffset], 0.0, psn.isul, psn.isurbar);
      result.set_BF(FH_input.gammas[H0SfSf(iH,2,1,3,1)+BRoffset], 0.0, psn.isur, psn.isulbar);
      result.set_BF(FH_input.gammas[H0SfSf(iH,2,2,3,1)+BRoffset], 0.0, psn.isur, psn.isurbar);
      result.set_BF(FH_input.gammas[H0SfSf(iH,1,1,3,2)+BRoffset], 0.0, psn.iscl, psn.isclbar);
      result.set_BF(FH_input.gammas[H0SfSf(iH,1,2,3,2)+BRoffset], 0.0, psn.iscl, psn.iscrbar);
      result.set_BF(FH_input.gammas[H0SfSf(iH,2,1,3,2)+BRoffset], 0.0, psn.iscr, psn.isclbar);
      result.set_BF(FH_input.gammas[H0SfSf(iH,2,2,3,2)+BRoffset], 0.0, psn.iscr, psn.iscrbar);
      result.set_BF(FH_input.gammas[H0SfSf(iH,1,1,3,3)+BRoffset], 0.0, psn.ist1, psn.ist1bar);
      result.set_BF(FH_input.gammas[H0SfSf(iH,1,2,3,3)+BRoffset], 0.0, psn.ist1, psn.ist2bar);
      result.set_BF(FH_input.gammas[H0SfSf(iH,2,1,3,3)+BRoffset], 0.0, psn.ist2, psn.ist1bar);
      result.set_BF(FH_input.gammas[H0SfSf(iH,2,2,3,3)+BRoffset], 0.0, psn.ist2, psn.ist2bar);
      result.set_BF(FH_input.gammas[H0SfSf(iH,1,1,3,1)+BRoffset], 0.0, psn.isdl, psn.isdlbar);
      result.set_BF(FH_input.gammas[H0SfSf(iH,1,2,3,1)+BRoffset], 0.0, psn.isdl, psn.isdrbar);
      result.set_BF(FH_input.gammas[H0SfSf(iH,2,1,3,1)+BRoffset], 0.0, psn.isdr, psn.isdlbar);
      result.set_BF(FH_input.gammas[H0SfSf(iH,2,2,3,1)+BRoffset], 0.0, psn.isdr, psn.isdrbar);
      result.set_BF(FH_input.gammas[H0SfSf(iH,1,1,3,2)+BRoffset], 0.0, psn.issl, psn.isslbar);
      result.set_BF(FH_input.gammas[H0SfSf(iH,1,2,3,2)+BRoffset], 0.0, psn.issl, psn.issrbar);
      result.set_BF(FH_input.gammas[H0SfSf(iH,2,1,3,2)+BRoffset], 0.0, psn.issr, psn.isslbar);
      result.set_BF(FH_input.gammas[H0SfSf(iH,2,2,3,2)+BRoffset], 0.0, psn.issr, psn.issrbar);
      result.set_BF(FH_input.gammas[H0SfSf(iH,1,1,3,3)+BRoffset], 0.0, psn.isb1, psn.isb1bar);
      result.set_BF(FH_input.gammas[H0SfSf(iH,1,2,3,3)+BRoffset], 0.0, psn.isb1, psn.isb2bar);
      result.set_BF(FH_input.gammas[H0SfSf(iH,2,1,3,3)+BRoffset], 0.0, psn.isb2, psn.isb1bar);
      result.set_BF(FH_input.gammas[H0SfSf(iH,2,2,3,3)+BRoffset], 0.0, psn.isb2, psn.isb2bar);
    }

    /// MSSM decays: A0
    void A0_decays (DecayTable::Entry& result) 
    {
      using namespace Pipes::A0_decays;
      mass_es_pseudonyms psn = *(Dep::SLHA_pseudonyms);

      result.calculator = BEreq::cb_widtha_hdec.origin();
      result.calculator_version = BEreq::cb_widtha_hdec.version();

      result.width_in_GeV = BEreq::cb_widtha_hdec->awdth;
      result.set_BF(BEreq::cb_widtha_hdec->abrb, 0.0, "b", "bbar");
      result.set_BF(BEreq::cb_widtha_hdec->abrl, 0.0, "tau+", "tau-");
      result.set_BF(BEreq::cb_widtha_hdec->abrm, 0.0, "mu+", "mu-");
      result.set_BF(BEreq::cb_widtha_hdec->abrs, 0.0, "s", "sbar");
      result.set_BF(BEreq::cb_widtha_hdec->abrc, 0.0, "c", "cbar");
      result.set_BF(BEreq::cb_widtha_hdec->abrt, 0.0, "t", "tbar");
      result.set_BF(BEreq::cb_widtha_hdec->abrg, 0.0, "g", "g");
      result.set_BF(BEreq::cb_widtha_hdec->abrga, 0.0, "gamma", "gamma");
      result.set_BF(BEreq::cb_widtha_hdec->abrzga, 0.0, "Z0", "gamma");
      result.set_BF(BEreq::cb_widtha_hdec->abrz, 0.0, "Z0", "h0_1");
      result.set_BF(0.0, 0.0, "Z0", "Z0");
      result.set_BF(0.0, 0.0, "W+", "W-");
      result.set_BF(0.0, 0.0, "h0_1", "h0_1");
      result.set_BF(0.0, 0.0, "h0_2", "h0_2");
      result.set_BF(0.0, 0.0, "~nu_1", "~nubar_1");
      result.set_BF(0.0, 0.0, "~nu_2", "~nubar_2");
      result.set_BF(0.0, 0.0, "~nu_3", "~nubar_3");
      result.set_BF(BEreq::cb_wisusy_hdec->habrsc(1,1), 0.0, "~chi+_1", "~chi-_1");
      result.set_BF(BEreq::cb_wisusy_hdec->habrsc(2,2), 0.0, "~chi+_2", "~chi-_2");
      result.set_BF(BEreq::cb_wisusy_hdec->habrsc(1,2), 0.0, "~chi+_1", "~chi-_2");
      result.set_BF(BEreq::cb_wisusy_hdec->habrsc(2,1), 0.0, "~chi+_2", "~chi-_1");
      result.set_BF(BEreq::cb_wisusy_hdec->habrsn(1,1), 0.0, "~chi0_1", "~chi0_1");
      result.set_BF(BEreq::cb_wisusy_hdec->habrsn(2,2), 0.0, "~chi0_2", "~chi0_2");
      result.set_BF(BEreq::cb_wisusy_hdec->habrsn(3,3), 0.0, "~chi0_3", "~chi0_3");
      result.set_BF(BEreq::cb_wisusy_hdec->habrsn(4,4), 0.0, "~chi0_4", "~chi0_4");
      result.set_BF(BEreq::cb_wisusy_hdec->habrsn(1,2)*2.0, 0.0, "~chi0_1", "~chi0_2");
      result.set_BF(BEreq::cb_wisusy_hdec->habrsn(1,3)*2.0, 0.0, "~chi0_1", "~chi0_3");
      result.set_BF(BEreq::cb_wisusy_hdec->habrsn(1,4)*2.0, 0.0, "~chi0_1", "~chi0_4");
      result.set_BF(BEreq::cb_wisusy_hdec->habrsn(2,3)*2.0, 0.0, "~chi0_2", "~chi0_3");
      result.set_BF(BEreq::cb_wisusy_hdec->habrsn(2,4)*2.0, 0.0, "~chi0_2", "~chi0_4");
      result.set_BF(BEreq::cb_wisusy_hdec->habrsn(3,4)*2.0, 0.0, "~chi0_3", "~chi0_4");
      result.set_BF(BEreq::cb_wisusy_hdec->habrst/2.0, 0.0, psn.ist1, psn.ist2bar);
      result.set_BF(BEreq::cb_wisusy_hdec->habrst/2.0, 0.0, psn.ist1bar, psn.ist2);
      result.set_BF(BEreq::cb_wisusy_hdec->habrsb/2.0, 0.0, psn.isb1, psn.isb2bar);
      result.set_BF(BEreq::cb_wisusy_hdec->habrsb/2.0, 0.0, psn.isb1bar, psn.isb2);
      result.set_BF(BEreq::cb_wisusy_hdec->habrsl/2.0, 0.0, psn.istau1, psn.istau2bar);
      result.set_BF(BEreq::cb_wisusy_hdec->habrsl/2.0, 0.0, psn.istau1bar, psn.istau2);
    }

    /// FeynHiggs MSSM decays: A0
    void FH_A0_decays (DecayTable::Entry& result) 
    {
      using namespace Pipes::FH_A0_decays;

      // Get the mass pseudonyms for the gauge eigenstates
      mass_es_pseudonyms psn = *(Dep::SLHA_pseudonyms);

      // unpack FeynHiggs Couplings
      fh_Couplings FH_input = *Dep::Higgs_Couplings;
      result.calculator = FH_input.calculator;
      result.calculator_version = FH_input.calculator_version;
      // Specify that we're talking about A0
      int iH = 2;
      // Set the total A0 Higgs width
      result.width_in_GeV = FH_input.gammas[iH];

      // vector-boson pair decays
      result.set_BF(FH_input.gammas[H0VV(iH,1)+BRoffset], 0.0, "gamma", "gamma");
      result.set_BF(FH_input.gammas[H0VV(iH,2)+BRoffset], 0.0, "gamma", "Z0");
      result.set_BF(FH_input.gammas[H0VV(iH,3)+BRoffset], 0.0, "Z0", "Z0");
      result.set_BF(FH_input.gammas[H0VV(iH,4)+BRoffset], 0.0, "W+", "W-");
      result.set_BF(FH_input.gammas[H0VV(iH,5)+BRoffset], 0.0, "g", "g");

      // SM fermion decays
      result.set_BF(FH_input.gammas[H0FF(iH,1,1,1)+BRoffset], 0.0, "nu_e", "nubar_e");
      result.set_BF(FH_input.gammas[H0FF(iH,1,2,2)+BRoffset], 0.0, "nu_mu", "nubar_mu");
      result.set_BF(FH_input.gammas[H0FF(iH,1,3,3)+BRoffset], 0.0, "nu_tau", "nubar_tau");
      result.set_BF(FH_input.gammas[H0FF(iH,2,1,1)+BRoffset], 0.0, "e+", "e-");
      result.set_BF(FH_input.gammas[H0FF(iH,2,2,2)+BRoffset], 0.0, "mu+", "mu-");
      result.set_BF(FH_input.gammas[H0FF(iH,2,3,3)+BRoffset], 0.0, "tau+", "tau-");
      result.set_BF(FH_input.gammas[H0FF(iH,3,1,1)+BRoffset], 0.0, "u", "ubar");
      result.set_BF(FH_input.gammas[H0FF(iH,3,2,2)+BRoffset], 0.0, "c", "cbar");
      result.set_BF(FH_input.gammas[H0FF(iH,3,3,3)+BRoffset], 0.0, "t", "tbar");
      result.set_BF(FH_input.gammas[H0FF(iH,4,1,1)+BRoffset], 0.0, "d", "dbar");
      result.set_BF(FH_input.gammas[H0FF(iH,4,2,2)+BRoffset], 0.0, "s", "sbar");
      result.set_BF(FH_input.gammas[H0FF(iH,4,3,3)+BRoffset], 0.0, "b", "bbar");

      // chargino decays
      result.set_BF(FH_input.gammas[H0ChaCha(iH,1,1)+BRoffset], 0.0, "~chi-_1", "~chi+_1");
      result.set_BF(FH_input.gammas[H0ChaCha(iH,1,2)+BRoffset], 0.0, "~chi-_1", "~chi+_2");
      result.set_BF(FH_input.gammas[H0ChaCha(iH,2,1)+BRoffset], 0.0, "~chi-_2", "~chi+_1");
      result.set_BF(FH_input.gammas[H0ChaCha(iH,2,2)+BRoffset], 0.0, "~chi-_2", "~chi+_2");

      // neutralino decays
      result.set_BF(FH_input.gammas[H0NeuNeu(iH,1,1)+BRoffset], 0.0, "~chi0_1", "~chi0_1");
      result.set_BF(FH_input.gammas[H0NeuNeu(iH,2,2)+BRoffset], 0.0, "~chi0_2", "~chi0_2");
      result.set_BF(FH_input.gammas[H0NeuNeu(iH,3,3)+BRoffset], 0.0, "~chi0_3", "~chi0_3");
      result.set_BF(FH_input.gammas[H0NeuNeu(iH,4,4)+BRoffset], 0.0, "~chi0_4", "~chi0_4");
      result.set_BF(FH_input.gammas[H0NeuNeu(iH,1,2)+BRoffset], 0.0, "~chi0_1", "~chi0_2");
      result.set_BF(FH_input.gammas[H0NeuNeu(iH,1,3)+BRoffset], 0.0, "~chi0_1", "~chi0_3");
      result.set_BF(FH_input.gammas[H0NeuNeu(iH,1,4)+BRoffset], 0.0, "~chi0_1", "~chi0_4");
      result.set_BF(FH_input.gammas[H0NeuNeu(iH,2,3)+BRoffset], 0.0, "~chi0_2", "~chi0_3");
      result.set_BF(FH_input.gammas[H0NeuNeu(iH,2,4)+BRoffset], 0.0, "~chi0_2", "~chi0_4");
      result.set_BF(FH_input.gammas[H0NeuNeu(iH,3,4)+BRoffset], 0.0, "~chi0_3", "~chi0_4");

      // higgs + Z0 decays
      result.set_BF(FH_input.gammas[H0HV(iH,1)+BRoffset], 0.0, "h0_1", "Z0");
      result.set_BF(FH_input.gammas[H0HV(iH,2)+BRoffset], 0.0, "h0_2", "Z0");
      result.set_BF(FH_input.gammas[H0HV(iH,3)+BRoffset], 0.0, "A0", "Z0");

      // higgs+higgs decays
      result.set_BF(FH_input.gammas[H0HH(iH,1,1)+BRoffset], 0.0, "h0_1", "h0_1");
      result.set_BF(FH_input.gammas[H0HH(iH,2,2)+BRoffset], 0.0, "h0_2", "h0_2");
      result.set_BF(FH_input.gammas[H0HH(iH,3,3)+BRoffset], 0.0, "A0", "A0");
      result.set_BF(FH_input.gammas[H0HH(iH,4,4)+BRoffset], 0.0, "H+", "H-");
      result.set_BF(FH_input.gammas[H0HH(iH,1,2)+BRoffset], 0.0, "h0_1", "h0_2");
      result.set_BF(FH_input.gammas[H0HH(iH,1,3)+BRoffset], 0.0, "h0_1", "A0");
      result.set_BF(FH_input.gammas[H0HH(iH,2,3)+BRoffset], 0.0, "h0_2", "A0");

      // sfermion decays
      result.set_BF(FH_input.gammas[H0SfSf(iH,1,1,1,1)+BRoffset], 0.0, psn.isnel, psn.isnelbar);
      result.set_BF(FH_input.gammas[H0SfSf(iH,1,1,1,2)+BRoffset], 0.0, psn.isnmul, psn.isnmulbar);
      result.set_BF(FH_input.gammas[H0SfSf(iH,1,1,1,3)+BRoffset], 0.0, psn.isntaul, psn.isntaulbar);
      result.set_BF(FH_input.gammas[H0SfSf(iH,1,1,2,1)+BRoffset], 0.0, psn.isell, psn.isellbar);
      result.set_BF(FH_input.gammas[H0SfSf(iH,1,2,2,1)+BRoffset], 0.0, psn.isell, psn.iselrbar);
      result.set_BF(FH_input.gammas[H0SfSf(iH,2,1,2,1)+BRoffset], 0.0, psn.iselr, psn.isellbar);
      result.set_BF(FH_input.gammas[H0SfSf(iH,2,2,2,1)+BRoffset], 0.0, psn.iselr, psn.iselrbar);
      result.set_BF(FH_input.gammas[H0SfSf(iH,1,1,2,2)+BRoffset], 0.0, psn.ismul, psn.ismulbar);
      result.set_BF(FH_input.gammas[H0SfSf(iH,1,2,2,2)+BRoffset], 0.0, psn.ismul, psn.ismurbar);
      result.set_BF(FH_input.gammas[H0SfSf(iH,2,1,2,2)+BRoffset], 0.0, psn.ismur, psn.ismulbar);
      result.set_BF(FH_input.gammas[H0SfSf(iH,2,2,2,2)+BRoffset], 0.0, psn.ismur, psn.ismurbar);
      result.set_BF(FH_input.gammas[H0SfSf(iH,1,1,2,3)+BRoffset], 0.0, psn.istau1, psn.istau1bar);
      result.set_BF(FH_input.gammas[H0SfSf(iH,1,2,2,3)+BRoffset], 0.0, psn.istau1, psn.istau2bar);
      result.set_BF(FH_input.gammas[H0SfSf(iH,2,1,2,3)+BRoffset], 0.0, psn.istau2, psn.istau1bar);
      result.set_BF(FH_input.gammas[H0SfSf(iH,2,2,2,3)+BRoffset], 0.0, psn.istau2, psn.istau2bar);
      result.set_BF(FH_input.gammas[H0SfSf(iH,1,1,3,1)+BRoffset], 0.0, psn.isul, psn.isulbar);
      result.set_BF(FH_input.gammas[H0SfSf(iH,1,2,3,1)+BRoffset], 0.0, psn.isul, psn.isurbar);
      result.set_BF(FH_input.gammas[H0SfSf(iH,2,1,3,1)+BRoffset], 0.0, psn.isur, psn.isulbar);
      result.set_BF(FH_input.gammas[H0SfSf(iH,2,2,3,1)+BRoffset], 0.0, psn.isur, psn.isurbar);
      result.set_BF(FH_input.gammas[H0SfSf(iH,1,1,3,2)+BRoffset], 0.0, psn.iscl, psn.isclbar);
      result.set_BF(FH_input.gammas[H0SfSf(iH,1,2,3,2)+BRoffset], 0.0, psn.iscl, psn.iscrbar);
      result.set_BF(FH_input.gammas[H0SfSf(iH,2,1,3,2)+BRoffset], 0.0, psn.iscr, psn.isclbar);
      result.set_BF(FH_input.gammas[H0SfSf(iH,2,2,3,2)+BRoffset], 0.0, psn.iscr, psn.iscrbar);
      result.set_BF(FH_input.gammas[H0SfSf(iH,1,1,3,3)+BRoffset], 0.0, psn.ist1, psn.ist1bar);
      result.set_BF(FH_input.gammas[H0SfSf(iH,1,2,3,3)+BRoffset], 0.0, psn.ist1, psn.ist2bar);
      result.set_BF(FH_input.gammas[H0SfSf(iH,2,1,3,3)+BRoffset], 0.0, psn.ist2, psn.ist1bar);
      result.set_BF(FH_input.gammas[H0SfSf(iH,2,2,3,3)+BRoffset], 0.0, psn.ist2, psn.ist2bar);
      result.set_BF(FH_input.gammas[H0SfSf(iH,1,1,3,1)+BRoffset], 0.0, psn.isdl, psn.isdlbar);
      result.set_BF(FH_input.gammas[H0SfSf(iH,1,2,3,1)+BRoffset], 0.0, psn.isdl, psn.isdrbar);
      result.set_BF(FH_input.gammas[H0SfSf(iH,2,1,3,1)+BRoffset], 0.0, psn.isdr, psn.isdlbar);
      result.set_BF(FH_input.gammas[H0SfSf(iH,2,2,3,1)+BRoffset], 0.0, psn.isdr, psn.isdrbar);
      result.set_BF(FH_input.gammas[H0SfSf(iH,1,1,3,2)+BRoffset], 0.0, psn.issl, psn.isslbar);
      result.set_BF(FH_input.gammas[H0SfSf(iH,1,2,3,2)+BRoffset], 0.0, psn.issl, psn.issrbar);
      result.set_BF(FH_input.gammas[H0SfSf(iH,2,1,3,2)+BRoffset], 0.0, psn.issr, psn.isslbar);
      result.set_BF(FH_input.gammas[H0SfSf(iH,2,2,3,2)+BRoffset], 0.0, psn.issr, psn.issrbar);
      result.set_BF(FH_input.gammas[H0SfSf(iH,1,1,3,3)+BRoffset], 0.0, psn.isb1, psn.isb1bar);
      result.set_BF(FH_input.gammas[H0SfSf(iH,1,2,3,3)+BRoffset], 0.0, psn.isb1, psn.isb2bar);
      result.set_BF(FH_input.gammas[H0SfSf(iH,2,1,3,3)+BRoffset], 0.0, psn.isb2, psn.isb1bar);
      result.set_BF(FH_input.gammas[H0SfSf(iH,2,2,3,3)+BRoffset], 0.0, psn.isb2, psn.isb2bar);
    }

    /// MSSM decays: Hplus
    void Hplus_decays (DecayTable::Entry& result) 
    {
      using namespace Pipes::Hplus_decays;
      mass_es_pseudonyms psn = *(Dep::SLHA_pseudonyms);
     
      result.calculator = BEreq::cb_widthhc_hdec.origin();
      result.calculator_version = BEreq::cb_widthhc_hdec.version();

      result.width_in_GeV = BEreq::cb_widthhc_hdec->hcwdth;
      result.set_BF(BEreq::cb_widthhc_hdec->hcbrb, 0.0, "c", "bbar");
      result.set_BF(BEreq::cb_widthhc_hdec->hcbrl, 0.0, "tau+", "nu_tau");
      result.set_BF(BEreq::cb_widthhc_hdec->hcbrm, 0.0, "mu+", "nu_mu");
      result.set_BF(BEreq::cb_widthhc_hdec->hcbrbu, 0.0, "u", "bbar");
      result.set_BF(BEreq::cb_widthhc_hdec->hcbrs, 0.0, "u", "sbar");
      result.set_BF(BEreq::cb_widthhc_hdec->hcbrc, 0.0, "c", "sbar");
      result.set_BF(BEreq::cb_widthhc_hdec->hcbrt, 0.0, "t", "bbar");
      result.set_BF(BEreq::cb_widthhc_hdec->hcbrw, 0.0, "W+", "h0_1");
      result.set_BF(BEreq::cb_widthhc_hdec->hcbra, 0.0, "W+", "A0");
      result.set_BF(BEreq::cb_wisusy_hdec->hcbrsu(1,1), 0.0, "~chi+_1", "~chi0_1");
      result.set_BF(BEreq::cb_wisusy_hdec->hcbrsu(1,2), 0.0, "~chi+_1", "~chi0_2");
      result.set_BF(BEreq::cb_wisusy_hdec->hcbrsu(1,3), 0.0, "~chi+_1", "~chi0_3");
      result.set_BF(BEreq::cb_wisusy_hdec->hcbrsu(1,4), 0.0, "~chi+_1", "~chi0_4");
      result.set_BF(BEreq::cb_wisusy_hdec->hcbrsu(2,1), 0.0, "~chi+_2", "~chi0_1");
      result.set_BF(BEreq::cb_wisusy_hdec->hcbrsu(2,2), 0.0, "~chi+_2", "~chi0_2");
      result.set_BF(BEreq::cb_wisusy_hdec->hcbrsu(2,3), 0.0, "~chi+_2", "~chi0_3");
      result.set_BF(BEreq::cb_wisusy_hdec->hcbrsu(2,4), 0.0, "~chi+_2", "~chi0_4");
      result.set_BF(BEreq::cb_wisfer_hdec->bhcsl00/2.0, 0.0, psn.isellbar, psn.isnel);
      result.set_BF(BEreq::cb_wisfer_hdec->bhcsl00/2.0, 0.0, psn.ismulbar, psn.isnmul);
      result.set_BF(BEreq::cb_wisfer_hdec->bhcsl11, 0.0, psn.istau1bar, psn.isntaul);
      result.set_BF(BEreq::cb_wisfer_hdec->bhcsl21, 0.0, psn.istau2bar, psn.isntaul);
      result.set_BF(BEreq::cb_wisusy_hdec->hcbrsq/2.0, 0.0, psn.isul, psn.isdlbar);
      result.set_BF(BEreq::cb_wisusy_hdec->hcbrsq/2.0, 0.0, psn.iscl, psn.isslbar);
      result.set_BF(BEreq::cb_wisusy_hdec->hcbrstb(1,1), 0.0, psn.ist1, psn.isb1bar);
      result.set_BF(BEreq::cb_wisusy_hdec->hcbrstb(2,2), 0.0, psn.ist2, psn.isb2bar);
      result.set_BF(BEreq::cb_wisusy_hdec->hcbrstb(1,2), 0.0, psn.ist1, psn.isb2bar);
      result.set_BF(BEreq::cb_wisusy_hdec->hcbrstb(2,1), 0.0, psn.ist2, psn.isb1bar);

      //cout <<  "H+ Decay Table entry as an SLHA DECAY block: \n" << result.as_slhaea_block("H+") << endl;
      
    }

    /// FeynHiggs MSSM decays: H+
    void FH_Hplus_decays (DecayTable::Entry& result) 
    {
      using namespace Pipes::FH_Hplus_decays;

      // Get the mass pseudonyms for the gauge eigenstates
      mass_es_pseudonyms psn = *(Dep::SLHA_pseudonyms);

      // unpack FeynHiggs Couplings
      fh_Couplings FH_input = *Dep::Higgs_Couplings;
      result.calculator = FH_input.calculator;
      result.calculator_version = FH_input.calculator_version;
      // Specify that we're talking about H+
      int iH = 3;
      // Set the total charged Higgs width
      result.width_in_GeV = FH_input.gammas[iH];

      int offset = BRoffset-1;

      // SM fermion decays
      result.set_BF(FH_input.gammas[HpFF(1,1,1)+offset], 0.0, "e+", "nu_e");
      result.set_BF(FH_input.gammas[HpFF(1,2,2)+offset], 0.0, "mu+", "nu_mu");
      result.set_BF(FH_input.gammas[HpFF(1,2,2)+offset], 0.0, "tau+", "nu_tau");
      result.set_BF(FH_input.gammas[HpFF(2,1,1)+offset], 0.0, "u", "dbar");
      result.set_BF(FH_input.gammas[HpFF(2,1,2)+offset], 0.0, "u", "sbar");
      result.set_BF(FH_input.gammas[HpFF(2,1,3)+offset], 0.0, "u", "bbar");
      result.set_BF(FH_input.gammas[HpFF(2,2,1)+offset], 0.0, "c", "dbar");
      result.set_BF(FH_input.gammas[HpFF(2,2,2)+offset], 0.0, "c", "sbar");
      result.set_BF(FH_input.gammas[HpFF(2,2,3)+offset], 0.0, "c", "bbar");
      result.set_BF(FH_input.gammas[HpFF(2,3,1)+offset], 0.0, "t", "dbar");
      result.set_BF(FH_input.gammas[HpFF(2,3,2)+offset], 0.0, "t", "sbar");
      result.set_BF(FH_input.gammas[HpFF(2,3,3)+offset], 0.0, "t", "bbar");

      // neutralino+chargino decays
      result.set_BF(FH_input.gammas[HpNeuCha(1,1)+offset], 0.0, "~chi0_1", "~chi+_1");
      result.set_BF(FH_input.gammas[HpNeuCha(1,2)+offset], 0.0, "~chi0_1", "~chi+_2");
      result.set_BF(FH_input.gammas[HpNeuCha(2,1)+offset], 0.0, "~chi0_2", "~chi+_1");
      result.set_BF(FH_input.gammas[HpNeuCha(2,2)+offset], 0.0, "~chi0_2", "~chi+_2");
      result.set_BF(FH_input.gammas[HpNeuCha(3,1)+offset], 0.0, "~chi0_3", "~chi+_1");
      result.set_BF(FH_input.gammas[HpNeuCha(3,2)+offset], 0.0, "~chi0_3", "~chi+_2");
      result.set_BF(FH_input.gammas[HpNeuCha(4,1)+offset], 0.0, "~chi0_4", "~chi+_1");
      result.set_BF(FH_input.gammas[HpNeuCha(4,2)+offset], 0.0, "~chi0_4", "~chi+_2");

      // higgs + W decays
      result.set_BF(FH_input.gammas[HpHV(1)+offset], 0.0, "W+", "h0_1");
      result.set_BF(FH_input.gammas[HpHV(2)+offset], 0.0, "W+", "h0_2");
      result.set_BF(FH_input.gammas[HpHV(3)+offset], 0.0, "W+", "A0");

      // sfermion decays
      result.set_BF(FH_input.gammas[HpSfSf(1,1,1,1,1)+offset], 0.0, psn.isellbar, psn.isnel);
      result.set_BF(FH_input.gammas[HpSfSf(1,1,1,2,2)+offset], 0.0, psn.ismulbar, psn.isnmul);
      result.set_BF(FH_input.gammas[HpSfSf(1,1,1,3,3)+offset], 0.0, psn.istau1bar, psn.isntaul);
      result.set_BF(FH_input.gammas[HpSfSf(2,1,1,3,3)+offset], 0.0, psn.istau2bar, psn.isntaul);
      result.set_BF(FH_input.gammas[HpSfSf(1,1,2,1,1)+offset], 0.0, psn.isul, psn.isdlbar);
      result.set_BF(FH_input.gammas[HpSfSf(1,2,2,1,1)+offset], 0.0, psn.isul, psn.isdrbar);
      result.set_BF(FH_input.gammas[HpSfSf(2,1,2,1,1)+offset], 0.0, psn.isur, psn.isdlbar);
      result.set_BF(FH_input.gammas[HpSfSf(2,2,2,1,1)+offset], 0.0, psn.isur, psn.isdrbar);
      result.set_BF(FH_input.gammas[HpSfSf(1,1,2,1,2)+offset], 0.0, psn.isul, psn.isslbar);
      result.set_BF(FH_input.gammas[HpSfSf(1,2,2,1,2)+offset], 0.0, psn.isul, psn.issrbar);
      result.set_BF(FH_input.gammas[HpSfSf(2,1,2,1,2)+offset], 0.0, psn.isur, psn.isslbar);
      result.set_BF(FH_input.gammas[HpSfSf(2,2,2,1,2)+offset], 0.0, psn.isur, psn.issrbar);
      result.set_BF(FH_input.gammas[HpSfSf(1,1,2,1,3)+offset], 0.0, psn.isul, psn.isb1bar);
      result.set_BF(FH_input.gammas[HpSfSf(1,2,2,1,3)+offset], 0.0, psn.isul, psn.isb2bar);
      result.set_BF(FH_input.gammas[HpSfSf(2,1,2,1,3)+offset], 0.0, psn.isur, psn.isb1bar);
      result.set_BF(FH_input.gammas[HpSfSf(2,2,2,1,3)+offset], 0.0, psn.isur, psn.isb2bar);
      result.set_BF(FH_input.gammas[HpSfSf(1,1,2,2,1)+offset], 0.0, psn.iscl, psn.isdlbar);
      result.set_BF(FH_input.gammas[HpSfSf(1,2,2,2,1)+offset], 0.0, psn.iscl, psn.isdrbar);
      result.set_BF(FH_input.gammas[HpSfSf(2,1,2,2,1)+offset], 0.0, psn.iscr, psn.isdlbar);
      result.set_BF(FH_input.gammas[HpSfSf(2,2,2,2,1)+offset], 0.0, psn.iscr, psn.isdrbar);
      result.set_BF(FH_input.gammas[HpSfSf(1,1,2,2,2)+offset], 0.0, psn.iscl, psn.isslbar);
      result.set_BF(FH_input.gammas[HpSfSf(1,2,2,2,2)+offset], 0.0, psn.iscl, psn.issrbar);
      result.set_BF(FH_input.gammas[HpSfSf(2,1,2,2,2)+offset], 0.0, psn.iscr, psn.isslbar);
      result.set_BF(FH_input.gammas[HpSfSf(2,2,2,2,2)+offset], 0.0, psn.iscr, psn.issrbar);
      result.set_BF(FH_input.gammas[HpSfSf(1,1,2,2,3)+offset], 0.0, psn.iscl, psn.isb1bar);
      result.set_BF(FH_input.gammas[HpSfSf(1,2,2,2,3)+offset], 0.0, psn.iscl, psn.isb2bar);
      result.set_BF(FH_input.gammas[HpSfSf(2,1,2,2,3)+offset], 0.0, psn.iscr, psn.isb1bar);
      result.set_BF(FH_input.gammas[HpSfSf(2,2,2,2,3)+offset], 0.0, psn.iscr, psn.isb2bar);
      result.set_BF(FH_input.gammas[HpSfSf(1,1,2,3,1)+offset], 0.0, psn.ist1, psn.isdlbar);
      result.set_BF(FH_input.gammas[HpSfSf(1,2,2,3,1)+offset], 0.0, psn.ist1, psn.isdrbar);
      result.set_BF(FH_input.gammas[HpSfSf(2,1,2,3,1)+offset], 0.0, psn.ist2, psn.isdlbar);
      result.set_BF(FH_input.gammas[HpSfSf(2,2,2,3,1)+offset], 0.0, psn.ist2, psn.isdrbar);
      result.set_BF(FH_input.gammas[HpSfSf(1,1,2,3,2)+offset], 0.0, psn.ist1, psn.isslbar);
      result.set_BF(FH_input.gammas[HpSfSf(1,2,2,3,2)+offset], 0.0, psn.ist1, psn.issrbar);
      result.set_BF(FH_input.gammas[HpSfSf(2,1,2,3,2)+offset], 0.0, psn.ist2, psn.isslbar);
      result.set_BF(FH_input.gammas[HpSfSf(2,2,2,3,2)+offset], 0.0, psn.ist2, psn.issrbar);
      result.set_BF(FH_input.gammas[HpSfSf(1,1,2,3,3)+offset], 0.0, psn.ist1, psn.isb1bar);
      result.set_BF(FH_input.gammas[HpSfSf(1,2,2,3,3)+offset], 0.0, psn.ist1, psn.isb2bar);
      result.set_BF(FH_input.gammas[HpSfSf(2,1,2,3,3)+offset], 0.0, psn.ist2, psn.isb1bar);
      result.set_BF(FH_input.gammas[HpSfSf(2,2,2,3,3)+offset], 0.0, psn.ist2, psn.isb2bar);

    }

    /// MSSM decays: Hminus
    void Hminus_decays (DecayTable::Entry& result) 
    {
      result = CP_conjugate(*Pipes::Hminus_decays::Dep::Hplus_decay_rates);
    }

    /// MSSM decays: gluino
    void gluino_decays (DecayTable::Entry& result) 
    {
      using namespace Pipes::gluino_decays;
      mass_es_pseudonyms psn = *(Dep::SLHA_pseudonyms);

      result.calculator = BEreq::cb_sd_gluiwidth.origin();
      result.calculator_version = BEreq::cb_sd_gluiwidth.version();

      result.width_in_GeV = BEreq::cb_sd_gluiwidth->gluitot;
      result.set_BF(BEreq::cb_sd_glui2body->brgsdownl, 0.0, psn.isdl, "dbar");
      result.set_BF(BEreq::cb_sd_glui2body->brgsdownl, 0.0, psn.isdlbar, "d");
      result.set_BF(BEreq::cb_sd_glui2body->brgsdownr, 0.0, psn.isdr, "dbar");
      result.set_BF(BEreq::cb_sd_glui2body->brgsdownr, 0.0, psn.isdrbar, "d");
      result.set_BF(BEreq::cb_sd_glui2body->brgsupl, 0.0, psn.isul, "ubar");
      result.set_BF(BEreq::cb_sd_glui2body->brgsupl, 0.0, psn.isulbar, "u");
      result.set_BF(BEreq::cb_sd_glui2body->brgsupr, 0.0, psn.isur, "ubar");
      result.set_BF(BEreq::cb_sd_glui2body->brgsupr, 0.0, psn.isurbar, "u");
      result.set_BF(BEreq::cb_sd_glui2body->brgsdownl, 0.0, psn.issl, "sbar");
      result.set_BF(BEreq::cb_sd_glui2body->brgsdownl, 0.0, psn.isslbar, "s");
      result.set_BF(BEreq::cb_sd_glui2body->brgsdownr, 0.0, psn.issr, "sbar");
      result.set_BF(BEreq::cb_sd_glui2body->brgsdownr, 0.0, psn.issrbar, "s");
      result.set_BF(BEreq::cb_sd_glui2body->brgsupl, 0.0, psn.iscl, "cbar");
      result.set_BF(BEreq::cb_sd_glui2body->brgsupl, 0.0, psn.isclbar, "c");
      result.set_BF(BEreq::cb_sd_glui2body->brgsupr, 0.0, psn.iscr, "cbar");
      result.set_BF(BEreq::cb_sd_glui2body->brgsupr, 0.0, psn.iscrbar, "c");
      result.set_BF(BEreq::cb_sd_glui2body->brgsb1, 0.0, psn.isb1, "bbar");
      result.set_BF(BEreq::cb_sd_glui2body->brgsb1, 0.0, psn.isb1bar, "b");
      result.set_BF(BEreq::cb_sd_glui2body->brgsb2, 0.0, psn.isb2, "bbar");
      result.set_BF(BEreq::cb_sd_glui2body->brgsb2, 0.0, psn.isb2bar, "b");
      result.set_BF(BEreq::cb_sd_glui2body->brgst1, 0.0, psn.ist1, "tbar");
      result.set_BF(BEreq::cb_sd_glui2body->brgst1, 0.0, psn.ist1bar, "t");
      result.set_BF(BEreq::cb_sd_glui2body->brgst2, 0.0, psn.ist2, "tbar");
      result.set_BF(BEreq::cb_sd_glui2body->brgst2, 0.0, psn.ist2bar, "t");
      result.set_BF(BEreq::cb_sd_gluiloop->brglnjgluon(1), 0.0, "~chi0_1", "g");
      result.set_BF(BEreq::cb_sd_gluiloop->brglnjgluon(2), 0.0, "~chi0_2", "g");
      result.set_BF(BEreq::cb_sd_gluiloop->brglnjgluon(3), 0.0, "~chi0_3", "g");
      result.set_BF(BEreq::cb_sd_gluiloop->brglnjgluon(4), 0.0, "~chi0_4", "g");
      result.set_BF(BEreq::cb_sd_glui3body->brgodn(1), 0.0, "~chi0_1", "d", "dbar");
      result.set_BF(BEreq::cb_sd_glui3body->brgodn(2), 0.0, "~chi0_2", "d", "dbar");
      result.set_BF(BEreq::cb_sd_glui3body->brgodn(3), 0.0, "~chi0_3", "d", "dbar");
      result.set_BF(BEreq::cb_sd_glui3body->brgodn(4), 0.0, "~chi0_4", "d", "dbar");
      result.set_BF(BEreq::cb_sd_glui3body->brgoup(1), 0.0, "~chi0_1", "u", "ubar");
      result.set_BF(BEreq::cb_sd_glui3body->brgoup(2), 0.0, "~chi0_2", "u", "ubar");
      result.set_BF(BEreq::cb_sd_glui3body->brgoup(3), 0.0, "~chi0_3", "u", "ubar");
      result.set_BF(BEreq::cb_sd_glui3body->brgoup(4), 0.0, "~chi0_4", "u", "ubar");
      result.set_BF(BEreq::cb_sd_glui3body->brgodn(1), 0.0, "~chi0_1", "s", "sbar");
      result.set_BF(BEreq::cb_sd_glui3body->brgodn(2), 0.0, "~chi0_2", "s", "sbar");
      result.set_BF(BEreq::cb_sd_glui3body->brgodn(3), 0.0, "~chi0_3", "s", "sbar");
      result.set_BF(BEreq::cb_sd_glui3body->brgodn(4), 0.0, "~chi0_4", "s", "sbar");
      result.set_BF(BEreq::cb_sd_glui3body->brgoup(1), 0.0, "~chi0_1", "c", "cbar");
      result.set_BF(BEreq::cb_sd_glui3body->brgoup(2), 0.0, "~chi0_2", "c", "cbar");
      result.set_BF(BEreq::cb_sd_glui3body->brgoup(3), 0.0, "~chi0_3", "c", "cbar");
      result.set_BF(BEreq::cb_sd_glui3body->brgoup(4), 0.0, "~chi0_4", "c", "cbar");
      result.set_BF(BEreq::cb_sd_glui3body->brgobt(1), 0.0, "~chi0_1", "b", "bbar");
      result.set_BF(BEreq::cb_sd_glui3body->brgobt(2), 0.0, "~chi0_2", "b", "bbar");
      result.set_BF(BEreq::cb_sd_glui3body->brgobt(3), 0.0, "~chi0_3", "b", "bbar");
      result.set_BF(BEreq::cb_sd_glui3body->brgobt(4), 0.0, "~chi0_4", "b", "bbar");
      result.set_BF(BEreq::cb_sd_glui3body->brgotp(1), 0.0, "~chi0_1", "t", "tbar");
      result.set_BF(BEreq::cb_sd_glui3body->brgotp(2), 0.0, "~chi0_2", "t", "tbar");
      result.set_BF(BEreq::cb_sd_glui3body->brgotp(3), 0.0, "~chi0_3", "t", "tbar");
      result.set_BF(BEreq::cb_sd_glui3body->brgotp(4), 0.0, "~chi0_4", "t", "tbar");
      result.set_BF(BEreq::cb_sd_glui3body->brgoud(1), 0.0, "~chi+_1", "d", "ubar");
      result.set_BF(BEreq::cb_sd_glui3body->brgoud(1), 0.0, "~chi-_1", "u", "dbar");
      result.set_BF(BEreq::cb_sd_glui3body->brgoud(2), 0.0, "~chi+_2", "d", "ubar");
      result.set_BF(BEreq::cb_sd_glui3body->brgoud(2), 0.0, "~chi-_2", "u", "dbar");
      result.set_BF(BEreq::cb_sd_glui3body->brgoud(1), 0.0, "~chi+_1", "s", "cbar");
      result.set_BF(BEreq::cb_sd_glui3body->brgoud(1), 0.0, "~chi-_1", "c", "sbar");
      result.set_BF(BEreq::cb_sd_glui3body->brgoud(2), 0.0, "~chi+_2", "s", "cbar");
      result.set_BF(BEreq::cb_sd_glui3body->brgoud(2), 0.0, "~chi-_2", "c", "sbar");
      result.set_BF(BEreq::cb_sd_glui3body->brgotb(1), 0.0, "~chi+_1", "b", "tbar");
      result.set_BF(BEreq::cb_sd_glui3body->brgotb(1), 0.0, "~chi-_1", "t", "bbar");
      result.set_BF(BEreq::cb_sd_glui3body->brgotb(2), 0.0, "~chi+_2", "b", "tbar");
      result.set_BF(BEreq::cb_sd_glui3body->brgotb(2), 0.0, "~chi-_2", "t", "bbar");
      result.set_BF(BEreq::cb_sd_glui3body->brwst1b, 0.0, psn.ist1, "bbar", "W-");
      result.set_BF(BEreq::cb_sd_glui3body->brwst1b, 0.0, psn.ist1bar, "b", "W+");
      result.set_BF(BEreq::cb_sd_glui3body->brhcst1b, 0.0, psn.ist1, "bbar", "H-");
      result.set_BF(BEreq::cb_sd_glui3body->brhcst1b, 0.0, psn.ist1bar, "b", "H+");
    }

    /// MSSM decays: stop_1
    void stop_1_decays (DecayTable::Entry& result) 
    {
      using namespace Pipes::stop_1_decays;
      mass_es_pseudonyms psn = *(Dep::SLHA_pseudonyms);
     
      result.calculator = BEreq::cb_sd_stopwidth.origin();
      result.calculator_version = BEreq::cb_sd_stopwidth.version();

      result.width_in_GeV = BEreq::cb_sd_stopwidth->stoptot(1);
      result.set_BF(BEreq::cb_sd_stop2body->brst1neutt(1), 0.0, "~chi0_1", "t");
      result.set_BF(BEreq::cb_sd_stop2body->brst1neutt(2), 0.0, "~chi0_2", "t");
      result.set_BF(BEreq::cb_sd_stop2body->brst1neutt(3), 0.0, "~chi0_3", "t");
      result.set_BF(BEreq::cb_sd_stop2body->brst1neutt(4), 0.0, "~chi0_4", "t");
      result.set_BF(BEreq::cb_sd_stop2body->brst1charb(1), 0.0, "~chi+_1", "b");
      result.set_BF(BEreq::cb_sd_stop2body->brst1charb(2), 0.0, "~chi+_2", "b");
      result.set_BF(BEreq::cb_sd_stop2body->brst1glui, 0.0, "~g", "t");
      result.set_BF(BEreq::cb_sd_stop2body->brst1hcsb(1), 0.0, psn.isb1, "H+");
      result.set_BF(BEreq::cb_sd_stop2body->brst1hcsb(2), 0.0, psn.isb2, "H+");
      result.set_BF(BEreq::cb_sd_stop2body->brst1wsb(1), 0.0, psn.isb1, "W+");
      result.set_BF(BEreq::cb_sd_stop2body->brst1wsb(2), 0.0, psn.isb2, "W+");
      result.set_BF(BEreq::cb_sd_stoploop->brgamma, 0.0, "~chi0_1", "c");
      result.set_BF(BEreq::cb_sd_stoploop->brgammaup, 0.0, "~chi0_1", "u");
      result.set_BF(BEreq::cb_sd_stoploop->brgammagluino, 0.0, "~g", "c");
      result.set_BF(BEreq::cb_sd_stop3body->brstopw(1,1), 0.0, "~chi0_1", "b", "W+");
      result.set_BF(BEreq::cb_sd_stop3body->brstopw(1,2), 0.0, "~chi0_2", "b", "W+");
      result.set_BF(BEreq::cb_sd_stop3body->brstopw(1,3), 0.0, "~chi0_3", "b", "W+");
      result.set_BF(BEreq::cb_sd_stop3body->brstopw(1,4), 0.0, "~chi0_4", "b", "W+");
      result.set_BF(BEreq::cb_sd_stop3body->brstoph(1,1), 0.0, "~chi0_1", "b", "H+");
      result.set_BF(BEreq::cb_sd_stop3body->brstoph(1,2), 0.0, "~chi0_2", "b", "H+");
      result.set_BF(BEreq::cb_sd_stop3body->brstoph(1,3), 0.0, "~chi0_3", "b", "H+");
      result.set_BF(BEreq::cb_sd_stop3body->brstoph(1,4), 0.0, "~chi0_4", "b", "H+");
      result.set_BF(BEreq::cb_sd_stop3body->brstsntau(1,1), 0.0, psn.isntaul, "b", "tau+");
      result.set_BF(BEreq::cb_sd_stop3body->brstsnel(1), 0.0, psn.isnel, "b", "e+");
      result.set_BF(BEreq::cb_sd_stop3body->brstsnel(1), 0.0, psn.isnmul, "b", "mu+");
      result.set_BF(BEreq::cb_sd_stop3body->brststau(1,1), 0.0, psn.istau1bar, "b", "nu_tau");
      result.set_BF(BEreq::cb_sd_stop3body->brststau(1,2), 0.0, psn.istau2bar, "b", "nu_tau");
      result.set_BF(BEreq::cb_sd_stop3body->brstsel(1,1), 0.0, psn.isellbar, "b", "nu_e");
      result.set_BF(BEreq::cb_sd_stop3body->brstsel(1,2), 0.0, psn.iselrbar, "b", "nu_e");
      result.set_BF(BEreq::cb_sd_stop3body->brstsel(1,1), 0.0, psn.ismulbar, "b", "nu_mu");
      result.set_BF(BEreq::cb_sd_stop3body->brstsel(1,2), 0.0, psn.ismurbar, "b", "nu_mu");
      result.set_BF(BEreq::cb_sd_stop3body->brstbsbst(1,1), 0.0, psn.isb1bar, "b", "t");
      result.set_BF(BEreq::cb_sd_stop3body->brstbsbst(1,2), 0.0, psn.isb2bar, "b", "t");
      result.set_BF(BEreq::cb_sd_stop3body->brstbbsbt(1,1), 0.0, psn.isb1, "bbar", "t");
      result.set_BF(BEreq::cb_sd_stop3body->brstbbsbt(1,2), 0.0, psn.isb2, "bbar", "t");
      result.set_BF(BEreq::cb_sd_stop3body->brstupsbdow(1,1), 0.0, psn.isb1, "dbar", "u");
      result.set_BF(BEreq::cb_sd_stop3body->brstupsbdow(1,2), 0.0, psn.isb2, "dbar", "u");
      result.set_BF(BEreq::cb_sd_stop3body->brstupsbdow(1,1), 0.0, psn.isb1, "sbar", "c");
      result.set_BF(BEreq::cb_sd_stop3body->brstupsbdow(1,2), 0.0, psn.isb2, "sbar", "c");
      result.set_BF(BEreq::cb_sd_stop3body->brsttausbnu(1,1), 0.0, psn.isb1, "tau+", "nu_tau");
      result.set_BF(BEreq::cb_sd_stop3body->brsttausbnu(1,2), 0.0, psn.isb2, "tau+", "nu_tau");
      result.set_BF(BEreq::cb_sd_stop3body->brstelsbnu(1,1), 0.0, psn.isb1, "e+", "nu_e");
      result.set_BF(BEreq::cb_sd_stop3body->brstelsbnu(1,2), 0.0, psn.isb2, "e+", "nu_e");
      result.set_BF(BEreq::cb_sd_stop3body->brstelsbnu(1,1), 0.0, psn.isb1, "mu+", "nu_mu");
      result.set_BF(BEreq::cb_sd_stop3body->brstelsbnu(1,2), 0.0, psn.isb2, "mu+", "nu_mu");
    }

    /// MSSM decays: stopbar_1
    void stopbar_1_decays (DecayTable::Entry& result) 
    {
      result = CP_conjugate(*Pipes::stopbar_1_decays::Dep::stop_1_decay_rates);
    }

    /// MSSM decays: stop_2
    void stop_2_decays (DecayTable::Entry& result) 
    {
      using namespace Pipes::stop_2_decays;
      mass_es_pseudonyms psn = *(Dep::SLHA_pseudonyms);

      result.calculator = BEreq::cb_sd_stopwidth.origin();
      result.calculator_version = BEreq::cb_sd_stopwidth.version();

      result.width_in_GeV = BEreq::cb_sd_stopwidth->stoptot(2);
      result.set_BF(BEreq::cb_sd_stop2body->brst2neutt(1), 0.0, "~chi0_1", "t");
      result.set_BF(BEreq::cb_sd_stop2body->brst2neutt(2), 0.0, "~chi0_2", "t");
      result.set_BF(BEreq::cb_sd_stop2body->brst2neutt(3), 0.0, "~chi0_3", "t");
      result.set_BF(BEreq::cb_sd_stop2body->brst2neutt(4), 0.0, "~chi0_4", "t");
      result.set_BF(BEreq::cb_sd_stop2body->brst2charb(1), 0.0, "~chi+_1", "b");
      result.set_BF(BEreq::cb_sd_stop2body->brst2charb(2), 0.0, "~chi+_2", "b");
      result.set_BF(BEreq::cb_sd_stop2body->brst2glui, 0.0, "~g", "t");
      result.set_BF(BEreq::cb_sd_stop2body->brst2hl, 0.0, psn.ist1, "h0_1");
      result.set_BF(BEreq::cb_sd_stop2body->brst2hh, 0.0, psn.ist1, "h0_2");
      result.set_BF(BEreq::cb_sd_stop2body->brst2ha, 0.0, psn.ist1, "A0");
      result.set_BF(BEreq::cb_sd_stop2body->brst2hcsb(1), 0.0, psn.isb1, "H+");
      result.set_BF(BEreq::cb_sd_stop2body->brst2hcsb(2), 0.0, psn.isb2, "H+");
      result.set_BF(BEreq::cb_sd_stop2body->brst2ztop, 0.0, psn.ist1, "Z0");
      result.set_BF(BEreq::cb_sd_stop2body->brst2wsb(1), 0.0, psn.isb1, "W+");
      result.set_BF(BEreq::cb_sd_stop2body->brst2wsb(2), 0.0, psn.isb2, "W+");
      result.set_BF(BEreq::cb_sd_stop3body->brstopw(2,1), 0.0, "~chi0_1", "b", "W+");
      result.set_BF(BEreq::cb_sd_stop3body->brstopw(2,2), 0.0, "~chi0_2", "b", "W+");
      result.set_BF(BEreq::cb_sd_stop3body->brstopw(2,3), 0.0, "~chi0_3", "b", "W+");
      result.set_BF(BEreq::cb_sd_stop3body->brstopw(2,4), 0.0, "~chi0_4", "b", "W+");
      result.set_BF(BEreq::cb_sd_stop3body->brstoph(2,1), 0.0, "~chi0_1", "b", "H+");
      result.set_BF(BEreq::cb_sd_stop3body->brstoph(2,2), 0.0, "~chi0_2", "b", "H+");
      result.set_BF(BEreq::cb_sd_stop3body->brstoph(2,3), 0.0, "~chi0_3", "b", "H+");
      result.set_BF(BEreq::cb_sd_stop3body->brstoph(2,4), 0.0, "~chi0_4", "b", "H+");
      result.set_BF(BEreq::cb_sd_stop3body->brstsntau(2,1), 0.0, psn.isntaul, "b", "tau+");
      result.set_BF(BEreq::cb_sd_stop3body->brstsnel(2), 0.0, psn.isnel, "b", "e+");
      result.set_BF(BEreq::cb_sd_stop3body->brstsnel(2), 0.0, psn.isnmul, "b", "mu+");
      result.set_BF(BEreq::cb_sd_stop3body->brststau(2,1), 0.0, psn.istau1bar, "b", "nu_tau");
      result.set_BF(BEreq::cb_sd_stop3body->brststau(2,2), 0.0, psn.istau2bar, "b", "nu_tau");
      result.set_BF(BEreq::cb_sd_stop3body->brstsel(2,1), 0.0, psn.isellbar, "b", "nu_e");
      result.set_BF(BEreq::cb_sd_stop3body->brstsel(2,2), 0.0, psn.iselrbar, "b", "nu_e");
      result.set_BF(BEreq::cb_sd_stop3body->brstsel(2,1), 0.0, psn.ismulbar, "b", "nu_mu");
      result.set_BF(BEreq::cb_sd_stop3body->brstsel(2,2), 0.0, psn.ismurbar, "b", "nu_mu");
      result.set_BF(BEreq::cb_sd_stop3body->brstbsbst(2,1), 0.0, psn.isb1bar, "b", "t");
      result.set_BF(BEreq::cb_sd_stop3body->brstbsbst(2,2), 0.0, psn.isb2bar, "b", "t");
      result.set_BF(BEreq::cb_sd_stop3body->brstbbsbt(2,1), 0.0, psn.isb1, "bbar", "t");
      result.set_BF(BEreq::cb_sd_stop3body->brstbbsbt(2,2), 0.0, psn.isb2, "bbar", "t");
      result.set_BF(BEreq::cb_sd_stop3body->brstupsbdow(2,1), 0.0, psn.isb1, "dbar", "u");
      result.set_BF(BEreq::cb_sd_stop3body->brstupsbdow(2,2), 0.0, psn.isb2, "dbar", "u");
      result.set_BF(BEreq::cb_sd_stop3body->brstupsbdow(2,1), 0.0, psn.isb1, "sbar", "c");
      result.set_BF(BEreq::cb_sd_stop3body->brstupsbdow(2,2), 0.0, psn.isb2, "sbar", "c");
      result.set_BF(BEreq::cb_sd_stop3body->brsttausbnu(2,1), 0.0, psn.isb1, "tau+", "nu_tau");
      result.set_BF(BEreq::cb_sd_stop3body->brsttausbnu(2,2), 0.0, psn.isb2, "tau+", "nu_tau");
      result.set_BF(BEreq::cb_sd_stop3body->brstelsbnu(2,1), 0.0, psn.isb1, "e+", "nu_e");
      result.set_BF(BEreq::cb_sd_stop3body->brstelsbnu(2,2), 0.0, psn.isb2, "e+", "nu_e");
      result.set_BF(BEreq::cb_sd_stop3body->brstelsbnu(2,1), 0.0, psn.isb1, "mu+", "nu_mu");
      result.set_BF(BEreq::cb_sd_stop3body->brstelsbnu(2,2), 0.0, psn.isb2, "mu+", "nu_mu");
      result.set_BF(BEreq::cb_sd_stop3body->brst2st1tt, 0.0, psn.ist1, "t", "tbar");
      result.set_BF(BEreq::cb_sd_stop3body->brst2st1tt, 0.0, psn.ist1bar, "t", "t");
      result.set_BF(BEreq::cb_sd_stop3body->brst2st1bb, 0.0, psn.ist1, "b", "bbar");
      result.set_BF(BEreq::cb_sd_stop3body->brst2st1uu, 0.0, psn.ist1, "u", "ubar");
      result.set_BF(BEreq::cb_sd_stop3body->brst2st1dd, 0.0, psn.ist1, "d", "dbar");
      result.set_BF(BEreq::cb_sd_stop3body->brst2st1uu, 0.0, psn.ist1, "c", "cbar");
      result.set_BF(BEreq::cb_sd_stop3body->brst2st1dd, 0.0, psn.ist1, "s", "sbar");
      result.set_BF(BEreq::cb_sd_stop3body->brst2st1ee, 0.0, psn.ist1, "e-", "e+");
      result.set_BF(BEreq::cb_sd_stop3body->brst2st1ee, 0.0, psn.ist1, "mu-", "mu+");
      result.set_BF(BEreq::cb_sd_stop3body->brst2st1tautau, 0.0, psn.ist1, "tau-", "tau+");
      result.set_BF(BEreq::cb_sd_stop3body->brst2st1nunu, 0.0, psn.ist1, "nu_e", "nubar_e");
      result.set_BF(BEreq::cb_sd_stop3body->brst2st1nunu, 0.0, psn.ist1, "nu_mu", "nubar_mu");
      result.set_BF(BEreq::cb_sd_stop3body->brst2st1nunu, 0.0, psn.ist1, "nu_tau", "nubar_tau");
    }

    /// MSSM decays: stopbar_2
    void stopbar_2_decays (DecayTable::Entry& result) 
    {
      result = CP_conjugate(*Pipes::stopbar_2_decays::Dep::stop_2_decay_rates);
    }

    /// MSSM decays: sbottom_1
    void sbottom_1_decays (DecayTable::Entry& result) 
    {
      using namespace Pipes::sbottom_1_decays;
      mass_es_pseudonyms psn = *(Dep::SLHA_pseudonyms);

      result.calculator = BEreq::cb_sd_sbotwidth.origin();
      result.calculator_version = BEreq::cb_sd_sbotwidth.version();

      result.width_in_GeV = BEreq::cb_sd_sbotwidth->sbottot(1);
      result.set_BF(BEreq::cb_sd_sbot2body->brsb1neutt(1), 0.0, "~chi0_1", "b");
      result.set_BF(BEreq::cb_sd_sbot2body->brsb1neutt(2), 0.0, "~chi0_2", "b");
      result.set_BF(BEreq::cb_sd_sbot2body->brsb1neutt(3), 0.0, "~chi0_3", "b");
      result.set_BF(BEreq::cb_sd_sbot2body->brsb1neutt(4), 0.0, "~chi0_4", "b");
      result.set_BF(BEreq::cb_sd_sbot2body->brsb1chart(1), 0.0, "~chi-_1", "t");
      result.set_BF(BEreq::cb_sd_sbot2body->brsb1chart(2), 0.0, "~chi-_2", "t");
      result.set_BF(BEreq::cb_sd_sbot2body->brsb1glui, 0.0, "~g", "b");
      result.set_BF(BEreq::cb_sd_sbot2body->brsb1hcst(1), 0.0, psn.ist1, "H-");
      result.set_BF(BEreq::cb_sd_sbot2body->brsb1hcst(2), 0.0, psn.ist2, "H-");
      result.set_BF(BEreq::cb_sd_sbot2body->brsb1wst(1), 0.0, psn.ist1, "W-");
      result.set_BF(BEreq::cb_sd_sbot2body->brsb1wst(2), 0.0, psn.ist2, "W-");
      result.set_BF(BEreq::cb_sd_sbot3body->brsbsntau(1,1), 0.0, psn.isntaulbar, "t", "tau-");
      result.set_BF(BEreq::cb_sd_sbot3body->brsbsnel(1), 0.0, psn.isnelbar, "t", "e-");
      result.set_BF(BEreq::cb_sd_sbot3body->brsbsnel(1), 0.0, psn.isnmulbar, "t", "mu-");
      result.set_BF(BEreq::cb_sd_sbot3body->brsbstau(1,1), 0.0, psn.istau1, "t", "nubar_tau");
      result.set_BF(BEreq::cb_sd_sbot3body->brsbstau(1,2), 0.0, psn.istau2, "t", "nubar_tau");
      result.set_BF(BEreq::cb_sd_sbot3body->brsbsel(1,1), 0.0, psn.isell, "t", "nubar_e");
      result.set_BF(BEreq::cb_sd_sbot3body->brsbsel(1,2), 0.0, psn.iselr, "t", "nubar_e");
      result.set_BF(BEreq::cb_sd_sbot3body->brsbsel(1,1), 0.0, psn.ismul, "t", "nubar_mu");
      result.set_BF(BEreq::cb_sd_sbot3body->brsbsel(1,2), 0.0, psn.ismur, "t", "nubar_mu");
      result.set_BF(BEreq::cb_sd_sbot3body->brsbtstsb(1,1), 0.0, psn.ist1bar, "t", "b");
      result.set_BF(BEreq::cb_sd_sbot3body->brsbtstsb(1,2), 0.0, psn.ist2bar, "t", "b");
      result.set_BF(BEreq::cb_sd_sbot3body->brsbtbstb(1,1), 0.0, psn.ist1, "tbar", "b");
      result.set_BF(BEreq::cb_sd_sbot3body->brsbtbstb(1,2), 0.0, psn.ist2, "tbar", "b");
      result.set_BF(BEreq::cb_sd_sbot3body->brsbupstdow(1,1), 0.0, psn.ist1, "ubar", "d");
      result.set_BF(BEreq::cb_sd_sbot3body->brsbupstdow(1,2), 0.0, psn.ist2, "ubar", "d");
      result.set_BF(BEreq::cb_sd_sbot3body->brsbupstdow(1,1), 0.0, psn.ist1, "cbar", "s");
      result.set_BF(BEreq::cb_sd_sbot3body->brsbupstdow(1,2), 0.0, psn.ist2, "cbar", "s");
      result.set_BF(BEreq::cb_sd_sbot3body->brsbtaustnu(1,1), 0.0, psn.ist1, "tau-", "nubar_tau");
      result.set_BF(BEreq::cb_sd_sbot3body->brsbtaustnu(1,2), 0.0, psn.ist2, "tau-", "nubar_tau");
      result.set_BF(BEreq::cb_sd_sbot3body->brsbelstnu(1,1), 0.0, psn.ist1, "e-", "nubar_e");
      result.set_BF(BEreq::cb_sd_sbot3body->brsbelstnu(1,2), 0.0, psn.ist1, "e-", "nubar_e");
      result.set_BF(BEreq::cb_sd_sbot3body->brsbelstnu(1,1), 0.0, psn.ist1, "mu-", "nubar_mu");
      result.set_BF(BEreq::cb_sd_sbot3body->brsbelstnu(1,2), 0.0, psn.ist1, "mu-", "nubar_mu");
    }

    /// MSSM decays: sbottombar_1
    void sbottombar_1_decays (DecayTable::Entry& result) 
    {
      result = CP_conjugate(*Pipes::sbottombar_1_decays::Dep::sbottom_1_decay_rates);
    }

    /// MSSM decays: sbottom_2
    void sbottom_2_decays (DecayTable::Entry& result) 
    {
      using namespace Pipes::sbottom_2_decays;
      mass_es_pseudonyms psn = *(Dep::SLHA_pseudonyms);
     
      result.calculator = BEreq::cb_sd_sbotwidth.origin();
      result.calculator_version = BEreq::cb_sd_sbotwidth.version();

      result.width_in_GeV = BEreq::cb_sd_sbotwidth->sbottot(2);
      result.set_BF(BEreq::cb_sd_sbot2body->brsb2neutt(1), 0.0, "~chi0_1", "b");
      result.set_BF(BEreq::cb_sd_sbot2body->brsb2neutt(2), 0.0, "~chi0_2", "b");
      result.set_BF(BEreq::cb_sd_sbot2body->brsb2neutt(3), 0.0, "~chi0_3", "b");
      result.set_BF(BEreq::cb_sd_sbot2body->brsb2neutt(4), 0.0, "~chi0_4", "b");
      result.set_BF(BEreq::cb_sd_sbot2body->brsb2chart(1), 0.0, "~chi-_1", "t");
      result.set_BF(BEreq::cb_sd_sbot2body->brsb2chart(2), 0.0, "~chi-_2", "t");
      result.set_BF(BEreq::cb_sd_sbot2body->brsb2glui, 0.0, "~g", "b");
      result.set_BF(BEreq::cb_sd_sbot2body->brsb2hl, 0.0, psn.isb1, "h0_1");
      result.set_BF(BEreq::cb_sd_sbot2body->brsb2hh, 0.0, psn.isb1, "h0_2");
      result.set_BF(BEreq::cb_sd_sbot2body->brsb2ha, 0.0, psn.isb1, "A0");
      result.set_BF(BEreq::cb_sd_sbot2body->brsb2hcst(1), 0.0, psn.ist1, "H-");
      result.set_BF(BEreq::cb_sd_sbot2body->brsb2hcst(2), 0.0, psn.ist2, "H-");
      result.set_BF(BEreq::cb_sd_sbot2body->brsb2zbot, 0.0, psn.isb1, "Z0");
      result.set_BF(BEreq::cb_sd_sbot2body->brsb2wst(1), 0.0, psn.ist1, "W-");
      result.set_BF(BEreq::cb_sd_sbot2body->brsb2wst(2), 0.0, psn.ist2, "W-");
      result.set_BF(BEreq::cb_sd_sbot3body->brsbsntau(2,1), 0.0, psn.isntaulbar, "t", "tau-");
      result.set_BF(BEreq::cb_sd_sbot3body->brsbsnel(2), 0.0, psn.isnelbar, "t", "e-");
      result.set_BF(BEreq::cb_sd_sbot3body->brsbsnel(2), 0.0, psn.isnmulbar, "t", "mu-");
      result.set_BF(BEreq::cb_sd_sbot3body->brsbstau(2,1), 0.0, psn.istau1, "t", "nubar_tau");
      result.set_BF(BEreq::cb_sd_sbot3body->brsbstau(2,2), 0.0, psn.istau2, "t", "nubar_tau");
      result.set_BF(BEreq::cb_sd_sbot3body->brsbsel(2,1), 0.0, psn.isell, "t", "nubar_e");
      result.set_BF(BEreq::cb_sd_sbot3body->brsbsel(2,2), 0.0, psn.iselr, "t", "nubar_e");
      result.set_BF(BEreq::cb_sd_sbot3body->brsbsel(2,1), 0.0, psn.ismul, "t", "nubar_mu");
      result.set_BF(BEreq::cb_sd_sbot3body->brsbsel(2,2), 0.0, psn.ismur, "t", "nubar_mu");
      result.set_BF(BEreq::cb_sd_sbot3body->brsbtstsb(2,1), 0.0, psn.ist1bar, "t", "b");
      result.set_BF(BEreq::cb_sd_sbot3body->brsbtstsb(2,2), 0.0, psn.ist2bar, "t", "b");
      result.set_BF(BEreq::cb_sd_sbot3body->brsbtbstb(2,1), 0.0, psn.ist1, "tbar", "b");
      result.set_BF(BEreq::cb_sd_sbot3body->brsbtbstb(2,2), 0.0, psn.ist2, "tbar", "b");
      result.set_BF(BEreq::cb_sd_sbot3body->brsbupstdow(2,1), 0.0, psn.ist1, "ubar", "d");
      result.set_BF(BEreq::cb_sd_sbot3body->brsbupstdow(2,2), 0.0, psn.ist2, "ubar", "d");
      result.set_BF(BEreq::cb_sd_sbot3body->brsbupstdow(2,1), 0.0, psn.ist1, "cbar", "s");
      result.set_BF(BEreq::cb_sd_sbot3body->brsbupstdow(2,2), 0.0, psn.ist2, "cbar", "s");
      result.set_BF(BEreq::cb_sd_sbot3body->brsbtaustnu(2,1), 0.0, psn.ist1, "tau-", "nubar_tau");
      result.set_BF(BEreq::cb_sd_sbot3body->brsbtaustnu(2,2), 0.0, psn.ist2, "tau-", "nubar_tau");
      result.set_BF(BEreq::cb_sd_sbot3body->brsbelstnu(2,1), 0.0, psn.ist1, "e-", "nubar_e");
      result.set_BF(BEreq::cb_sd_sbot3body->brsbelstnu(2,2), 0.0, psn.ist1, "e-", "nubar_e");
      result.set_BF(BEreq::cb_sd_sbot3body->brsbelstnu(2,1), 0.0, psn.ist1, "mu-", "nubar_mu");
      result.set_BF(BEreq::cb_sd_sbot3body->brsbelstnu(2,2), 0.0, psn.ist1, "mu-", "nubar_mu");
      result.set_BF(BEreq::cb_sd_sbot3body->brsb2sb1bb, 0.0, psn.isb1, "b", "bbar");
      result.set_BF(BEreq::cb_sd_sbot3body->brsb2sb1starbb, 0.0, psn.isb1bar, "b", "b");
      result.set_BF(BEreq::cb_sd_sbot3body->brsb2sb1tt, 0.0, psn.isb1, "t", "tbar");
      result.set_BF(BEreq::cb_sd_sbot3body->brsb2sb1uu, 0.0, psn.isb1, "u", "ubar");
      result.set_BF(BEreq::cb_sd_sbot3body->brsb2sb1dd, 0.0, psn.isb1, "d", "dbar");
      result.set_BF(BEreq::cb_sd_sbot3body->brsb2sb1uu, 0.0, psn.isb1, "c", "cbar");
      result.set_BF(BEreq::cb_sd_sbot3body->brsb2sb1dd, 0.0, psn.isb1, "s", "sbar");
      result.set_BF(BEreq::cb_sd_sbot3body->brsb2sb1ee, 0.0, psn.isb1, "e-", "e+");
      result.set_BF(BEreq::cb_sd_sbot3body->brsb2sb1ee, 0.0, psn.isb1, "mu-", "mu+");
      result.set_BF(BEreq::cb_sd_sbot3body->brsb2sb1tautau, 0.0, psn.isb1, "tau-", "tau+");
      result.set_BF(BEreq::cb_sd_sbot3body->brsb2sb1nunu, 0.0, psn.isb1, "nu_e", "nubar_e");
      result.set_BF(BEreq::cb_sd_sbot3body->brsb2sb1nunu, 0.0, psn.isb1, "nu_mu", "nubar_mu");
      result.set_BF(BEreq::cb_sd_sbot3body->brsb2sb1nunu, 0.0, psn.isb1, "nu_tau", "nubar_tau");
    }

    /// MSSM decays: sbottombar_2
    void sbottombar_2_decays (DecayTable::Entry& result) 
    {
      result = CP_conjugate(*Pipes::sbottombar_2_decays::Dep::sbottom_2_decay_rates);
    }

    /// MSSM decays: sup_l
    void sup_l_decays (DecayTable::Entry& result) 
    {
      using namespace Pipes::sup_l_decays;

      result.calculator = BEreq::cb_sd_supwidth.origin();
      result.calculator_version = BEreq::cb_sd_supwidth.version();

      result.width_in_GeV = BEreq::cb_sd_supwidth->supltot2;
      result.set_BF(BEreq::cb_sd_sup2body->brsuplnup(1), 0.0, "~chi0_1", "u");
      result.set_BF(BEreq::cb_sd_sup2body->brsuplnup(2), 0.0, "~chi0_2", "u");
      result.set_BF(BEreq::cb_sd_sup2body->brsuplnup(3), 0.0, "~chi0_3", "u");
      result.set_BF(BEreq::cb_sd_sup2body->brsuplnup(4), 0.0, "~chi0_4", "u");
      result.set_BF(BEreq::cb_sd_sup2body->brsuplcdow(1), 0.0, "~chi+_1", "d");
      result.set_BF(BEreq::cb_sd_sup2body->brsuplcdow(2), 0.0, "~chi+_2", "d");
      result.set_BF(BEreq::cb_sd_sup2body->brsuplglui, 0.0, "~g", "u");
    }

    /// MSSM decays: supbar_l
    void supbar_l_decays (DecayTable::Entry& result) 
    {
      result = CP_conjugate(*Pipes::supbar_l_decays::Dep::sup_l_decay_rates);
    }

    /// MSSM decays: sup_r
    void sup_r_decays (DecayTable::Entry& result) 
    {
      using namespace Pipes::sup_r_decays;
      result.calculator = BEreq::cb_sd_supwidth.origin();
      result.calculator_version = BEreq::cb_sd_supwidth.version();
      result.width_in_GeV = BEreq::cb_sd_supwidth->suprtot2;
      result.set_BF(BEreq::cb_sd_sup2body->brsuprnup(1), 0.0, "~chi0_1", "u");
      result.set_BF(BEreq::cb_sd_sup2body->brsuprnup(2), 0.0, "~chi0_2", "u");
      result.set_BF(BEreq::cb_sd_sup2body->brsuprnup(3), 0.0, "~chi0_3", "u");
      result.set_BF(BEreq::cb_sd_sup2body->brsuprnup(4), 0.0, "~chi0_4", "u");
      result.set_BF(BEreq::cb_sd_sup2body->brsuprcdow(1), 0.0, "~chi+_1", "d");
      result.set_BF(BEreq::cb_sd_sup2body->brsuprcdow(2), 0.0, "~chi+_2", "d");
      result.set_BF(BEreq::cb_sd_sup2body->brsuprglui, 0.0, "~g", "u");
    }

    /// MSSM decays: supbar_r
    void supbar_r_decays (DecayTable::Entry& result) 
    {
      result = CP_conjugate(*Pipes::supbar_r_decays::Dep::sup_r_decay_rates);
    }

    /// MSSM decays: sdown_l
    void sdown_l_decays (DecayTable::Entry& result) 
    {
      using namespace Pipes::sdown_l_decays;
      result.calculator = BEreq::cb_sd_sdownwidth.origin();
      result.calculator_version = BEreq::cb_sd_sdownwidth.version();
      result.width_in_GeV = BEreq::cb_sd_sdownwidth->sdowltot2;
      result.set_BF(BEreq::cb_sd_sdown2body->brsdowlndow(1), 0.0, "~chi0_1", "d");
      result.set_BF(BEreq::cb_sd_sdown2body->brsdowlndow(2), 0.0, "~chi0_2", "d");
      result.set_BF(BEreq::cb_sd_sdown2body->brsdowlndow(3), 0.0, "~chi0_3", "d");
      result.set_BF(BEreq::cb_sd_sdown2body->brsdowlndow(4), 0.0, "~chi0_4", "d");
      result.set_BF(BEreq::cb_sd_sdown2body->brsdowlchup(1), 0.0, "~chi-_1", "u");
      result.set_BF(BEreq::cb_sd_sdown2body->brsdowlchup(2), 0.0, "~chi-_2", "u");
      result.set_BF(BEreq::cb_sd_sdown2body->brsdowlglui, 0.0, "~g", "d");
    }

    /// MSSM decays: sdownbar_l
    void sdownbar_l_decays (DecayTable::Entry& result) 
    {
      result = CP_conjugate(*Pipes::sdownbar_l_decays::Dep::sdown_l_decay_rates);
    }

    /// MSSM decays: sdown_r
    void sdown_r_decays (DecayTable::Entry& result) 
    {
      using namespace Pipes::sdown_r_decays;
      result.calculator = BEreq::cb_sd_sdownwidth.origin();
      result.calculator_version = BEreq::cb_sd_sdownwidth.version();
      result.width_in_GeV = BEreq::cb_sd_sdownwidth->sdowrtot2;
      result.set_BF(BEreq::cb_sd_sdown2body->brsdowrndow(1), 0.0, "~chi0_1", "d");
      result.set_BF(BEreq::cb_sd_sdown2body->brsdowrndow(2), 0.0, "~chi0_2", "d");
      result.set_BF(BEreq::cb_sd_sdown2body->brsdowrndow(3), 0.0, "~chi0_3", "d");
      result.set_BF(BEreq::cb_sd_sdown2body->brsdowrndow(4), 0.0, "~chi0_4", "d");
      result.set_BF(BEreq::cb_sd_sdown2body->brsdowrchup(1), 0.0, "~chi-_1", "u");
      result.set_BF(BEreq::cb_sd_sdown2body->brsdowrchup(2), 0.0, "~chi-_2", "u");
      result.set_BF(BEreq::cb_sd_sdown2body->brsdowrglui, 0.0, "~g", "d");
    }

    /// MSSM decays: sdownbar_r
    void sdownbar_r_decays (DecayTable::Entry& result) 
    {
      result = CP_conjugate(*Pipes::sdownbar_r_decays::Dep::sdown_r_decay_rates);
    }

    /// MSSM decays: scharm_l
    void scharm_l_decays (DecayTable::Entry& result) 
    {
      using namespace Pipes::scharm_l_decays;
      result.calculator = BEreq::cb_sd_supwidth.origin();
      result.calculator_version = BEreq::cb_sd_supwidth.version();
      result.width_in_GeV = BEreq::cb_sd_supwidth->supltot2;
      result.set_BF(BEreq::cb_sd_sup2body->brsuplnup(1), 0.0, "~chi0_1", "c");
      result.set_BF(BEreq::cb_sd_sup2body->brsuplnup(2), 0.0, "~chi0_2", "c");
      result.set_BF(BEreq::cb_sd_sup2body->brsuplnup(3), 0.0, "~chi0_3", "c");
      result.set_BF(BEreq::cb_sd_sup2body->brsuplnup(4), 0.0, "~chi0_4", "c");
      result.set_BF(BEreq::cb_sd_sup2body->brsuplcdow(1), 0.0, "~chi+_1", "s");
      result.set_BF(BEreq::cb_sd_sup2body->brsuplcdow(2), 0.0, "~chi+_2", "s");
      result.set_BF(BEreq::cb_sd_sup2body->brsuplglui, 0.0, "~g", "c");
    }

    /// MSSM decays: scharmbar_l
    void scharmbar_l_decays (DecayTable::Entry& result) 
    {
      result = CP_conjugate(*Pipes::scharmbar_l_decays::Dep::scharm_l_decay_rates);
    }

    /// MSSM decays: scharm_r
    void scharm_r_decays (DecayTable::Entry& result) 
    {
      using namespace Pipes::scharm_r_decays;
      result.calculator = BEreq::cb_sd_supwidth.origin();
      result.calculator_version = BEreq::cb_sd_supwidth.version();
      result.width_in_GeV = BEreq::cb_sd_supwidth->suprtot2;
      result.set_BF(BEreq::cb_sd_sup2body->brsuprnup(1), 0.0, "~chi0_1", "c");
      result.set_BF(BEreq::cb_sd_sup2body->brsuprnup(2), 0.0, "~chi0_2", "c");
      result.set_BF(BEreq::cb_sd_sup2body->brsuprnup(3), 0.0, "~chi0_3", "c");
      result.set_BF(BEreq::cb_sd_sup2body->brsuprnup(4), 0.0, "~chi0_4", "c");
      result.set_BF(BEreq::cb_sd_sup2body->brsuprcdow(1), 0.0, "~chi+_1", "s");
      result.set_BF(BEreq::cb_sd_sup2body->brsuprcdow(2), 0.0, "~chi+_2", "s");
      result.set_BF(BEreq::cb_sd_sup2body->brsuprglui, 0.0, "~g", "c");
    }

    /// MSSM decays: scharmbar_r
    void scharmbar_r_decays (DecayTable::Entry& result) 
    {
      result = CP_conjugate(*Pipes::scharmbar_r_decays::Dep::scharm_r_decay_rates);
    }

    /// MSSM decays: sstrange_l
    void sstrange_l_decays (DecayTable::Entry& result) 
    {
      using namespace Pipes::sstrange_l_decays;
      result.calculator = BEreq::cb_sd_sdownwidth.origin();
      result.calculator_version = BEreq::cb_sd_sdownwidth.version();
      result.width_in_GeV = BEreq::cb_sd_sdownwidth->sdowltot2;
      result.set_BF(BEreq::cb_sd_sdown2body->brsdowlndow(1), 0.0, "~chi0_1", "s");
      result.set_BF(BEreq::cb_sd_sdown2body->brsdowlndow(2), 0.0, "~chi0_2", "s");
      result.set_BF(BEreq::cb_sd_sdown2body->brsdowlndow(3), 0.0, "~chi0_3", "s");
      result.set_BF(BEreq::cb_sd_sdown2body->brsdowlndow(4), 0.0, "~chi0_4", "s");
      result.set_BF(BEreq::cb_sd_sdown2body->brsdowlchup(1), 0.0, "~chi-_1", "c");
      result.set_BF(BEreq::cb_sd_sdown2body->brsdowlchup(2), 0.0, "~chi-_2", "c");
      result.set_BF(BEreq::cb_sd_sdown2body->brsdowlglui, 0.0, "~g", "s");
    }

    /// MSSM decays: sstrangebar_l
    void sstrangebar_l_decays (DecayTable::Entry& result) 
    {
      result = CP_conjugate(*Pipes::sstrangebar_l_decays::Dep::sstrange_l_decay_rates);
    }

    /// MSSM decays: sstrange_r
    void sstrange_r_decays (DecayTable::Entry& result) 
    {
      using namespace Pipes::sstrange_r_decays;
      result.calculator = BEreq::cb_sd_sdownwidth.origin();
      result.calculator_version = BEreq::cb_sd_sdownwidth.version();
      result.width_in_GeV = BEreq::cb_sd_sdownwidth->sdowrtot2;
      result.set_BF(BEreq::cb_sd_sdown2body->brsdowrndow(1), 0.0, "~chi0_1", "s");
      result.set_BF(BEreq::cb_sd_sdown2body->brsdowrndow(2), 0.0, "~chi0_2", "s");
      result.set_BF(BEreq::cb_sd_sdown2body->brsdowrndow(3), 0.0, "~chi0_3", "s");
      result.set_BF(BEreq::cb_sd_sdown2body->brsdowrndow(4), 0.0, "~chi0_4", "s");
      result.set_BF(BEreq::cb_sd_sdown2body->brsdowrchup(1), 0.0, "~chi-_1", "c");
      result.set_BF(BEreq::cb_sd_sdown2body->brsdowrchup(2), 0.0, "~chi-_2", "c");
      result.set_BF(BEreq::cb_sd_sdown2body->brsdowrglui, 0.0, "~g", "s");
    }

    /// MSSM decays: sstrangebar_r
    void sstrangebar_r_decays (DecayTable::Entry& result) 
    {
      result = CP_conjugate(*Pipes::sstrangebar_r_decays::Dep::sstrange_r_decay_rates);
    }

    /// MSSM decays: selectron_l
    void selectron_l_decays (DecayTable::Entry& result) 
    {
      using namespace Pipes::selectron_l_decays;
      result.calculator = BEreq::cb_sd_selwidth.origin();
      result.calculator_version = BEreq::cb_sd_selwidth.version();
      result.width_in_GeV = BEreq::cb_sd_selwidth->selltot2;
      result.set_BF(BEreq::cb_sd_sel2body->brsellneute(1), 0.0, "~chi0_1", "e-");
      result.set_BF(BEreq::cb_sd_sel2body->brsellneute(2), 0.0, "~chi0_2", "e-");
      result.set_BF(BEreq::cb_sd_sel2body->brsellneute(3), 0.0, "~chi0_3", "e-");
      result.set_BF(BEreq::cb_sd_sel2body->brsellneute(4), 0.0, "~chi0_4", "e-");
      result.set_BF(BEreq::cb_sd_sel2body->brsellcharnue(1), 0.0, "~chi-_1", "nu_e");
      result.set_BF(BEreq::cb_sd_sel2body->brsellcharnue(2), 0.0, "~chi-_2", "nu_e");
    }

    /// MSSM decays: selectronbar_l
    void selectronbar_l_decays (DecayTable::Entry& result) 
    {
      result = CP_conjugate(*Pipes::selectronbar_l_decays::Dep::selectron_l_decay_rates);
    }

    /// MSSM decays: selectron_r
    void selectron_r_decays (DecayTable::Entry& result) 
    {
      using namespace Pipes::selectron_r_decays;
      result.calculator = BEreq::cb_sd_selwidth.origin();
      result.calculator_version = BEreq::cb_sd_selwidth.version();
      result.width_in_GeV = BEreq::cb_sd_selwidth->selrtot2;
      result.set_BF(BEreq::cb_sd_sel2body->brselrneute(1), 0.0, "~chi0_1", "e-");
      result.set_BF(BEreq::cb_sd_sel2body->brselrneute(2), 0.0, "~chi0_2", "e-");
      result.set_BF(BEreq::cb_sd_sel2body->brselrneute(3), 0.0, "~chi0_3", "e-");
      result.set_BF(BEreq::cb_sd_sel2body->brselrneute(4), 0.0, "~chi0_4", "e-");
      result.set_BF(BEreq::cb_sd_sel2body->brselrcharnue(1), 0.0, "~chi-_1", "nu_e");
      result.set_BF(BEreq::cb_sd_sel2body->brselrcharnue(2), 0.0, "~chi-_2", "nu_e");
    }

    /// MSSM decays: selectronbar_r
    void selectronbar_r_decays (DecayTable::Entry& result) 
    {
      result = CP_conjugate(*Pipes::selectronbar_r_decays::Dep::selectron_r_decay_rates);
    }
  
    /// MSSM decays: smuon_l
    void smuon_l_decays (DecayTable::Entry& result) 
    {
      using namespace Pipes::smuon_l_decays;
      result.calculator = BEreq::cb_sd_selwidth.origin();
      result.calculator_version = BEreq::cb_sd_selwidth.version();
      result.width_in_GeV = BEreq::cb_sd_selwidth->selltot2;
      result.set_BF(BEreq::cb_sd_sel2body->brsellneute(1), 0.0, "~chi0_1", "mu-");
      result.set_BF(BEreq::cb_sd_sel2body->brsellneute(2), 0.0, "~chi0_2", "mu-");
      result.set_BF(BEreq::cb_sd_sel2body->brsellneute(3), 0.0, "~chi0_3", "mu-");
      result.set_BF(BEreq::cb_sd_sel2body->brsellneute(4), 0.0, "~chi0_4", "mu-");
      result.set_BF(BEreq::cb_sd_sel2body->brsellcharnue(1), 0.0, "~chi-_1", "nu_mu");
      result.set_BF(BEreq::cb_sd_sel2body->brsellcharnue(2), 0.0, "~chi-_2", "nu_mu");
    }

    /// MSSM decays: smuonbar_l
    void smuonbar_l_decays (DecayTable::Entry& result) 
    {
      result = CP_conjugate(*Pipes::smuonbar_l_decays::Dep::smuon_l_decay_rates);
    }
  
    /// MSSM decays: smuon_r
    void smuon_r_decays (DecayTable::Entry& result) 
    {
      using namespace Pipes::smuon_r_decays;
      result.calculator = BEreq::cb_sd_selwidth.origin();
      result.calculator_version = BEreq::cb_sd_selwidth.version();
      result.width_in_GeV = BEreq::cb_sd_selwidth->selrtot2;
      result.set_BF(BEreq::cb_sd_sel2body->brselrneute(1), 0.0, "~chi0_1", "mu-");
      result.set_BF(BEreq::cb_sd_sel2body->brselrneute(2), 0.0, "~chi0_2", "mu-");
      result.set_BF(BEreq::cb_sd_sel2body->brselrneute(3), 0.0, "~chi0_3", "mu-");
      result.set_BF(BEreq::cb_sd_sel2body->brselrneute(4), 0.0, "~chi0_4", "mu-");
      result.set_BF(BEreq::cb_sd_sel2body->brselrcharnue(1), 0.0, "~chi-_1", "nu_mu");
      result.set_BF(BEreq::cb_sd_sel2body->brselrcharnue(2), 0.0, "~chi-_2", "nu_mu");
    }
  
    /// MSSM decays: smuonbar_r
    void smuonbar_r_decays (DecayTable::Entry& result) 
    {
      result = CP_conjugate(*Pipes::smuonbar_r_decays::Dep::smuon_r_decay_rates);
    }
  
    /// MSSM decays: stau_1
    void stau_1_decays (DecayTable::Entry& result) 
    {
      using namespace Pipes::stau_1_decays;
      mass_es_pseudonyms psn = *(Dep::SLHA_pseudonyms);
      
      result.calculator = BEreq::cb_sd_stauwidth.origin();
      result.calculator_version = BEreq::cb_sd_stauwidth.version();

      result.width_in_GeV = BEreq::cb_sd_stauwidth->stau1tot2;
      result.set_BF(BEreq::cb_sd_stau2body->brstau1neut(1), 0.0, "~chi0_1", "tau-");
      result.set_BF(BEreq::cb_sd_stau2body->brstau1neut(2), 0.0, "~chi0_2", "tau-");
      result.set_BF(BEreq::cb_sd_stau2body->brstau1neut(3), 0.0, "~chi0_3", "tau-");
      result.set_BF(BEreq::cb_sd_stau2body->brstau1neut(4), 0.0, "~chi0_4", "tau-");
      result.set_BF(BEreq::cb_sd_stau2body->brstau1char(1), 0.0, "~chi-_1", "nu_tau");
      result.set_BF(BEreq::cb_sd_stau2body->brstau1char(2), 0.0, "~chi-_2", "nu_tau");
      result.set_BF(BEreq::cb_sd_stau2body->brstau1hcsn(1), 0.0, psn.isntaul, "H-");
      result.set_BF(BEreq::cb_sd_stau2body->brstau1wsn(1), 0.0, psn.isntaul, "W-");
      result.set_BF(BEreq::cb_sd_stau2bodygrav->brstautaugrav, 0.0, "~G", "tau-");
    }

    /// MSSM decays: staubar_1
    void staubar_1_decays (DecayTable::Entry& result) 
    {
      result = CP_conjugate(*Pipes::staubar_1_decays::Dep::stau_1_decay_rates);
    }
  
    /// MSSM decays: stau_2
    void stau_2_decays (DecayTable::Entry& result) 
    {
      using namespace Pipes::stau_2_decays;
      mass_es_pseudonyms psn = *(Dep::SLHA_pseudonyms);
      
      result.calculator = BEreq::cb_sd_stauwidth.origin();
      result.calculator_version = BEreq::cb_sd_stauwidth.version();

      result.width_in_GeV = BEreq::cb_sd_stauwidth->stau2tot2;
      result.set_BF(BEreq::cb_sd_stau2body->brstau2neut(1), 0.0, "~chi0_1", "tau-");
      result.set_BF(BEreq::cb_sd_stau2body->brstau2neut(2), 0.0, "~chi0_2", "tau-");
      result.set_BF(BEreq::cb_sd_stau2body->brstau2neut(3), 0.0, "~chi0_3", "tau-");
      result.set_BF(BEreq::cb_sd_stau2body->brstau2neut(4), 0.0, "~chi0_4", "tau-");
      result.set_BF(BEreq::cb_sd_stau2body->brstau2char(1), 0.0, "~chi-_1", "nu_tau");
      result.set_BF(BEreq::cb_sd_stau2body->brstau2char(2), 0.0, "~chi-_2", "nu_tau");
      result.set_BF(BEreq::cb_sd_stau2body->brstau2hcsn(1), 0.0, psn.isntaul, "H-");
      result.set_BF(BEreq::cb_sd_stau2body->brstau2wsn(1), 0.0, psn.isntaul, "W-");
      result.set_BF(BEreq::cb_sd_stau2body->brstau2hl, 0.0, psn.istau1, "h0_1");
      result.set_BF(BEreq::cb_sd_stau2body->brstau2hh, 0.0, psn.istau1, "h0_2");
      result.set_BF(BEreq::cb_sd_stau2body->brstau2ha, 0.0, psn.istau1, "A0");
      result.set_BF(BEreq::cb_sd_stau2body->brstau2ztau, 0.0, psn.istau1, "Z0");
    }
     
    /// MSSM decays: staubar_2
    void staubar_2_decays (DecayTable::Entry& result) 
    {
      result = CP_conjugate(*Pipes::staubar_2_decays::Dep::stau_2_decay_rates);
    }

    /// MSSM decays: snu_electronl
    void snu_electronl_decays (DecayTable::Entry& result) 
    {      
      using namespace Pipes::snu_electronl_decays;
      result.calculator = BEreq::cb_sd_snelwidth.origin();
      result.calculator_version = BEreq::cb_sd_snelwidth.version();
      result.width_in_GeV = BEreq::cb_sd_snelwidth->sneltot2;
      result.set_BF(BEreq::cb_sd_snel2body->brsnellneut(1), 0.0, "~chi0_1", "nu_e");
      result.set_BF(BEreq::cb_sd_snel2body->brsnellneut(2), 0.0, "~chi0_2", "nu_e");
      result.set_BF(BEreq::cb_sd_snel2body->brsnellneut(3), 0.0, "~chi0_3", "nu_e");
      result.set_BF(BEreq::cb_sd_snel2body->brsnellneut(4), 0.0, "~chi0_4", "nu_e");
      result.set_BF(BEreq::cb_sd_snel2body->brsnellchar(1), 0.0, "~chi+_1", "e-");
      result.set_BF(BEreq::cb_sd_snel2body->brsnellchar(2), 0.0, "~chi+_2", "e-");
    }

    /// MSSM decays: snubar_electronl
    void snubar_electronl_decays (DecayTable::Entry& result) 
    {
      result = CP_conjugate(*Pipes::snubar_electronl_decays::Dep::snu_electronl_decay_rates);
    }

    /// MSSM decays: snu_muonl
    void snu_muonl_decays (DecayTable::Entry& result) 
    {
      using namespace Pipes::snu_muonl_decays;
      result.calculator = BEreq::cb_sd_snelwidth.origin();
      result.calculator_version = BEreq::cb_sd_snelwidth.version();
      result.width_in_GeV = BEreq::cb_sd_snelwidth->sneltot2;
      result.set_BF(BEreq::cb_sd_snel2body->brsnellneut(1), 0.0, "~chi0_1", "nu_mu");
      result.set_BF(BEreq::cb_sd_snel2body->brsnellneut(2), 0.0, "~chi0_2", "nu_mu");
      result.set_BF(BEreq::cb_sd_snel2body->brsnellneut(3), 0.0, "~chi0_3", "nu_mu");
      result.set_BF(BEreq::cb_sd_snel2body->brsnellneut(4), 0.0, "~chi0_4", "nu_mu");
      result.set_BF(BEreq::cb_sd_snel2body->brsnellchar(1), 0.0, "~chi+_1", "mu-");
      result.set_BF(BEreq::cb_sd_snel2body->brsnellchar(2), 0.0, "~chi+_2", "mu-");
    }

    /// MSSM decays: snubar_muonl
    void snubar_muonl_decays (DecayTable::Entry& result) 
    {
      result = CP_conjugate(*Pipes::snubar_muonl_decays::Dep::snu_muonl_decay_rates);
    }

    /// MSSM decays: snu_taul
    /// Note that SUSY-HIT calls ~nu_tau_L "snutau1" even though it has no RH (~)nus.
    void snu_taul_decays (DecayTable::Entry& result) 
    {
      using namespace Pipes::snu_taul_decays;
      mass_es_pseudonyms psn = *(Dep::SLHA_pseudonyms);

      result.calculator = BEreq::cb_sd_sntauwidth.origin();
      result.calculator_version = BEreq::cb_sd_sntauwidth.version();

      result.width_in_GeV = BEreq::cb_sd_sntauwidth->sntautot2;
      result.set_BF(BEreq::cb_sd_sntau2body->brsntauneut(1), 0.0, "~chi0_1", "nu_tau");
      result.set_BF(BEreq::cb_sd_sntau2body->brsntauneut(2), 0.0, "~chi0_2", "nu_tau");
      result.set_BF(BEreq::cb_sd_sntau2body->brsntauneut(3), 0.0, "~chi0_3", "nu_tau");
      result.set_BF(BEreq::cb_sd_sntau2body->brsntauneut(4), 0.0, "~chi0_4", "nu_tau");
      result.set_BF(BEreq::cb_sd_sntau2body->brsntauchar(1), 0.0, "~chi+_1", "tau-");
      result.set_BF(BEreq::cb_sd_sntau2body->brsntauchar(2), 0.0, "~chi+_2", "tau-");
      result.set_BF(BEreq::cb_sd_sntau2body->brsntau1hcstau(1), 0.0, psn.istau1bar, "H-");
      result.set_BF(BEreq::cb_sd_sntau2body->brsntau1hcstau(2), 0.0, psn.istau2bar, "H-");
      result.set_BF(BEreq::cb_sd_sntau2body->brsntau1wstau(1), 0.0, psn.istau1bar, "W-");
      result.set_BF(BEreq::cb_sd_sntau2body->brsntau1wstau(2), 0.0, psn.istau2bar, "W-");
    }

    /// MSSM decays: snubar_taul
    void snubar_taul_decays (DecayTable::Entry& result) 
    {
      result = CP_conjugate(*Pipes::snubar_taul_decays::Dep::snu_taul_decay_rates);
    }

    /// MSSM decays: charginoplus_1
    void charginoplus_1_decays (DecayTable::Entry& result) 
    {
      using namespace Pipes::charginoplus_1_decays;
      mass_es_pseudonyms psn = *(Dep::SLHA_pseudonyms);

      result.calculator = BEreq::cb_sd_charwidth.origin();
      result.calculator_version = BEreq::cb_sd_charwidth.version();

      result.width_in_GeV = BEreq::cb_sd_charwidth->chartot(1);
      result.set_BF(BEreq::cb_sd_char2body->brcharsupl(1), 0.0, psn.isul, "dbar");
      result.set_BF(BEreq::cb_sd_char2body->brcharsupr(1), 0.0, psn.isur, "dbar");
      result.set_BF(BEreq::cb_sd_char2body->brcharsdownl(1), 0.0, psn.isdlbar, "u");
      result.set_BF(BEreq::cb_sd_char2body->brcharsdownr(1), 0.0, psn.isdrbar, "u");
      result.set_BF(BEreq::cb_sd_char2body->brcharsupl(1), 0.0, psn.iscl, "sbar");
      result.set_BF(BEreq::cb_sd_char2body->brcharsupr(1), 0.0, psn.iscr, "sbar");
      result.set_BF(BEreq::cb_sd_char2body->brcharsdownl(1), 0.0, psn.isslbar, "c");
      result.set_BF(BEreq::cb_sd_char2body->brcharsdownr(1), 0.0, psn.issrbar, "c");
      result.set_BF(BEreq::cb_sd_char2body->brcharst1(1), 0.0, psn.ist1, "bbar");
      result.set_BF(BEreq::cb_sd_char2body->brcharst2(1), 0.0, psn.ist2, "bbar");
      result.set_BF(BEreq::cb_sd_char2body->brcharsb1(1), 0.0, psn.isb1bar, "t");
      result.set_BF(BEreq::cb_sd_char2body->brcharsb2(1), 0.0, psn.isb2bar, "t");
      result.set_BF(BEreq::cb_sd_char2body->brcharsnel(1), 0.0, psn.isnel, "e+");
      result.set_BF(BEreq::cb_sd_char2body->brcharsnel(1), 0.0, psn.isnmul, "mu+");
      result.set_BF(BEreq::cb_sd_char2body->brcharsn1(1), 0.0, psn.isntaul, "tau+");
      result.set_BF(BEreq::cb_sd_char2body->brcharsell(1), 0.0, psn.isellbar, "nu_e");
      result.set_BF(BEreq::cb_sd_char2body->brcharselr(1), 0.0, psn.iselrbar, "nu_e");
      result.set_BF(BEreq::cb_sd_char2body->brcharsell(1), 0.0, psn.ismulbar, "nu_mu");
      result.set_BF(BEreq::cb_sd_char2body->brcharselr(1), 0.0, psn.ismurbar, "nu_mu");
      result.set_BF(BEreq::cb_sd_char2body->brcharstau1(1), 0.0, psn.istau1bar, "nu_tau");
      result.set_BF(BEreq::cb_sd_char2body->brcharstau2(1), 0.0, psn.istau2bar, "nu_tau");
      result.set_BF(BEreq::cb_sd_char2body->brcharwneut(1,1), 0.0, "~chi0_1", "W+");
      result.set_BF(BEreq::cb_sd_char2body->brcharwneut(1,2), 0.0, "~chi0_2", "W+");
      result.set_BF(BEreq::cb_sd_char2body->brcharwneut(1,3), 0.0, "~chi0_3", "W+");
      result.set_BF(BEreq::cb_sd_char2body->brcharwneut(1,4), 0.0, "~chi0_4", "W+");
      result.set_BF(BEreq::cb_sd_char2body->brcharhcneut(1,1), 0.0, "~chi0_1", "H+");
      result.set_BF(BEreq::cb_sd_char2body->brcharhcneut(1,2), 0.0, "~chi0_2", "H+");
      result.set_BF(BEreq::cb_sd_char2body->brcharhcneut(1,3), 0.0, "~chi0_3", "H+");
      result.set_BF(BEreq::cb_sd_char2body->brcharhcneut(1,4), 0.0, "~chi0_4", "H+");
      result.set_BF(BEreq::cb_sd_char2bodygrav->brcharwgravitino(1), 0.0, "~G", "W+");
      result.set_BF(BEreq::cb_sd_char2bodygrav->brcharhcgravitino(1), 0.0, "~G", "H+");
      result.set_BF(BEreq::cb_sd_char2bodygrav->brcharwgravitino(1), 0.0, "~G", "W+");
      result.set_BF(BEreq::cb_sd_char2bodygrav->brcharhcgravitino(1), 0.0, "~G", "H+");
      result.set_BF(BEreq::cb_sd_char3body->brnupdb(1,1), 0.0, "~chi0_1", "u", "dbar");
      result.set_BF(BEreq::cb_sd_char3body->brnupdb(1,2), 0.0, "~chi0_2", "u", "dbar");
      result.set_BF(BEreq::cb_sd_char3body->brnupdb(1,3), 0.0, "~chi0_3", "u", "dbar");
      result.set_BF(BEreq::cb_sd_char3body->brnupdb(1,4), 0.0, "~chi0_4", "u", "dbar");
      result.set_BF(BEreq::cb_sd_char3body->brnupdb(1,1), 0.0, "~chi0_1", "c", "sbar");
      result.set_BF(BEreq::cb_sd_char3body->brnupdb(1,2), 0.0, "~chi0_2", "c", "sbar");
      result.set_BF(BEreq::cb_sd_char3body->brnupdb(1,3), 0.0, "~chi0_3", "c", "sbar");
      result.set_BF(BEreq::cb_sd_char3body->brnupdb(1,4), 0.0, "~chi0_4", "c", "sbar");
      result.set_BF(BEreq::cb_sd_char3body->brntopbb(1,1), 0.0, "~chi0_1", "t", "bbar");
      result.set_BF(BEreq::cb_sd_char3body->brntopbb(1,2), 0.0, "~chi0_2", "t", "bbar");
      result.set_BF(BEreq::cb_sd_char3body->brntopbb(1,3), 0.0, "~chi0_3", "t", "bbar");
      result.set_BF(BEreq::cb_sd_char3body->brntopbb(1,4), 0.0, "~chi0_4", "t", "bbar");
      result.set_BF(BEreq::cb_sd_char3body->brnelnue(1,1), 0.0, "~chi0_1", "e+", "nu_e");
      result.set_BF(BEreq::cb_sd_char3body->brnelnue(1,2), 0.0, "~chi0_2", "e+", "nu_e");
      result.set_BF(BEreq::cb_sd_char3body->brnelnue(1,3), 0.0, "~chi0_3", "e+", "nu_e");
      result.set_BF(BEreq::cb_sd_char3body->brnelnue(1,4), 0.0, "~chi0_4", "e+", "nu_e");
      result.set_BF(BEreq::cb_sd_char3body->brnmunumu(1,1), 0.0, "~chi0_1", "mu+", "nu_mu");
      result.set_BF(BEreq::cb_sd_char3body->brnmunumu(1,2), 0.0, "~chi0_2", "mu+", "nu_mu");
      result.set_BF(BEreq::cb_sd_char3body->brnmunumu(1,3), 0.0, "~chi0_3", "mu+", "nu_mu");
      result.set_BF(BEreq::cb_sd_char3body->brnmunumu(1,4), 0.0, "~chi0_4", "mu+", "nu_mu");
      result.set_BF(BEreq::cb_sd_char3body->brntaunut(1,1), 0.0, "~chi0_1", "tau+", "nu_tau");
      result.set_BF(BEreq::cb_sd_char3body->brntaunut(1,2), 0.0, "~chi0_2", "tau+", "nu_tau");
      result.set_BF(BEreq::cb_sd_char3body->brntaunut(1,3), 0.0, "~chi0_3", "tau+", "nu_tau");
      result.set_BF(BEreq::cb_sd_char3body->brntaunut(1,4), 0.0, "~chi0_4", "tau+", "nu_tau");
      result.set_BF(BEreq::cb_sd_char3body->brglupdb(1), 0.0, "~g", "u", "dbar");
      result.set_BF(BEreq::cb_sd_char3body->brglchsb(1), 0.0, "~g", "c", "sbar");
      result.set_BF(BEreq::cb_sd_char3body->brgltopbb(1), 0.0, "~g", "t", "bbar");
    }

    /// MSSM decays: charginominus_1
    void charginominus_1_decays (DecayTable::Entry& result) 
    {
      result = CP_conjugate(*Pipes::charginominus_1_decays::Dep::charginoplus_1_decay_rates);
    }

    /// MSSM decays: charginoplus_2
    void charginoplus_2_decays (DecayTable::Entry& result) 
    {
      using namespace Pipes::charginoplus_2_decays;
      mass_es_pseudonyms psn = *(Dep::SLHA_pseudonyms);
      
      result.calculator = BEreq::cb_sd_charwidth.origin();
      result.calculator_version = BEreq::cb_sd_charwidth.version();

      result.width_in_GeV = BEreq::cb_sd_charwidth->chartot(2);
      result.set_BF(BEreq::cb_sd_char2body->brcharsupl(2), 0.0, psn.isul, "dbar");
      result.set_BF(BEreq::cb_sd_char2body->brcharsupr(2), 0.0, psn.isur, "dbar");
      result.set_BF(BEreq::cb_sd_char2body->brcharsdownl(2), 0.0, psn.isdlbar, "u");
      result.set_BF(BEreq::cb_sd_char2body->brcharsdownr(2), 0.0, psn.isdrbar, "u");
      result.set_BF(BEreq::cb_sd_char2body->brcharsupl(2), 0.0, psn.iscl, "sbar");
      result.set_BF(BEreq::cb_sd_char2body->brcharsupr(2), 0.0, psn.iscr, "sbar");
      result.set_BF(BEreq::cb_sd_char2body->brcharsdownl(2), 0.0, psn.isslbar, "c");
      result.set_BF(BEreq::cb_sd_char2body->brcharsdownr(2), 0.0, psn.issrbar, "c");
      result.set_BF(BEreq::cb_sd_char2body->brcharst1(2), 0.0, psn.ist1, "bbar");
      result.set_BF(BEreq::cb_sd_char2body->brcharst2(2), 0.0, psn.ist2, "bbar");
      result.set_BF(BEreq::cb_sd_char2body->brcharsb1(2), 0.0, psn.isb1bar, "t");
      result.set_BF(BEreq::cb_sd_char2body->brcharsb2(2), 0.0, psn.isb2bar, "t");
      result.set_BF(BEreq::cb_sd_char2body->brcharsnel(2), 0.0, psn.isnel, "e+");
      result.set_BF(BEreq::cb_sd_char2body->brcharsnel(2), 0.0, psn.isnmul, "mu+");
      result.set_BF(BEreq::cb_sd_char2body->brcharsn1(2), 0.0, psn.isntaul, "tau+");
      result.set_BF(BEreq::cb_sd_char2body->brcharsell(2), 0.0, psn.isellbar, "nu_e");
      result.set_BF(BEreq::cb_sd_char2body->brcharselr(2), 0.0, psn.iselrbar, "nu_e");
      result.set_BF(BEreq::cb_sd_char2body->brcharsell(2), 0.0, psn.ismulbar, "nu_mu");
      result.set_BF(BEreq::cb_sd_char2body->brcharselr(2), 0.0, psn.ismurbar, "nu_mu");
      result.set_BF(BEreq::cb_sd_char2body->brcharstau1(2), 0.0, psn.istau1bar, "nu_tau");
      result.set_BF(BEreq::cb_sd_char2body->brcharstau2(2), 0.0, psn.istau2bar, "nu_tau");
      result.set_BF(BEreq::cb_sd_char2body->brcharzchic, 0.0, "~chi+_1", "Z0");
      result.set_BF(BEreq::cb_sd_char2body->brcharwneut(2,1), 0.0, "~chi0_1", "W+");
      result.set_BF(BEreq::cb_sd_char2body->brcharwneut(2,2), 0.0, "~chi0_2", "W+");
      result.set_BF(BEreq::cb_sd_char2body->brcharwneut(2,3), 0.0, "~chi0_3", "W+");
      result.set_BF(BEreq::cb_sd_char2body->brcharwneut(2,4), 0.0, "~chi0_4", "W+");
      result.set_BF(BEreq::cb_sd_char2body->brcharhlchic, 0.0, "~chi+_1", "h0_1");
      result.set_BF(BEreq::cb_sd_char2body->brcharhhchic, 0.0, "~chi+_1", "h0_2");
      result.set_BF(BEreq::cb_sd_char2body->brcharhachic, 0.0, "~chi+_1", "A0");
      result.set_BF(BEreq::cb_sd_char2body->brcharhcneut(2,1), 0.0, "~chi0_1", "H+");
      result.set_BF(BEreq::cb_sd_char2body->brcharhcneut(2,2), 0.0, "~chi0_2", "H+");
      result.set_BF(BEreq::cb_sd_char2body->brcharhcneut(2,3), 0.0, "~chi0_3", "H+");
      result.set_BF(BEreq::cb_sd_char2body->brcharhcneut(2,4), 0.0, "~chi0_4", "H+");
      result.set_BF(BEreq::cb_sd_char2bodygrav->brcharwgravitino(2), 0.0, "~G", "W+");
      result.set_BF(BEreq::cb_sd_char2bodygrav->brcharhcgravitino(2), 0.0, "~G", "H+");
      result.set_BF(BEreq::cb_sd_char2bodygrav->brcharwgravitino(2), 0.0, "~G", "W+");
      result.set_BF(BEreq::cb_sd_char2bodygrav->brcharhcgravitino(2), 0.0, "~G", "H+");
      result.set_BF(BEreq::cb_sd_char3body->brnupdb(2,1), 0.0, "~chi0_1", "u", "dbar");
      result.set_BF(BEreq::cb_sd_char3body->brnupdb(2,2), 0.0, "~chi0_2", "u", "dbar");
      result.set_BF(BEreq::cb_sd_char3body->brnupdb(2,3), 0.0, "~chi0_3", "u", "dbar");
      result.set_BF(BEreq::cb_sd_char3body->brnupdb(2,4), 0.0, "~chi0_4", "u", "dbar");
      result.set_BF(BEreq::cb_sd_char3body->brnupdb(2,1), 0.0, "~chi0_1", "c", "sbar");
      result.set_BF(BEreq::cb_sd_char3body->brnupdb(2,2), 0.0, "~chi0_2", "c", "sbar");
      result.set_BF(BEreq::cb_sd_char3body->brnupdb(2,3), 0.0, "~chi0_3", "c", "sbar");
      result.set_BF(BEreq::cb_sd_char3body->brnupdb(2,4), 0.0, "~chi0_4", "c", "sbar");
      result.set_BF(BEreq::cb_sd_char3body->brntopbb(2,1), 0.0, "~chi0_1", "t", "bbar");
      result.set_BF(BEreq::cb_sd_char3body->brntopbb(2,2), 0.0, "~chi0_2", "t", "bbar");
      result.set_BF(BEreq::cb_sd_char3body->brntopbb(2,3), 0.0, "~chi0_3", "t", "bbar");
      result.set_BF(BEreq::cb_sd_char3body->brntopbb(2,4), 0.0, "~chi0_4", "t", "bbar");
      result.set_BF(BEreq::cb_sd_char3body->brnelnue(2,1), 0.0, "~chi0_1", "e+", "nu_e");
      result.set_BF(BEreq::cb_sd_char3body->brnelnue(2,2), 0.0, "~chi0_2", "e+", "nu_e");
      result.set_BF(BEreq::cb_sd_char3body->brnelnue(2,3), 0.0, "~chi0_3", "e+", "nu_e");
      result.set_BF(BEreq::cb_sd_char3body->brnelnue(2,4), 0.0, "~chi0_4", "e+", "nu_e");
      result.set_BF(BEreq::cb_sd_char3body->brnmunumu(2,1), 0.0, "~chi0_1", "mu+", "nu_mu");
      result.set_BF(BEreq::cb_sd_char3body->brnmunumu(2,2), 0.0, "~chi0_2", "mu+", "nu_mu");
      result.set_BF(BEreq::cb_sd_char3body->brnmunumu(2,3), 0.0, "~chi0_3", "mu+", "nu_mu");
      result.set_BF(BEreq::cb_sd_char3body->brnmunumu(2,4), 0.0, "~chi0_4", "mu+", "nu_mu");
      result.set_BF(BEreq::cb_sd_char3body->brntaunut(2,1), 0.0, "~chi0_1", "tau+", "nu_tau");
      result.set_BF(BEreq::cb_sd_char3body->brntaunut(2,2), 0.0, "~chi0_2", "tau+", "nu_tau");
      result.set_BF(BEreq::cb_sd_char3body->brntaunut(2,3), 0.0, "~chi0_3", "tau+", "nu_tau");
      result.set_BF(BEreq::cb_sd_char3body->brntaunut(2,4), 0.0, "~chi0_4", "tau+", "nu_tau");
      result.set_BF(BEreq::cb_sd_char3body->brchupup, 0.0, "~chi+_1", "u", "ubar");
      result.set_BF(BEreq::cb_sd_char3body->brchdodo, 0.0, "~chi+_1", "d", "dbar");
      result.set_BF(BEreq::cb_sd_char3body->brchchch, 0.0, "~chi+_1", "c", "cbar");
      result.set_BF(BEreq::cb_sd_char3body->brchstst, 0.0, "~chi+_1", "s", "sbar");
      result.set_BF(BEreq::cb_sd_char3body->brchtoptop, 0.0, "~chi+_1", "t", "tbar");
      result.set_BF(BEreq::cb_sd_char3body->brchbotbot, 0.0, "~chi+_1", "b", "bbar");
      result.set_BF(BEreq::cb_sd_char3body->brchee, 0.0, "~chi+_1", "e+", "e-");
      result.set_BF(BEreq::cb_sd_char3body->brchmumu, 0.0, "~chi+_1", "mu+", "mu-");
      result.set_BF(BEreq::cb_sd_char3body->brchtautau, 0.0, "~chi+_1", "tau+", "tau-");
      result.set_BF(BEreq::cb_sd_char3body->brchnene, 0.0, "~chi+_1", "nu_e", "nubar_e");
      result.set_BF(BEreq::cb_sd_char3body->brchnmunmu, 0.0, "~chi+_1", "nu_mu", "nubar_mu");
      result.set_BF(BEreq::cb_sd_char3body->brchntauntau, 0.0, "~chi+_1", "nu_tau", "nubar_tau");
      result.set_BF(BEreq::cb_sd_char3body->brglupdb(2), 0.0, "~g", "u", "dbar");
      result.set_BF(BEreq::cb_sd_char3body->brglchsb(2), 0.0, "~g", "c", "sbar");
      result.set_BF(BEreq::cb_sd_char3body->brgltopbb(2), 0.0, "~g", "t", "bbar");
    }
  

    /// MSSM decays: charginominus_2
    void charginominus_2_decays (DecayTable::Entry& result) 
    {
      result = CP_conjugate(*Pipes::charginominus_2_decays::Dep::charginoplus_2_decay_rates);
    }

    /// MSSM decays: neutralino_1
    void neutralino_1_decays (DecayTable::Entry& result) 
    {
      using namespace Pipes::neutralino_1_decays;
      mass_es_pseudonyms psn = *(Dep::SLHA_pseudonyms);

      result.calculator = BEreq::cb_sd_neutwidth.origin();
      result.calculator_version = BEreq::cb_sd_neutwidth.version();

      result.width_in_GeV = BEreq::cb_sd_neutwidth->neuttot(1);
      result.set_BF(BEreq::cb_sd_neut2body->brneutwchar(1,1), 0.0, "~chi+_1", "W-");
      result.set_BF(BEreq::cb_sd_neut2body->brneutwchar(1,1), 0.0, "~chi-_1", "W+");
      result.set_BF(BEreq::cb_sd_neut2body->brneutwchar(1,2), 0.0, "~chi+_2", "W-");
      result.set_BF(BEreq::cb_sd_neut2body->brneutwchar(1,2), 0.0, "~chi-_2", "W+");
      result.set_BF(BEreq::cb_sd_neut2body->brneuthcchar(1,1), 0.0, "~chi+_1", "H-");
      result.set_BF(BEreq::cb_sd_neut2body->brneuthcchar(1,1), 0.0, "~chi-_1", "H+");
      result.set_BF(BEreq::cb_sd_neut2body->brneuthcchar(1,2), 0.0, "~chi+_2", "H-");
      result.set_BF(BEreq::cb_sd_neut2body->brneuthcchar(1,2), 0.0, "~chi-_2", "H+");
      result.set_BF(BEreq::cb_sd_neut2body->brneutsupl(1), 0.0, psn.isul, "ubar");
      result.set_BF(BEreq::cb_sd_neut2body->brneutsupl(1), 0.0, psn.isulbar, "u");
      result.set_BF(BEreq::cb_sd_neut2body->brneutsupr(1), 0.0, psn.isur, "ubar");
      result.set_BF(BEreq::cb_sd_neut2body->brneutsupr(1), 0.0, psn.isurbar, "u");
      result.set_BF(BEreq::cb_sd_neut2body->brneutsdownl(1), 0.0, psn.isdl, "dbar");
      result.set_BF(BEreq::cb_sd_neut2body->brneutsdownl(1), 0.0, psn.isdlbar, "d");
      result.set_BF(BEreq::cb_sd_neut2body->brneutsdownr(1), 0.0, psn.isdr, "dbar");
      result.set_BF(BEreq::cb_sd_neut2body->brneutsdownr(1), 0.0, psn.isdrbar, "d");
      result.set_BF(BEreq::cb_sd_neut2body->brneutsupl(1), 0.0, psn.iscl, "cbar");
      result.set_BF(BEreq::cb_sd_neut2body->brneutsupl(1), 0.0, psn.isclbar, "c");
      result.set_BF(BEreq::cb_sd_neut2body->brneutsupr(1), 0.0, psn.iscr, "cbar");
      result.set_BF(BEreq::cb_sd_neut2body->brneutsupr(1), 0.0, psn.iscrbar, "c");
      result.set_BF(BEreq::cb_sd_neut2body->brneutsdownl(1), 0.0, psn.issl, "sbar");
      result.set_BF(BEreq::cb_sd_neut2body->brneutsdownl(1), 0.0, psn.isslbar, "s");
      result.set_BF(BEreq::cb_sd_neut2body->brneutsdownr(1), 0.0, psn.issr, "sbar");
      result.set_BF(BEreq::cb_sd_neut2body->brneutsdownr(1), 0.0, psn.issrbar, "s");
      result.set_BF(BEreq::cb_sd_neut2body->brneutst1(1), 0.0, psn.ist1, "tbar");
      result.set_BF(BEreq::cb_sd_neut2body->brneutst1(1), 0.0, psn.ist1bar, "t");
      result.set_BF(BEreq::cb_sd_neut2body->brneutst2(1), 0.0, psn.ist2, "tbar");
      result.set_BF(BEreq::cb_sd_neut2body->brneutst2(1), 0.0, psn.ist2bar, "t");
      result.set_BF(BEreq::cb_sd_neut2body->brneutsb1(1), 0.0, psn.isb1, "bbar");
      result.set_BF(BEreq::cb_sd_neut2body->brneutsb1(1), 0.0, psn.isb1bar, "b");
      result.set_BF(BEreq::cb_sd_neut2body->brneutsb2(1), 0.0, psn.isb2, "bbar");
      result.set_BF(BEreq::cb_sd_neut2body->brneutsb2(1), 0.0, psn.isb2bar, "b");
      result.set_BF(BEreq::cb_sd_neut2body->brneutsell(1), 0.0, psn.isell, "e+");
      result.set_BF(BEreq::cb_sd_neut2body->brneutsell(1), 0.0, psn.isellbar, "e-");
      result.set_BF(BEreq::cb_sd_neut2body->brneutselr(1), 0.0, psn.iselr, "e+");
      result.set_BF(BEreq::cb_sd_neut2body->brneutselr(1), 0.0, psn.iselrbar, "e-");
      result.set_BF(BEreq::cb_sd_neut2body->brneutsell(1), 0.0, psn.ismul, "mu+");
      result.set_BF(BEreq::cb_sd_neut2body->brneutsell(1), 0.0, psn.ismulbar, "mu-");
      result.set_BF(BEreq::cb_sd_neut2body->brneutselr(1), 0.0, psn.ismur, "mu+");
      result.set_BF(BEreq::cb_sd_neut2body->brneutselr(1), 0.0, psn.ismurbar, "mu-");
      result.set_BF(BEreq::cb_sd_neut2body->brneutstau1(1), 0.0, psn.istau1, "tau+");
      result.set_BF(BEreq::cb_sd_neut2body->brneutstau1(1), 0.0, psn.istau1bar, "tau-");
      result.set_BF(BEreq::cb_sd_neut2body->brneutstau2(1), 0.0, psn.istau2, "tau+");
      result.set_BF(BEreq::cb_sd_neut2body->brneutstau2(1), 0.0, psn.istau2bar, "tau-");
      result.set_BF(BEreq::cb_sd_neut2body->brneutsnel(1), 0.0, psn.isnel, "nubar_e");
      result.set_BF(BEreq::cb_sd_neut2body->brneutsnel(1), 0.0, psn.isnelbar, "nu_e");
      result.set_BF(BEreq::cb_sd_neut2body->brneutsnel(1), 0.0, psn.isnmul, "nubar_mu");
      result.set_BF(BEreq::cb_sd_neut2body->brneutsnel(1), 0.0, psn.isnmulbar, "nu_mu");
      result.set_BF(BEreq::cb_sd_neut2body->brneutsn1(1), 0.0, psn.isntaul, "nubar_tau");
      result.set_BF(BEreq::cb_sd_neut2body->brneutsn1(1), 0.0, psn.isntaulbar, "nu_tau");
      result.set_BF(BEreq::cb_sd_neut2bodygrav->brneutgamgrav(1), 0.0, "~G", "gamma");
      result.set_BF(BEreq::cb_sd_neut2bodygrav->brneutzgrav(1), 0.0, "~G", "Z0");
      result.set_BF(BEreq::cb_sd_neut2bodygrav->brneuthlgrav(1), 0.0, "~G", "h0_1");
      result.set_BF(BEreq::cb_sd_neut2bodygrav->brneuthhgrav(1), 0.0, "~G", "h0_2");
      result.set_BF(BEreq::cb_sd_neut2bodygrav->brneuthagrav(1), 0.0, "~G", "A0");
      result.set_BF(BEreq::cb_sd_neut2bodygrav->brneutgamgrav(1), 0.0, "~G", "gamma");
      result.set_BF(BEreq::cb_sd_neut2bodygrav->brneutzgrav(1), 0.0, "~G", "Z0");
      result.set_BF(BEreq::cb_sd_neut2bodygrav->brneuthlgrav(1), 0.0, "~G", "h0_1");
      result.set_BF(BEreq::cb_sd_neut2bodygrav->brneuthhgrav(1), 0.0, "~G", "h0_2");
      result.set_BF(BEreq::cb_sd_neut2bodygrav->brneuthagrav(1), 0.0, "~G", "A0");
      result.set_BF(BEreq::cb_sd_neut3body->brchubd(1,1), 0.0, "~chi+_1", "ubar", "d");
      result.set_BF(BEreq::cb_sd_neut3body->brchubd(1,1), 0.0, "~chi-_1", "dbar", "u");
      result.set_BF(BEreq::cb_sd_neut3body->brchubd(1,2), 0.0, "~chi+_2", "ubar", "d");
      result.set_BF(BEreq::cb_sd_neut3body->brchubd(1,2), 0.0, "~chi-_2", "dbar", "u");
      result.set_BF(BEreq::cb_sd_neut3body->brchcbs(1,1), 0.0, "~chi+_1", "cbar", "s");
      result.set_BF(BEreq::cb_sd_neut3body->brchcbs(1,1), 0.0, "~chi-_1", "sbar", "c");
      result.set_BF(BEreq::cb_sd_neut3body->brchcbs(1,2), 0.0, "~chi+_2", "cbar", "s");
      result.set_BF(BEreq::cb_sd_neut3body->brchcbs(1,2), 0.0, "~chi-_2", "sbar", "c");
      result.set_BF(BEreq::cb_sd_neut3body->brchtbb(1,1), 0.0, "~chi+_1", "tbar", "b");
      result.set_BF(BEreq::cb_sd_neut3body->brchtbb(1,1), 0.0, "~chi-_1", "bbar", "t");
      result.set_BF(BEreq::cb_sd_neut3body->brchtbb(1,2), 0.0, "~chi+_2", "tbar", "b");
      result.set_BF(BEreq::cb_sd_neut3body->brchtbb(1,2), 0.0, "~chi-_2", "bbar", "t");
      result.set_BF(BEreq::cb_sd_neut3body->brchelne(1,1), 0.0, "~chi+_1", "nubar_e", "e-");
      result.set_BF(BEreq::cb_sd_neut3body->brchelne(1,1), 0.0, "~chi-_1", "nu_e", "e+");
      result.set_BF(BEreq::cb_sd_neut3body->brchelne(1,2), 0.0, "~chi+_2", "nubar_e", "e-");
      result.set_BF(BEreq::cb_sd_neut3body->brchelne(1,2), 0.0, "~chi-_2", "nu_e", "e+");
      result.set_BF(BEreq::cb_sd_neut3body->brchmunmu(1,1), 0.0, "~chi+_1", "nubar_mu", "mu-");
      result.set_BF(BEreq::cb_sd_neut3body->brchmunmu(1,1), 0.0, "~chi-_1", "nu_mu", "mu+");
      result.set_BF(BEreq::cb_sd_neut3body->brchmunmu(1,2), 0.0, "~chi+_2", "nubar_mu", "mu-");
      result.set_BF(BEreq::cb_sd_neut3body->brchmunmu(1,2), 0.0, "~chi-_2", "nu_mu", "mu+");
      result.set_BF(BEreq::cb_sd_neut3body->brchtauntau(1,1), 0.0, "~chi+_1", "nubar_tau", "tau-");
      result.set_BF(BEreq::cb_sd_neut3body->brchtauntau(1,1), 0.0, "~chi-_1", "nu_tau", "tau+");
      result.set_BF(BEreq::cb_sd_neut3body->brchtauntau(1,2), 0.0, "~chi+_2", "nubar_tau", "tau-");
      result.set_BF(BEreq::cb_sd_neut3body->brchtauntau(1,2), 0.0, "~chi-_2", "nu_tau", "tau+");
      result.set_BF(BEreq::cb_sd_neut3body->brglup(1), 0.0, "~g", "ubar", "u");
      result.set_BF(BEreq::cb_sd_neut3body->brgldo(1), 0.0, "~g", "dbar", "d");
      result.set_BF(BEreq::cb_sd_neut3body->brglch(1), 0.0, "~g", "cbar", "c");
      result.set_BF(BEreq::cb_sd_neut3body->brglst(1), 0.0, "~g", "sbar", "s");
      result.set_BF(BEreq::cb_sd_neut3body->brgltop(1), 0.0, "~g", "tbar", "t");
      result.set_BF(BEreq::cb_sd_neut3body->brglbot(1), 0.0, "~g", "bbar", "b");
    }
  

    /// MSSM decays: neutralino_2
    void neutralino_2_decays (DecayTable::Entry& result) 
    {
      using namespace Pipes::neutralino_2_decays;
      mass_es_pseudonyms psn = *(Dep::SLHA_pseudonyms);
      
      result.calculator = BEreq::cb_sd_neutwidth.origin();
      result.calculator_version = BEreq::cb_sd_neutwidth.version();

      result.width_in_GeV = BEreq::cb_sd_neutwidth->neuttot(2);
      result.set_BF(BEreq::cb_sd_neut2body->brneutzneut(2,1), 0.0, "~chi0_1", "Z0");
      result.set_BF(BEreq::cb_sd_neut2body->brneutwchar(2,1), 0.0, "~chi+_1", "W-");
      result.set_BF(BEreq::cb_sd_neut2body->brneutwchar(2,1), 0.0, "~chi-_1", "W+");
      result.set_BF(BEreq::cb_sd_neut2body->brneutwchar(2,2), 0.0, "~chi+_2", "W-");
      result.set_BF(BEreq::cb_sd_neut2body->brneutwchar(2,2), 0.0, "~chi-_2", "W+");
      result.set_BF(BEreq::cb_sd_neut2body->brneuthlneut(2,1), 0.0, "~chi0_1", "h0_1");
      result.set_BF(BEreq::cb_sd_neut2body->brneuthhneut(2,1), 0.0, "~chi0_1", "h0_2");
      result.set_BF(BEreq::cb_sd_neut2body->brneuthaneut(2,1), 0.0, "~chi0_1", "A0");
      result.set_BF(BEreq::cb_sd_neut2body->brneuthcchar(2,1), 0.0, "~chi+_1", "H-");
      result.set_BF(BEreq::cb_sd_neut2body->brneuthcchar(2,1), 0.0, "~chi-_1", "H+");
      result.set_BF(BEreq::cb_sd_neut2body->brneuthcchar(2,2), 0.0, "~chi+_2", "H-");
      result.set_BF(BEreq::cb_sd_neut2body->brneuthcchar(2,2), 0.0, "~chi-_2", "H+");
      result.set_BF(BEreq::cb_sd_neut2body->brneutsupl(2), 0.0, psn.isul, "ubar");
      result.set_BF(BEreq::cb_sd_neut2body->brneutsupl(2), 0.0, psn.isulbar, "u");
      result.set_BF(BEreq::cb_sd_neut2body->brneutsupr(2), 0.0, psn.isur, "ubar");
      result.set_BF(BEreq::cb_sd_neut2body->brneutsupr(2), 0.0, psn.isurbar, "u");
      result.set_BF(BEreq::cb_sd_neut2body->brneutsdownl(2), 0.0, psn.isdl, "dbar");
      result.set_BF(BEreq::cb_sd_neut2body->brneutsdownl(2), 0.0, psn.isdlbar, "d");
      result.set_BF(BEreq::cb_sd_neut2body->brneutsdownr(2), 0.0, psn.isdr, "dbar");
      result.set_BF(BEreq::cb_sd_neut2body->brneutsdownr(2), 0.0, psn.isdrbar, "d");
      result.set_BF(BEreq::cb_sd_neut2body->brneutsupl(2), 0.0, psn.iscl, "cbar");
      result.set_BF(BEreq::cb_sd_neut2body->brneutsupl(2), 0.0, psn.isclbar, "c");
      result.set_BF(BEreq::cb_sd_neut2body->brneutsupr(2), 0.0, psn.iscr, "cbar");
      result.set_BF(BEreq::cb_sd_neut2body->brneutsupr(2), 0.0, psn.iscrbar, "c");
      result.set_BF(BEreq::cb_sd_neut2body->brneutsdownl(2), 0.0, psn.issl, "sbar");
      result.set_BF(BEreq::cb_sd_neut2body->brneutsdownl(2), 0.0, psn.isslbar, "s");
      result.set_BF(BEreq::cb_sd_neut2body->brneutsdownr(2), 0.0, psn.issr, "sbar");
      result.set_BF(BEreq::cb_sd_neut2body->brneutsdownr(2), 0.0, psn.issrbar, "s");
      result.set_BF(BEreq::cb_sd_neut2body->brneutst1(2), 0.0, psn.ist1, "tbar");
      result.set_BF(BEreq::cb_sd_neut2body->brneutst1(2), 0.0, psn.ist1bar, "t");
      result.set_BF(BEreq::cb_sd_neut2body->brneutst2(2), 0.0, psn.ist2, "tbar");
      result.set_BF(BEreq::cb_sd_neut2body->brneutst2(2), 0.0, psn.ist2bar, "t");
      result.set_BF(BEreq::cb_sd_neut2body->brneutsb1(2), 0.0, psn.isb1, "bbar");
      result.set_BF(BEreq::cb_sd_neut2body->brneutsb1(2), 0.0, psn.isb1bar, "b");
      result.set_BF(BEreq::cb_sd_neut2body->brneutsb2(2), 0.0, psn.isb2, "bbar");
      result.set_BF(BEreq::cb_sd_neut2body->brneutsb2(2), 0.0, psn.isb2bar, "b");
      result.set_BF(BEreq::cb_sd_neut2body->brneutsell(2), 0.0, psn.isell, "e+");
      result.set_BF(BEreq::cb_sd_neut2body->brneutsell(2), 0.0, psn.isellbar, "e-");
      result.set_BF(BEreq::cb_sd_neut2body->brneutselr(2), 0.0, psn.iselr, "e+");
      result.set_BF(BEreq::cb_sd_neut2body->brneutselr(2), 0.0, psn.iselrbar, "e-");
      result.set_BF(BEreq::cb_sd_neut2body->brneutsell(2), 0.0, psn.ismul, "mu+");
      result.set_BF(BEreq::cb_sd_neut2body->brneutsell(2), 0.0, psn.ismulbar, "mu-");
      result.set_BF(BEreq::cb_sd_neut2body->brneutselr(2), 0.0, psn.ismur, "mu+");
      result.set_BF(BEreq::cb_sd_neut2body->brneutselr(2), 0.0, psn.ismurbar, "mu-");
      result.set_BF(BEreq::cb_sd_neut2body->brneutstau1(2), 0.0, psn.istau1, "tau+");
      result.set_BF(BEreq::cb_sd_neut2body->brneutstau1(2), 0.0, psn.istau1bar, "tau-");
      result.set_BF(BEreq::cb_sd_neut2body->brneutstau2(2), 0.0, psn.istau2, "tau+");
      result.set_BF(BEreq::cb_sd_neut2body->brneutstau2(2), 0.0, psn.istau2bar, "tau-");
      result.set_BF(BEreq::cb_sd_neut2body->brneutsnel(2), 0.0, psn.isnel, "nubar_e");
      result.set_BF(BEreq::cb_sd_neut2body->brneutsnel(2), 0.0, psn.isnelbar, "nu_e");
      result.set_BF(BEreq::cb_sd_neut2body->brneutsnel(2), 0.0, psn.isnmul, "nubar_mu");
      result.set_BF(BEreq::cb_sd_neut2body->brneutsnel(2), 0.0, psn.isnmulbar, "nu_mu");
      result.set_BF(BEreq::cb_sd_neut2body->brneutsn1(2), 0.0, psn.isntaul, "nubar_tau");
      result.set_BF(BEreq::cb_sd_neut2body->brneutsn1(2), 0.0, psn.isntaulbar, "nu_tau");
      result.set_BF(BEreq::cb_sd_neut2bodygrav->brneutgamgrav(2), 0.0, "~G", "gamma");
      result.set_BF(BEreq::cb_sd_neut2bodygrav->brneutzgrav(2), 0.0, "~G", "Z0");
      result.set_BF(BEreq::cb_sd_neut2bodygrav->brneuthlgrav(2), 0.0, "~G", "h0_1");
      result.set_BF(BEreq::cb_sd_neut2bodygrav->brneuthhgrav(2), 0.0, "~G", "h0_2");
      result.set_BF(BEreq::cb_sd_neut2bodygrav->brneuthagrav(2), 0.0, "~G", "A0");
      result.set_BF(BEreq::cb_sd_neutloop->brnraddec(2,1), 0.0, "~chi0_1", "gamma");
      result.set_BF(BEreq::cb_sd_neut2bodygrav->brneutgamgrav(2), 0.0, "~G", "gamma");
      result.set_BF(BEreq::cb_sd_neut2bodygrav->brneutzgrav(2), 0.0, "~G", "Z0");
      result.set_BF(BEreq::cb_sd_neut2bodygrav->brneuthlgrav(2), 0.0, "~G", "h0_1");
      result.set_BF(BEreq::cb_sd_neut2bodygrav->brneuthhgrav(2), 0.0, "~G", "h0_2");
      result.set_BF(BEreq::cb_sd_neut2bodygrav->brneuthagrav(2), 0.0, "~G", "A0");
      result.set_BF(BEreq::cb_sd_neut3body->brneutup(2,1), 0.0, "~chi0_1", "ubar", "u");
      result.set_BF(BEreq::cb_sd_neut3body->brneutdow(2,1), 0.0, "~chi0_1", "dbar", "d");
      result.set_BF(BEreq::cb_sd_neut3body->brneutch(2,1), 0.0, "~chi0_1", "cbar", "c");
      result.set_BF(BEreq::cb_sd_neut3body->brneutst(2,1), 0.0, "~chi0_1", "sbar", "s");
      result.set_BF(BEreq::cb_sd_neut3body->brneuttop(2,1), 0.0, "~chi0_1", "tbar", "t");
      result.set_BF(BEreq::cb_sd_neut3body->brneutbot(2,1), 0.0, "~chi0_1", "bbar", "b");
      result.set_BF(BEreq::cb_sd_neut3body->brneutel(2,1), 0.0, "~chi0_1", "e+", "e-");
      result.set_BF(BEreq::cb_sd_neut3body->brneutmu(2,1), 0.0, "~chi0_1", "mu+", "mu-");
      result.set_BF(BEreq::cb_sd_neut3body->brneuttau(2,1), 0.0, "~chi0_1", "tau+", "tau-");
      result.set_BF(BEreq::cb_sd_neut3body->brneutnue(2,1), 0.0, "~chi0_1", "nubar_e", "nu_e");
      result.set_BF(BEreq::cb_sd_neut3body->brneutnumu(2,1), 0.0, "~chi0_1", "nubar_mu", "nu_mu");
      result.set_BF(BEreq::cb_sd_neut3body->brneutnutau(2,1), 0.0, "~chi0_1", "nubar_tau", "nu_tau");
      result.set_BF(BEreq::cb_sd_neut3body->brchubd(2,1), 0.0, "~chi+_1", "ubar", "d");
      result.set_BF(BEreq::cb_sd_neut3body->brchubd(2,1), 0.0, "~chi-_1", "dbar", "u");
      result.set_BF(BEreq::cb_sd_neut3body->brchubd(2,2), 0.0, "~chi+_2", "ubar", "d");
      result.set_BF(BEreq::cb_sd_neut3body->brchubd(2,2), 0.0, "~chi-_2", "dbar", "u");
      result.set_BF(BEreq::cb_sd_neut3body->brchcbs(2,1), 0.0, "~chi+_1", "cbar", "s");
      result.set_BF(BEreq::cb_sd_neut3body->brchcbs(2,1), 0.0, "~chi-_1", "sbar", "c");
      result.set_BF(BEreq::cb_sd_neut3body->brchcbs(2,2), 0.0, "~chi+_2", "cbar", "s");
      result.set_BF(BEreq::cb_sd_neut3body->brchcbs(2,2), 0.0, "~chi-_2", "sbar", "c");
      result.set_BF(BEreq::cb_sd_neut3body->brchtbb(2,1), 0.0, "~chi+_1", "tbar", "b");
      result.set_BF(BEreq::cb_sd_neut3body->brchtbb(2,1), 0.0, "~chi-_1", "bbar", "t");
      result.set_BF(BEreq::cb_sd_neut3body->brchtbb(2,2), 0.0, "~chi+_2", "tbar", "b");
      result.set_BF(BEreq::cb_sd_neut3body->brchtbb(2,2), 0.0, "~chi-_2", "bbar", "t");
      result.set_BF(BEreq::cb_sd_neut3body->brchelne(2,1), 0.0, "~chi+_1", "nubar_e", "e-");
      result.set_BF(BEreq::cb_sd_neut3body->brchelne(2,1), 0.0, "~chi-_1", "nu_e", "e+");
      result.set_BF(BEreq::cb_sd_neut3body->brchelne(2,2), 0.0, "~chi+_2", "nubar_e", "e-");
      result.set_BF(BEreq::cb_sd_neut3body->brchelne(2,2), 0.0, "~chi-_2", "nu_e", "e+");
      result.set_BF(BEreq::cb_sd_neut3body->brchmunmu(2,1), 0.0, "~chi+_1", "nubar_mu", "mu-");
      result.set_BF(BEreq::cb_sd_neut3body->brchmunmu(2,1), 0.0, "~chi-_1", "nu_mu", "mu+");
      result.set_BF(BEreq::cb_sd_neut3body->brchmunmu(2,2), 0.0, "~chi+_2", "nubar_mu", "mu-");
      result.set_BF(BEreq::cb_sd_neut3body->brchmunmu(2,2), 0.0, "~chi-_2", "nu_mu", "mu+");
      result.set_BF(BEreq::cb_sd_neut3body->brchtauntau(2,1), 0.0, "~chi+_1", "nubar_tau", "tau-");
      result.set_BF(BEreq::cb_sd_neut3body->brchtauntau(2,1), 0.0, "~chi-_1", "nu_tau", "tau+");
      result.set_BF(BEreq::cb_sd_neut3body->brchtauntau(2,2), 0.0, "~chi+_2", "nubar_tau", "tau-");
      result.set_BF(BEreq::cb_sd_neut3body->brchtauntau(2,2), 0.0, "~chi-_2", "nu_tau", "tau+");
      result.set_BF(BEreq::cb_sd_neut3body->brglup(2), 0.0, "~g", "ubar", "u");
      result.set_BF(BEreq::cb_sd_neut3body->brgldo(2), 0.0, "~g", "dbar", "d");
      result.set_BF(BEreq::cb_sd_neut3body->brglch(2), 0.0, "~g", "cbar", "c");
      result.set_BF(BEreq::cb_sd_neut3body->brglst(2), 0.0, "~g", "sbar", "s");
      result.set_BF(BEreq::cb_sd_neut3body->brgltop(2), 0.0, "~g", "tbar", "t");
      result.set_BF(BEreq::cb_sd_neut3body->brglbot(2), 0.0, "~g", "bbar", "b");
    }
  

    /// MSSM decays: neutralino_3
    void neutralino_3_decays (DecayTable::Entry& result) 
    {
      using namespace Pipes::neutralino_3_decays;
      mass_es_pseudonyms psn = *(Dep::SLHA_pseudonyms);
      
      result.calculator = BEreq::cb_sd_neutwidth.origin();
      result.calculator_version = BEreq::cb_sd_neutwidth.version();

      result.width_in_GeV = BEreq::cb_sd_neutwidth->neuttot(3);
      result.set_BF(BEreq::cb_sd_neut2body->brneutzneut(3,1), 0.0, "~chi0_1", "Z0");
      result.set_BF(BEreq::cb_sd_neut2body->brneutzneut(3,2), 0.0, "~chi0_2", "Z0");
      result.set_BF(BEreq::cb_sd_neut2body->brneutwchar(3,1), 0.0, "~chi+_1", "W-");
      result.set_BF(BEreq::cb_sd_neut2body->brneutwchar(3,1), 0.0, "~chi-_1", "W+");
      result.set_BF(BEreq::cb_sd_neut2body->brneutwchar(3,2), 0.0, "~chi+_2", "W-");
      result.set_BF(BEreq::cb_sd_neut2body->brneutwchar(3,2), 0.0, "~chi-_2", "W+");
      result.set_BF(BEreq::cb_sd_neut2body->brneuthlneut(3,1), 0.0, "~chi0_1", "h0_1");
      result.set_BF(BEreq::cb_sd_neut2body->brneuthhneut(3,1), 0.0, "~chi0_1", "h0_2");
      result.set_BF(BEreq::cb_sd_neut2body->brneuthaneut(3,1), 0.0, "~chi0_1", "A0");
      result.set_BF(BEreq::cb_sd_neut2body->brneuthlneut(3,2), 0.0, "~chi0_2", "h0_1");
      result.set_BF(BEreq::cb_sd_neut2body->brneuthhneut(3,2), 0.0, "~chi0_2", "h0_2");
      result.set_BF(BEreq::cb_sd_neut2body->brneuthaneut(3,2), 0.0, "~chi0_2", "A0");
      result.set_BF(BEreq::cb_sd_neut2body->brneuthcchar(3,1), 0.0, "~chi+_1", "H-");
      result.set_BF(BEreq::cb_sd_neut2body->brneuthcchar(3,1), 0.0, "~chi-_1", "H+");
      result.set_BF(BEreq::cb_sd_neut2body->brneuthcchar(3,2), 0.0, "~chi+_2", "H-");
      result.set_BF(BEreq::cb_sd_neut2body->brneuthcchar(3,2), 0.0, "~chi-_2", "H+");
      result.set_BF(BEreq::cb_sd_neut2body->brneutsupl(3), 0.0, psn.isul, "ubar");
      result.set_BF(BEreq::cb_sd_neut2body->brneutsupl(3), 0.0, psn.isulbar, "u");
      result.set_BF(BEreq::cb_sd_neut2body->brneutsupr(3), 0.0, psn.isur, "ubar");
      result.set_BF(BEreq::cb_sd_neut2body->brneutsupr(3), 0.0, psn.isurbar, "u");
      result.set_BF(BEreq::cb_sd_neut2body->brneutsdownl(3), 0.0, psn.isdl, "dbar");
      result.set_BF(BEreq::cb_sd_neut2body->brneutsdownl(3), 0.0, psn.isdlbar, "d");
      result.set_BF(BEreq::cb_sd_neut2body->brneutsdownr(3), 0.0, psn.isdr, "dbar");
      result.set_BF(BEreq::cb_sd_neut2body->brneutsdownr(3), 0.0, psn.isdrbar, "d");
      result.set_BF(BEreq::cb_sd_neut2body->brneutsupl(3), 0.0, psn.iscl, "cbar");
      result.set_BF(BEreq::cb_sd_neut2body->brneutsupl(3), 0.0, psn.isclbar, "c");
      result.set_BF(BEreq::cb_sd_neut2body->brneutsupr(3), 0.0, psn.iscr, "cbar");
      result.set_BF(BEreq::cb_sd_neut2body->brneutsupr(3), 0.0, psn.iscrbar, "c");
      result.set_BF(BEreq::cb_sd_neut2body->brneutsdownl(3), 0.0, psn.issl, "sbar");
      result.set_BF(BEreq::cb_sd_neut2body->brneutsdownl(3), 0.0, psn.isslbar, "s");
      result.set_BF(BEreq::cb_sd_neut2body->brneutsdownr(3), 0.0, psn.issr, "sbar");
      result.set_BF(BEreq::cb_sd_neut2body->brneutsdownr(3), 0.0, psn.issrbar, "s");
      result.set_BF(BEreq::cb_sd_neut2body->brneutst1(3), 0.0, psn.ist1, "tbar");
      result.set_BF(BEreq::cb_sd_neut2body->brneutst1(3), 0.0, psn.ist1bar, "t");
      result.set_BF(BEreq::cb_sd_neut2body->brneutst2(3), 0.0, psn.ist2, "tbar");
      result.set_BF(BEreq::cb_sd_neut2body->brneutst2(3), 0.0, psn.ist2bar, "t");
      result.set_BF(BEreq::cb_sd_neut2body->brneutsb1(3), 0.0, psn.isb1, "bbar");
      result.set_BF(BEreq::cb_sd_neut2body->brneutsb1(3), 0.0, psn.isb1bar, "b");
      result.set_BF(BEreq::cb_sd_neut2body->brneutsb2(3), 0.0, psn.isb2, "bbar");
      result.set_BF(BEreq::cb_sd_neut2body->brneutsb2(3), 0.0, psn.isb2bar, "b");
      result.set_BF(BEreq::cb_sd_neut2body->brneutsell(3), 0.0, psn.isell, "e+");
      result.set_BF(BEreq::cb_sd_neut2body->brneutsell(3), 0.0, psn.isellbar, "e-");
      result.set_BF(BEreq::cb_sd_neut2body->brneutselr(3), 0.0, psn.iselr, "e+");
      result.set_BF(BEreq::cb_sd_neut2body->brneutselr(3), 0.0, psn.iselrbar, "e-");
      result.set_BF(BEreq::cb_sd_neut2body->brneutsell(3), 0.0, psn.ismul, "mu+");
      result.set_BF(BEreq::cb_sd_neut2body->brneutsell(3), 0.0, psn.ismulbar, "mu-");
      result.set_BF(BEreq::cb_sd_neut2body->brneutselr(3), 0.0, psn.ismur, "mu+");
      result.set_BF(BEreq::cb_sd_neut2body->brneutselr(3), 0.0, psn.ismurbar, "mu-");
      result.set_BF(BEreq::cb_sd_neut2body->brneutstau1(3), 0.0, psn.istau1, "tau+");
      result.set_BF(BEreq::cb_sd_neut2body->brneutstau1(3), 0.0, psn.istau1bar, "tau-");
      result.set_BF(BEreq::cb_sd_neut2body->brneutstau2(3), 0.0, psn.istau2, "tau+");
      result.set_BF(BEreq::cb_sd_neut2body->brneutstau2(3), 0.0, psn.istau2bar, "tau-");
      result.set_BF(BEreq::cb_sd_neut2body->brneutsnel(3), 0.0, psn.isnel, "nubar_e");
      result.set_BF(BEreq::cb_sd_neut2body->brneutsnel(3), 0.0, psn.isnelbar, "nu_e");
      result.set_BF(BEreq::cb_sd_neut2body->brneutsnel(3), 0.0, psn.isnmul, "nubar_mu");
      result.set_BF(BEreq::cb_sd_neut2body->brneutsnel(3), 0.0, psn.isnmulbar, "nu_mu");
      result.set_BF(BEreq::cb_sd_neut2body->brneutsn1(3), 0.0, psn.isntaul, "nubar_tau");
      result.set_BF(BEreq::cb_sd_neut2body->brneutsn1(3), 0.0, psn.isntaulbar, "nu_tau");
      result.set_BF(BEreq::cb_sd_neut2bodygrav->brneutgamgrav(3), 0.0, "~G", "gamma");
      result.set_BF(BEreq::cb_sd_neut2bodygrav->brneutzgrav(3), 0.0, "~G", "Z0");
      result.set_BF(BEreq::cb_sd_neut2bodygrav->brneuthlgrav(3), 0.0, "~G", "h0_1");
      result.set_BF(BEreq::cb_sd_neut2bodygrav->brneuthhgrav(3), 0.0, "~G", "h0_2");
      result.set_BF(BEreq::cb_sd_neut2bodygrav->brneuthagrav(3), 0.0, "~G", "A0");
      result.set_BF(BEreq::cb_sd_neutloop->brnraddec(3,1), 0.0, "~chi0_1", "gamma");
      result.set_BF(BEreq::cb_sd_neutloop->brnraddec(3,2), 0.0, "~chi0_2", "gamma");
      result.set_BF(BEreq::cb_sd_neut2bodygrav->brneutgamgrav(3), 0.0, "~G", "gamma");
      result.set_BF(BEreq::cb_sd_neut2bodygrav->brneutzgrav(3), 0.0, "~G", "Z0");
      result.set_BF(BEreq::cb_sd_neut2bodygrav->brneuthlgrav(3), 0.0, "~G", "h0_1");
      result.set_BF(BEreq::cb_sd_neut2bodygrav->brneuthhgrav(3), 0.0, "~G", "h0_2");
      result.set_BF(BEreq::cb_sd_neut2bodygrav->brneuthagrav(3), 0.0, "~G", "A0");
      result.set_BF(BEreq::cb_sd_neut3body->brneutup(3,1), 0.0, "~chi0_1", "ubar", "u");
      result.set_BF(BEreq::cb_sd_neut3body->brneutdow(3,1), 0.0, "~chi0_1", "dbar", "d");
      result.set_BF(BEreq::cb_sd_neut3body->brneutch(3,1), 0.0, "~chi0_1", "cbar", "c");
      result.set_BF(BEreq::cb_sd_neut3body->brneutst(3,1), 0.0, "~chi0_1", "sbar", "s");
      result.set_BF(BEreq::cb_sd_neut3body->brneuttop(3,1), 0.0, "~chi0_1", "tbar", "t");
      result.set_BF(BEreq::cb_sd_neut3body->brneutbot(3,1), 0.0, "~chi0_1", "bbar", "b");
      result.set_BF(BEreq::cb_sd_neut3body->brneutel(3,1), 0.0, "~chi0_1", "e+", "e-");
      result.set_BF(BEreq::cb_sd_neut3body->brneutmu(3,1), 0.0, "~chi0_1", "mu+", "mu-");
      result.set_BF(BEreq::cb_sd_neut3body->brneuttau(3,1), 0.0, "~chi0_1", "tau+", "tau-");
      result.set_BF(BEreq::cb_sd_neut3body->brneutnue(3,1), 0.0, "~chi0_1", "nubar_e", "nu_e");
      result.set_BF(BEreq::cb_sd_neut3body->brneutnumu(3,1), 0.0, "~chi0_1", "nubar_mu", "nu_mu");
      result.set_BF(BEreq::cb_sd_neut3body->brneutnutau(3,1), 0.0, "~chi0_1", "nubar_tau", "nu_tau");
      result.set_BF(BEreq::cb_sd_neut3body->brneutup(3,2), 0.0, "~chi0_2", "ubar", "u");
      result.set_BF(BEreq::cb_sd_neut3body->brneutdow(3,2), 0.0, "~chi0_2", "dbar", "d");
      result.set_BF(BEreq::cb_sd_neut3body->brneutch(3,2), 0.0, "~chi0_2", "cbar", "c");
      result.set_BF(BEreq::cb_sd_neut3body->brneutst(3,2), 0.0, "~chi0_2", "sbar", "s");
      result.set_BF(BEreq::cb_sd_neut3body->brneuttop(3,2), 0.0, "~chi0_2", "tbar", "t");
      result.set_BF(BEreq::cb_sd_neut3body->brneutbot(3,2), 0.0, "~chi0_2", "bbar", "b");
      result.set_BF(BEreq::cb_sd_neut3body->brneutel(3,2), 0.0, "~chi0_2", "e+", "e-");
      result.set_BF(BEreq::cb_sd_neut3body->brneutmu(3,2), 0.0, "~chi0_2", "mu+", "mu-");
      result.set_BF(BEreq::cb_sd_neut3body->brneuttau(3,2), 0.0, "~chi0_2", "tau+", "tau-");
      result.set_BF(BEreq::cb_sd_neut3body->brneutnue(3,2), 0.0, "~chi0_2", "nubar_e", "nu_e");
      result.set_BF(BEreq::cb_sd_neut3body->brneutnumu(3,2), 0.0, "~chi0_2", "nubar_mu", "nu_mu");
      result.set_BF(BEreq::cb_sd_neut3body->brneutnutau(3,2), 0.0, "~chi0_2", "nubar_tau", "nu_tau");
      result.set_BF(BEreq::cb_sd_neut3body->brchubd(3,1), 0.0, "~chi+_1", "ubar", "d");
      result.set_BF(BEreq::cb_sd_neut3body->brchubd(3,1), 0.0, "~chi-_1", "dbar", "u");
      result.set_BF(BEreq::cb_sd_neut3body->brchubd(3,2), 0.0, "~chi+_2", "ubar", "d");
      result.set_BF(BEreq::cb_sd_neut3body->brchubd(3,2), 0.0, "~chi-_2", "dbar", "u");
      result.set_BF(BEreq::cb_sd_neut3body->brchcbs(3,1), 0.0, "~chi+_1", "cbar", "s");
      result.set_BF(BEreq::cb_sd_neut3body->brchcbs(3,1), 0.0, "~chi-_1", "sbar", "c");
      result.set_BF(BEreq::cb_sd_neut3body->brchcbs(3,2), 0.0, "~chi+_2", "cbar", "s");
      result.set_BF(BEreq::cb_sd_neut3body->brchcbs(3,2), 0.0, "~chi-_2", "sbar", "c");
      result.set_BF(BEreq::cb_sd_neut3body->brchtbb(3,1), 0.0, "~chi+_1", "tbar", "b");
      result.set_BF(BEreq::cb_sd_neut3body->brchtbb(3,1), 0.0, "~chi-_1", "bbar", "t");
      result.set_BF(BEreq::cb_sd_neut3body->brchtbb(3,2), 0.0, "~chi+_2", "tbar", "b");
      result.set_BF(BEreq::cb_sd_neut3body->brchtbb(3,2), 0.0, "~chi-_2", "bbar", "t");
      result.set_BF(BEreq::cb_sd_neut3body->brchelne(3,1), 0.0, "~chi+_1", "nubar_e", "e-");
      result.set_BF(BEreq::cb_sd_neut3body->brchelne(3,1), 0.0, "~chi-_1", "nu_e", "e+");
      result.set_BF(BEreq::cb_sd_neut3body->brchelne(3,2), 0.0, "~chi+_2", "nubar_e", "e-");
      result.set_BF(BEreq::cb_sd_neut3body->brchelne(3,2), 0.0, "~chi-_2", "nu_e", "e+");
      result.set_BF(BEreq::cb_sd_neut3body->brchmunmu(3,1), 0.0, "~chi+_1", "nubar_mu", "mu-");
      result.set_BF(BEreq::cb_sd_neut3body->brchmunmu(3,1), 0.0, "~chi-_1", "nu_mu", "mu+");
      result.set_BF(BEreq::cb_sd_neut3body->brchmunmu(3,2), 0.0, "~chi+_2", "nubar_mu", "mu-");
      result.set_BF(BEreq::cb_sd_neut3body->brchmunmu(3,2), 0.0, "~chi-_2", "nu_mu", "mu+");
      result.set_BF(BEreq::cb_sd_neut3body->brchtauntau(3,1), 0.0, "~chi+_1", "nubar_tau", "tau-");
      result.set_BF(BEreq::cb_sd_neut3body->brchtauntau(3,1), 0.0, "~chi-_1", "nu_tau", "tau+");
      result.set_BF(BEreq::cb_sd_neut3body->brchtauntau(3,2), 0.0, "~chi+_2", "nubar_tau", "tau-");
      result.set_BF(BEreq::cb_sd_neut3body->brchtauntau(3,2), 0.0, "~chi-_2", "nu_tau", "tau+");
      result.set_BF(BEreq::cb_sd_neut3body->brglup(3), 0.0, "~g", "ubar", "u");
      result.set_BF(BEreq::cb_sd_neut3body->brgldo(3), 0.0, "~g", "dbar", "d");
      result.set_BF(BEreq::cb_sd_neut3body->brglch(3), 0.0, "~g", "cbar", "c");
      result.set_BF(BEreq::cb_sd_neut3body->brglst(3), 0.0, "~g", "sbar", "s");
      result.set_BF(BEreq::cb_sd_neut3body->brgltop(3), 0.0, "~g", "tbar", "t");
      result.set_BF(BEreq::cb_sd_neut3body->brglbot(3), 0.0, "~g", "bbar", "b");
    }
  

    /// MSSM decays: neutralino_4
    void neutralino_4_decays (DecayTable::Entry& result) 
    {
      using namespace Pipes::neutralino_4_decays;
      mass_es_pseudonyms psn = *(Dep::SLHA_pseudonyms);
     
      result.calculator = BEreq::cb_sd_neutwidth.origin();
      result.calculator_version = BEreq::cb_sd_neutwidth.version();

      result.width_in_GeV = BEreq::cb_sd_neutwidth->neuttot(4);
      result.set_BF(BEreq::cb_sd_neut2body->brneutzneut(4,1), 0.0, "~chi0_1", "Z0");
      result.set_BF(BEreq::cb_sd_neut2body->brneutzneut(4,2), 0.0, "~chi0_2", "Z0");
      result.set_BF(BEreq::cb_sd_neut2body->brneutzneut(4,3), 0.0, "~chi0_3", "Z0");
      result.set_BF(BEreq::cb_sd_neut2body->brneutwchar(4,1), 0.0, "~chi+_1", "W-");
      result.set_BF(BEreq::cb_sd_neut2body->brneutwchar(4,1), 0.0, "~chi-_1", "W+");
      result.set_BF(BEreq::cb_sd_neut2body->brneutwchar(4,2), 0.0, "~chi+_2", "W-");
      result.set_BF(BEreq::cb_sd_neut2body->brneutwchar(4,2), 0.0, "~chi-_2", "W+");
      result.set_BF(BEreq::cb_sd_neut2body->brneuthlneut(4,1), 0.0, "~chi0_1", "h0_1");
      result.set_BF(BEreq::cb_sd_neut2body->brneuthhneut(4,1), 0.0, "~chi0_1", "h0_2");
      result.set_BF(BEreq::cb_sd_neut2body->brneuthaneut(4,1), 0.0, "~chi0_1", "A0");
      result.set_BF(BEreq::cb_sd_neut2body->brneuthlneut(4,2), 0.0, "~chi0_2", "h0_1");
      result.set_BF(BEreq::cb_sd_neut2body->brneuthhneut(4,2), 0.0, "~chi0_2", "h0_2");
      result.set_BF(BEreq::cb_sd_neut2body->brneuthaneut(4,2), 0.0, "~chi0_2", "A0");
      result.set_BF(BEreq::cb_sd_neut2body->brneuthlneut(4,3), 0.0, "~chi0_3", "h0_1");
      result.set_BF(BEreq::cb_sd_neut2body->brneuthhneut(4,3), 0.0, "~chi0_3", "h0_2");
      result.set_BF(BEreq::cb_sd_neut2body->brneuthaneut(4,3), 0.0, "~chi0_3", "A0");
      result.set_BF(BEreq::cb_sd_neut2body->brneuthcchar(4,1), 0.0, "~chi+_1", "H-");
      result.set_BF(BEreq::cb_sd_neut2body->brneuthcchar(4,1), 0.0, "~chi-_1", "H+");
      result.set_BF(BEreq::cb_sd_neut2body->brneuthcchar(4,2), 0.0, "~chi+_2", "H-");
      result.set_BF(BEreq::cb_sd_neut2body->brneuthcchar(4,2), 0.0, "~chi-_2", "H+");
      result.set_BF(BEreq::cb_sd_neut2body->brneutsupl(4), 0.0, psn.isul, "ubar");
      result.set_BF(BEreq::cb_sd_neut2body->brneutsupl(4), 0.0, psn.isulbar, "u");
      result.set_BF(BEreq::cb_sd_neut2body->brneutsupr(4), 0.0, psn.isur, "ubar");
      result.set_BF(BEreq::cb_sd_neut2body->brneutsupr(4), 0.0, psn.isurbar, "u");
      result.set_BF(BEreq::cb_sd_neut2body->brneutsdownl(4), 0.0, psn.isdl, "dbar");
      result.set_BF(BEreq::cb_sd_neut2body->brneutsdownl(4), 0.0, psn.isdlbar, "d");
      result.set_BF(BEreq::cb_sd_neut2body->brneutsdownr(4), 0.0, psn.isdr, "dbar");
      result.set_BF(BEreq::cb_sd_neut2body->brneutsdownr(4), 0.0, psn.isdrbar, "d");
      result.set_BF(BEreq::cb_sd_neut2body->brneutsupl(4), 0.0, psn.iscl, "cbar");
      result.set_BF(BEreq::cb_sd_neut2body->brneutsupl(4), 0.0, psn.isclbar, "c");
      result.set_BF(BEreq::cb_sd_neut2body->brneutsupr(4), 0.0, psn.iscr, "cbar");
      result.set_BF(BEreq::cb_sd_neut2body->brneutsupr(4), 0.0, psn.iscrbar, "c");
      result.set_BF(BEreq::cb_sd_neut2body->brneutsdownl(4), 0.0, psn.issl, "sbar");
      result.set_BF(BEreq::cb_sd_neut2body->brneutsdownl(4), 0.0, psn.isslbar, "s");
      result.set_BF(BEreq::cb_sd_neut2body->brneutsdownr(4), 0.0, psn.issr, "sbar");
      result.set_BF(BEreq::cb_sd_neut2body->brneutsdownr(4), 0.0, psn.issrbar, "s");
      result.set_BF(BEreq::cb_sd_neut2body->brneutst1(4), 0.0, psn.ist1, "tbar");
      result.set_BF(BEreq::cb_sd_neut2body->brneutst1(4), 0.0, psn.ist1bar, "t");
      result.set_BF(BEreq::cb_sd_neut2body->brneutst2(4), 0.0, psn.ist2, "tbar");
      result.set_BF(BEreq::cb_sd_neut2body->brneutst2(4), 0.0, psn.ist2bar, "t");
      result.set_BF(BEreq::cb_sd_neut2body->brneutsb1(4), 0.0, psn.isb1, "bbar");
      result.set_BF(BEreq::cb_sd_neut2body->brneutsb1(4), 0.0, psn.isb1bar, "b");
      result.set_BF(BEreq::cb_sd_neut2body->brneutsb2(4), 0.0, psn.isb2, "bbar");
      result.set_BF(BEreq::cb_sd_neut2body->brneutsb2(4), 0.0, psn.isb2bar, "b");
      result.set_BF(BEreq::cb_sd_neut2body->brneutsell(4), 0.0, psn.isell, "e+");
      result.set_BF(BEreq::cb_sd_neut2body->brneutsell(4), 0.0, psn.isellbar, "e-");
      result.set_BF(BEreq::cb_sd_neut2body->brneutselr(4), 0.0, psn.iselr, "e+");
      result.set_BF(BEreq::cb_sd_neut2body->brneutselr(4), 0.0, psn.iselrbar, "e-");
      result.set_BF(BEreq::cb_sd_neut2body->brneutsell(4), 0.0, psn.ismul, "mu+");
      result.set_BF(BEreq::cb_sd_neut2body->brneutsell(4), 0.0, psn.ismulbar, "mu-");
      result.set_BF(BEreq::cb_sd_neut2body->brneutselr(4), 0.0, psn.ismur, "mu+");
      result.set_BF(BEreq::cb_sd_neut2body->brneutselr(4), 0.0, psn.ismurbar, "mu-");
      result.set_BF(BEreq::cb_sd_neut2body->brneutstau1(4), 0.0, psn.istau1, "tau+");
      result.set_BF(BEreq::cb_sd_neut2body->brneutstau1(4), 0.0, psn.istau1bar, "tau-");
      result.set_BF(BEreq::cb_sd_neut2body->brneutstau2(4), 0.0, psn.istau2, "tau+");
      result.set_BF(BEreq::cb_sd_neut2body->brneutstau2(4), 0.0, psn.istau2bar, "tau-");
      result.set_BF(BEreq::cb_sd_neut2body->brneutsnel(4), 0.0, psn.isnel, "nubar_e");
      result.set_BF(BEreq::cb_sd_neut2body->brneutsnel(4), 0.0, psn.isnelbar, "nu_e");
      result.set_BF(BEreq::cb_sd_neut2body->brneutsnel(4), 0.0, psn.isnmul, "nubar_mu");
      result.set_BF(BEreq::cb_sd_neut2body->brneutsnel(4), 0.0, psn.isnmulbar, "nu_mu");
      result.set_BF(BEreq::cb_sd_neut2body->brneutsn1(4), 0.0, psn.isntaul, "nubar_tau");
      result.set_BF(BEreq::cb_sd_neut2body->brneutsn1(4), 0.0, psn.isntaulbar, "nu_tau");
      result.set_BF(BEreq::cb_sd_neut2bodygrav->brneutgamgrav(4), 0.0, "~G", "gamma");
      result.set_BF(BEreq::cb_sd_neut2bodygrav->brneutzgrav(4), 0.0, "~G", "Z0");
      result.set_BF(BEreq::cb_sd_neut2bodygrav->brneuthlgrav(4), 0.0, "~G", "h0_1");
      result.set_BF(BEreq::cb_sd_neut2bodygrav->brneuthhgrav(4), 0.0, "~G", "h0_2");
      result.set_BF(BEreq::cb_sd_neut2bodygrav->brneuthagrav(4), 0.0, "~G", "A0");
      result.set_BF(BEreq::cb_sd_neutloop->brnraddec(4,1), 0.0, "~chi0_1", "gamma");
      result.set_BF(BEreq::cb_sd_neutloop->brnraddec(4,2), 0.0, "~chi0_2", "gamma");
      result.set_BF(BEreq::cb_sd_neutloop->brnraddec(4,3), 0.0, "~chi0_3", "gamma");
      result.set_BF(BEreq::cb_sd_neut2bodygrav->brneutgamgrav(4), 0.0, "~G", "gamma");
      result.set_BF(BEreq::cb_sd_neut2bodygrav->brneutzgrav(4), 0.0, "~G", "Z0");
      result.set_BF(BEreq::cb_sd_neut2bodygrav->brneuthlgrav(4), 0.0, "~G", "h0_1");
      result.set_BF(BEreq::cb_sd_neut2bodygrav->brneuthhgrav(4), 0.0, "~G", "h0_2");
      result.set_BF(BEreq::cb_sd_neut2bodygrav->brneuthagrav(4), 0.0, "~G", "A0");
      result.set_BF(BEreq::cb_sd_neut3body->brneutup(4,1), 0.0, "~chi0_1", "ubar", "u");
      result.set_BF(BEreq::cb_sd_neut3body->brneutdow(4,1), 0.0, "~chi0_1", "dbar", "d");
      result.set_BF(BEreq::cb_sd_neut3body->brneutch(4,1), 0.0, "~chi0_1", "cbar", "c");
      result.set_BF(BEreq::cb_sd_neut3body->brneutst(4,1), 0.0, "~chi0_1", "sbar", "s");
      result.set_BF(BEreq::cb_sd_neut3body->brneuttop(4,1), 0.0, "~chi0_1", "tbar", "t");
      result.set_BF(BEreq::cb_sd_neut3body->brneutbot(4,1), 0.0, "~chi0_1", "bbar", "b");
      result.set_BF(BEreq::cb_sd_neut3body->brneutel(4,1), 0.0, "~chi0_1", "e+", "e-");
      result.set_BF(BEreq::cb_sd_neut3body->brneutmu(4,1), 0.0, "~chi0_1", "mu+", "mu-");
      result.set_BF(BEreq::cb_sd_neut3body->brneuttau(4,1), 0.0, "~chi0_1", "tau+", "tau-");
      result.set_BF(BEreq::cb_sd_neut3body->brneutnue(4,1), 0.0, "~chi0_1", "nubar_e", "nu_e");
      result.set_BF(BEreq::cb_sd_neut3body->brneutnumu(4,1), 0.0, "~chi0_1", "nubar_mu", "nu_mu");
      result.set_BF(BEreq::cb_sd_neut3body->brneutnutau(4,1), 0.0, "~chi0_1", "nubar_tau", "nu_tau");
      result.set_BF(BEreq::cb_sd_neut3body->brneutup(4,2), 0.0, "~chi0_2", "ubar", "u");
      result.set_BF(BEreq::cb_sd_neut3body->brneutdow(4,2), 0.0, "~chi0_2", "dbar", "d");
      result.set_BF(BEreq::cb_sd_neut3body->brneutch(4,2), 0.0, "~chi0_2", "cbar", "c");
      result.set_BF(BEreq::cb_sd_neut3body->brneutst(4,2), 0.0, "~chi0_2", "sbar", "s");
      result.set_BF(BEreq::cb_sd_neut3body->brneuttop(4,2), 0.0, "~chi0_2", "tbar", "t");
      result.set_BF(BEreq::cb_sd_neut3body->brneutbot(4,2), 0.0, "~chi0_2", "bbar", "b");
      result.set_BF(BEreq::cb_sd_neut3body->brneutel(4,2), 0.0, "~chi0_2", "e+", "e-");
      result.set_BF(BEreq::cb_sd_neut3body->brneutmu(4,2), 0.0, "~chi0_2", "mu+", "mu-");
      result.set_BF(BEreq::cb_sd_neut3body->brneuttau(4,2), 0.0, "~chi0_2", "tau+", "tau-");
      result.set_BF(BEreq::cb_sd_neut3body->brneutnue(4,2), 0.0, "~chi0_2", "nubar_e", "nu_e");
      result.set_BF(BEreq::cb_sd_neut3body->brneutnumu(4,2), 0.0, "~chi0_2", "nubar_mu", "nu_mu");
      result.set_BF(BEreq::cb_sd_neut3body->brneutnutau(4,2), 0.0, "~chi0_2", "nubar_tau", "nu_tau");
      result.set_BF(BEreq::cb_sd_neut3body->brneutup(4,3), 0.0, "~chi0_3", "ubar", "u");
      result.set_BF(BEreq::cb_sd_neut3body->brneutdow(4,3), 0.0, "~chi0_3", "dbar", "d");
      result.set_BF(BEreq::cb_sd_neut3body->brneutch(4,3), 0.0, "~chi0_3", "cbar", "c");
      result.set_BF(BEreq::cb_sd_neut3body->brneutst(4,3), 0.0, "~chi0_3", "sbar", "s");
      result.set_BF(BEreq::cb_sd_neut3body->brneuttop(4,3), 0.0, "~chi0_3", "tbar", "t");
      result.set_BF(BEreq::cb_sd_neut3body->brneutbot(4,3), 0.0, "~chi0_3", "bbar", "b");
      result.set_BF(BEreq::cb_sd_neut3body->brneutel(4,3), 0.0, "~chi0_3", "e+", "e-");
      result.set_BF(BEreq::cb_sd_neut3body->brneutmu(4,3), 0.0, "~chi0_3", "mu+", "mu-");
      result.set_BF(BEreq::cb_sd_neut3body->brneuttau(4,3), 0.0, "~chi0_3", "tau+", "tau-");
      result.set_BF(BEreq::cb_sd_neut3body->brneutnue(4,3), 0.0, "~chi0_3", "nubar_e", "nu_e");
      result.set_BF(BEreq::cb_sd_neut3body->brneutnumu(4,3), 0.0, "~chi0_3", "nubar_mu", "nu_mu");
      result.set_BF(BEreq::cb_sd_neut3body->brneutnutau(4,3), 0.0, "~chi0_3", "nubar_tau", "nu_tau");
      result.set_BF(BEreq::cb_sd_neut3body->brchubd(4,1), 0.0, "~chi+_1", "ubar", "d");
      result.set_BF(BEreq::cb_sd_neut3body->brchubd(4,1), 0.0, "~chi-_1", "dbar", "u");
      result.set_BF(BEreq::cb_sd_neut3body->brchubd(4,2), 0.0, "~chi+_2", "ubar", "d");
      result.set_BF(BEreq::cb_sd_neut3body->brchubd(4,2), 0.0, "~chi-_2", "dbar", "u");
      result.set_BF(BEreq::cb_sd_neut3body->brchcbs(4,1), 0.0, "~chi+_1", "cbar", "s");
      result.set_BF(BEreq::cb_sd_neut3body->brchcbs(4,1), 0.0, "~chi-_1", "sbar", "c");
      result.set_BF(BEreq::cb_sd_neut3body->brchcbs(4,2), 0.0, "~chi+_2", "cbar", "s");
      result.set_BF(BEreq::cb_sd_neut3body->brchcbs(4,2), 0.0, "~chi-_2", "sbar", "c");
      result.set_BF(BEreq::cb_sd_neut3body->brchtbb(4,1), 0.0, "~chi+_1", "tbar", "b");
      result.set_BF(BEreq::cb_sd_neut3body->brchtbb(4,1), 0.0, "~chi-_1", "bbar", "t");
      result.set_BF(BEreq::cb_sd_neut3body->brchtbb(4,2), 0.0, "~chi+_2", "tbar", "b");
      result.set_BF(BEreq::cb_sd_neut3body->brchtbb(4,2), 0.0, "~chi-_2", "bbar", "t");
      result.set_BF(BEreq::cb_sd_neut3body->brchelne(4,1), 0.0, "~chi+_1", "nubar_e", "e-");
      result.set_BF(BEreq::cb_sd_neut3body->brchelne(4,1), 0.0, "~chi-_1", "nu_e", "e+");
      result.set_BF(BEreq::cb_sd_neut3body->brchelne(4,2), 0.0, "~chi+_2", "nubar_e", "e-");
      result.set_BF(BEreq::cb_sd_neut3body->brchelne(4,2), 0.0, "~chi-_2", "nu_e", "e+");
      result.set_BF(BEreq::cb_sd_neut3body->brchmunmu(4,1), 0.0, "~chi+_1", "nubar_mu", "mu-");
      result.set_BF(BEreq::cb_sd_neut3body->brchmunmu(4,1), 0.0, "~chi-_1", "nu_mu", "mu+");
      result.set_BF(BEreq::cb_sd_neut3body->brchmunmu(4,2), 0.0, "~chi+_2", "nubar_mu", "mu-");
      result.set_BF(BEreq::cb_sd_neut3body->brchmunmu(4,2), 0.0, "~chi-_2", "nu_mu", "mu+");
      result.set_BF(BEreq::cb_sd_neut3body->brchtauntau(4,1), 0.0, "~chi+_1", "nubar_tau", "tau-");
      result.set_BF(BEreq::cb_sd_neut3body->brchtauntau(4,1), 0.0, "~chi-_1", "nu_tau", "tau+");
      result.set_BF(BEreq::cb_sd_neut3body->brchtauntau(4,2), 0.0, "~chi+_2", "nubar_tau", "tau-");
      result.set_BF(BEreq::cb_sd_neut3body->brchtauntau(4,2), 0.0, "~chi-_2", "nu_tau", "tau+");
      result.set_BF(BEreq::cb_sd_neut3body->brglup(4), 0.0, "~g", "ubar", "u");
      result.set_BF(BEreq::cb_sd_neut3body->brgldo(4), 0.0, "~g", "dbar", "d");
      result.set_BF(BEreq::cb_sd_neut3body->brglch(4), 0.0, "~g", "cbar", "c");
      result.set_BF(BEreq::cb_sd_neut3body->brglst(4), 0.0, "~g", "sbar", "s");
      result.set_BF(BEreq::cb_sd_neut3body->brgltop(4), 0.0, "~g", "tbar", "t");
      result.set_BF(BEreq::cb_sd_neut3body->brglbot(4), 0.0, "~g", "bbar", "b");
    }

  
    //////////// Singlet DM /////////////////////

    /// Add the decay of Higgs to singlets for the SingletDM model
    void SS_Higgs_decays (DecayTable::Entry& result)
    {
      using namespace Pipes::SS_Higgs_decays;

      // Get the spectrum information
      const Spectrum* spec = *Dep::SingletDM_spectrum;
      const RunningPars& extrapar = spec->get_HE()->runningpars();
      double mass = spec->get_Pole_Mass("S");
      double lambda = extrapar.get_mass_parameter("lambda_hS");
      double v0 = extrapar.get_mass_parameter("vev");
      double mhpole = spec->get_Pole_Mass("h0_1");

      // Add the h->SS width to the total
      double massratio2 = pow(mass/mhpole,2);
      double gamma = (2.0*mass <= mhpole) ? pow(lambda*v0,2)/(32.0*pi*mhpole) * sqrt(1.0 - 4.0*massratio2) : 0.0;        
      double newwidth = Dep::Higgs_decay_rates->width_in_GeV + gamma;
      result.width_in_GeV = newwidth;
      // Import the previous error estimates on the total width
      result.positive_error = Dep::Higgs_decay_rates->positive_error;
      result.negative_error = Dep::Higgs_decay_rates->negative_error;
      // Add the h->SS branching fraction
      result.set_BF(gamma/newwidth, 0.0, "S", "S");
      // Get the SM decays and rescale them
      double wscaling = Dep::Higgs_decay_rates->width_in_GeV / newwidth;
      for (auto it = Dep::Higgs_decay_rates->channels.begin(); it != Dep::Higgs_decay_rates->channels.end(); ++it)  
      {                                     
        result.channels[it->first] = std::pair<double, double>(it->second.first*wscaling, it->second.second*wscaling);
      }
      // Log calculator
      result.calculator = "GAMBIT::DecayBit";
      result.calculator_version = gambit_version;
    }
  

    //////////// Everything ///////////////////
  
    /// Collect all the DecayTable entries into an actual DecayTable 
    void all_decays (DecayTable &decays) 
    {
      using namespace Pipes::all_decays;

      decays("h0_1") = *Dep::Higgs_decay_rates;     // Add the Higgs decays.
      decays("Z0") = *Dep::Z_decay_rates;           // Add the Z decays
      decays("W+") = *Dep::W_plus_decay_rates;      // Add the W decays for W+.
      decays("W-") = *Dep::W_minus_decay_rates;     // Add the W decays for W-

      decays("t") = *Dep::t_decay_rates;            // Add the top decays for t.
      decays("tbar") = *Dep::tbar_decay_rates;      // Add the top decays for tbar
      decays("u_3") = decays("t");                  // Duplicate for mass-ordered quarks
      decays("ubar_3") = decays("tbar");            // Duplicate for mass-ordered quarks

      decays("mu+") = *Dep::mu_plus_decay_rates;    // Add the muon decays for mu+.
      decays("mu-") = *Dep::mu_minus_decay_rates;   // Add the muon decays for mu-
      decays("e+_2") = decays("mu+");               // Duplicate for mass-ordered leptons
      decays("e-_2") = decays("mu-");               // Duplicate for mass-ordered leptons

      decays("tau+") = *Dep::tau_plus_decay_rates;  // Add the tauon decays for tau+.
      decays("tau-") = *Dep::tau_minus_decay_rates; // Add the tauon decays for tau-.
      decays("e+_3") = decays("tau+");              // Duplicate for mass-ordered leptons
      decays("e-_3") = decays("tau-");              // Duplicate for mass-ordered leptons

      decays("pi0") = *Dep::pi_0_decay_rates;       // Add the neutral pion decays.
      decays("pi+") = *Dep::pi_plus_decay_rates;    // Add the pi+ decays.
      decays("pi-") = *Dep::pi_minus_decay_rates;   // Add the pi- decays.
      decays("eta") = *Dep::eta_decay_rates;        // Add the eta meson decays.
      decays("rho0") = *Dep::rho_0_decay_rates;     // Add the neutral rho meson decays.
      decays("rho+") = *Dep::rho_plus_decay_rates;  // Add the rho+ decays.
      decays("rho-") = *Dep::rho_minus_decay_rates; // Add the rho- decays.
      decays("omega") = *Dep::omega_decay_rates;    // Add the omega meson decays.

      // MSSM-specific
      if (ModelInUse("MSSM78atQ") or ModelInUse("MSSM78atMGUT"))
      {
        mass_es_pseudonyms psn = *(Dep::SLHA_pseudonyms);

        decays("h0_2") = *Dep::h0_2_decay_rates;                 // Add the h0_2 decays.
        decays("A0") = *Dep::A0_decay_rates;                     // Add the A0 decays.
        decays("H+") = *Dep::Hplus_decay_rates;                  // Add the H+ decays.       
        decays("H-") = *Dep::Hminus_decay_rates;                 // Add the H+ decays.       

        decays("~g") = *Dep::gluino_decay_rates;                 // Add the gluino decays.

        decays("~chi+_1") = *Dep::charginoplus_1_decay_rates;    // Add the ~chi+_1 decays.
        decays("~chi-_1") = *Dep::charginominus_1_decay_rates;   // Add the ~chi+_1 decays.
        decays("~chi+_2") = *Dep::charginoplus_2_decay_rates;    // Add the ~chi+_2 decays.
        decays("~chi-_2") = *Dep::charginominus_2_decay_rates;   // Add the ~chi+_2 decays.
        decays("~chi0_1") = *Dep::neutralino_1_decay_rates;      // Add the ~chi0_1 decays.
        decays("~chi0_2") = *Dep::neutralino_2_decay_rates;      // Add the ~chi0_2 decays.
        decays("~chi0_3") = *Dep::neutralino_3_decay_rates;      // Add the ~chi0_3 decays.
        decays("~chi0_4") = *Dep::neutralino_4_decay_rates;      // Add the ~chi0_4 decays.

        decays(psn.ist1) = *Dep::stop_1_decay_rates;             // Add the ~t_1 decays.
        decays(psn.ist2) = *Dep::stop_2_decay_rates;             // Add the ~t_2 decays.
        decays(psn.isb1) = *Dep::sbottom_1_decay_rates;          // Add the ~b_1 decays.
        decays(psn.isb2) = *Dep::sbottom_2_decay_rates;          // Add the ~b_2 decays.
        decays(psn.isul) = *Dep::sup_l_decay_rates;              // Add the ~u_L decays.
        decays(psn.isur) = *Dep::sup_r_decay_rates;              // Add the ~u_R decays.
        decays(psn.isdl) = *Dep::sdown_l_decay_rates;            // Add the ~d_L decays.
        decays(psn.isdr) = *Dep::sdown_r_decay_rates;            // Add the ~d_R decays.
        decays(psn.iscl) = *Dep::scharm_l_decay_rates;           // Add the ~c_L decays.
        decays(psn.iscr) = *Dep::scharm_r_decay_rates;           // Add the ~c_R decays.
        decays(psn.issl) = *Dep::sstrange_l_decay_rates;         // Add the ~s_L decays.
        decays(psn.issr) = *Dep::sstrange_r_decay_rates;         // Add the ~s_R decays.
        decays(psn.isell) = *Dep::selectron_l_decay_rates;       // Add the ~e-_L decays.
        decays(psn.iselr) = *Dep::selectron_r_decay_rates;       // Add the ~e-_R decays.
        decays(psn.ismul) = *Dep::smuon_l_decay_rates;           // Add the ~mu-_L decays.
        decays(psn.ismur) = *Dep::smuon_r_decay_rates;           // Add the ~mu-_R decays.
        decays(psn.istau1) = *Dep::stau_1_decay_rates;           // Add the ~tau_1 decays.
        decays(psn.istau2) = *Dep::stau_2_decay_rates;           // Add the ~tau_2 decays.

        decays(psn.isnel) = *Dep::snu_electronl_decay_rates;     // Add the ~nu_e decays.
        decays(psn.isnmul) = *Dep::snu_muonl_decay_rates;        // Add the ~nu_mu decays.
        decays(psn.isntaul) = *Dep::snu_taul_decay_rates;        // Add the ~nu_tau decays.

        decays(psn.ist1bar) = *Dep::stopbar_1_decay_rates;       // Add the ~tbar_1 decays.
        decays(psn.ist2bar) = *Dep::stopbar_2_decay_rates;       // Add the ~tbar_2 decays.
        decays(psn.isb1bar) = *Dep::sbottombar_1_decay_rates;    // Add the ~bbar_1 decays.
        decays(psn.isb2bar) = *Dep::sbottombar_2_decay_rates;    // Add the ~bbar_2 decays.
        decays(psn.isulbar) = *Dep::supbar_l_decay_rates;        // Add the ~ubar_L decays.
        decays(psn.isurbar) = *Dep::supbar_r_decay_rates;        // Add the ~ubar_R decays.
        decays(psn.isdlbar) = *Dep::sdownbar_l_decay_rates;      // Add the ~dbar_L decays.
        decays(psn.isdrbar) = *Dep::sdownbar_r_decay_rates;      // Add the ~dbar_R decays.
        decays(psn.isclbar) = *Dep::scharmbar_l_decay_rates;     // Add the ~cbar_L decays.
        decays(psn.iscrbar) = *Dep::scharmbar_r_decay_rates;     // Add the ~cbar_R decays.
        decays(psn.isslbar) = *Dep::sstrangebar_l_decay_rates;   // Add the ~sbar_L decays.
        decays(psn.issrbar) = *Dep::sstrangebar_r_decay_rates;   // Add the ~sbar_R decays.
        decays(psn.isellbar) = *Dep::selectronbar_l_decay_rates; // Add the ~e+_L decays.
        decays(psn.iselrbar) = *Dep::selectronbar_r_decay_rates; // Add the ~e+_R decays.
        decays(psn.ismulbar) = *Dep::smuonbar_l_decay_rates;     // Add the ~mu+_L decays.
        decays(psn.ismurbar) = *Dep::smuonbar_r_decay_rates;     // Add the ~mu+_R decays.
        decays(psn.istau1bar) = *Dep::staubar_1_decay_rates;     // Add the ~taubar_1 decays.
        decays(psn.istau2bar) = *Dep::staubar_2_decay_rates;     // Add the ~taubar_2 decays.
        decays(psn.isnelbar)= *Dep::snubar_electronl_decay_rates;// Add the ~nu_e decays.
        decays(psn.isnmulbar) = *Dep::snubar_muonl_decay_rates;  // Add the ~nu_mu decays.
        decays(psn.isntaulbar) = *Dep::snubar_taul_decay_rates;  // Add the ~nu_tau decays.
        
      }

      //cout << "Full Decay Table as an SLHAea structure: \n" << decays.as_slhaea() << endl;
  
    }

    /// Read an SLHA file in and use it to create a GAMBIT DecayTable 
    void all_decays_from_SLHA(DecayTable& decays)
    {
      using namespace Pipes::all_decays_from_SLHA;
      if (not runOptions->hasKey("SLHA_decay_filenames"))
      {
        DecayBit_error().raise(LOCAL_INFO, "Option \"SLHA_decay_filenames\" is required to use this function.");
      }
      static unsigned int counter = 0;
      std::vector<str> filenames = runOptions->getValue<std::vector<str> >("SLHA_decay_filenames");
      logger() << "Reading SLHA file: " << filenames[counter] << std::endl;
      std::ifstream ifs(filenames[counter]);
      if(!ifs.good()) backend_error().raise(LOCAL_INFO, "SLHA file not found.");
      SLHAstruct slha(ifs);
      ifs.close();
      counter++;
      if (counter >= filenames.size()) counter = 0;
      decays = DecayTable(slha);
    }
 
    /// Get MSSM mass eigenstate pseudonyms for the gauge eigenstates
    void get_mass_es_pseudonyms(mass_es_pseudonyms& result)
    {
      using namespace Pipes::get_mass_es_pseudonyms;
      const SubSpectrum* mssm = (*Dep::MSSM_spectrum)->get_HE();
<<<<<<< HEAD
      const static double tol = runOptions->getValueOrDef<double>(1e-2, "off_diagonal_tolerance");
      const static bool pt_error = runOptions->getValueOrDef<bool>(true, "off_diagonal_tolerance_invalidates_point_only");
=======

      std::cout << "has h0 uncertainty (low) ? "<< mssm->phys().has(Par::Pole_Mass_1srd_low, "h0", 1) << std::endl;
      std::cout << "h0 uncertainty (low) = "<< mssm->phys().get(Par::Pole_Mass_1srd_low, "h0", 1) << std::endl;
      std::cout << "h0 uncertainty (high)= "<< mssm->phys().get(Par::Pole_Mass_1srd_high,"h0", 1) << std::endl;
      std::cout << "~u3 uncertainty = "     << mssm->phys().get(Par::Pole_Mass_1srd_low, "~u", 3) << std::endl;
      std::cout << "~chi0_1 uncertainty = " << mssm->phys().get(Par::Pole_Mass_1srd_low, "~chi0", 1) << std::endl;
      std::cout << "chi+_2 uncertainty = "  << mssm->phys().get(Par::Pole_Mass_1srd_low, "~chi+", 2) << std::endl;
      std::cout << "chi-_2 uncertainty = "  << mssm->phys().get(Par::Pole_Mass_1srd_low, "~chi-", 2) << std::endl;
      std::cout << "mA0 uncertainty = "     << mssm->phys().get(Par::Pole_Mass_1srd_low, "A0") << std::endl;
      std::cout << "gluino uncertainty = "  << mssm->phys().get(Par::Pole_Mass_1srd_low, "~g") << std::endl;
	
      double tol = runOptions->getValueOrDef<double>(1e-2, "off_diagonal_tolerance");
      bool hard_error = runOptions->getValueOrDef<bool>(true, "hard_error_on_mixing_failure");
>>>>>>> a221b9e9
      bool debug = runOptions->getValueOrDef<bool>(false, "debug");
      result.refill(mssm, tol, pt_error, debug);
    }

    /// SLHA1 mixing check flag
    /// This gets set non-zero if first or second generation left-right mixing
    /// exceeds the specified tolerance (which means that SLHA1 is an invalid format for
    /// this model point).
    /// 1 = u, 2 = d, 3 = c, 4 = s, 5 = e, 6 = mu
    void check_first_sec_gen_mixing (int& result)
    {
      using namespace Pipes::check_first_sec_gen_mixing;
      const static double tol = runOptions->getValueOrDef<double>(1e-2, "off_diagonal_tolerance");
      result = 0;
      double max_mixing;
      const SubSpectrum* mssm = (*Dep::MSSM_spectrum)->get_HE();
      str x = slhahelp::mass_es_from_gauge_es("~u_L", max_mixing, mssm);
      if((max_mixing*max_mixing) <= 1-tol) result = 1;
      x = slhahelp::mass_es_from_gauge_es("~u_R", max_mixing, mssm);
      if((max_mixing*max_mixing) <= 1-tol) result = 1;
      x = slhahelp::mass_es_from_gauge_es("~d_L", max_mixing, mssm);
      if((max_mixing*max_mixing) <= 1-tol) result = 2;
      x = slhahelp::mass_es_from_gauge_es("~d_R", max_mixing, mssm);
      if((max_mixing*max_mixing) <= 1-tol) result = 2;
      x = slhahelp::mass_es_from_gauge_es("~c_L", max_mixing, mssm);
      if((max_mixing*max_mixing) <= 1-tol) result = 3;
      x = slhahelp::mass_es_from_gauge_es("~c_R", max_mixing, mssm);
      if((max_mixing*max_mixing) <= 1-tol) result = 3;
      x = slhahelp::mass_es_from_gauge_es("~s_L", max_mixing, mssm);
      if((max_mixing*max_mixing) <= 1-tol) result = 4;
      x = slhahelp::mass_es_from_gauge_es("~s_R", max_mixing, mssm);
      if((max_mixing*max_mixing) <= 1-tol) result = 4;
      x = slhahelp::mass_es_from_gauge_es("~e_L", max_mixing, mssm);
      if((max_mixing*max_mixing) <= 1-tol) result = 5;
      x = slhahelp::mass_es_from_gauge_es("~e_R", max_mixing, mssm);
      if((max_mixing*max_mixing) <= 1-tol) result = 5;
      x = slhahelp::mass_es_from_gauge_es("~mu_L", max_mixing, mssm);
      if((max_mixing*max_mixing) <= 1-tol) result = 6;
      x = slhahelp::mass_es_from_gauge_es("~mu_R", max_mixing, mssm);
      if((max_mixing*max_mixing) <= 1-tol) result = 6;
    }

    /// @}

  }

}<|MERGE_RESOLUTION|>--- conflicted
+++ resolved
@@ -2506,10 +2506,6 @@
     {
       using namespace Pipes::get_mass_es_pseudonyms;
       const SubSpectrum* mssm = (*Dep::MSSM_spectrum)->get_HE();
-<<<<<<< HEAD
-      const static double tol = runOptions->getValueOrDef<double>(1e-2, "off_diagonal_tolerance");
-      const static bool pt_error = runOptions->getValueOrDef<bool>(true, "off_diagonal_tolerance_invalidates_point_only");
-=======
 
       std::cout << "has h0 uncertainty (low) ? "<< mssm->phys().has(Par::Pole_Mass_1srd_low, "h0", 1) << std::endl;
       std::cout << "h0 uncertainty (low) = "<< mssm->phys().get(Par::Pole_Mass_1srd_low, "h0", 1) << std::endl;
@@ -2523,7 +2519,6 @@
 	
       double tol = runOptions->getValueOrDef<double>(1e-2, "off_diagonal_tolerance");
       bool hard_error = runOptions->getValueOrDef<bool>(true, "hard_error_on_mixing_failure");
->>>>>>> a221b9e9
       bool debug = runOptions->getValueOrDef<bool>(false, "debug");
       result.refill(mssm, tol, pt_error, debug);
     }
