--- conflicted
+++ resolved
@@ -2189,8 +2189,7 @@
       result.set_BF(gamma/result.width_in_GeV, 0.0, "S", "S");
 
       // Make sure the width is sensible.
-<<<<<<< HEAD
-      check_negative_width(LOCAL_INFO, result.width_in_GeV, runOptions->getValueOrDef<bool>(false, "invalid_point_for_negative_width"));
+      check_width(LOCAL_INFO, result.width_in_GeV, runOptions->getValueOrDef<bool>(false, "invalid_point_for_negative_width"));
     }
 
     //////////// Vector DM /////////////////////    
@@ -2232,7 +2231,7 @@
       result.set_BF(gamma/result.width_in_GeV, 0.0, "V", "V");
       
       // Make sure the width is sensible.
-      check_negative_width(LOCAL_INFO, result.width_in_GeV, runOptions->getValueOrDef<bool>(false, "invalid_point_for_negative_width"));
+      check_width(LOCAL_INFO, result.width_in_GeV, runOptions->getValueOrDef<bool>(false, "invalid_point_for_negative_width"));
     }
 
     //////////// Majorana fermion DM /////////////////////    
@@ -2275,7 +2274,7 @@
       result.set_BF(gamma/result.width_in_GeV, 0.0, "X", "X");
       
       // Make sure the width is sensible.
-      check_negative_width(LOCAL_INFO, result.width_in_GeV, runOptions->getValueOrDef<bool>(false, "invalid_point_for_negative_width"));
+      check_width(LOCAL_INFO, result.width_in_GeV, runOptions->getValueOrDef<bool>(false, "invalid_point_for_negative_width"));
     }
 
     //////////// Dirac fermion DM /////////////////////    
@@ -2318,13 +2317,9 @@
       result.set_BF(gamma/result.width_in_GeV, 0.0, "F", "F");
       
       // Make sure the width is sensible.
-      check_negative_width(LOCAL_INFO, result.width_in_GeV, runOptions->getValueOrDef<bool>(false, "invalid_point_for_negative_width"));
-    }
-=======
-      check_width(LOCAL_INFO, result.width_in_GeV, runOptions->getValueOrDef<bool>(false, "invalid_point_for_negative_width"));
-   }
->>>>>>> 3295de68
-
+      check_width(LOCAL_INFO, result.width_in_GeV, runOptions->getValueOrDef<bool>(false, "invalid_point_for_negative_width"));
+    }
+    
 
     //////////// Everything ///////////////////
 
