//   3-BIT-HIT: Calculate MSSM spectra, decays and EWPO.
//   *************************************************
///  \file
///
///  A simple program that uses SpecBit, DecayBit and
///  PrecisionBit in standalone mode.  Basically
///  does the same thing SUSY-HIT, but
///  - uses FlexibleSUSY for spectrum generation
///    instead of SuSpect
///  - uses FeynHiggs for MSSM Higgs decays instead
///    of SDECAY
///  - also computes electroweak precision
///    observables, using FeynHiggs and GM2Calc.
///
///  *********************************************
///
///  Authors (add name and date if you modify):
///
///  \author Pat Scott
///  \date 2016 June
///
///  *********************************************

#include <stdexcept>

#include "gambit/Elements/standalone_module.hpp"
#include "gambit/Utils/file_lock.hpp"
#include "gambit/SpecBit/SpecBit_rollcall.hpp"
#include "gambit/DecayBit/DecayBit_rollcall.hpp"
#include "gambit/PrecisionBit/PrecisionBit_rollcall.hpp"

using namespace BackendIniBit::Functown;
using namespace SpecBit::Functown;
using namespace DecayBit::Functown;
using namespace PrecisionBit::Functown;

using std::cout;
using std::endl;

const std::string filename_in = "DecayBit/data/3bithit.in";
const std::string filename_out[2] = {"3bithit.out.slha1", "3bithit.out.slha2"};

int main()
{

  try
  {

    cout <<                                                                endl;
    cout << "---------------------------------------------------------" << endl;
    cout << "  ____        ____ _____ _______   _    _ _____ _______  " << endl;
    cout << " |___ \\      |  _ \\_   _|__   __| | |  | |_   _|__   __|"<< endl;
    cout << "   __) |_____| |_) || |    | |____| |__| | | |    | |    " << endl;
    cout << "  |__ <______|  _ < | |    | |____|  __  | | |    | |    " << endl;
    cout << "  ___) |     | |_) || |_   | |    | |  | |_| |_   | |    " << endl;
    cout << " |____/      |____/_____|  |_|    |_|  |_|_____|  |_|    " << endl;
    cout << "---------------------------------------------------------" << endl;
    cout <<                                                                endl;
    cout << "  MSSM spectrum generation, decay and EWPO calculator    " << endl;
    cout << "  based on GAMBIT modules SpecBit, DecayBit and          " << endl;
    cout << "  PrecisionBit.  Uses the following backends:            " << endl;
    cout << "    FlexibleSUSY                                         " << endl;
    cout << "    GM2Calc                                              " << endl;
    cout << "    FeynHiggs                                            " << endl;
    cout << "    SDECAY (via SUSY-HIT)                                " << endl;
    cout <<                                                                endl;
    cout << "  GAMBIT Models Workgroup                                " << endl;
    cout << "  EPJC 2017 xx:xxxx                                      " << endl;
    cout << "  (arXiv:1705.07936)                                     " << endl;
    cout <<                                                                endl;
    cout << "---------------------------------------------------------" << endl;
    cout <<                                                                endl;

    // Setup logging
    std::map<std::string, std::string> loggerinfo;
    loggerinfo["Default"] = "3bithit.log";
    logger().initialise(loggerinfo);

    // Initialise the random number generator.
    Random::create_rng_engine("default");

    // Print some basic diagnostics.
    cout << endl << SpecBit::Accessors::name() << " found." << endl;
    cout << DecayBit::Accessors::name() << " found." << endl;
    cout << PrecisionBit::Accessors::name() << " found." << endl << endl;

    // Read in the model
    YAML::Node infile, SM_parameters, SUSY_parameters;
    bool model_is_GUT_scale;
    std::map<bool,std::string> model;
    model[true] = "NUHM2";
    model[false] = "MSSM20atQ";
    try
    {
      infile = YAML::LoadFile(filename_in);
      if (infile["StandardModel_SLHA2"]) SM_parameters = infile["StandardModel_SLHA2"];
      else throw std::runtime_error("Block StandardModel_SLHA2 not found in "+filename_in+".  Quitting...");
      model_is_GUT_scale = infile[model[true]];
      if (model_is_GUT_scale) SUSY_parameters = infile[model[true]];
      if (infile[model[false]])
      {
        if (model_is_GUT_scale) throw std::runtime_error("Error: two different models given in "+filename_in+"!");
        SUSY_parameters = infile[model[false]];
      }
      else if (not model_is_GUT_scale) throw std::runtime_error("You must give an " + model[false] + " or " +
                                                             model[true] + " model in "+filename_in+".");
    }
    catch (YAML::Exception &e)
    {
      throw std::runtime_error("YAML error in "+filename_in+".\n(yaml-cpp error: "+std::string(e.what())+" )");
    }
    std::string SUSY_model = model[model_is_GUT_scale];

    // Retrieve a raw pointer to the parameter set of each primary model to be scanned, for manually setting parameter values
    ModelParameters* SM_primpar = Models::StandardModel_SLHA2::Functown::primary_parameters.getcontentsPtr();
    ModelParameters* SUSY_primpar = model_is_GUT_scale ? Models::NUHM2::Functown::primary_parameters.getcontentsPtr()
                                                       : Models::MSSM20atQ::Functown::primary_parameters.getcontentsPtr();

    // Resolve backend requirements 'by hand'.  Must be done before dependencies are resolved.
    FH_AllHiggsMasses.resolveBackendReq(&Backends::FeynHiggs_2_11_3::Functown::FHHiggsCorr);
    FH_AllHiggsMasses.resolveBackendReq(&Backends::FeynHiggs_2_11_3::Functown::FHUncertainties);
    FH_Couplings.resolveBackendReq(&Backends::FeynHiggs_2_11_3::Functown::FHCouplings);
    FH_Couplings.resolveBackendReq(&Backends::FeynHiggs_2_11_3::Functown::FHSelectUZ);
    FH_PrecisionObs.resolveBackendReq(&Backends::FeynHiggs_2_11_3::Functown::FHConstraints);

    gluino_decays.resolveBackendReq(&Backends::SUSY_HIT_1_5::Functown::sd_glui2body);
    gluino_decays.resolveBackendReq(&Backends::SUSY_HIT_1_5::Functown::sd_glui3body);
    gluino_decays.resolveBackendReq(&Backends::SUSY_HIT_1_5::Functown::sd_gluiloop);
    gluino_decays.resolveBackendReq(&Backends::SUSY_HIT_1_5::Functown::sd_gluiwidth);

    stop_1_decays.resolveBackendReq(&Backends::SUSY_HIT_1_5::Functown::sd_stop2body);
    stop_1_decays.resolveBackendReq(&Backends::SUSY_HIT_1_5::Functown::sd_stop3body);
    stop_1_decays.resolveBackendReq(&Backends::SUSY_HIT_1_5::Functown::sd_stoploop);
    stop_1_decays.resolveBackendReq(&Backends::SUSY_HIT_1_5::Functown::sd_stopwidth);

    stop_2_decays.resolveBackendReq(&Backends::SUSY_HIT_1_5::Functown::sd_stop2body);
    stop_2_decays.resolveBackendReq(&Backends::SUSY_HIT_1_5::Functown::sd_stop3body);
    stop_2_decays.resolveBackendReq(&Backends::SUSY_HIT_1_5::Functown::sd_stopwidth);

    sbottom_1_decays.resolveBackendReq(&Backends::SUSY_HIT_1_5::Functown::sd_sbot2body);
    sbottom_1_decays.resolveBackendReq(&Backends::SUSY_HIT_1_5::Functown::sd_sbot3body);
    sbottom_1_decays.resolveBackendReq(&Backends::SUSY_HIT_1_5::Functown::sd_sbotwidth);

    sbottom_2_decays.resolveBackendReq(&Backends::SUSY_HIT_1_5::Functown::sd_sbot2body);
    sbottom_2_decays.resolveBackendReq(&Backends::SUSY_HIT_1_5::Functown::sd_sbot3body);
    sbottom_2_decays.resolveBackendReq(&Backends::SUSY_HIT_1_5::Functown::sd_sbotwidth);

    sup_l_decays.resolveBackendReq(&Backends::SUSY_HIT_1_5::Functown::sd_sup2body);
    sup_l_decays.resolveBackendReq(&Backends::SUSY_HIT_1_5::Functown::sd_supwidth);

    sup_r_decays.resolveBackendReq(&Backends::SUSY_HIT_1_5::Functown::sd_sup2body);
    sup_r_decays.resolveBackendReq(&Backends::SUSY_HIT_1_5::Functown::sd_supwidth);

    sdown_l_decays.resolveBackendReq(&Backends::SUSY_HIT_1_5::Functown::sd_sdown2body);
    sdown_l_decays.resolveBackendReq(&Backends::SUSY_HIT_1_5::Functown::sd_sdownwidth);

    sdown_r_decays.resolveBackendReq(&Backends::SUSY_HIT_1_5::Functown::sd_sdown2body);
    sdown_r_decays.resolveBackendReq(&Backends::SUSY_HIT_1_5::Functown::sd_sdownwidth);

    scharm_l_decays.resolveBackendReq(&Backends::SUSY_HIT_1_5::Functown::sd_sup2body);
    scharm_l_decays.resolveBackendReq(&Backends::SUSY_HIT_1_5::Functown::sd_supwidth);

    scharm_r_decays.resolveBackendReq(&Backends::SUSY_HIT_1_5::Functown::sd_sup2body);
    scharm_r_decays.resolveBackendReq(&Backends::SUSY_HIT_1_5::Functown::sd_supwidth);

    sstrange_l_decays.resolveBackendReq(&Backends::SUSY_HIT_1_5::Functown::sd_sdown2body);
    sstrange_l_decays.resolveBackendReq(&Backends::SUSY_HIT_1_5::Functown::sd_sdownwidth);
    sstrange_r_decays.resolveBackendReq(&Backends::SUSY_HIT_1_5::Functown::sd_sdown2body);
    sstrange_r_decays.resolveBackendReq(&Backends::SUSY_HIT_1_5::Functown::sd_sdownwidth);

    selectron_l_decays.resolveBackendReq(&Backends::SUSY_HIT_1_5::Functown::sd_sel2body);
    selectron_l_decays.resolveBackendReq(&Backends::SUSY_HIT_1_5::Functown::sd_selwidth);

    selectron_r_decays.resolveBackendReq(&Backends::SUSY_HIT_1_5::Functown::sd_sel2body);
    selectron_r_decays.resolveBackendReq(&Backends::SUSY_HIT_1_5::Functown::sd_selwidth);

    smuon_l_decays.resolveBackendReq(&Backends::SUSY_HIT_1_5::Functown::sd_sel2body);
    smuon_l_decays.resolveBackendReq(&Backends::SUSY_HIT_1_5::Functown::sd_selwidth);

    smuon_r_decays.resolveBackendReq(&Backends::SUSY_HIT_1_5::Functown::sd_sel2body);
    smuon_r_decays.resolveBackendReq(&Backends::SUSY_HIT_1_5::Functown::sd_selwidth);

    stau_1_decays.resolveBackendReq(&Backends::SUSY_HIT_1_5::Functown::sd_stau2body);
    stau_1_decays.resolveBackendReq(&Backends::SUSY_HIT_1_5::Functown::sd_stau2bodygrav);
    stau_1_decays.resolveBackendReq(&Backends::SUSY_HIT_1_5::Functown::sd_stauwidth);

    stau_2_decays.resolveBackendReq(&Backends::SUSY_HIT_1_5::Functown::sd_stau2body);
    stau_2_decays.resolveBackendReq(&Backends::SUSY_HIT_1_5::Functown::sd_stauwidth);

    snu_electronl_decays.resolveBackendReq(&Backends::SUSY_HIT_1_5::Functown::sd_snel2body);
    snu_electronl_decays.resolveBackendReq(&Backends::SUSY_HIT_1_5::Functown::sd_snelwidth);

    snu_muonl_decays.resolveBackendReq(&Backends::SUSY_HIT_1_5::Functown::sd_snel2body);
    snu_muonl_decays.resolveBackendReq(&Backends::SUSY_HIT_1_5::Functown::sd_snelwidth);

    snu_taul_decays.resolveBackendReq(&Backends::SUSY_HIT_1_5::Functown::sd_sntau2body);
    snu_taul_decays.resolveBackendReq(&Backends::SUSY_HIT_1_5::Functown::sd_sntauwidth);

    chargino_plus_1_decays.resolveBackendReq(&Backends::SUSY_HIT_1_5::Functown::sd_char2body);
    chargino_plus_1_decays.resolveBackendReq(&Backends::SUSY_HIT_1_5::Functown::sd_char2bodygrav);
    chargino_plus_1_decays.resolveBackendReq(&Backends::SUSY_HIT_1_5::Functown::sd_char3body);
    chargino_plus_1_decays.resolveBackendReq(&Backends::SUSY_HIT_1_5::Functown::sd_charwidth);

    chargino_plus_2_decays.resolveBackendReq(&Backends::SUSY_HIT_1_5::Functown::sd_char2body);
    chargino_plus_2_decays.resolveBackendReq(&Backends::SUSY_HIT_1_5::Functown::sd_char2bodygrav);
    chargino_plus_2_decays.resolveBackendReq(&Backends::SUSY_HIT_1_5::Functown::sd_char3body);
    chargino_plus_2_decays.resolveBackendReq(&Backends::SUSY_HIT_1_5::Functown::sd_charwidth);

    neutralino_1_decays.resolveBackendReq(&Backends::SUSY_HIT_1_5::Functown::sd_neut2body);
    neutralino_1_decays.resolveBackendReq(&Backends::SUSY_HIT_1_5::Functown::sd_neut2bodygrav);
    neutralino_1_decays.resolveBackendReq(&Backends::SUSY_HIT_1_5::Functown::sd_neut3body);
    neutralino_1_decays.resolveBackendReq(&Backends::SUSY_HIT_1_5::Functown::sd_neutwidth);

    neutralino_2_decays.resolveBackendReq(&Backends::SUSY_HIT_1_5::Functown::sd_neut2body);
    neutralino_2_decays.resolveBackendReq(&Backends::SUSY_HIT_1_5::Functown::sd_neut2bodygrav);
    neutralino_2_decays.resolveBackendReq(&Backends::SUSY_HIT_1_5::Functown::sd_neut3body);
    neutralino_2_decays.resolveBackendReq(&Backends::SUSY_HIT_1_5::Functown::sd_neutloop);
    neutralino_2_decays.resolveBackendReq(&Backends::SUSY_HIT_1_5::Functown::sd_neutwidth);

    neutralino_3_decays.resolveBackendReq(&Backends::SUSY_HIT_1_5::Functown::sd_neut2body);
    neutralino_3_decays.resolveBackendReq(&Backends::SUSY_HIT_1_5::Functown::sd_neut2bodygrav);
    neutralino_3_decays.resolveBackendReq(&Backends::SUSY_HIT_1_5::Functown::sd_neut3body);
    neutralino_3_decays.resolveBackendReq(&Backends::SUSY_HIT_1_5::Functown::sd_neutloop);
    neutralino_3_decays.resolveBackendReq(&Backends::SUSY_HIT_1_5::Functown::sd_neutwidth);

    neutralino_4_decays.resolveBackendReq(&Backends::SUSY_HIT_1_5::Functown::sd_neut2body);
    neutralino_4_decays.resolveBackendReq(&Backends::SUSY_HIT_1_5::Functown::sd_neut2bodygrav);
    neutralino_4_decays.resolveBackendReq(&Backends::SUSY_HIT_1_5::Functown::sd_neut3body);
    neutralino_4_decays.resolveBackendReq(&Backends::SUSY_HIT_1_5::Functown::sd_neutloop);
    neutralino_4_decays.resolveBackendReq(&Backends::SUSY_HIT_1_5::Functown::sd_neutwidth);

    GM2C_SUSY.resolveBackendReq(&Backends::gm2calc_1_3_0::Functown::calculate_amu_1loop);
    GM2C_SUSY.resolveBackendReq(&Backends::gm2calc_1_3_0::Functown::calculate_amu_2loop);
    GM2C_SUSY.resolveBackendReq(&Backends::gm2calc_1_3_0::Functown::calculate_uncertainty_amu_2loop);

    // Notify any module functions that care of the models being scanned.
    get_SMINPUTS.notifyOfModel("StandardModel_SLHA2");
    if (model_is_GUT_scale)
    {
      Models::NUHM2::Functown::MSSM63atMGUT_parameters.notifyOfModel(SUSY_model);
      get_MSSMatMGUT_spectrum_FS.notifyOfModel(SUSY_model);
    }
    else
    {
      Models::MSSM20atQ::Functown::MSSM25atQ_parameters.notifyOfModel(SUSY_model);
      Models::MSSM25atQ::Functown::MSSM30atQ_parameters.notifyOfModel(SUSY_model);
      Models::MSSM30atQ::Functown::MSSM63atQ_parameters.notifyOfModel(SUSY_model);
      get_MSSMatQ_spectrum_FS.notifyOfModel(SUSY_model);
    }
    FH_AllHiggsMasses.notifyOfModel(SUSY_model);
    FH_Couplings.notifyOfModel(SUSY_model);
    SUSY_HIT_1_5_init.notifyOfModel(SUSY_model);
    FeynHiggs_2_11_3_init.notifyOfModel(SUSY_model);
    all_decays.notifyOfModel(SUSY_model);

    // Resolve dependencies 'by hand'.  Ordering is unimportant, but something must be filled by primary parameters.
    if (model_is_GUT_scale)
    {
      Models::NUHM2::Functown::MSSM63atMGUT_parameters.resolveDependency(&Models::NUHM2::Functown::primary_parameters);
      get_MSSMatMGUT_spectrum_FS.resolveDependency(&Models::NUHM2::Functown::MSSM63atMGUT_parameters);
      get_MSSMatMGUT_spectrum_FS.resolveDependency(&get_SMINPUTS);
      FeynHiggs_2_11_3_init.resolveDependency(&get_MSSMatMGUT_spectrum_FS);
      make_MSSM_precision_spectrum_4H_W.resolveDependency(&get_MSSMatMGUT_spectrum_FS);
      FH_HiggsMass.resolveDependency(&get_MSSMatMGUT_spectrum_FS);
      FH_HeavyHiggsMasses.resolveDependency(&get_MSSMatMGUT_spectrum_FS);
    }
    else
    {
      Models::MSSM20atQ::Functown::MSSM25atQ_parameters.resolveDependency(&Models::MSSM20atQ::Functown::primary_parameters);
      Models::MSSM25atQ::Functown::MSSM30atQ_parameters.resolveDependency(&Models::MSSM20atQ::Functown::MSSM25atQ_parameters);
      Models::MSSM30atQ::Functown::MSSM63atQ_parameters.resolveDependency(&Models::MSSM25atQ::Functown::MSSM30atQ_parameters);
      get_MSSMatQ_spectrum_FS.resolveDependency(&Models::MSSM30atQ::Functown::MSSM63atQ_parameters);
      get_MSSMatQ_spectrum_FS.resolveDependency(&get_SMINPUTS);
      FeynHiggs_2_11_3_init.resolveDependency(&get_MSSMatQ_spectrum_FS);
      make_MSSM_precision_spectrum_4H_W.resolveDependency(&get_MSSMatQ_spectrum_FS);
      FH_HiggsMass.resolveDependency(&get_MSSMatQ_spectrum_FS);
      FH_HeavyHiggsMasses.resolveDependency(&get_MSSMatQ_spectrum_FS);
    }

    get_SMINPUTS.resolveDependency(&Models::StandardModel_SLHA2::Functown::primary_parameters);
    get_mass_es_pseudonyms.resolveDependency(&make_MSSM_precision_spectrum_4H_W);

    FH_PrecisionObs.resolveDependency(&FH_Couplings);
    FH_precision_mw.resolveDependency(&FH_PrecisionObs);
    FH_precision_sinW2.resolveDependency(&FH_PrecisionObs);
    FH_precision_deltarho.resolveDependency(&FH_PrecisionObs);
    make_MSSM_precision_spectrum_4H_W.resolveDependency(&FH_precision_mw);
    make_MSSM_precision_spectrum_4H_W.resolveDependency(&FH_HiggsMass);
    make_MSSM_precision_spectrum_4H_W.resolveDependency(&FH_HeavyHiggsMasses);
    FH_HiggsMass.resolveDependency(&FH_AllHiggsMasses);
    FH_HeavyHiggsMasses.resolveDependency(&FH_AllHiggsMasses);
    GM2C_SUSY.resolveDependency(&make_MSSM_precision_spectrum_4H_W);

    SUSY_HIT_1_5_init.resolveDependency(&make_MSSM_precision_spectrum_4H_W);
    SUSY_HIT_1_5_init.resolveDependency(&W_plus_decays);
    SUSY_HIT_1_5_init.resolveDependency(&W_minus_decays);
    SUSY_HIT_1_5_init.resolveDependency(&Z_decays);

    W_minus_decays.resolveDependency(&W_plus_decays);
    tbar_decays.resolveDependency(&t_decays);
    mu_minus_decays.resolveDependency(&mu_plus_decays);
    tau_minus_decays.resolveDependency(&tau_plus_decays);
    pi_minus_decays.resolveDependency(&pi_plus_decays);
    rho_minus_decays.resolveDependency(&rho_plus_decays);

    FH_MSSM_h0_1_decays.resolveDependency(&FH_Couplings);
    FH_h0_2_decays.resolveDependency(&FH_Couplings);
    FH_A0_decays.resolveDependency(&FH_Couplings);
    FH_H_plus_decays.resolveDependency(&FH_Couplings);
    FH_t_decays.resolveDependency(&FH_Couplings);

    FH_MSSM_h0_1_decays.resolveDependency(&get_mass_es_pseudonyms);
    FH_h0_2_decays.resolveDependency(&get_mass_es_pseudonyms);
    FH_A0_decays.resolveDependency(&get_mass_es_pseudonyms);
    FH_H_plus_decays.resolveDependency(&get_mass_es_pseudonyms);
    gluino_decays.resolveDependency(&get_mass_es_pseudonyms);
    stop_1_decays.resolveDependency(&get_mass_es_pseudonyms);
    stop_2_decays.resolveDependency(&get_mass_es_pseudonyms);
    sbottom_1_decays.resolveDependency(&get_mass_es_pseudonyms);
    sbottom_2_decays.resolveDependency(&get_mass_es_pseudonyms);
    stau_1_decays.resolveDependency(&get_mass_es_pseudonyms);
    stau_2_decays.resolveDependency(&get_mass_es_pseudonyms);
    snu_taul_decays.resolveDependency(&get_mass_es_pseudonyms);
    chargino_plus_1_decays.resolveDependency(&get_mass_es_pseudonyms);
    chargino_plus_2_decays.resolveDependency(&get_mass_es_pseudonyms);
    neutralino_1_decays.resolveDependency(&get_mass_es_pseudonyms);
    neutralino_2_decays.resolveDependency(&get_mass_es_pseudonyms);
    neutralino_3_decays.resolveDependency(&get_mass_es_pseudonyms);
    neutralino_4_decays.resolveDependency(&get_mass_es_pseudonyms);

    H_minus_decays.resolveDependency(&H_plus_decays);
    stopbar_1_decays.resolveDependency(&stop_1_decays);
    stopbar_2_decays.resolveDependency(&stop_2_decays);
    sbottombar_1_decays.resolveDependency(&sbottom_1_decays);
    sbottombar_2_decays.resolveDependency(&sbottom_2_decays);
    supbar_l_decays.resolveDependency(&sup_l_decays);
    supbar_r_decays.resolveDependency(&sup_r_decays);
    sdownbar_l_decays.resolveDependency(&sdown_l_decays);
    sdownbar_r_decays.resolveDependency(&sdown_r_decays);
    scharmbar_l_decays.resolveDependency(&scharm_l_decays);
    scharmbar_r_decays.resolveDependency(&scharm_r_decays);
    sstrangebar_l_decays.resolveDependency(&sstrange_l_decays);
    sstrangebar_r_decays.resolveDependency(&sstrange_r_decays);
    selectronbar_l_decays.resolveDependency(&selectron_l_decays);
    selectronbar_r_decays.resolveDependency(&selectron_r_decays);
    smuonbar_l_decays.resolveDependency(&smuon_l_decays);
    smuonbar_r_decays.resolveDependency(&smuon_r_decays);
    staubar_1_decays.resolveDependency(&stau_1_decays);
    staubar_2_decays.resolveDependency(&stau_2_decays);
    snubar_electronl_decays.resolveDependency(&snu_electronl_decays);
    snubar_muonl_decays.resolveDependency(&snu_muonl_decays);
    snubar_taul_decays.resolveDependency(&snu_taul_decays);
    chargino_minus_1_decays.resolveDependency(&chargino_plus_1_decays);
    chargino_minus_2_decays.resolveDependency(&chargino_plus_2_decays);

    all_decays.resolveDependency(&get_mass_es_pseudonyms);
    all_decays.resolveDependency(&make_MSSM_precision_spectrum_4H_W);
    all_decays.resolveDependency(&FH_MSSM_h0_1_decays);
    all_decays.resolveDependency(&W_minus_decays);
    all_decays.resolveDependency(&W_plus_decays);
    all_decays.resolveDependency(&Z_decays);
    all_decays.resolveDependency(&FH_t_decays);
    all_decays.resolveDependency(&tbar_decays);
    all_decays.resolveDependency(&mu_minus_decays);
    all_decays.resolveDependency(&mu_plus_decays);
    all_decays.resolveDependency(&tau_minus_decays);
    all_decays.resolveDependency(&tau_plus_decays);
    all_decays.resolveDependency(&pi_0_decays);
    all_decays.resolveDependency(&pi_minus_decays);
    all_decays.resolveDependency(&pi_plus_decays);
    all_decays.resolveDependency(&eta_decays);
    all_decays.resolveDependency(&rho_0_decays);
    all_decays.resolveDependency(&rho_minus_decays);
    all_decays.resolveDependency(&rho_plus_decays);
    all_decays.resolveDependency(&omega_decays);
    all_decays.resolveDependency(&FH_h0_2_decays);
    all_decays.resolveDependency(&FH_A0_decays);
    all_decays.resolveDependency(&FH_H_plus_decays);
    all_decays.resolveDependency(&H_minus_decays);
    all_decays.resolveDependency(&gluino_decays);
    all_decays.resolveDependency(&stop_1_decays);
    all_decays.resolveDependency(&stop_2_decays);
    all_decays.resolveDependency(&sbottom_1_decays);
    all_decays.resolveDependency(&sbottom_2_decays);
    all_decays.resolveDependency(&sup_l_decays);
    all_decays.resolveDependency(&sup_r_decays);
    all_decays.resolveDependency(&sdown_l_decays);
    all_decays.resolveDependency(&sdown_r_decays);
    all_decays.resolveDependency(&scharm_l_decays);
    all_decays.resolveDependency(&scharm_r_decays);
    all_decays.resolveDependency(&sstrange_l_decays);
    all_decays.resolveDependency(&sstrange_r_decays);
    all_decays.resolveDependency(&selectron_l_decays);
    all_decays.resolveDependency(&selectron_r_decays);
    all_decays.resolveDependency(&smuon_l_decays);
    all_decays.resolveDependency(&smuon_r_decays);
    all_decays.resolveDependency(&stau_1_decays);
    all_decays.resolveDependency(&stau_2_decays);
    all_decays.resolveDependency(&snu_electronl_decays);
    all_decays.resolveDependency(&snu_muonl_decays);
    all_decays.resolveDependency(&snu_taul_decays);
    all_decays.resolveDependency(&stopbar_1_decays);
    all_decays.resolveDependency(&stopbar_2_decays);
    all_decays.resolveDependency(&sbottombar_1_decays);
    all_decays.resolveDependency(&sbottombar_2_decays);
    all_decays.resolveDependency(&supbar_l_decays);
    all_decays.resolveDependency(&supbar_r_decays);
    all_decays.resolveDependency(&sdownbar_l_decays);
    all_decays.resolveDependency(&sdownbar_r_decays);
    all_decays.resolveDependency(&scharmbar_l_decays);
    all_decays.resolveDependency(&scharmbar_r_decays);
    all_decays.resolveDependency(&sstrangebar_l_decays);
    all_decays.resolveDependency(&sstrangebar_r_decays);
    all_decays.resolveDependency(&selectronbar_l_decays);
    all_decays.resolveDependency(&selectronbar_r_decays);
    all_decays.resolveDependency(&smuonbar_l_decays);
    all_decays.resolveDependency(&smuonbar_r_decays);
    all_decays.resolveDependency(&staubar_1_decays);
    all_decays.resolveDependency(&staubar_2_decays);
    all_decays.resolveDependency(&snubar_electronl_decays);
    all_decays.resolveDependency(&snubar_muonl_decays);
    all_decays.resolveDependency(&snubar_taul_decays);
    all_decays.resolveDependency(&chargino_plus_1_decays);
    all_decays.resolveDependency(&chargino_minus_1_decays);
    all_decays.resolveDependency(&chargino_plus_2_decays);
    all_decays.resolveDependency(&chargino_minus_2_decays);
    all_decays.resolveDependency(&neutralino_1_decays);
    all_decays.resolveDependency(&neutralino_2_decays);
    all_decays.resolveDependency(&neutralino_3_decays);
    all_decays.resolveDependency(&neutralino_4_decays);

    // Set some module function options here if you need to, e.g.
    //all_decays.setOption<double>("blahblah", 0.1);

    try
    {
      // Hand over the parameter values
      auto names = SM_primpar->getKeys();
      for (auto it = names.begin(); it != names.end(); ++it) SM_primpar->setValue(*it, SM_parameters[*it].as<double>());
      names = SUSY_primpar->getKeys();
      for (auto it = names.begin(); it != names.end(); ++it) SUSY_primpar->setValue(*it, SUSY_parameters[*it].as<double>());
    }
    catch (YAML::Exception &e)
    {
      // Balk if a required parameter is missing
      throw std::runtime_error("YAML error attempting to read parameter values.\n (yaml-cpp error: "+std::string(e.what())+" )");
    }

    // Call the module functions, taking care to calculate in the order implied by how the dependencies have been filled;
    try
    {

      // Start with the spectrum.
      get_SMINPUTS.reset_and_calculate();
      if (model_is_GUT_scale)
      {
        Models::NUHM2::Functown::MSSM63atMGUT_parameters.reset_and_calculate();
        get_MSSMatMGUT_spectrum_FS.reset_and_calculate();
      }
      else
      {
        Models::MSSM20atQ::Functown::MSSM25atQ_parameters.reset_and_calculate();
        Models::MSSM25atQ::Functown::MSSM30atQ_parameters.reset_and_calculate();
        Models::MSSM30atQ::Functown::MSSM63atQ_parameters.reset_and_calculate();
        get_MSSMatQ_spectrum_FS.reset_and_calculate();
      }
      FeynHiggs_2_11_3_init.reset_and_calculate();
      FH_AllHiggsMasses.reset_and_calculate();
      FH_HiggsMass.reset_and_calculate();
      FH_HeavyHiggsMasses.reset_and_calculate();
      FH_Couplings.reset_and_calculate();
      FH_PrecisionObs.reset_and_calculate();
      FH_precision_mw.reset_and_calculate();
      make_MSSM_precision_spectrum_4H_W.reset_and_calculate();

      // Now the decays.
      get_mass_es_pseudonyms.reset_and_calculate();
      W_plus_decays.reset_and_calculate();
      W_minus_decays.reset_and_calculate();
      Z_decays.reset_and_calculate();
      SUSY_HIT_1_5_init.reset_and_calculate();
      FH_MSSM_h0_1_decays.reset_and_calculate();
      FH_t_decays.reset_and_calculate();
      tbar_decays.reset_and_calculate();
      mu_plus_decays.reset_and_calculate();
      mu_minus_decays.reset_and_calculate();
      tau_plus_decays.reset_and_calculate();
      tau_minus_decays.reset_and_calculate();
      pi_0_decays.reset_and_calculate();
      pi_plus_decays.reset_and_calculate();
      pi_minus_decays.reset_and_calculate();
      eta_decays.reset_and_calculate();
      rho_0_decays.reset_and_calculate();
      rho_plus_decays.reset_and_calculate();
      rho_minus_decays.reset_and_calculate();
      omega_decays.reset_and_calculate();
      get_mass_es_pseudonyms.reset_and_calculate();
      FH_h0_2_decays.reset_and_calculate();
      FH_A0_decays.reset_and_calculate();
      FH_H_plus_decays.reset_and_calculate();
      H_minus_decays.reset_and_calculate();
      gluino_decays.reset_and_calculate();
      stop_1_decays.reset_and_calculate();
      stop_2_decays.reset_and_calculate();
      sbottom_1_decays.reset_and_calculate();
      sbottom_2_decays.reset_and_calculate();
      sup_l_decays.reset_and_calculate();
      sup_r_decays.reset_and_calculate();
      sdown_l_decays.reset_and_calculate();
      sdown_r_decays.reset_and_calculate();
      scharm_l_decays.reset_and_calculate();
      scharm_r_decays.reset_and_calculate();
      sstrange_l_decays.reset_and_calculate();
      sstrange_r_decays.reset_and_calculate();
      selectron_l_decays.reset_and_calculate();
      selectron_r_decays.reset_and_calculate();
      smuon_l_decays.reset_and_calculate();
      smuon_r_decays.reset_and_calculate();
      stau_1_decays.reset_and_calculate();
      stau_2_decays.reset_and_calculate();
      snu_electronl_decays.reset_and_calculate();
      snu_muonl_decays.reset_and_calculate();
      snu_taul_decays.reset_and_calculate();
      stopbar_1_decays.reset_and_calculate();
      stopbar_2_decays.reset_and_calculate();
      sbottombar_1_decays.reset_and_calculate();
      sbottombar_2_decays.reset_and_calculate();
      supbar_l_decays.reset_and_calculate();
      supbar_r_decays.reset_and_calculate();
      sdownbar_l_decays.reset_and_calculate();
      sdownbar_r_decays.reset_and_calculate();
      scharmbar_l_decays.reset_and_calculate();
      scharmbar_r_decays.reset_and_calculate();
      sstrangebar_l_decays.reset_and_calculate();
      sstrangebar_r_decays.reset_and_calculate();
      selectronbar_l_decays.reset_and_calculate();
      selectronbar_r_decays.reset_and_calculate();
      smuonbar_l_decays.reset_and_calculate();
      smuonbar_r_decays.reset_and_calculate();
      staubar_1_decays.reset_and_calculate();
      staubar_2_decays.reset_and_calculate();
      snubar_electronl_decays.reset_and_calculate();
      snubar_muonl_decays.reset_and_calculate();
      snubar_taul_decays.reset_and_calculate();
      chargino_plus_1_decays.reset_and_calculate();
      chargino_minus_1_decays.reset_and_calculate();
      chargino_plus_2_decays.reset_and_calculate();
      chargino_minus_2_decays.reset_and_calculate();
      neutralino_1_decays.reset_and_calculate();
      neutralino_2_decays.reset_and_calculate();
      neutralino_3_decays.reset_and_calculate();
      neutralino_4_decays.reset_and_calculate();
      all_decays.reset_and_calculate();

      // Now the other EWPO.
      FH_precision_sinW2.reset_and_calculate();
      FH_precision_deltarho.reset_and_calculate();
      GM2C_SUSY.reset_and_calculate();

      // Dump the final results to SLHA files.
      SLHAstruct slha[2] = {make_MSSM_precision_spectrum_4H_W(0).getSLHAea(1), make_MSSM_precision_spectrum_4H_W(0).getSLHAea(2)};
<<<<<<< HEAD
      SLHAstruct decays = all_decays(0).getSLHAea();
      for (int i = 0; i < 2; i++) slha[i].insert(slha[i].end(), decays.cbegin(), decays.cend());
=======
      SLHAstruct decays[2] = {all_decays(0).getSLHAea(1,false,get_mass_es_pseudonyms(0)), all_decays(0).getSLHAea(2,false,get_mass_es_pseudonyms(0))};
      for (int i = 0; i < 2; i++) slha[i].insert(slha[i].end(), decays[i].cbegin(), decays[i].cend());
>>>>>>> 0b5a5baa
      SLHAea::Block ewpo_block("EWPO");
      ewpo_block.push_back("BLOCK EWPO              # Electroweak precision observable predictions");
      ewpo_block.push_back("#       central                 +1sigma                 -1sigma");
      SLHAea::Line line1, line2, line3, line4, line5;
      const SubSpectrum& HE = make_MSSM_precision_spectrum_4H_W(0).get_HE();
      line1 << 1 << HE.get(Par::Pole_Mass, 25, 0)   << "  " << HE.get(Par::Pole_Mass_1srd_high, 25, 0) << "  " << HE.get(Par::Pole_Mass_1srd_low, 25, 0) << "# Precision Higgs mass (GeV)";
      line2 << 2 << FH_precision_mw(0).central       << "  " << FH_precision_mw(0).upper                 << "  " << FH_precision_mw(0).lower                << "# Precision W mass (GeV)";
      line3 << 3 << FH_precision_sinW2(0).central    << "  " << FH_precision_sinW2(0).upper              << "  " << FH_precision_sinW2(0).lower             << "# sin^2 \\theta_W effective (leptonic)";
      line4 << 4 << FH_precision_deltarho(0).central << "  " << FH_precision_deltarho(0).upper           << "  " << FH_precision_deltarho(0).lower          << "# \\Delta \\rho";
      line5 << 5 << GM2C_SUSY(0).central             << "  " << GM2C_SUSY(0).upper                       << "  " << GM2C_SUSY(0).lower                      << "# SUSY contribution to muon g-2";
      ewpo_block.push_back(line1);
      ewpo_block.push_back(line2);
      ewpo_block.push_back(line3);
      ewpo_block.push_back(line4);
      ewpo_block.push_back(line5);
      for (int i = 0; i < 2; i++)
      {
        slha[i].push_back(ewpo_block);
        Utils::FileLock mylock(filename_out[i]);
        mylock.get_lock();
        std::ofstream ofs(filename_out[i]);
        ofs << slha[i];
        ofs.close();
        mylock.release_lock();
        cout << endl << "SLHA file " << filename_out[i] << " successfully emitted.";
      }
      cout << endl << endl;

    }

    // Be sure to do something sensible in cases where the point was invalidated by one of the functions.
    catch (Gambit::invalid_point_exception& e)
    {
      cout << endl << "Model is invalid according to " << e.thrower()->origin() << "::" << e.thrower()->name() << "." << endl;
      cout << "Reason: " << e.message() << endl;
    }

    cout << endl << "3-BIT-HIT has finished." << endl << endl;
    return 0;

  }

  catch (std::exception& e)
  {
    cout << endl << "3-BIT-HIT has exited with fatal exception: " << e.what() << endl << endl;
  }

  return(1);

}<|MERGE_RESOLUTION|>--- conflicted
+++ resolved
@@ -559,13 +559,8 @@
 
       // Dump the final results to SLHA files.
       SLHAstruct slha[2] = {make_MSSM_precision_spectrum_4H_W(0).getSLHAea(1), make_MSSM_precision_spectrum_4H_W(0).getSLHAea(2)};
-<<<<<<< HEAD
-      SLHAstruct decays = all_decays(0).getSLHAea();
-      for (int i = 0; i < 2; i++) slha[i].insert(slha[i].end(), decays.cbegin(), decays.cend());
-=======
       SLHAstruct decays[2] = {all_decays(0).getSLHAea(1,false,get_mass_es_pseudonyms(0)), all_decays(0).getSLHAea(2,false,get_mass_es_pseudonyms(0))};
       for (int i = 0; i < 2; i++) slha[i].insert(slha[i].end(), decays[i].cbegin(), decays[i].cend());
->>>>>>> 0b5a5baa
       SLHAea::Block ewpo_block("EWPO");
       ewpo_block.push_back("BLOCK EWPO              # Electroweak precision observable predictions");
       ewpo_block.push_back("#       central                 +1sigma                 -1sigma");
