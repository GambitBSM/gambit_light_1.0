# Ultra-minimal GAMBIT Initialization file (in YAML)
# Only needs example modules ExampleBit_A and ExampleBit_B,
# plus example backends libfirst and libFortran.
#
# Don't commit modified versions of this file!
# If you want to change it in order to test
# your own modifications to the code, copy
# it to spartan_personal.yaml, which will be
# ignored by git.
#
# Pat Scott <p.scott@imperial.ac.uk>
# Oct 2014
#

###################################
# Input parameter declarations
###################################

Parameters:

  CMSSM_demo:
    A0:
      range: [-1000, 1000]
    M0:
      prior_type: log
      range: [0.001,1000]
    M12:
    #  same_as: CMSSM_demo::M0
    Mstop:
      same_as: CMSSM_demo::M0
    sgnmu:
      range: [-1, 1]
      fixed_value: 1
    tanb:
      fixed_value: 1



##############################
# Prior setup
##############################

Priors:

  # Here specify the priors, the parameters they work with, and any options as needed for that prior
  # A prior object is built for every entry here (along with any coming from 'ranges' keywords above),
  # and then they are combined into a "composite" prior

  m12_prior:
    parameters: [CMSSM_demo::M12]
    prior_type: composite
    options:
      new_prior:
        parameters: [CMSSM_demo::M12]
        prior_type: log
        range: [100,2000]

##############################
# Printer setup
##############################

Printer:

  # Select printer to use via string tag
  # (currently only ascii printer available)
  printer: ascii

  # This options node is passed on wholesale to
  # the printer object; required options may
  # therefore vary according to the selected
  # printer.
  options:
    output_file: "gambit_output.txt"

##############################
# Scanner setup
##############################

Scanner:

  #use_objectives: uniform
  use_scanner: random

# Scanners

  scanners:

    random:
      plugin: random_sampler
<<<<<<< HEAD
      output_file:  output
      like:  LogLike
      point_number: 20
      files:
        output_file: "weights ..."
        
    square_grid:
      plugin: square_grid
      version: ">=1.0"
      like: LogLike
      grid_pts: 3 #NxN grid
            
    grid:
      plugin: grid
      version: ">=1.0"
      like: LogLike
      grid_pts: [2, 2]
=======
      options:
        point_number: 20
        output_file:  output
        like: LogLike
        files:
          output_file: "weights ..."

    square_grid:
      plugin: square_grid
      version: ">=1.0"
      options:
        like: LogLike
        grid_pts: 3 #NxN grid

    grid:
      plugin: grid
      version: ">=1.0"
      options:
        like: LogLike
        grid_pts: [2, 2]
>>>>>>> 77a887e7

  objectives:

    uniform:
      plugin: uniform
      version: ">=1.0 & <2.0"
      some_param: 10
      parameters:
        param...2:
          range: [-10, 10]


###############################
# Observables of interest
###############################

ObsLikes:


  # Test CMSSM_I, ExampleBit_A and ExampleBit_B
  - purpose:      LogLike
    capability:   lnL_ExampleBitB
    type:         double
    function:     ""
    module:       ""

  # Test array and -> operators in safety buckets.
  - purpose:      Observable
    capability:   ptrmeth_arr_tester

  # Test loop manager
  - purpose:      LogLike
    capability:   nevents_like
    type:         double

  # Test vector output of printer
  - purpose:      Observable
    capability:   test_vector
    type:         std::vector<double>

  # Test passing of arrays to backends
  - purpose:      Observable
    capability:   BE_Array_tester


#########################
# Auxiliary entries
#########################

Rules:

  - capability:   "LibFirst_1_1_init"
    dependencies:
    - {capability: "nevents", module: "ExampleBit_A"}

  - capability:    "nevents_postcuts"
    type: "int*"
    dependencies:
    - {capability: "id", module: "ExampleBit_B"}

  - capability:    "MSSM_demo_parameters"
    dependencies:
    - {capability: "id", module: "ExampleBit_B"}

  - capability:    "xsection"
    options:
      scale: 15.5

  - capability:    "function_pointer"
    backends:
    - {function: "externalFunction2"}


#########################
# Logging setup
#########################

Logger:

  # Redirection of specific messages according to tags
  # Can redirect to stdout or stderr by specifying these as the "filenames".
  # Obviously this also means it is impossible to redirect output to actual
  # files with these names.

  redirection:
    [Debug] : "debug.log"
    [Default] : "default.log"
    [Error] : "errors.log"
    [Warning] : "warnings.log"
    [Core,Error] : "core_errors.log"
    [Core,Error,Fatal] : "fatal_core_errors.log"
    [Dependency Resolver] : "dependency_resolver.log"
    [ExampleBit_A] : "ExampleBit_A.log"
    [ExampleBit_B] : "ExampleBit_B.log"

###############################
## Printer (output) setup
###############################

# Ben: Here we will choose which printer(s?) we want to use. For now
# it is hardcoded: I'll come back to this.


##########################
# Name/Value Section
##########################

KeyValues:

  default_output_path: "runs/spartan"

  # Some example keys and subkeys
  my_key: 123
  another_key:
    subkey3:
      subsubkey1: value2

  rng: ranlux48

  dependency_resolution:
    prefer_model_specific_functions: true
    log_runtime: true

  likelihood:
    model_invalid_for_lnlike_below: -1e6

  #By default, errors are fatal and warnings non-fatal
  exceptions:
    dependency_resolver_error: fatal
    dependency_resolver_warning: non-fatal
    core_warning: fatal
    ExampleBit_A_error: non-fatal

  enable_testing: false
<|MERGE_RESOLUTION|>--- conflicted
+++ resolved
@@ -87,7 +87,6 @@
 
     random:
       plugin: random_sampler
-<<<<<<< HEAD
       output_file:  output
       like:  LogLike
       point_number: 20
@@ -105,28 +104,6 @@
       version: ">=1.0"
       like: LogLike
       grid_pts: [2, 2]
-=======
-      options:
-        point_number: 20
-        output_file:  output
-        like: LogLike
-        files:
-          output_file: "weights ..."
-
-    square_grid:
-      plugin: square_grid
-      version: ">=1.0"
-      options:
-        like: LogLike
-        grid_pts: 3 #NxN grid
-
-    grid:
-      plugin: grid
-      version: ">=1.0"
-      options:
-        like: LogLike
-        grid_pts: [2, 2]
->>>>>>> 77a887e7
 
   objectives:
 
